--- conflicted
+++ resolved
@@ -89,15 +89,12 @@
     const int NUM_DIGITS { 5 };
     const QString EXPECTED_IMAGE_PREFIX { "ExpectedImage_" };
 
-<<<<<<< HEAD
     // We have to directories to work with.
     // The first is the directory containing the test we are working with
     // The second contains the snapshots taken for test runs that need to be evaluated
     QString testDirectory;
     QString snapshotDirectory;
 
-=======
->>>>>>> b9656e5c
     QStringList expectedImagesFilenames;
     QStringList expectedImagesFullFilenames;
     QStringList resultImagesFullFilenames;
