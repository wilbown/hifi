//
//  AutoTester.cpp
//  zone/ambientLightInheritence
//
//  Created by Nissim Hadar on 2 Nov 2017.
//  Copyright 2013 High Fidelity, Inc.
//
//  Distributed under the Apache License, Version 2.0.
//  See the accompanying file LICENSE or http://www.apache.org/licenses/LICENSE-2.0.html
//
#include "AutoTester.h"

#ifdef Q_OS_WIN
#include <windows.h>
#include <shellapi.h>
#endif

AutoTester::AutoTester(QWidget *parent) : QMainWindow(parent) {
    _ui.setupUi(this);
    _ui.checkBoxInteractiveMode->setChecked(true);
    _ui.progressBar->setVisible(false);

    _signalMapper = new QSignalMapper();

    connect(_ui.actionClose, &QAction::triggered, this, &AutoTester::on_closeButton_clicked);
    connect(_ui.actionAbout, &QAction::triggered, this, &AutoTester::about);

#ifndef Q_OS_WIN
    _ui.hideTaskbarButton->setVisible(false);
    _ui.showTaskbarButton->setVisible(false);
#endif
}

void AutoTester::setup() {
    _test = new Test();
}

void AutoTester::runFromCommandLine(const QString& testFolder, const QString& branch, const QString& user) {
    _isRunningFromCommandline = true;
    _test->startTestsEvaluation(testFolder, branch, user);
}

void AutoTester::on_evaluateTestsButton_clicked() {
    _test->startTestsEvaluation();
}

void AutoTester::on_createRecursiveScriptButton_clicked() {
    _test->createRecursiveScript();
}

void AutoTester::on_createAllRecursiveScriptsButton_clicked() {
    _test->createAllRecursiveScripts();
}

void AutoTester::on_createTestsButton_clicked() {
	_test->createTests();
}

void AutoTester::on_createMDFileButton_clicked() {
    _test->createMDFile();
}

void AutoTester::on_createAllMDFilesButton_clicked() {
    _test->createAllMDFiles();
}

void AutoTester::on_createTestsOutlineButton_clicked() {
    _test->createTestsOutline();
}

<<<<<<< HEAD
void AutoTester::on_createTestRailTestSuiteButton_clicked() {
    _test->createTestRailTestSuite();
=======
void AutoTester::on_createTestRailTestCasesButton_clicked() {
    _test->createTestRailTestCases();
}

void AutoTester::on_createTestRailRunButton_clicked() {
    _test->createTestRailRun();
>>>>>>> 36d13159
}

// To toggle between show and hide
//   if (uState & ABS_AUTOHIDE) on_showTaskbarButton_clicked();
//   else on_hideTaskbarButton_clicked();
//
void AutoTester::on_hideTaskbarButton_clicked() {
#ifdef Q_OS_WIN
    APPBARDATA abd = { sizeof abd };
    UINT uState = (UINT)SHAppBarMessage(ABM_GETSTATE, &abd);
    LPARAM param = uState & ABS_ALWAYSONTOP;
    abd.lParam = ABS_AUTOHIDE | param;
    SHAppBarMessage(ABM_SETSTATE, &abd);
#endif
}

void AutoTester::on_showTaskbarButton_clicked() {
#ifdef Q_OS_WIN
    APPBARDATA abd = { sizeof abd };
    UINT uState = (UINT)SHAppBarMessage(ABM_GETSTATE, &abd);
    LPARAM param = uState & ABS_ALWAYSONTOP;
    abd.lParam = param;
    SHAppBarMessage(ABM_SETSTATE, &abd);
#endif
}

void AutoTester::on_closeButton_clicked() {
    exit(0);
}

void AutoTester::on_createPythonScriptRadioButton_clicked() {
    _test->setTestRailCreateMode(PYTHON);
}

void AutoTester::on_createXMLScriptRadioButton_clicked() {
    _test->setTestRailCreateMode(XML);
}

void AutoTester::downloadImage(const QUrl& url) {
    _downloaders.emplace_back(new Downloader(url, this));
    connect(_downloaders[_index], SIGNAL (downloaded()), _signalMapper, SLOT (map()));

    _signalMapper->setMapping(_downloaders[_index], _index);

    ++_index;
}

void AutoTester::downloadImages(const QStringList& URLs, const QString& directoryName, const QStringList& filenames) {
    _directoryName = directoryName;
    _filenames = filenames;

    _numberOfImagesToDownload = URLs.size();
    _numberOfImagesDownloaded = 0;
    _index = 0;

    _ui.progressBar->setMinimum(0);
    _ui.progressBar->setMaximum(_numberOfImagesToDownload - 1);
    _ui.progressBar->setValue(0);
    _ui.progressBar->setVisible(true);

    _downloaders.clear();
    for (int i = 0; i < _numberOfImagesToDownload; ++i) {
        QUrl imageURL(URLs[i]);
        downloadImage(imageURL);
    }

    connect(_signalMapper, SIGNAL (mapped(int)), this, SLOT (saveImage(int)));
}

void AutoTester::saveImage(int index) {
    try {
        QFile file(_directoryName + "/" + _filenames[index]);
        file.open(QIODevice::WriteOnly);
        file.write(_downloaders[index]->downloadedData());
        file.close();
    } catch (...) {
        QMessageBox::information(0, "Test Aborted", "Failed to save image: " + _filenames[index]);
        _ui.progressBar->setVisible(false);
        return;
    }

    ++_numberOfImagesDownloaded;

    if (_numberOfImagesDownloaded == _numberOfImagesToDownload) {
        disconnect(_signalMapper, SIGNAL (mapped(int)), this, SLOT (saveImage(int)));
        _test->finishTestsEvaluation(_isRunningFromCommandline, _ui.checkBoxInteractiveMode->isChecked(), _ui.progressBar);
    } else {
        _ui.progressBar->setValue(_numberOfImagesDownloaded);
    }
}

void AutoTester::about() {
    QMessageBox::information(0, "About", QString("Built ") + __DATE__ + " : " + __TIME__);
}

void AutoTester::setUserText(const QString& user) {
    _ui.userTextEdit->setText(user);
}

QString AutoTester::getSelectedUser()
{
    return _ui.userTextEdit->toPlainText();
}

void AutoTester::setBranchText(const QString& branch) {
    _ui.branchTextEdit->setText(branch);
}

QString AutoTester::getSelectedBranch() {
    return _ui.branchTextEdit->toPlainText();
}<|MERGE_RESOLUTION|>--- conflicted
+++ resolved
@@ -68,17 +68,12 @@
     _test->createTestsOutline();
 }
 
-<<<<<<< HEAD
-void AutoTester::on_createTestRailTestSuiteButton_clicked() {
-    _test->createTestRailTestSuite();
-=======
 void AutoTester::on_createTestRailTestCasesButton_clicked() {
     _test->createTestRailTestCases();
 }
 
 void AutoTester::on_createTestRailRunButton_clicked() {
     _test->createTestRailRun();
->>>>>>> 36d13159
 }
 
 // To toggle between show and hide
