//
//  AutoTester.h
//
//  Created by Nissim Hadar on 2 Nov 2017.
//  Copyright 2013 High Fidelity, Inc.
//
//  Distributed under the Apache License, Version 2.0.
//  See the accompanying file LICENSE or http://www.apache.org/licenses/LICENSE-2.0.html
//
#ifndef hifi_AutoTester_h
#define hifi_AutoTester_h

#include <QtWidgets/QMainWindow>
#include <QSignalMapper>
#include <QTextEdit>
#include "ui_AutoTester.h"

#include "../Downloader.h"
#include "../Test.h"

class AutoTester : public QMainWindow {
    Q_OBJECT

public:
    AutoTester(QWidget *parent = Q_NULLPTR);

    void setup();

    void runFromCommandLine(const QString& testFolder, const QString& branch, const QString& user);

    void downloadImage(const QUrl& url);
    void downloadImages(const QStringList& URLs, const QString& directoryName, const QStringList& filenames);

    void setUserText(const QString& user);
    QString getSelectedUser();

    void setBranchText(const QString& branch);
    QString getSelectedBranch();

private slots:
    void on_evaluateTestsButton_clicked();
    void on_createRecursiveScriptButton_clicked();
    void on_createAllRecursiveScriptsButton_clicked();
	void on_createTestsButton_clicked();
    void on_createMDFileButton_clicked();
    void on_createAllMDFilesButton_clicked();
    void on_createTestsOutlineButton_clicked();
<<<<<<< HEAD
    void on_createTestRailTestSuiteButton_clicked();
=======
    void on_createTestRailTestCasesButton_clicked();
    void on_createTestRailRunButton_clicked();
>>>>>>> 36d13159

    void on_hideTaskbarButton_clicked();
    void on_showTaskbarButton_clicked();

    void on_createPythonScriptRadioButton_clicked();
    void on_createXMLScriptRadioButton_clicked();

    void on_closeButton_clicked();

    void saveImage(int index);

    void about();

private:
    Ui::AutoTesterClass _ui;
    Test* _test;

    std::vector<Downloader*> _downloaders;

    // local storage for parameters - folder to store downloaded files in, and a list of their names
    QString _directoryName;
    QStringList _filenames;

    // Used to enable passing a parameter to slots
    QSignalMapper* _signalMapper;

    int _numberOfImagesToDownload { 0 };
    int _numberOfImagesDownloaded { 0 };
    int _index { 0 };

    bool _isRunningFromCommandline { false };
};

#endif // hifi_AutoTester_h<|MERGE_RESOLUTION|>--- conflicted
+++ resolved
@@ -45,12 +45,8 @@
     void on_createMDFileButton_clicked();
     void on_createAllMDFilesButton_clicked();
     void on_createTestsOutlineButton_clicked();
-<<<<<<< HEAD
-    void on_createTestRailTestSuiteButton_clicked();
-=======
     void on_createTestRailTestCasesButton_clicked();
     void on_createTestRailRunButton_clicked();
->>>>>>> 36d13159
 
     void on_hideTaskbarButton_clicked();
     void on_showTaskbarButton_clicked();
