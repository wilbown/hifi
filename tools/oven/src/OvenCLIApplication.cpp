//
//  OvenCLIApplication.cpp
//  tools/oven/src
//
//  Created by Stephen Birarda on 2/20/18.
//  Copyright 2018 High Fidelity, Inc.
//
//  Distributed under the Apache License, Version 2.0.
//  See the accompanying file LICENSE or http://www.apache.org/licenses/LICENSE-2.0.html
//

#include "OvenCLIApplication.h"

#include <QtCore/QCommandLineParser>
#include <QtCore/QUrl>

<<<<<<< HEAD
=======
#include <iostream>

>>>>>>> f38509da
#include <image/TextureProcessing.h>
#include <TextureBaker.h>

#include "BakerCLI.h"

static const QString CLI_INPUT_PARAMETER = "i";
static const QString CLI_OUTPUT_PARAMETER = "o";
static const QString CLI_TYPE_PARAMETER = "t";
static const QString CLI_DISABLE_TEXTURE_COMPRESSION_PARAMETER = "disable-texture-compression";

QUrl OvenCLIApplication::_inputUrlParameter;
QUrl OvenCLIApplication::_outputUrlParameter;
QString OvenCLIApplication::_typeParameter;

OvenCLIApplication::OvenCLIApplication(int argc, char* argv[]) :
    QCoreApplication(argc, argv)
{
    BakerCLI* cli = new BakerCLI(this);
    QMetaObject::invokeMethod(cli, "bakeFile", Qt::QueuedConnection, Q_ARG(QUrl, _inputUrlParameter),
                              Q_ARG(QString, _outputUrlParameter.toString()), Q_ARG(QString, _typeParameter));
}

void OvenCLIApplication::parseCommandLine(int argc, char* argv[]) {
    // parse the command line parameters
    QCommandLineParser parser;

    parser.setApplicationDescription("High Fidelity Oven");
    parser.addOptions({
        { CLI_INPUT_PARAMETER, "Path to file that you would like to bake.", "input" },
        { CLI_OUTPUT_PARAMETER, "Path to folder that will be used as output.", "output" },
        { CLI_TYPE_PARAMETER, "Type of asset. [model|material]"/*|js]"*/, "type" },
        { CLI_DISABLE_TEXTURE_COMPRESSION_PARAMETER, "Disable texture compression." }
    });

    auto versionOption = parser.addVersionOption();
    auto helpOption = parser.addHelpOption();
<<<<<<< HEAD

    QStringList arguments;
    for (int i = 0; i < argc; ++i) {
        arguments << argv[i];
    }

    if (!parser.parse(arguments)) {
        std::cout << parser.errorText().toStdString() << std::endl; // Avoid Qt log spam
        QCoreApplication mockApp(argc, argv); // required for call to showHelp()
        parser.showHelp();
        Q_UNREACHABLE();
    }

    if (parser.isSet(versionOption)) {
        parser.showVersion();
        Q_UNREACHABLE();
    }
    if (parser.isSet(helpOption)) {
=======

    QStringList arguments;
    for (int i = 0; i < argc; ++i) {
        arguments << argv[i];
    }

    if (!parser.parse(arguments)) {
        std::cout << parser.errorText().toStdString() << std::endl; // Avoid Qt log spam
>>>>>>> f38509da
        QCoreApplication mockApp(argc, argv); // required for call to showHelp()
        parser.showHelp();
        Q_UNREACHABLE();
    }

<<<<<<< HEAD
    if (!parser.isSet(CLI_INPUT_PARAMETER) || !parser.isSet(CLI_OUTPUT_PARAMETER)) {
        std::cout << "Error: Input and Output not set" << std::endl; // Avoid Qt log spam
=======
    if (parser.isSet(versionOption)) {
        parser.showVersion();
        Q_UNREACHABLE();
    }
    if (parser.isSet(helpOption)) {
>>>>>>> f38509da
        QCoreApplication mockApp(argc, argv); // required for call to showHelp()
        parser.showHelp();
        Q_UNREACHABLE();
    }

<<<<<<< HEAD
=======
    if (!parser.isSet(CLI_INPUT_PARAMETER) || !parser.isSet(CLI_OUTPUT_PARAMETER)) {
        std::cout << "Error: Input and Output not set" << std::endl; // Avoid Qt log spam
        QCoreApplication mockApp(argc, argv); // required for call to showHelp()
        parser.showHelp();
        Q_UNREACHABLE();
    }

>>>>>>> f38509da
    _inputUrlParameter = QDir::fromNativeSeparators(parser.value(CLI_INPUT_PARAMETER));
    _outputUrlParameter = QDir::fromNativeSeparators(parser.value(CLI_OUTPUT_PARAMETER));

    _typeParameter = parser.isSet(CLI_TYPE_PARAMETER) ? parser.value(CLI_TYPE_PARAMETER) : QString::null;

    if (parser.isSet(CLI_DISABLE_TEXTURE_COMPRESSION_PARAMETER)) {
        qDebug() << "Disabling texture compression";
        TextureBaker::setCompressionEnabled(false);
    }
}<|MERGE_RESOLUTION|>--- conflicted
+++ resolved
@@ -14,11 +14,8 @@
 #include <QtCore/QCommandLineParser>
 #include <QtCore/QUrl>
 
-<<<<<<< HEAD
-=======
 #include <iostream>
 
->>>>>>> f38509da
 #include <image/TextureProcessing.h>
 #include <TextureBaker.h>
 
@@ -55,7 +52,6 @@
 
     auto versionOption = parser.addVersionOption();
     auto helpOption = parser.addHelpOption();
-<<<<<<< HEAD
 
     QStringList arguments;
     for (int i = 0; i < argc; ++i) {
@@ -74,38 +70,11 @@
         Q_UNREACHABLE();
     }
     if (parser.isSet(helpOption)) {
-=======
-
-    QStringList arguments;
-    for (int i = 0; i < argc; ++i) {
-        arguments << argv[i];
-    }
-
-    if (!parser.parse(arguments)) {
-        std::cout << parser.errorText().toStdString() << std::endl; // Avoid Qt log spam
->>>>>>> f38509da
         QCoreApplication mockApp(argc, argv); // required for call to showHelp()
         parser.showHelp();
         Q_UNREACHABLE();
     }
 
-<<<<<<< HEAD
-    if (!parser.isSet(CLI_INPUT_PARAMETER) || !parser.isSet(CLI_OUTPUT_PARAMETER)) {
-        std::cout << "Error: Input and Output not set" << std::endl; // Avoid Qt log spam
-=======
-    if (parser.isSet(versionOption)) {
-        parser.showVersion();
-        Q_UNREACHABLE();
-    }
-    if (parser.isSet(helpOption)) {
->>>>>>> f38509da
-        QCoreApplication mockApp(argc, argv); // required for call to showHelp()
-        parser.showHelp();
-        Q_UNREACHABLE();
-    }
-
-<<<<<<< HEAD
-=======
     if (!parser.isSet(CLI_INPUT_PARAMETER) || !parser.isSet(CLI_OUTPUT_PARAMETER)) {
         std::cout << "Error: Input and Output not set" << std::endl; // Avoid Qt log spam
         QCoreApplication mockApp(argc, argv); // required for call to showHelp()
@@ -113,7 +82,6 @@
         Q_UNREACHABLE();
     }
 
->>>>>>> f38509da
     _inputUrlParameter = QDir::fromNativeSeparators(parser.value(CLI_INPUT_PARAMETER));
     _outputUrlParameter = QDir::fromNativeSeparators(parser.value(CLI_OUTPUT_PARAMETER));
 
