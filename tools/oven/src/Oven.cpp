//
//  Oven.cpp
//  tools/oven/src
//
//  Created by Stephen Birarda on 4/5/17.
//  Copyright 2017 High Fidelity, Inc.
//
//  Distributed under the Apache License, Version 2.0.
//  See the accompanying file LICENSE or http://www.apache.org/licenses/LICENSE-2.0.html
//

#include <QtCore/QDebug>
#include <QtCore/QThread>
#include <QtCore/QCommandLineParser>

#include <image/Image.h>

#include "ui/OvenMainWindow.h"
#include "Oven.h"
#include "BakerCLI.h"

#include <DependencyManager.h>
#include <ResourceManager.h>
#include <NodeList.h>
#include <AddressManager.h>
#include <StatTracker.h>

static const QString OUTPUT_FOLDER = "/Users/birarda/code/hifi/lod/test-oven/export";

static const QString CLI_INPUT_PARAMETER = "i";
static const QString CLI_OUTPUT_PARAMETER = "o";
static const QString CLI_TYPE_PARAMETER = "t";

Oven::Oven(int argc, char* argv[]) :
    QApplication(argc, argv)
{
<<<<<<< HEAD
    QCoreApplication::setOrganizationName("High Fidelity");
    QCoreApplication::setApplicationName("Oven");

    // Initialize classes from Dependency Manager for OBJ Baker
    DependencyManager::set<StatTracker>();
    DependencyManager::set<AddressManager>();
    DependencyManager::set<NodeList>(NodeType::Unassigned, -1);
    DependencyManager::set<ResourceManager>();

    // init the settings interface so we can save and load settings
    Setting::init();

=======
>>>>>>> 8cb7e058
    // parse the command line parameters
    QCommandLineParser parser;
   
    parser.addOptions({
        { CLI_INPUT_PARAMETER, "Path to file that you would like to bake.", "input" },
        { CLI_OUTPUT_PARAMETER, "Path to folder that will be used as output.", "output" },
        { CLI_TYPE_PARAMETER, "Type of asset.", "type" }
    });
    parser.addHelpOption();
    parser.process(*this);

    // enable compression in image library
    image::setColorTexturesCompressionEnabled(true);
    image::setGrayscaleTexturesCompressionEnabled(true);
    image::setNormalTexturesCompressionEnabled(true);
    image::setCubeTexturesCompressionEnabled(true);

    // setup our worker threads
    setupWorkerThreads(QThread::idealThreadCount());

    // check if we were passed any command line arguments that would tell us just to run without the GUI
    if (parser.isSet(CLI_INPUT_PARAMETER) || parser.isSet(CLI_OUTPUT_PARAMETER)) {
        if (parser.isSet(CLI_INPUT_PARAMETER) && parser.isSet(CLI_OUTPUT_PARAMETER)) {
            BakerCLI* cli = new BakerCLI(this);
            QUrl inputUrl(QDir::fromNativeSeparators(parser.value(CLI_INPUT_PARAMETER)));
            QUrl outputUrl(QDir::fromNativeSeparators(parser.value(CLI_OUTPUT_PARAMETER)));
            QString type = parser.isSet(CLI_TYPE_PARAMETER) ? parser.value(CLI_TYPE_PARAMETER) : QString::null;
            cli->bakeFile(inputUrl, outputUrl.toString(), type);
        } else {
            parser.showHelp();
            QApplication::quit();
        } 
    } else {
        // setup the GUI
        _mainWindow = new OvenMainWindow;
        _mainWindow->show();
    }
}

Oven::~Oven() {
    // cleanup the worker threads
    for (auto i = 0; i < _workerThreads.size(); ++i) {
        _workerThreads[i]->quit();
        _workerThreads[i]->wait();
    }
}

void Oven::setupWorkerThreads(int numWorkerThreads) {
    for (auto i = 0; i < numWorkerThreads; ++i) {
        // setup a worker thread yet and add it to our concurrent vector
        auto newThread = new QThread(this);
        newThread->setObjectName("Oven Worker Thread " + QString::number(i + 1));

        _workerThreads.push_back(newThread);
    }
}

QThread* Oven::getNextWorkerThread() {
    // Here we replicate some of the functionality of QThreadPool by giving callers an available worker thread to use.
    // We can't use QThreadPool because we want to put QObjects with signals/slots on these threads.
    // So instead we setup our own list of threads, up to one less than the ideal thread count
    // (for the FBX Baker Thread to have room), and cycle through them to hand a usable running thread back to our callers.

    auto nextIndex = ++_nextWorkerThreadIndex;
    auto nextThread = _workerThreads[nextIndex % _workerThreads.size()];

    // start the thread if it isn't running yet
    if (!nextThread->isRunning()) {
        nextThread->start();
    }

    return nextThread;
}
<|MERGE_RESOLUTION|>--- conflicted
+++ resolved
@@ -34,21 +34,6 @@
 Oven::Oven(int argc, char* argv[]) :
     QApplication(argc, argv)
 {
-<<<<<<< HEAD
-    QCoreApplication::setOrganizationName("High Fidelity");
-    QCoreApplication::setApplicationName("Oven");
-
-    // Initialize classes from Dependency Manager for OBJ Baker
-    DependencyManager::set<StatTracker>();
-    DependencyManager::set<AddressManager>();
-    DependencyManager::set<NodeList>(NodeType::Unassigned, -1);
-    DependencyManager::set<ResourceManager>();
-
-    // init the settings interface so we can save and load settings
-    Setting::init();
-
-=======
->>>>>>> 8cb7e058
     // parse the command line parameters
     QCommandLineParser parser;
    
