<?js
var data = obj;
var self = this;
?>
<?js if (data.kind !== 'module' && !data.hideconstructor) { ?>
    <table>
        <thead>
            <tr>
                <th>
                    <span id="<?js= id ?>" class="member"><?js= data.attribs + (kind === 'class' ? 'new ' : '') + name + (data.signature || '') ?></span>
                    <?js if (data.returns && returns.length) { ?><br />
                        Returns: <span style="font-weight: normal;">
                        <?js returns.forEach(function(r) { ?>
                            <?js= self.partial('returns.tmpl', r) ?>
<<<<<<< HEAD
                        <?js });
                    } ?></span>
=======
                        <?js }); ?>
                        </span>
                    <?js } ?>
>>>>>>> f38509da
                    <?js if (data.kind === 'typedef' && data.type && data.type.names) { ?>
                        <br />Type: <?js= self.partial('type.tmpl', data.type.names) ?>
                    <?js } ?>
                </th>
            </tr>
        </thead>
        <tbody>
            <tr>
                <td>
                    <?js if (data.kind !== 'module' && !data.hideconstructor) { ?>
<<<<<<< HEAD
                        <p>
                            <?js= data.description ?>
                            <?js= this.partial('details.tmpl', data) ?>
                        </p>
=======
                        <?js if (data.description) { ?>
                            <?js= self.partial('description.tmpl', data.description) ?>
                        <?js } ?>
                        <?js= this.partial('details.tmpl', data) ?>
>>>>>>> f38509da
                    <?js } else { ?>
                        <p style="color:red;">&nbsp;</p>
                    <?js } ?>                    

                    <?js if (data.exceptions && exceptions.length) { ?>
                    <h3 class="subHeading">Throws</h3>
                    <?js if (exceptions.length > 1) { ?><ul><?js
                    exceptions.forEach(function(r) { ?>
                        <li><?js= self.partial('exceptions.tmpl', r) ?></li>
                    <?js });
                    ?></ul><?js } else {
                    exceptions.forEach(function(r) { ?>
                        <?js= self.partial('exceptions.tmpl', r) ?>
                    <?js });
                    } } ?>

                    

                    <?js if (data.params && params.length && !data.hideconstructor) { ?>
                        <h3 class="subHeading">Parameters</h3>
                        <?js= this.partial('params.tmpl', params) ?>
                    <?js } ?>
                    <?js if (data.examples && examples.length) { ?>
                        <h5>Example<?js= examples.length > 1? 's':'' ?></h5>
                        <?js= this.partial('examples.tmpl', examples) ?>
                    <?js } ?>
                  
                </td>
            </tr>
        </tbody>
    </table>
<?js } ?>

<?js if (data.augments && data.alias && data.alias.indexOf('module:') === 0) { ?>
    <h5>Extends:</h5>
    <?js= self.partial('augments.tmpl', data) ?>
<?js } ?>

<?js if (data.kind === 'event' && data.type && data.type.names) {?>
    <h5>Type:</h5>
    <ul>
        <li>
            <?js= self.partial('type.tmpl', data.type.names) ?>
        </li>
    </ul>
<?js } ?>

<?js if (data['this']) { ?>
    <h5>This:</h5>
    <ul><li><?js= this.linkto(data['this'], data['this']) ?></li></ul>
<?js } ?>

<?js if (data.kind !== 'module' && data.requires && data.requires.length) { ?>
<h5>Requires:</h5>
<ul><?js data.requires.forEach(function(r) { ?>
    <li><?js= self.linkto(r) ?></li>
<?js }); ?></ul>
<?js } ?>

<?js if (data.fires && fires.length) { ?>
<h5>Fires:</h5>
<ul><?js fires.forEach(function(f) { ?>
    <li><?js= self.linkto(f) ?></li>
<?js }); ?></ul>
<?js } ?>

<?js if (data.listens && listens.length) { ?>
<h5>Listens to Events:</h5>
<ul><?js listens.forEach(function(f) { ?>
    <li><?js= self.linkto(f) ?></li>
<?js }); ?></ul>
<?js } ?>

<?js if (data.listeners && listeners.length) { ?>
<h5>Listeners of This Event:</h5>
<ul><?js listeners.forEach(function(f) { ?>
    <li><?js= self.linkto(f) ?></li>
<?js }); ?></ul>
<?js } ?>

<?js if (data.yields && yields.length) { ?>
<h5>Yields:</h5>
<?js if (yields.length > 1) { ?><ul><?js
    yields.forEach(function(r) { ?>
        <li><?js= self.partial('returns.tmpl', r) ?></li>
    <?js });
?></ul><?js } else {
    yields.forEach(function(r) { ?>
        <?js= self.partial('returns.tmpl', r) ?>
    <?js });
} } ?>
<|MERGE_RESOLUTION|>--- conflicted
+++ resolved
@@ -12,14 +12,9 @@
                         Returns: <span style="font-weight: normal;">
                         <?js returns.forEach(function(r) { ?>
                             <?js= self.partial('returns.tmpl', r) ?>
-<<<<<<< HEAD
-                        <?js });
-                    } ?></span>
-=======
                         <?js }); ?>
                         </span>
                     <?js } ?>
->>>>>>> f38509da
                     <?js if (data.kind === 'typedef' && data.type && data.type.names) { ?>
                         <br />Type: <?js= self.partial('type.tmpl', data.type.names) ?>
                     <?js } ?>
@@ -30,17 +25,10 @@
             <tr>
                 <td>
                     <?js if (data.kind !== 'module' && !data.hideconstructor) { ?>
-<<<<<<< HEAD
-                        <p>
-                            <?js= data.description ?>
-                            <?js= this.partial('details.tmpl', data) ?>
-                        </p>
-=======
                         <?js if (data.description) { ?>
                             <?js= self.partial('description.tmpl', data.description) ?>
                         <?js } ?>
                         <?js= this.partial('details.tmpl', data) ?>
->>>>>>> f38509da
                     <?js } else { ?>
                         <p style="color:red;">&nbsp;</p>
                     <?js } ?>                    
