<?js
var data = obj;
var self = this;
?>
<?js if (data.kind !== 'module' && !data.hideconstructor) { ?>
    <table>
        <thead>
            <tr>
                <th>
                    <span id="<?js= id ?>" class="member"><?js= name ?>(
                        <?js if (data.params) { ?>
                            <?js= self.partial('paramList.tmpl', params) ?>
                        <?js } ?>
                    )</span>
                    <?js if (data.returns && returns.length) { ?><br />
                        Returns: <span style="font-weight: normal;">
                        <?js returns.forEach(function(r) { ?>
                            <?js= self.partial('returns.tmpl', r) ?>
                        <?js });
                    } ?></span>           
                </th>
            </tr>
        </thead>
        <tbody>
            <tr>
                <td>
                    <?js if (data.kind !== 'module' && !data.hideconstructor) { ?>
<<<<<<< HEAD
                        <p>
                            <?js= data.description ?>
                            <?js= this.partial('details.tmpl', data) ?>
                        </p>
=======
                        <?js if (data.description) { ?>
                            <?js= self.partial('description.tmpl', data.description) ?>
                        <?js } ?>
                        <?js= this.partial('details.tmpl', data) ?>
>>>>>>> f38509da
                    <?js } else { ?>
                        <p style="color:red;">&nbsp;</p>
                    <?js } ?>                    

                    <?js if (data.exceptions && exceptions.length) { ?>
                    <h3 class="subHeading">Throws</h3>
                    <?js if (exceptions.length > 1) { ?><ul><?js
                    exceptions.forEach(function(r) { ?>
                        <li><?js= self.partial('exceptions.tmpl', r) ?></li>
                    <?js });
                    ?></ul><?js } else {
                    exceptions.forEach(function(r) { ?>
                        <?js= self.partial('exceptions.tmpl', r) ?>
                    <?js });
                    } } ?>

                    

                    <?js if (data.params && params.length && !data.hideconstructor) { ?>
                        <h3 class="subHeading">Parameters</h3>
                        <?js= this.partial('params.tmpl', params) ?>
                    <?js } ?>
                    <?js if (data.examples && examples.length) { ?>
                        <h5>Example<?js= examples.length > 1? 's':'' ?></h5>
                        <?js= this.partial('examples.tmpl', examples) ?>
                    <?js } ?>
                  
                </td>
            </tr>
        </tbody>
    </table>
<?js } ?>

<?js if (data.augments && data.alias && data.alias.indexOf('module:') === 0) { ?>
    <h5>Extends:</h5>
    <?js= self.partial('augments.tmpl', data) ?>
<?js } ?>

<?js if (kind === 'event' && data.type && data.type.names) {?>
    <h5>Type:</h5>
    <ul>
        <li>
            <?js= self.partial('type.tmpl', data.type.names) ?>
        </li>
    </ul>
<?js } ?>

<?js if (data['this']) { ?>
    <h5>This:</h5>
    <ul><li><?js= this.linkto(data['this'], data['this']) ?></li></ul>
<?js } ?>

<?js if (data.kind !== 'module' && data.requires && data.requires.length) { ?>
<h5>Requires:</h5>
<ul><?js data.requires.forEach(function(r) { ?>
    <li><?js= self.linkto(r) ?></li>
<?js }); ?></ul>
<?js } ?>

<?js if (data.fires && fires.length) { ?>
<h5>Fires:</h5>
<ul><?js fires.forEach(function(f) { ?>
    <li><?js= self.linkto(f) ?></li>
<?js }); ?></ul>
<?js } ?>

<?js if (data.listens && listens.length) { ?>
<h5>Listens to Events:</h5>
<ul><?js listens.forEach(function(f) { ?>
    <li><?js= self.linkto(f) ?></li>
<?js }); ?></ul>
<?js } ?>

<?js if (data.listeners && listeners.length) { ?>
<h5>Listeners of This Event:</h5>
<ul><?js listeners.forEach(function(f) { ?>
    <li><?js= self.linkto(f) ?></li>
<?js }); ?></ul>
<?js } ?>

<?js if (data.yields && yields.length) { ?>
<h5>Yields:</h5>
<?js if (yields.length > 1) { ?><ul><?js
    yields.forEach(function(r) { ?>
        <li><?js= self.partial('returns.tmpl', r) ?></li>
    <?js });
?></ul><?js } else {
    yields.forEach(function(r) { ?>
        <?js= self.partial('returns.tmpl', r) ?>
    <?js });
} } ?>
<|MERGE_RESOLUTION|>--- conflicted
+++ resolved
@@ -25,17 +25,10 @@
             <tr>
                 <td>
                     <?js if (data.kind !== 'module' && !data.hideconstructor) { ?>
-<<<<<<< HEAD
-                        <p>
-                            <?js= data.description ?>
-                            <?js= this.partial('details.tmpl', data) ?>
-                        </p>
-=======
                         <?js if (data.description) { ?>
                             <?js= self.partial('description.tmpl', data.description) ?>
                         <?js } ?>
                         <?js= this.partial('details.tmpl', data) ?>
->>>>>>> f38509da
                     <?js } else { ?>
                         <p style="color:red;">&nbsp;</p>
                     <?js } ?>                    
