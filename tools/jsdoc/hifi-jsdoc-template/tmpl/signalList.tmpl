<?js
var data = obj;
var self = this;
?>
<?js if (data.kind !== 'module' && !data.hideconstructor) { ?>
    <?js if (data.kind === 'class' && data.classdesc) { ?>
    <h2>Constructor</h2>
    <?js } ?>

    <?js if (data.kind !== 'namespace') { ?>
             <tr>
                <td><a href="#<?js= id ?>">
                    <code><?js= (kind === 'class' ? 'new ' : '') + name + (data.signatureHead || '') ?></code></a>
                </td>
                <td>
<<<<<<< HEAD
                <?js if (data.description) { ?>
                <?js= description ?>
                <?js= this.partial('details.tmpl', data) ?>
                <?js } else { ?>
=======
                    <?js if (data.description) { ?>
                        <?js= this.partial('description.tmpl', description) ?>
                    <?js } ?>
>>>>>>> f38509da
                    <?js= this.partial('details.tmpl', data) ?>
                </td>
            </tr>
    <?js } ?>
<?js } ?>

<?js if (data.augments && data.alias && data.alias.indexOf('module:') === 0) { ?>
    <h5>Extends:</h5>
    <?js= self.partial('augments.tmpl', data) ?>
<?js } ?>

<?js if (kind === 'event' && data.type && data.type.names) {?>
    <h5>Type:</h5>
    <ul>
        <li>
            <?js= self.partial('type.tmpl', data.type.names) ?>
        </li>
    </ul>
<?js } ?>

<?js if (data['this']) { ?>
    <h5>This:</h5>
    <ul><li><?js= this.linkto(data['this'], data['this']) ?></li></ul>
<?js } ?>


<?js if (data.kind !== 'module' && data.requires && data.requires.length) { ?>
<h5>Requires:</h5>
<ul><?js data.requires.forEach(function(r) { ?>
    <li><?js= self.linkto(r) ?></li>
<?js }); ?></ul>
<?js } ?>

<?js if (data.fires && fires.length) { ?>
<h5>Fires:</h5>
<ul><?js fires.forEach(function(f) { ?>
    <li><?js= self.linkto(f) ?></li>
<?js }); ?></ul>
<?js } ?>

<?js if (data.listens && listens.length) { ?>
<h5>Listens to Events:</h5>
<ul><?js listens.forEach(function(f) { ?>
    <li><?js= self.linkto(f) ?></li>
<?js }); ?></ul>
<?js } ?>

<?js if (data.listeners && listeners.length) { ?>
<h5>Listeners of This Event:</h5>
<ul><?js listeners.forEach(function(f) { ?>
    <li><?js= self.linkto(f) ?></li>
<?js }); ?></ul>
<?js } ?>

<?js if (data.yields && yields.length) { ?>
<h5>Yields:</h5>
<?js if (yields.length > 1) { ?><ul><?js
    yields.forEach(function(r) { ?>
        <li><?js= self.partial('returns.tmpl', r) ?></li>
    <?js });
?></ul><?js } else {
    yields.forEach(function(r) { ?>
        <?js= self.partial('returnsSimp.tmpl', r) ?>
    <?js });
} } ?>

<!--
<?js if (data.examples && examples.length) { ?>
    <h5>Example<?js= examples.length > 1? 's':'' ?></h5>
    <?js= this.partial('examples.tmpl', examples) ?>
<?js } ?>
--><|MERGE_RESOLUTION|>--- conflicted
+++ resolved
@@ -13,16 +13,9 @@
                     <code><?js= (kind === 'class' ? 'new ' : '') + name + (data.signatureHead || '') ?></code></a>
                 </td>
                 <td>
-<<<<<<< HEAD
-                <?js if (data.description) { ?>
-                <?js= description ?>
-                <?js= this.partial('details.tmpl', data) ?>
-                <?js } else { ?>
-=======
                     <?js if (data.description) { ?>
                         <?js= this.partial('description.tmpl', description) ?>
                     <?js } ?>
->>>>>>> f38509da
                     <?js= this.partial('details.tmpl', data) ?>
                 </td>
             </tr>
