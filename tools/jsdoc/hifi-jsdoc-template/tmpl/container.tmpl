<?js
    var self = this;
    var isGlobalPage;

    docs.forEach(function(doc, i) {
?>

<?js
    // we only need to check this once
    if (typeof isGlobalPage === 'undefined') {
        isGlobalPage = (doc.kind === 'globalobj');
    }
?>
<?js if (doc.kind === 'mainpage' || (doc.kind === 'package')) { ?>
    <?js= self.partial('mainpage.tmpl', doc) ?>
<?js } else if (doc.kind === 'source') { ?>
    <?js= self.partial('source.tmpl', doc) ?>
<?js } else { ?>
    <div class="apiLinks"> •    
        <?js
            var classes = self.find({kind: 'class', memberof: doc.longname});
            if (!isGlobalPage && classes && classes.length) {
        ?>
            <a href="#class">Classes</a> • 
        <?js } ?>
         <?js
            var properties = doc.properties;
            if (properties && properties.length && properties.forEach) {
        ?>
            <a href="#props">Properties</a> • 
        <?js } ?>
        <?js
            var methods = self.find({kind: 'function', memberof: isGlobalPage ? {isUndefined: true} : doc.longname});
            if (methods && methods.length && methods.forEach) {
        ?>
            <a href="#method">Methods</a> • 
        <?js } ?>
        <?js
            var signals = self.find({kind: 'signal', memberof: isGlobalPage ? {isUndefined: true} : doc.longname});
            if (signals && signals.length && signals.forEach) {
        ?>
            <a href="#signal">Signals</a> • 
        <?js } ?>
        <?js
            var typedefs = self.find({kind: 'typedef', memberof: isGlobalPage ? {isUndefined: true} : doc.longname});
            if (typedefs && typedefs.length && typedefs.forEach) {
        ?>
            <a href="#typeDef">Type Definitions</a> • 
        <?js } ?>
        <?js
            var methods = self.find({kind: 'function', memberof: isGlobalPage ? {isUndefined: true} : doc.longname});
            if (methods && methods.length && methods.forEach) {
        ?>
            <a href="#methodDetails">Method Details</a> • 
        <?js } ?>
        <?js
            var signals = self.find({kind: 'signal', memberof: isGlobalPage ? {isUndefined: true} : doc.longname});
            if (signals && signals.length && signals.forEach) {
        ?>
            <a href="#signalDetails">Signal Details</a> •  
        <?js } ?>
    </div>

    <section>
    <article>

        <div class="container-overview">
            <?js if (isGlobalPage) { ?>
            <?js } else if (doc.kind === 'module' && doc.modules) { ?>
                <?js if (doc.description) { ?>
                    <h3>Description</h3>
                    <div><?js= doc.description ?></div>
                <?js } ?>

                <?js doc.modules.forEach(function(module) { ?>
                    <?js= self.partial('methodList.tmpl', module) ?>
                <?js }) ?>
            <?js } else if (doc.kind === 'class' || (doc.kind === 'namespace' && doc.signature)) { ?>
                <h3>Description</h3>
                <div><?js= doc.description ?></div>
                <?js= self.partial('details.tmpl', doc) ?>
                <table>
                    <thead>
                        <tr>
                            <th class="memberHeading">Constructor</th>
                        </tr>
                    </thead>
                    <tbody>
                        <tr>
                            <td><code><?js= (doc.kind === 'class' ? 'new ' : '') + doc.name + (doc.signature || '') ?></code>
                            <?js if (doc.params) { ?>
                                <h3 class="paramHeading">Parameters</h3>
                                    <?js= self.partial('params.tmpl', doc.params) ?>
                            <?js } ?>
                            </td>
                        </tr>
                    </tbody>
                </table>
<<<<<<< HEAD

                <?js= self.partial('details.tmpl', doc) ?>

                <?js if (doc.examples && doc.examples.length) { ?>
                    <h3>Example<?js= doc.examples.length > 1? 's':'' ?></h3>
                    <?js= self.partial('examples.tmpl', doc.examples) ?>
                <?js } ?>
=======
>>>>>>> f38509da

                <?js if (doc.examples && doc.examples.length) { ?>
                    <h3>Example<?js= doc.examples.length > 1? 's':'' ?></h3>
                    <?js= self.partial('examples.tmpl', doc.examples) ?>
                <?js } ?>                
            <?js } else { ?>
                <h3>Description</h3>
                <?js if (doc.description) { ?>
                    <div><?js= doc.description ?></div>
                <?js } ?>

                <?js if (doc.examples && doc.examples.length) { ?>
                    <h3>Example<?js= doc.examples.length > 1? 's':'' ?></h3>
                    <?js= self.partial('examples.tmpl', doc.examples) ?>
                <?js } ?>
                <?js
                    var classes = self.find({kind: 'class', memberof: doc.longname});
                    if (!isGlobalPage && classes && classes.length) {
                ?>
                    <h3 id="#class">Classes</h3>
                    <?js classes.forEach(function(c) { ?>
                        <p><?js= self.linkto(c.longname, c.name) ?></p>
                        <?js }); ?>
                    <?js } ?>

                    <?js= self.partial('details.tmpl', doc) ?>
            <?js } ?>
        </div>

        <?js if (doc.augments && doc.augments.length) { ?>
            <h3 class="subsection-title">Extends</h3>

            <?js= self.partial('augments.tmpl', doc) ?>
        <?js } ?>

        <?js if (doc.requires && doc.requires.length) { ?>
            <h3 class="subsection-title">Requires</h3>

            <ul><?js doc.requires.forEach(function(r) { ?>
                <li><?js= self.linkto(r, r) ?></li>
            <?js }); ?></ul>
        <?js } ?>


        <?js
            var interfaces = self.find({kind: 'interface', memberof: doc.longname});
            if (!isGlobalPage && interfaces && interfaces.length) {
        ?>
            <h3 class="subsection-title">Interfaces</h3>

            <dl><?js interfaces.forEach(function(i) { ?>
                <dt><?js= self.linkto(i.longname, i.name) ?></dt>
                <dd><?js if (i.summary) { ?><?js= i.summary ?><?js } ?></dd>
            <?js }); ?></dl>
        <?js } ?>

        <?js
            var mixins = self.find({kind: 'mixin', memberof: doc.longname});
            if (!isGlobalPage && mixins && mixins.length) {
        ?>
            <h3 class="subsection-title">Mixins</h3>

            <dl><?js mixins.forEach(function(m) { ?>
                <dt><?js= self.linkto(m.longname, m.name) ?></dt>
                <dd><?js if (m.summary) { ?><?js= m.summary ?><?js } ?></dd>
            <?js }); ?></dl>
        <?js } ?>

        <?js
            var namespaces = self.find({kind: 'namespace', memberof: doc.longname});
            if (!isGlobalPage && namespaces && namespaces.length) {
        ?>
            <h3 class="subsection-title">Namespaces</h3>

            <dl><?js namespaces.forEach(function(n) { ?>
                <dt><?js= self.linkto(n.longname, n.name) ?></dt>
                <dd><?js if (n.summary) { ?><?js= n.summary ?><?js } ?></dd>
            <?js }); ?></dl>
        <?js } ?>

        <?js
            var members = self.find({kind: 'member', memberof: isGlobalPage ? {isUndefined: true} : doc.longname});

            // symbols that are assigned to module.exports are not globals, even though they're not a memberof anything
            if (isGlobalPage && members && members.length && members.forEach) {
                members = members.filter(function(m) {
                    return m.longname && m.longname.indexOf('module:') !== 0;
                });
            }
            if (members && members.length && members.forEach) {
        ?>

            <h3 class="subsection-title">Members</h3>

            <?js members.forEach(function(p) { ?>
                <?js= self.partial('members.tmpl', p) ?>
            <?js }); ?>
        <?js } ?>

        <?js
            var methods = self.find({kind: 'function', memberof: isGlobalPage ? {isUndefined: true} : doc.longname});
            if (methods && methods.length && methods.forEach) {
        ?>
            <h3 id="method">Methods</h3>
            <table>
            <thead>
                <tr>
                    <th class="first">Name</th>
                    <th class="type">Return Value</th>
                    <th class="last">Summary</th>
                </tr>
            </thead>
            <tbody>       
            <?js methods.forEach(function(m) { ?>
                <?js= self.partial('methodList.tmpl', m) ?>
            <?js }); ?>
            </tbody>
        </table>
        <?js } ?>

        <?js
            var signals = self.find({kind: 'signal', memberof: isGlobalPage ? {isUndefined: true} : doc.longname});
            if (signals && signals.length && signals.forEach) {
        ?>
            <h3 id="signal">Signals</h3>
            <table>
            <thead>
                <tr>
                    <th class="first">Name</th>
                    <th class="last">Summary</th>
                </tr>
            </thead>
            <tbody>       
            <?js signals.forEach(function(m) { ?>
                <?js= self.partial('signalList.tmpl', m) ?>
            <?js }); ?>
            </tbody>
        </table>
        <?js } ?>
        
        <?js
            var typedefs = self.find({kind: 'typedef', memberof: isGlobalPage ? {isUndefined: true} : doc.longname});
            if (typedefs && typedefs.length && typedefs.forEach) {
        ?>
        <div class="typeDef">
            <h3 id="typeDef">Type Definitions</h3>

            <?js typedefs.forEach(function(e) {
                    if (e.signature) {
                ?>
                    <?js= self.partial('method.tmpl', e) ?>
                <?js
                    }
                    else {
                ?>
                    <?js= self.partial('members.tmpl', e) ?>
                <?js
                    }
                }); ?>
            </div>
        <?js } ?>

        <?js
        var methods = self.find({kind: 'function', memberof: isGlobalPage ? {isUndefined: true} : doc.longname});
        if (methods && methods.length && methods.forEach) {
        ?>
            <div class="methodDetails">
            <h3 id="methodDetails">Method Details</h3>
            <?js methods.forEach(function(m) { ?>
                <?js= self.partial('method.tmpl', m) ?>
            <?js }); ?>
            </div>
        <?js } ?>

        <?js
            var signals = self.find({kind: 'signal', memberof: isGlobalPage ? {isUndefined: true} : doc.longname});
            if (signals && signals.length && signals.forEach) {
        ?>
           <div class="methodDetails">
           <h3 id="signalDetails">Signal Details</h3>

            <?js signals.forEach(function(s) { ?>
                <?js= self.partial('signal.tmpl', s) ?>
            <?js }); ?>
            </div>
        <?js } ?>
        
    </article>
    </section>
    <?js } ?>
<?js }); ?><|MERGE_RESOLUTION|>--- conflicted
+++ resolved
@@ -96,16 +96,6 @@
                         </tr>
                     </tbody>
                 </table>
-<<<<<<< HEAD
-
-                <?js= self.partial('details.tmpl', doc) ?>
-
-                <?js if (doc.examples && doc.examples.length) { ?>
-                    <h3>Example<?js= doc.examples.length > 1? 's':'' ?></h3>
-                    <?js= self.partial('examples.tmpl', doc.examples) ?>
-                <?js } ?>
-=======
->>>>>>> f38509da
 
                 <?js if (doc.examples && doc.examples.length) { ?>
                     <h3>Example<?js= doc.examples.length > 1? 's':'' ?></h3>
