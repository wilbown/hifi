function endsWith(path, exts) {
    var result = false;
    exts.forEach(function(ext) {
        if (path.endsWith(ext)) {
            result = true;
        }
    });
    return result;
}

exports.handlers = {

    // This event is triggered before parsing has even started.
    // We use this event to scan the C++ files for jsdoc comments
    // and reformat them into a form digestable by jsdoc.
    beforeParse: function(e) {
        var pathTools = require('path');
        var rootFolder = pathTools.dirname(e.filename);
        console.log("Scanning hifi source for jsdoc comments...");

        // directories to scan for jsdoc comments
        var dirList = [
            '../../interface/src',
            '../../interface/src/assets',
            '../../interface/src/audio',
            '../../interface/src/avatar',
            '../../interface/src/commerce',
            '../../interface/src/devices',
            '../../interface/src/java',
            '../../interface/src/networking',
            '../../interface/src/ui/',
            '../../interface/src/scripting',
            '../../interface/src/ui/overlays',
            '../../interface/src/raypick',
            '../../libraries/animation/src',
            '../../libraries/audio-client/src',
            '../../libraries/audio/src',
            '../../libraries/avatars/src',
            '../../libraries/avatars-renderer/src/avatars-renderer',
            '../../libraries/controllers/src/controllers/',
            '../../libraries/controllers/src/controllers/impl/',
            '../../libraries/display-plugins/src/display-plugins/',
            '../../libraries/entities/src',
            '../../libraries/graphics-scripting/src/graphics-scripting/',
            '../../libraries/input-plugins/src/input-plugins',
            '../../libraries/model-networking/src/model-networking/',
            '../../libraries/networking/src',
            '../../libraries/octree/src',
            '../../libraries/physics/src',
            '../../libraries/pointers/src',
            '../../libraries/script-engine/src',
            '../../libraries/shared/src',
            '../../libraries/shared/src/shared',
<<<<<<< HEAD
            '../../plugins/oculus/src',
            '../../plugins/openvr/src',
=======
            '../../libraries/trackers/src/trackers',
            '../../libraries/ui/src/ui',
            '../../plugins/oculus/src',
            '../../plugins/openvr/src'
>>>>>>> 37f4a2d3
        ];

        // only files with this extension will be searched for jsdoc comments.
        var exts = ['.h', '.cpp'];

        var fs = require('fs');
        dirList.forEach(function (dir) {
            var joinedDir = pathTools.join(rootFolder, dir);
            var files = fs.readdirSync(joinedDir);
            files.forEach(function (file) {
                var path = pathTools.join(joinedDir, file);
                if (fs.lstatSync(path).isFile() && endsWith(path, exts)) {
                    // load entire file into a string
                    var data = fs.readFileSync(path, "utf8");

                    // this regex searches for blocks starting with /**jsdoc and end with */
                    var reg = /(\/\*\*jsdoc(.|[\r\n])*?\*\/)/gm;
                    var matches = data.match(reg);
                    if (matches) {
                        // add to source, but strip off c-comment asterisks
                        e.source += matches.map(function (s) {
                            return s.replace('/**jsdoc', '/**');
                        }).join('\n');
                    }
                }
            });
        });
    },

    // This event is triggered when a new doclet has been created
    // but before it is passed to the template for output
    newDoclet: function (e) {

        // we only care about hifi custom tags on namespace and class doclets
        if (e.doclet.kind === "namespace" || e.doclet.kind === "class") {
            var rows = [];
            if (e.doclet.hifiInterface) {
                rows.push("Interface Scripts");
            }
            if (e.doclet.hifiAssignmentClient) {
                rows.push("Assignment Client Scripts");
            }
            if (e.doclet.hifiClientEntity) {
                rows.push("Client Entity Scripts");
            }
            if (e.doclet.hifiServerEntity) {
                rows.push("Server Entity Scripts");
            }

            // Append an Available In: table at the end of the namespace description.
            if (rows.length > 0) {
                var table = "<br><br><table><td>Available In:<td>" + rows.join("<td>") + "</table>";
                e.doclet.description = e.doclet.description + table;
            }
        }
    }
};

// Define custom hifi tags here
exports.defineTags = function (dictionary) {

    // @hifi-interface
    dictionary.defineTag("hifi-interface", {
        onTagged: function (doclet, tag) {
            doclet.hifiInterface = true;
        }
    });

    // @hifi-assignment-client
    dictionary.defineTag("hifi-assigment-client", {
        onTagged: function (doclet, tag) {
            doclet.hifiAssignmentClient = true;
        }
    });

    // @hifi-client-entity
    dictionary.defineTag("hifi-client-entity", {
        onTagged: function (doclet, tag) {
            doclet.hifiClientEntity = true;
        }
    });

    // @hifi-server-entity
    dictionary.defineTag("hifi-server-entity", {
        onTagged: function (doclet, tag) {
            doclet.hifiServerEntity = true;
        }
    });
};<|MERGE_RESOLUTION|>--- conflicted
+++ resolved
@@ -51,15 +51,10 @@
             '../../libraries/script-engine/src',
             '../../libraries/shared/src',
             '../../libraries/shared/src/shared',
-<<<<<<< HEAD
-            '../../plugins/oculus/src',
-            '../../plugins/openvr/src',
-=======
             '../../libraries/trackers/src/trackers',
             '../../libraries/ui/src/ui',
             '../../plugins/oculus/src',
             '../../plugins/openvr/src'
->>>>>>> 37f4a2d3
         ];
 
         // only files with this extension will be searched for jsdoc comments.
