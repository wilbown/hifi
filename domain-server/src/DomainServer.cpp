//
//  DomainServer.cpp
//  domain-server/src
//
//  Created by Stephen Birarda on 9/26/13.
//  Copyright 2013 High Fidelity, Inc.
//
//  Distributed under the Apache License, Version 2.0.
//  See the accompanying file LICENSE or http://www.apache.org/licenses/LICENSE-2.0.html
//

#include "DomainServer.h"

#include <memory>
#include <random>

#include <QDir>
#include <QJsonDocument>
#include <QJsonObject>
#include <QJsonArray>
#include <QProcess>
#include <QSharedMemory>
#include <QStandardPaths>
#include <QTimer>
#include <QUrlQuery>
#include <QCommandLineParser>

#include <AccountManager.h>
#include <BuildInfo.h>
#include <DependencyManager.h>
#include <HifiConfigVariantMap.h>
#include <HTTPConnection.h>
#include <LogUtils.h>
#include <NetworkingConstants.h>
#include <udt/PacketHeaders.h>
#include <SettingHandle.h>
#include <SharedUtil.h>
#include <ShutdownEventListener.h>
#include <UUID.h>
#include <LogHandler.h>
#include <ServerPathUtils.h>
#include <NumericalConstants.h>

#include "DomainServerNodeData.h"
#include "NodeConnectionData.h"
#include <Trace.h>
#include <StatTracker.h>

int const DomainServer::EXIT_CODE_REBOOT = 234923;

#if USE_STABLE_GLOBAL_SERVICES
const QString ICE_SERVER_DEFAULT_HOSTNAME = "ice.highfidelity.com";
#else
const QString ICE_SERVER_DEFAULT_HOSTNAME = "dev-ice.highfidelity.com";
#endif

DomainServer::DomainServer(int argc, char* argv[]) :
    QCoreApplication(argc, argv),
    _gatekeeper(this),
    _httpManager(QHostAddress::AnyIPv4, DOMAIN_SERVER_HTTP_PORT, QString("%1/resources/web/").arg(QCoreApplication::applicationDirPath()), this),
    _httpsManager(NULL),
    _allAssignments(),
    _unfulfilledAssignments(),
    _isUsingDTLS(false),
    _oauthProviderURL(),
    _oauthClientID(),
    _hostname(),
    _ephemeralACScripts(),
    _webAuthenticationStateSet(),
    _cookieSessionHash(),
    _automaticNetworkingSetting(),
    _settingsManager(),
    _iceServerAddr(ICE_SERVER_DEFAULT_HOSTNAME),
    _iceServerPort(ICE_SERVER_DEFAULT_PORT)
{
    parseCommandLine();

    DependencyManager::set<tracing::Tracer>();
    DependencyManager::set<StatTracker>();

    LogUtils::init();
    Setting::init();

    qDebug() << "Setting up domain-server";
    qDebug() << "[VERSION] Build sequence:" << qPrintable(applicationVersion());
    qDebug() << "[VERSION] MODIFIED_ORGANIZATION:" << BuildInfo::MODIFIED_ORGANIZATION;
    qDebug() << "[VERSION] VERSION:" << BuildInfo::VERSION;
    qDebug() << "[VERSION] BUILD_BRANCH:" << BuildInfo::BUILD_BRANCH;
    qDebug() << "[VERSION] BUILD_GLOBAL_SERVICES:" << BuildInfo::BUILD_GLOBAL_SERVICES;
    qDebug() << "[VERSION] We will be using this default ICE server:" << ICE_SERVER_DEFAULT_HOSTNAME;


    // make sure we have a fresh AccountManager instance
    // (need this since domain-server can restart itself and maintain static variables)
    DependencyManager::set<AccountManager>();

    auto args = arguments();

    _settingsManager.setupConfigMap(args);

    // setup a shutdown event listener to handle SIGTERM or WM_CLOSE for us
#ifdef _WIN32
    installNativeEventFilter(&ShutdownEventListener::getInstance());
#else
    ShutdownEventListener::getInstance();
#endif

    qRegisterMetaType<DomainServerWebSessionData>("DomainServerWebSessionData");
    qRegisterMetaTypeStreamOperators<DomainServerWebSessionData>("DomainServerWebSessionData");

    // make sure we hear about newly connected nodes from our gatekeeper
    connect(&_gatekeeper, &DomainGatekeeper::connectedNode, this, &DomainServer::handleConnectedNode);

    // if a connected node loses connection privileges, hang up on it
    connect(&_gatekeeper, &DomainGatekeeper::killNode, this, &DomainServer::handleKillNode);

    // if permissions are updated, relay the changes to the Node datastructures
    connect(&_settingsManager, &DomainServerSettingsManager::updateNodePermissions,
            &_gatekeeper, &DomainGatekeeper::updateNodePermissions);

    setupGroupCacheRefresh();

    // if we were given a certificate/private key or oauth credentials they must succeed
    if (!(optionallyReadX509KeyAndCertificate() && optionallySetupOAuth())) {
        return;
    }

    _settingsManager.apiRefreshGroupInformation();

    setupNodeListAndAssignments();

    if (_type != NonMetaverse) {
        // if we have a metaverse domain, we'll use an access token for API calls
        resetAccountManagerAccessToken();

        setupAutomaticNetworking();
    }

    if (!getID().isNull() && _type != NonMetaverse) {
        // setup periodic heartbeats to metaverse API
        setupHeartbeatToMetaverse();

        // send the first heartbeat immediately
        sendHeartbeatToMetaverse();
    }

    // check for the temporary name parameter
    const QString GET_TEMPORARY_NAME_SWITCH = "--get-temp-name";
    if (args.contains(GET_TEMPORARY_NAME_SWITCH)) {
        getTemporaryName();
    }

    _gatekeeper.preloadAllowedUserPublicKeys(); // so they can connect on first request

    _metadata = new DomainMetadata(this);


    qDebug() << "domain-server is running";
    static const QString AC_SUBNET_WHITELIST_SETTING_PATH = "security.ac_subnet_whitelist";

    static const Subnet LOCALHOST { QHostAddress("127.0.0.1"), 32 };
    _acSubnetWhitelist = { LOCALHOST };

    auto whitelist = _settingsManager.valueOrDefaultValueForKeyPath(AC_SUBNET_WHITELIST_SETTING_PATH).toStringList();
    for (auto& subnet : whitelist) {
        auto netmaskParts = subnet.trimmed().split("/");

        if (netmaskParts.size() > 2) {
            qDebug() << "Ignoring subnet in whitelist, malformed: " << subnet;
            continue;
        }

        // The default netmask is 32 if one has not been specified, which will
        // match only the ip provided.
        int netmask = 32;

        if (netmaskParts.size() == 2) {
            bool ok;
            netmask = netmaskParts[1].toInt(&ok);
            if (!ok) {
                qDebug() << "Ignoring subnet in whitelist, bad netmask: " << subnet;
                continue;
            }
        }

        auto ip = QHostAddress(netmaskParts[0]);

        if (!ip.isNull()) {
            qDebug() << "Adding AC whitelist subnet: " << subnet << " -> " << (ip.toString() + "/" + QString::number(netmask));
            _acSubnetWhitelist.push_back({ ip , netmask });
        } else {
            qDebug() << "Ignoring subnet in whitelist, invalid ip portion: " << subnet;
        }
    }
}

void DomainServer::parseCommandLine() {
    QCommandLineParser parser;
    parser.setApplicationDescription("High Fidelity Domain Server");
    parser.addHelpOption();

    const QCommandLineOption iceServerAddressOption("i", "ice-server address", "IP:PORT or HOSTNAME:PORT");
    parser.addOption(iceServerAddressOption);

    const QCommandLineOption domainIDOption("d", "domain-server uuid");
    parser.addOption(domainIDOption);

    const QCommandLineOption getTempNameOption("get-temp-name", "Request a temporary domain-name");
    parser.addOption(getTempNameOption);

    const QCommandLineOption masterConfigOption("master-config", "Deprecated config-file option");
    parser.addOption(masterConfigOption);


    if (!parser.parse(QCoreApplication::arguments())) {
        qWarning() << parser.errorText() << endl;
        parser.showHelp();
        Q_UNREACHABLE();
    }

    if (parser.isSet(iceServerAddressOption)) {
        // parse the IP and port combination for this target
        QString hostnamePortString = parser.value(iceServerAddressOption);

        _iceServerAddr = hostnamePortString.left(hostnamePortString.indexOf(':'));
        _iceServerPort = (quint16) hostnamePortString.mid(hostnamePortString.indexOf(':') + 1).toUInt();
        if (_iceServerPort == 0) {
            _iceServerPort = ICE_SERVER_DEFAULT_PORT;
        }

        if (_iceServerAddr.isEmpty()) {
            qWarning() << "Could not parse an IP address and port combination from" << hostnamePortString;
            QMetaObject::invokeMethod(this, "quit", Qt::QueuedConnection);
        }
    }

    if (parser.isSet(domainIDOption)) {
        _overridingDomainID = QUuid(parser.value(domainIDOption));
        _overrideDomainID = true;
        qDebug() << "domain-server ID is" << _overridingDomainID;
    }
}

DomainServer::~DomainServer() {
    qInfo() << "Domain Server is shutting down.";
    // destroy the LimitedNodeList before the DomainServer QCoreApplication is down
    DependencyManager::destroy<LimitedNodeList>();
}

void DomainServer::queuedQuit(QString quitMessage, int exitCode) {
    if (!quitMessage.isEmpty()) {
        qWarning() << qPrintable(quitMessage);
    }

    QCoreApplication::exit(exitCode);
}

void DomainServer::restart() {
    qDebug() << "domain-server is restarting.";

    exit(DomainServer::EXIT_CODE_REBOOT);
}

const QUuid& DomainServer::getID() {
    return DependencyManager::get<LimitedNodeList>()->getSessionUUID();
}

bool DomainServer::optionallyReadX509KeyAndCertificate() {
    const QString X509_CERTIFICATE_OPTION = "cert";
    const QString X509_PRIVATE_KEY_OPTION = "key";
    const QString X509_KEY_PASSPHRASE_ENV = "DOMAIN_SERVER_KEY_PASSPHRASE";

    QString certPath = _settingsManager.getSettingsMap().value(X509_CERTIFICATE_OPTION).toString();
    QString keyPath = _settingsManager.getSettingsMap().value(X509_PRIVATE_KEY_OPTION).toString();

    if (!certPath.isEmpty() && !keyPath.isEmpty()) {
        // the user wants to use the following cert and key for HTTPS
        // this is used for Oauth callbacks when authorizing users against a data server
        // let's make sure we can load the key and certificate

        QString keyPassphraseString = QProcessEnvironment::systemEnvironment().value(X509_KEY_PASSPHRASE_ENV);

        qDebug() << "Reading certificate file at" << certPath << "for HTTPS.";
        qDebug() << "Reading key file at" << keyPath << "for HTTPS.";

        QFile certFile(certPath);
        certFile.open(QIODevice::ReadOnly);

        QFile keyFile(keyPath);
        keyFile.open(QIODevice::ReadOnly);

        QSslCertificate sslCertificate(&certFile);
        QSslKey privateKey(&keyFile, QSsl::Rsa, QSsl::Pem, QSsl::PrivateKey, keyPassphraseString.toUtf8());

        _httpsManager = new HTTPSManager(QHostAddress::AnyIPv4, DOMAIN_SERVER_HTTPS_PORT, sslCertificate, privateKey, QString(), this, this);

        qDebug() << "TCP server listening for HTTPS connections on" << DOMAIN_SERVER_HTTPS_PORT;

    } else if (!certPath.isEmpty() || !keyPath.isEmpty()) {
        static const QString MISSING_CERT_ERROR_MSG = "Missing certificate or private key. domain-server will now quit.";
        static const int MISSING_CERT_ERROR_CODE = 3;

        QMetaObject::invokeMethod(this, "queuedQuit", Qt::QueuedConnection,
                                  Q_ARG(QString, MISSING_CERT_ERROR_MSG), Q_ARG(int, MISSING_CERT_ERROR_CODE));
        return false;
    }

    return true;
}

bool DomainServer::optionallySetupOAuth() {
    const QString OAUTH_PROVIDER_URL_OPTION = "oauth-provider";
    const QString OAUTH_CLIENT_ID_OPTION = "oauth-client-id";
    const QString OAUTH_CLIENT_SECRET_ENV = "DOMAIN_SERVER_CLIENT_SECRET";
    const QString REDIRECT_HOSTNAME_OPTION = "hostname";

    const QVariantMap& settingsMap = _settingsManager.getSettingsMap();
    _oauthProviderURL = QUrl(settingsMap.value(OAUTH_PROVIDER_URL_OPTION).toString());

    // if we don't have an oauth provider URL then we default to the default node auth url
    if (_oauthProviderURL.isEmpty()) {
        _oauthProviderURL = NetworkingConstants::METAVERSE_SERVER_URL;
    }

    auto accountManager = DependencyManager::get<AccountManager>();
    accountManager->setAuthURL(_oauthProviderURL);

    _oauthClientID = settingsMap.value(OAUTH_CLIENT_ID_OPTION).toString();
    _oauthClientSecret = QProcessEnvironment::systemEnvironment().value(OAUTH_CLIENT_SECRET_ENV);
    _hostname = settingsMap.value(REDIRECT_HOSTNAME_OPTION).toString();

    if (!_oauthClientID.isEmpty()) {
        if (_oauthProviderURL.isEmpty()
            || _hostname.isEmpty()
            || _oauthClientID.isEmpty()
            || _oauthClientSecret.isEmpty()) {
            static const QString MISSING_OAUTH_INFO_MSG = "Missing OAuth provider URL, hostname, client ID, or client secret. domain-server will now quit.";
            static const int MISSING_OAUTH_INFO_ERROR_CODE = 4;
            QMetaObject::invokeMethod(this, "queuedQuit", Qt::QueuedConnection,
                                      Q_ARG(QString, MISSING_OAUTH_INFO_MSG), Q_ARG(int, MISSING_OAUTH_INFO_ERROR_CODE));
            return false;
        } else {
            qDebug() << "OAuth will be used to identify clients using provider at" << _oauthProviderURL.toString();
            qDebug() << "OAuth Client ID is" << _oauthClientID;
        }
    }

    return true;
}

static const QString METAVERSE_DOMAIN_ID_KEY_PATH = "metaverse.id";

void DomainServer::getTemporaryName(bool force) {
    // check if we already have a domain ID
    const QVariant* idValueVariant = valueForKeyPath(_settingsManager.getSettingsMap(), METAVERSE_DOMAIN_ID_KEY_PATH);

    qInfo() << "Requesting temporary domain name";
    if (idValueVariant) {
        qDebug() << "A domain ID is already present in domain-server settings:" << idValueVariant->toString();
        if (force) {
            qDebug() << "Requesting temporary domain name to replace current ID:" << getID();
        } else {
            qInfo() << "Abandoning request of temporary domain name.";
            return;
        }
    }

    // request a temporary name from the metaverse
    auto accountManager = DependencyManager::get<AccountManager>();
    JSONCallbackParameters callbackParameters { this, "handleTempDomainSuccess", this, "handleTempDomainError" };
    accountManager->sendRequest("/api/v1/domains/temporary", AccountManagerAuth::None,
                                QNetworkAccessManager::PostOperation, callbackParameters);
}

void DomainServer::handleTempDomainSuccess(QNetworkReply& requestReply) {
    QJsonObject jsonObject = QJsonDocument::fromJson(requestReply.readAll()).object();

    // grab the information for the new domain
    static const QString DATA_KEY = "data";
    static const QString DOMAIN_KEY = "domain";
    static const QString ID_KEY = "id";
    static const QString NAME_KEY = "name";
    static const QString KEY_KEY = "api_key";

    auto domainObject = jsonObject[DATA_KEY].toObject()[DOMAIN_KEY].toObject();
    if (!domainObject.isEmpty()) {
        auto id = _overrideDomainID ? _overridingDomainID.toString() : domainObject[ID_KEY].toString();
        auto name = domainObject[NAME_KEY].toString();
        auto key = domainObject[KEY_KEY].toString();

        qInfo() << "Received new temporary domain name" << name;
        qDebug() << "The temporary domain ID is" << id;

        // store the new domain ID and auto network setting immediately
        QString newSettingsJSON = QString("{\"metaverse\": { \"id\": \"%1\", \"automatic_networking\": \"full\"}}").arg(id);
        auto settingsDocument = QJsonDocument::fromJson(newSettingsJSON.toUtf8());
        _settingsManager.recurseJSONObjectAndOverwriteSettings(settingsDocument.object());

        // store the new ID and auto networking setting on disk
        _settingsManager.persistToFile();

        // store the new token to the account info
        auto accountManager = DependencyManager::get<AccountManager>();
        accountManager->setTemporaryDomain(id, key);

        // change our domain ID immediately
        DependencyManager::get<LimitedNodeList>()->setSessionUUID(QUuid { id });

        // change our type to reflect that we are a temporary domain now
        _type = MetaverseTemporaryDomain;

        // update our heartbeats to use the correct id
        setupICEHeartbeatForFullNetworking();
        setupHeartbeatToMetaverse();

        // if we have a current ICE server address, update it in the API for the new temporary domain
        sendICEServerAddressToMetaverseAPI();
    } else {
        qWarning() << "There were problems parsing the API response containing a temporary domain name. Please try again"
            << "via domain-server relaunch or from the domain-server settings.";
    }
}

void DomainServer::handleTempDomainError(QNetworkReply& requestReply) {
    qWarning() << "A temporary name was requested but there was an error creating one. Please try again via domain-server relaunch"
        << "or from the domain-server settings.";
}

const QString DOMAIN_CONFIG_ID_KEY = "id";

const QString METAVERSE_AUTOMATIC_NETWORKING_KEY_PATH = "metaverse.automatic_networking";
const QString FULL_AUTOMATIC_NETWORKING_VALUE = "full";
const QString IP_ONLY_AUTOMATIC_NETWORKING_VALUE = "ip";
const QString DISABLED_AUTOMATIC_NETWORKING_VALUE = "disabled";



bool DomainServer::packetVersionMatch(const udt::Packet& packet) {
    PacketType headerType = NLPacket::typeInHeader(packet);
    PacketVersion headerVersion = NLPacket::versionInHeader(packet);

    auto nodeList = DependencyManager::get<LimitedNodeList>();

    // if this is a mismatching connect packet, we can't simply drop it on the floor
    // send back a packet to the interface that tells them we refuse connection for a mismatch
    if (headerType == PacketType::DomainConnectRequest
        && headerVersion != versionForPacketType(PacketType::DomainConnectRequest)) {
        DomainGatekeeper::sendProtocolMismatchConnectionDenial(packet.getSenderSockAddr());
    }

    // let the normal nodeList implementation handle all other packets.
    return nodeList->isPacketVerified(packet);
}


void DomainServer::setupNodeListAndAssignments() {
    const QString CUSTOM_LOCAL_PORT_OPTION = "metaverse.local_port";

    QVariant localPortValue = _settingsManager.valueOrDefaultValueForKeyPath(CUSTOM_LOCAL_PORT_OPTION);
    int domainServerPort = localPortValue.toInt();

    QVariantMap& settingsMap = _settingsManager.getSettingsMap();

    int domainServerDTLSPort = INVALID_PORT;

    if (_isUsingDTLS) {
        domainServerDTLSPort = DEFAULT_DOMAIN_SERVER_DTLS_PORT;

        const QString CUSTOM_DTLS_PORT_OPTION = "dtls-port";

        if (settingsMap.contains(CUSTOM_DTLS_PORT_OPTION)) {
            domainServerDTLSPort = (unsigned short) settingsMap.value(CUSTOM_DTLS_PORT_OPTION).toUInt();
        }
    }

    QSet<Assignment::Type> parsedTypes;
    parseAssignmentConfigs(parsedTypes);

    populateDefaultStaticAssignmentsExcludingTypes(parsedTypes);

    // check for scripts the user wants to persist from their domain-server config
    populateStaticScriptedAssignmentsFromSettings();

    auto nodeList = DependencyManager::set<LimitedNodeList>(domainServerPort, domainServerDTLSPort);

    // no matter the local port, save it to shared mem so that local assignment clients can ask what it is
    nodeList->putLocalPortIntoSharedMemory(DOMAIN_SERVER_LOCAL_PORT_SMEM_KEY, this, nodeList->getSocketLocalPort());

    // store our local http ports in shared memory
    quint16 localHttpPort = DOMAIN_SERVER_HTTP_PORT;
    nodeList->putLocalPortIntoSharedMemory(DOMAIN_SERVER_LOCAL_HTTP_PORT_SMEM_KEY, this, localHttpPort);
    quint16 localHttpsPort = DOMAIN_SERVER_HTTPS_PORT;
    nodeList->putLocalPortIntoSharedMemory(DOMAIN_SERVER_LOCAL_HTTPS_PORT_SMEM_KEY, this, localHttpsPort);

    // set our LimitedNodeList UUID to match the UUID from our config
    // nodes will currently use this to add resources to data-web that relate to our domain
    bool isMetaverseDomain = false;
    if (_overrideDomainID) {
        nodeList->setSessionUUID(_overridingDomainID);
        isMetaverseDomain = true; // assume metaverse domain
    } else {
        const QVariant* idValueVariant = valueForKeyPath(settingsMap, METAVERSE_DOMAIN_ID_KEY_PATH);
        if (idValueVariant) {
            nodeList->setSessionUUID(idValueVariant->toString());
            isMetaverseDomain = true; // if we have an ID, we'll assume we're a metaverse domain
        } else {
            nodeList->setSessionUUID(QUuid::createUuid()); // Use random UUID
        }
    }

    if (isMetaverseDomain) {
        // see if we think we're a temp domain (we have an API key) or a full domain
        const auto& temporaryDomainKey = DependencyManager::get<AccountManager>()->getTemporaryDomainKey(getID());
        if (temporaryDomainKey.isEmpty()) {
            _type = MetaverseDomain;
        } else {
            _type = MetaverseTemporaryDomain;
        }
    }

    connect(nodeList.data(), &LimitedNodeList::nodeAdded, this, &DomainServer::nodeAdded);
    connect(nodeList.data(), &LimitedNodeList::nodeKilled, this, &DomainServer::nodeKilled);

    // register as the packet receiver for the types we want
    PacketReceiver& packetReceiver = nodeList->getPacketReceiver();
    packetReceiver.registerListener(PacketType::RequestAssignment, this, "processRequestAssignmentPacket");
    packetReceiver.registerListener(PacketType::DomainListRequest, this, "processListRequestPacket");
    packetReceiver.registerListener(PacketType::DomainServerPathQuery, this, "processPathQueryPacket");
    packetReceiver.registerListener(PacketType::NodeJsonStats, this, "processNodeJSONStatsPacket");
    packetReceiver.registerListener(PacketType::DomainDisconnectRequest, this, "processNodeDisconnectRequestPacket");

    // NodeList won't be available to the settings manager when it is created, so call registerListener here
    packetReceiver.registerListener(PacketType::DomainSettingsRequest, &_settingsManager, "processSettingsRequestPacket");
    packetReceiver.registerListener(PacketType::NodeKickRequest, &_settingsManager, "processNodeKickRequestPacket");
    packetReceiver.registerListener(PacketType::UsernameFromIDRequest, &_settingsManager, "processUsernameFromIDRequestPacket");

    // register the gatekeeper for the packets it needs to receive
    packetReceiver.registerListener(PacketType::DomainConnectRequest, &_gatekeeper, "processConnectRequestPacket");
    packetReceiver.registerListener(PacketType::ICEPing, &_gatekeeper, "processICEPingPacket");
    packetReceiver.registerListener(PacketType::ICEPingReply, &_gatekeeper, "processICEPingReplyPacket");
    packetReceiver.registerListener(PacketType::ICEServerPeerInformation, &_gatekeeper, "processICEPeerInformationPacket");

    packetReceiver.registerListener(PacketType::ICEServerHeartbeatDenied, this, "processICEServerHeartbeatDenialPacket");
    packetReceiver.registerListener(PacketType::ICEServerHeartbeatACK, this, "processICEServerHeartbeatACK");

    // add whatever static assignments that have been parsed to the queue
    addStaticAssignmentsToQueue();

    // set a custom packetVersionMatch as the verify packet operator for the udt::Socket
    nodeList->setPacketFilterOperator(&DomainServer::packetVersionMatch);
}

const QString ACCESS_TOKEN_KEY_PATH = "metaverse.access_token";

bool DomainServer::resetAccountManagerAccessToken() {
    if (!_oauthProviderURL.isEmpty()) {
        // check for an access-token in our settings, can optionally be overidden by env value
        const QString ENV_ACCESS_TOKEN_KEY = "DOMAIN_SERVER_ACCESS_TOKEN";

        QString accessToken = QProcessEnvironment::systemEnvironment().value(ENV_ACCESS_TOKEN_KEY);

        if (accessToken.isEmpty()) {
            const QVariant* accessTokenVariant = valueForKeyPath(_settingsManager.getSettingsMap(), ACCESS_TOKEN_KEY_PATH);

            if (accessTokenVariant && accessTokenVariant->canConvert(QMetaType::QString)) {
                accessToken = accessTokenVariant->toString();
            } else {
                qWarning() << "No access token is present. Some operations that use the metaverse API will fail.";
                qDebug() << "Set an access token via the web interface, in your user config"
                    << "at keypath metaverse.access_token or in your ENV at key DOMAIN_SERVER_ACCESS_TOKEN";

                // clear any existing access token from AccountManager
                DependencyManager::get<AccountManager>()->setAccessTokenForCurrentAuthURL(QString());

                return false;
            }
        } else {
            qDebug() << "Using access token from DOMAIN_SERVER_ACCESS_TOKEN in env. This overrides any access token present"
                << " in the user config.";
        }

        // give this access token to the AccountManager
        DependencyManager::get<AccountManager>()->setAccessTokenForCurrentAuthURL(accessToken);

        return true;

    } else {
        static const QString MISSING_OAUTH_PROVIDER_MSG =
            QString("Missing OAuth provider URL, but a domain-server feature was required that requires authentication.") +
            QString("domain-server will now quit.");
        static const int MISSING_OAUTH_PROVIDER_ERROR_CODE = 5;
        QMetaObject::invokeMethod(this, "queuedQuit", Qt::QueuedConnection,
                                  Q_ARG(QString, MISSING_OAUTH_PROVIDER_MSG),
                                  Q_ARG(int, MISSING_OAUTH_PROVIDER_ERROR_CODE));

        return false;
    }
}

void DomainServer::setupAutomaticNetworking() {

    _automaticNetworkingSetting =
        _settingsManager.valueOrDefaultValueForKeyPath(METAVERSE_AUTOMATIC_NETWORKING_KEY_PATH).toString();

    qDebug() << "Configuring automatic networking in domain-server as" << _automaticNetworkingSetting;

    if (_automaticNetworkingSetting != DISABLED_AUTOMATIC_NETWORKING_VALUE) {
        const QUuid& domainID = getID();

        if (_automaticNetworkingSetting == FULL_AUTOMATIC_NETWORKING_VALUE) {
            setupICEHeartbeatForFullNetworking();
        }

        if (_automaticNetworkingSetting == IP_ONLY_AUTOMATIC_NETWORKING_VALUE ||
            _automaticNetworkingSetting == FULL_AUTOMATIC_NETWORKING_VALUE) {

            if (!domainID.isNull()) {
                qDebug() << "domain-server" << _automaticNetworkingSetting << "automatic networking enabled for ID"
                    << uuidStringWithoutCurlyBraces(domainID) << "via" << _oauthProviderURL.toString();

                if (_automaticNetworkingSetting == IP_ONLY_AUTOMATIC_NETWORKING_VALUE) {

                    auto nodeList = DependencyManager::get<LimitedNodeList>();

                    // send any public socket changes to the data server so nodes can find us at our new IP
                    connect(nodeList.data(), &LimitedNodeList::publicSockAddrChanged,
                            this, &DomainServer::performIPAddressUpdate);

                    // have the LNL enable public socket updating via STUN
                    nodeList->startSTUNPublicSocketUpdate();
                }
            } else {
                qDebug() << "Cannot enable domain-server automatic networking without a domain ID."
                << "Please add an ID to your config file or via the web interface.";
                return;
            }
        }
    }

}

void DomainServer::setupHeartbeatToMetaverse() {
    // heartbeat to the data-server every 15s
    const int DOMAIN_SERVER_DATA_WEB_HEARTBEAT_MSECS = 15 * 1000;

    if (!_metaverseHeartbeatTimer) {
        // setup a timer to heartbeat with the metaverse-server
        _metaverseHeartbeatTimer = new QTimer { this };
        connect(_metaverseHeartbeatTimer, SIGNAL(timeout()), this, SLOT(sendHeartbeatToMetaverse()));
        // do not send a heartbeat immediately - this avoids flooding if the heartbeat fails with a 401
        _metaverseHeartbeatTimer->start(DOMAIN_SERVER_DATA_WEB_HEARTBEAT_MSECS);
    }
}

void DomainServer::setupICEHeartbeatForFullNetworking() {
    auto limitedNodeList = DependencyManager::get<LimitedNodeList>();

    // lookup the available ice-server hosts now
    updateICEServerAddresses();

    // call our sendHeartbeatToIceServer immediately anytime a local or public socket changes
    connect(limitedNodeList.data(), &LimitedNodeList::localSockAddrChanged,
            this, &DomainServer::sendHeartbeatToIceServer);
    connect(limitedNodeList.data(), &LimitedNodeList::publicSockAddrChanged,
            this, &DomainServer::sendHeartbeatToIceServer);

    // we need this DS to know what our public IP is - start trying to figure that out now
    limitedNodeList->startSTUNPublicSocketUpdate();

    // to send ICE heartbeats we'd better have a private key locally with an uploaded public key
    // if we have an access token and we don't have a private key or the current domain ID has changed
    // we should generate a new keypair
    auto accountManager = DependencyManager::get<AccountManager>();
    if (!accountManager->getAccountInfo().hasPrivateKey() || accountManager->getAccountInfo().getDomainID() != getID()) {
        accountManager->generateNewDomainKeypair(getID());
    }

    // hookup to the signal from account manager that tells us when keypair is available
    connect(accountManager.data(), &AccountManager::newKeypair, this, &DomainServer::handleKeypairChange);

    if (!_iceHeartbeatTimer) {
        // setup a timer to heartbeat with the ice-server
        _iceHeartbeatTimer = new QTimer { this };
        connect(_iceHeartbeatTimer, &QTimer::timeout, this, &DomainServer::sendHeartbeatToIceServer);
        sendHeartbeatToIceServer();
        _iceHeartbeatTimer->start(ICE_HEARBEAT_INTERVAL_MSECS);
    }
}

void DomainServer::updateICEServerAddresses() {
    if (_iceAddressLookupID == -1) {
        _iceAddressLookupID = QHostInfo::lookupHost(_iceServerAddr, this, SLOT(handleICEHostInfo(QHostInfo)));
    }
}

void DomainServer::parseAssignmentConfigs(QSet<Assignment::Type>& excludedTypes) {
    const QString ASSIGNMENT_CONFIG_REGEX_STRING = "config-([\\d]+)";
    QRegExp assignmentConfigRegex(ASSIGNMENT_CONFIG_REGEX_STRING);

    const QVariantMap& settingsMap = _settingsManager.getSettingsMap();

    // scan for assignment config keys
    QStringList variantMapKeys = settingsMap.keys();
    int configIndex = variantMapKeys.indexOf(assignmentConfigRegex);

    while (configIndex != -1) {
        // figure out which assignment type this matches
        Assignment::Type assignmentType = (Assignment::Type) assignmentConfigRegex.cap(1).toInt();

        if (assignmentType < Assignment::AllTypes && !excludedTypes.contains(assignmentType)) {
            QVariant mapValue = settingsMap[variantMapKeys[configIndex]];
            QVariantList assignmentList = mapValue.toList();

            if (assignmentType != Assignment::AgentType) {
                createStaticAssignmentsForType(assignmentType, assignmentList);
            }

            excludedTypes.insert(assignmentType);
        }

        configIndex = variantMapKeys.indexOf(assignmentConfigRegex, configIndex + 1);
    }
}

void DomainServer::addStaticAssignmentToAssignmentHash(Assignment* newAssignment) {
    qDebug() << "Inserting assignment" << *newAssignment << "to static assignment hash.";
    newAssignment->setIsStatic(true);
    _allAssignments.insert(newAssignment->getUUID(), SharedAssignmentPointer(newAssignment));
}

void DomainServer::populateStaticScriptedAssignmentsFromSettings() {
    const QString PERSISTENT_SCRIPTS_KEY_PATH = "scripts.persistent_scripts";
    const QVariant* persistentScriptsVariant = valueForKeyPath(_settingsManager.getSettingsMap(), PERSISTENT_SCRIPTS_KEY_PATH);

    if (persistentScriptsVariant) {
        QVariantList persistentScriptsList = persistentScriptsVariant->toList();
        foreach(const QVariant& persistentScriptVariant, persistentScriptsList) {
            QVariantMap persistentScript = persistentScriptVariant.toMap();

            const QString PERSISTENT_SCRIPT_URL_KEY = "url";
            const QString PERSISTENT_SCRIPT_NUM_INSTANCES_KEY = "num_instances";
            const QString PERSISTENT_SCRIPT_POOL_KEY = "pool";

            if (persistentScript.contains(PERSISTENT_SCRIPT_URL_KEY)) {
                // check how many instances of this script to add

                int numInstances = persistentScript[PERSISTENT_SCRIPT_NUM_INSTANCES_KEY].toInt();
                QString scriptURL = persistentScript[PERSISTENT_SCRIPT_URL_KEY].toString();

                QString scriptPool = persistentScript.value(PERSISTENT_SCRIPT_POOL_KEY).toString();

                qDebug() << "Adding" << numInstances << "of persistent script at URL" << scriptURL << "- pool" << scriptPool;

                for (int i = 0; i < numInstances; ++i) {
                    // add a scripted assignment to the queue for this instance
                    Assignment* scriptAssignment = new Assignment(Assignment::CreateCommand,
                                                                  Assignment::AgentType,
                                                                  scriptPool);
                    scriptAssignment->setPayload(scriptURL.toUtf8());

                    // add it to static hash so we know we have to keep giving it back out
                    addStaticAssignmentToAssignmentHash(scriptAssignment);
                }
            }
        }
    }
}

void DomainServer::createStaticAssignmentsForType(Assignment::Type type, const QVariantList &configList) {
    // we have a string for config for this type
    qDebug() << "Parsing config for assignment type" << type;

    int configCounter = 0;

    foreach(const QVariant& configVariant, configList) {
        if (configVariant.canConvert(QMetaType::QVariantMap)) {
            QVariantMap configMap = configVariant.toMap();

            // check the config string for a pool
            const QString ASSIGNMENT_POOL_KEY = "pool";

            QString assignmentPool = configMap.value(ASSIGNMENT_POOL_KEY).toString();
            if (!assignmentPool.isEmpty()) {
                configMap.remove(ASSIGNMENT_POOL_KEY);
            }

            ++configCounter;
            qDebug() << "Type" << type << "config" << configCounter << "=" << configMap;

            Assignment* configAssignment = new Assignment(Assignment::CreateCommand, type, assignmentPool);

            // setup the payload as a semi-colon separated list of key = value
            QStringList payloadStringList;
            foreach(const QString& payloadKey, configMap.keys()) {
                QString dashes = payloadKey.size() == 1 ? "-" : "--";
                payloadStringList << QString("%1%2 %3").arg(dashes).arg(payloadKey).arg(configMap[payloadKey].toString());
            }

            configAssignment->setPayload(payloadStringList.join(' ').toUtf8());

            addStaticAssignmentToAssignmentHash(configAssignment);
        }
    }
}

void DomainServer::populateDefaultStaticAssignmentsExcludingTypes(const QSet<Assignment::Type>& excludedTypes) {
    // enumerate over all assignment types and see if we've already excluded it
    for (Assignment::Type defaultedType = Assignment::AudioMixerType;
         defaultedType != Assignment::AllTypes;
         defaultedType =  static_cast<Assignment::Type>(static_cast<int>(defaultedType) + 1)) {
<<<<<<< HEAD
        if (!excludedTypes.contains(defaultedType) && defaultedType != Assignment::AgentType) {
            
=======
        if (!excludedTypes.contains(defaultedType)
            && defaultedType != Assignment::UNUSED_1
            && defaultedType != Assignment::AgentType) {

>>>>>>> b053fb55
            if (defaultedType == Assignment::AssetServerType) {
                // Make sure the asset-server is enabled before adding it here.
                // Initially we do not assign it by default so we can test it in HF domains first
                static const QString ASSET_SERVER_ENABLED_KEYPATH = "asset_server.enabled";

                if (!_settingsManager.valueOrDefaultValueForKeyPath(ASSET_SERVER_ENABLED_KEYPATH).toBool()) {
                    // skip to the next iteration if asset-server isn't enabled
                    continue;
                }
            }

            // type has not been set from a command line or config file config, use the default
            // by clearing whatever exists and writing a single default assignment with no payload
            Assignment* newAssignment = new Assignment(Assignment::CreateCommand, (Assignment::Type) defaultedType);
            addStaticAssignmentToAssignmentHash(newAssignment);
        }
    }
}

void DomainServer::processListRequestPacket(QSharedPointer<ReceivedMessage> message, SharedNodePointer sendingNode) {

    QDataStream packetStream(message->getMessage());
    NodeConnectionData nodeRequestData = NodeConnectionData::fromDataStream(packetStream, message->getSenderSockAddr(), false);

    // update this node's sockets in case they have changed
    sendingNode->setPublicSocket(nodeRequestData.publicSockAddr);
    sendingNode->setLocalSocket(nodeRequestData.localSockAddr);

    // update the NodeInterestSet in case there have been any changes
    DomainServerNodeData* nodeData = static_cast<DomainServerNodeData*>(sendingNode->getLinkedData());

    // guard against patched agents asking to hear about other agents
    auto safeInterestSet = nodeRequestData.interestList.toSet();
    if (sendingNode->getType() == NodeType::Agent) {
        safeInterestSet.remove(NodeType::Agent);
    }

    nodeData->setNodeInterestSet(safeInterestSet);

    // update the connecting hostname in case it has changed
    nodeData->setPlaceName(nodeRequestData.placeName);

    sendDomainListToNode(sendingNode, message->getSenderSockAddr());
}

bool DomainServer::isInInterestSet(const SharedNodePointer& nodeA, const SharedNodePointer& nodeB) {
    auto nodeAData = static_cast<DomainServerNodeData*>(nodeA->getLinkedData());
    auto nodeBData = static_cast<DomainServerNodeData*>(nodeB->getLinkedData());

    // if we have no linked data for node A then B can't possibly be in the interest set
    if (!nodeAData) {
        return false;
    }

    // first check if the general interest set A contains the type for B
    if (nodeAData->getNodeInterestSet().contains(nodeB->getType())) {
        // given that there is a match in the general interest set, do any special checks

        // (1/19/17) Agents only need to connect to Entity Script Servers to perform administrative tasks
        // related to entity server scripts. Only agents with rez permissions should be doing that, so
        // if the agent does not have those permissions, we do not want them and the server to incur the
        // overhead of connecting to one another. Additionally we exclude agents that do not care about the
        // Entity Script Server and won't attempt to connect to it.

        bool isAgentWithoutRights = nodeA->getType() == NodeType::Agent
            && nodeB->getType() == NodeType::EntityScriptServer
            && !nodeA->getCanRez() && !nodeA->getCanRezTmp();

        if (isAgentWithoutRights) {
            return false;
        }

        bool isScriptServerForIneffectiveAgent =
            (nodeA->getType() == NodeType::EntityScriptServer && nodeB->getType() == NodeType::Agent)
            && ((nodeBData && !nodeBData->getNodeInterestSet().contains(NodeType::EntityScriptServer))
                || (!nodeB->getCanRez() && !nodeB->getCanRezTmp()));

        return !isScriptServerForIneffectiveAgent;
    } else {
        return false;
    }
}

unsigned int DomainServer::countConnectedUsers() {
    unsigned int result = 0;
    auto nodeList = DependencyManager::get<LimitedNodeList>();
    nodeList->eachNode([&](const SharedNodePointer& node){
        // only count unassigned agents (i.e., users)
        if (node->getType() == NodeType::Agent) {
            auto nodeData = static_cast<DomainServerNodeData*>(node->getLinkedData());
            if (nodeData && !nodeData->wasAssigned()) {
                result++;
            }
        }
    });
    return result;
}

QUrl DomainServer::oauthRedirectURL() {
    if (_httpsManager) {
        return QString("https://%1:%2/oauth").arg(_hostname).arg(_httpsManager->serverPort());
    } else {
        qWarning() << "Attempting to determine OAuth re-direct URL with no HTTPS server configured.";
        return QUrl();
    }
}

const QString OAUTH_CLIENT_ID_QUERY_KEY = "client_id";
const QString OAUTH_REDIRECT_URI_QUERY_KEY = "redirect_uri";

QUrl DomainServer::oauthAuthorizationURL(const QUuid& stateUUID) {
    // for now these are all interface clients that have a GUI
    // so just send them back the full authorization URL
    QUrl authorizationURL = _oauthProviderURL;

    const QString OAUTH_AUTHORIZATION_PATH = "/oauth/authorize";
    authorizationURL.setPath(OAUTH_AUTHORIZATION_PATH);

    QUrlQuery authorizationQuery;

    authorizationQuery.addQueryItem(OAUTH_CLIENT_ID_QUERY_KEY, _oauthClientID);

    const QString OAUTH_RESPONSE_TYPE_QUERY_KEY = "response_type";
    const QString OAUTH_REPSONSE_TYPE_QUERY_VALUE = "code";
    authorizationQuery.addQueryItem(OAUTH_RESPONSE_TYPE_QUERY_KEY, OAUTH_REPSONSE_TYPE_QUERY_VALUE);

    const QString OAUTH_STATE_QUERY_KEY = "state";
    // create a new UUID that will be the state parameter for oauth authorization AND the new session UUID for that node
    authorizationQuery.addQueryItem(OAUTH_STATE_QUERY_KEY, uuidStringWithoutCurlyBraces(stateUUID));

    authorizationQuery.addQueryItem(OAUTH_REDIRECT_URI_QUERY_KEY, oauthRedirectURL().toString());

    authorizationURL.setQuery(authorizationQuery);

    return authorizationURL;
}

void DomainServer::handleConnectedNode(SharedNodePointer newNode) {
    DomainServerNodeData* nodeData = static_cast<DomainServerNodeData*>(newNode->getLinkedData());

    // reply back to the user with a PacketType::DomainList
    sendDomainListToNode(newNode, nodeData->getSendingSockAddr());

    // if this node is a user (unassigned Agent), signal
    if (newNode->getType() == NodeType::Agent && !nodeData->wasAssigned()) {
        emit userConnected();
    }

    // send out this node to our other connected nodes
    broadcastNewNode(newNode);
}

void DomainServer::sendDomainListToNode(const SharedNodePointer& node, const HifiSockAddr &senderSockAddr) {
    const int NUM_DOMAIN_LIST_EXTENDED_HEADER_BYTES = NUM_BYTES_RFC4122_UUID + NUM_BYTES_RFC4122_UUID + 2;

    // setup the extended header for the domain list packets
    // this data is at the beginning of each of the domain list packets
    QByteArray extendedHeader(NUM_DOMAIN_LIST_EXTENDED_HEADER_BYTES, 0);
    QDataStream extendedHeaderStream(&extendedHeader, QIODevice::WriteOnly);

    auto limitedNodeList = DependencyManager::get<LimitedNodeList>();

    extendedHeaderStream << limitedNodeList->getSessionUUID();
    extendedHeaderStream << node->getUUID();
    extendedHeaderStream << node->getPermissions();

    auto domainListPackets = NLPacketList::create(PacketType::DomainList, extendedHeader);

    // always send the node their own UUID back
    QDataStream domainListStream(domainListPackets.get());

    DomainServerNodeData* nodeData = static_cast<DomainServerNodeData*>(node->getLinkedData());

    // store the nodeInterestSet on this DomainServerNodeData, in case it has changed
    auto& nodeInterestSet = nodeData->getNodeInterestSet();

    if (nodeInterestSet.size() > 0) {

        // DTLSServerSession* dtlsSession = _isUsingDTLS ? _dtlsSessions[senderSockAddr] : NULL;
        if (nodeData->isAuthenticated()) {
            // if this authenticated node has any interest types, send back those nodes as well
<<<<<<< HEAD
            limitedNodeList->eachNode([&](const SharedNodePointer& otherNode) {
                if (otherNode->getUUID() != node->getUUID() && isInInterestSet(node, otherNode)) {
=======
            limitedNodeList->eachNode([&](const SharedNodePointer& otherNode){
                if (otherNode->getUUID() != node->getUUID()
                    && nodeInterestSet.contains(otherNode->getType())) {

>>>>>>> b053fb55
                    // since we're about to add a node to the packet we start a segment
                    domainListPackets->startSegment();

                    // don't send avatar nodes to other avatars, that will come from avatar mixer
                    domainListStream << *otherNode.data();

                    // pack the secret that these two nodes will use to communicate with each other
                    domainListStream << connectionSecretForNodes(node, otherNode);

                    // we've added the node we wanted so end the segment now
                    domainListPackets->endSegment();
                }
            });
        }
    }

    // send an empty list to the node, in case there were no other nodes
    domainListPackets->closeCurrentPacket(true);

    // write the PacketList to this node
    limitedNodeList->sendPacketList(std::move(domainListPackets), *node);
}

QUuid DomainServer::connectionSecretForNodes(const SharedNodePointer& nodeA, const SharedNodePointer& nodeB) {
    DomainServerNodeData* nodeAData = static_cast<DomainServerNodeData*>(nodeA->getLinkedData());
    DomainServerNodeData* nodeBData = static_cast<DomainServerNodeData*>(nodeB->getLinkedData());

    if (nodeAData && nodeBData) {
        QUuid& secretUUID = nodeAData->getSessionSecretHash()[nodeB->getUUID()];

        if (secretUUID.isNull()) {
            // generate a new secret UUID these two nodes can use
            secretUUID = QUuid::createUuid();

            // set it on the other Node's sessionSecretHash
            static_cast<DomainServerNodeData*>(nodeBData)->getSessionSecretHash().insert(nodeA->getUUID(), secretUUID);
        }

        return secretUUID;
    }

    return QUuid();
}

void DomainServer::broadcastNewNode(const SharedNodePointer& addedNode) {

    auto limitedNodeList = DependencyManager::get<LimitedNodeList>();

    auto addNodePacket = NLPacket::create(PacketType::DomainServerAddedNode);

    // setup the add packet for this new node
    QDataStream addNodeStream(addNodePacket.get());

    addNodeStream << *addedNode.data();

    int connectionSecretIndex = addNodePacket->pos();

    limitedNodeList->eachMatchingNode(
        [&](const SharedNodePointer& node)->bool {
            if (node->getLinkedData() && node->getActiveSocket() && node != addedNode) {
                // is the added Node in this node's interest list?
<<<<<<< HEAD
                return isInInterestSet(node, addedNode);
=======
                DomainServerNodeData* nodeData = static_cast<DomainServerNodeData*>(node->getLinkedData());
                return nodeData->getNodeInterestSet().contains(addedNode->getType());
>>>>>>> b053fb55
            } else {
                return false;
            }
        },
        [&](const SharedNodePointer& node) {
            addNodePacket->seek(connectionSecretIndex);

            QByteArray rfcConnectionSecret = connectionSecretForNodes(node, addedNode).toRfc4122();

            // replace the bytes at the end of the packet for the connection secret between these nodes
            addNodePacket->write(rfcConnectionSecret);

            // send off this packet to the node
            limitedNodeList->sendUnreliablePacket(*addNodePacket, *node);
        }
    );
}

void DomainServer::processRequestAssignmentPacket(QSharedPointer<ReceivedMessage> message) {
    // construct the requested assignment from the packet data
    Assignment requestAssignment(*message);

    auto senderAddr = message->getSenderSockAddr().getAddress();

    auto isHostAddressInSubnet = [&senderAddr](const Subnet& mask) -> bool {
        return senderAddr.isInSubnet(mask);
    };

    auto it = find_if(_acSubnetWhitelist.begin(), _acSubnetWhitelist.end(), isHostAddressInSubnet);
    if (it == _acSubnetWhitelist.end()) {
        static QString repeatedMessage = LogHandler::getInstance().addRepeatedMessageRegex(
            "Received an assignment connect request from a disallowed ip address: [^ ]+");
        qDebug() << "Received an assignment connect request from a disallowed ip address:"
            << senderAddr.toString();
        return;
    }

    // Suppress these for Assignment::AgentType to once per 5 seconds
    static QElapsedTimer noisyMessageTimer;
    static bool wasNoisyTimerStarted = false;

    if (!wasNoisyTimerStarted) {
        noisyMessageTimer.start();
        wasNoisyTimerStarted = true;
    }

    const qint64 NOISY_MESSAGE_INTERVAL_MSECS = 5 * 1000;

    if (requestAssignment.getType() != Assignment::AgentType
        || noisyMessageTimer.elapsed() > NOISY_MESSAGE_INTERVAL_MSECS) {
        static QString repeatedMessage = LogHandler::getInstance().addOnlyOnceMessageRegex
            ("Received a request for assignment type [^ ]+ from [^ ]+");
        qDebug() << "Received a request for assignment type" << requestAssignment.getType()
                 << "from" << message->getSenderSockAddr();
        noisyMessageTimer.restart();
    }

    SharedAssignmentPointer assignmentToDeploy = deployableAssignmentForRequest(requestAssignment);

    if (assignmentToDeploy) {
        qDebug() << "Deploying assignment -" << *assignmentToDeploy.data() << "- to" << message->getSenderSockAddr();

        // give this assignment out, either the type matches or the requestor said they will take any
        static std::unique_ptr<NLPacket> assignmentPacket;

        if (!assignmentPacket) {
            assignmentPacket = NLPacket::create(PacketType::CreateAssignment);
        }

        // setup a copy of this assignment that will have a unique UUID, for packaging purposes
        Assignment uniqueAssignment(*assignmentToDeploy.data());
        uniqueAssignment.setUUID(QUuid::createUuid());

        // reset the assignmentPacket
        assignmentPacket->reset();

        QDataStream assignmentStream(assignmentPacket.get());

        assignmentStream << uniqueAssignment;

        auto limitedNodeList = DependencyManager::get<LimitedNodeList>();
        limitedNodeList->sendUnreliablePacket(*assignmentPacket, message->getSenderSockAddr());

        // give the information for that deployed assignment to the gatekeeper so it knows to that that node
        // in when it comes back around
        _gatekeeper.addPendingAssignedNode(uniqueAssignment.getUUID(), assignmentToDeploy->getUUID(),
                                           requestAssignment.getWalletUUID(), requestAssignment.getNodeVersion());
    } else {
        if (requestAssignment.getType() != Assignment::AgentType
            || noisyMessageTimer.elapsed() > NOISY_MESSAGE_INTERVAL_MSECS) {
            static QString repeatedMessage = LogHandler::getInstance().addOnlyOnceMessageRegex
                ("Unable to fulfill assignment request of type [^ ]+ from [^ ]+");
            qDebug() << "Unable to fulfill assignment request of type" << requestAssignment.getType()
                << "from" << message->getSenderSockAddr();
            noisyMessageTimer.restart();
        }
    }
}

void DomainServer::setupPendingAssignmentCredits() {
    // enumerate the NodeList to find the assigned nodes
    DependencyManager::get<LimitedNodeList>()->eachNode([&](const SharedNodePointer& node){
        DomainServerNodeData* nodeData = static_cast<DomainServerNodeData*>(node->getLinkedData());

        if (!nodeData->getAssignmentUUID().isNull() && !nodeData->getWalletUUID().isNull()) {
            // check if we have a non-finalized transaction for this node to add this amount to
            TransactionHash::iterator i = _pendingAssignmentCredits.find(nodeData->getWalletUUID());
            WalletTransaction* existingTransaction = NULL;

            while (i != _pendingAssignmentCredits.end() && i.key() == nodeData->getWalletUUID()) {
                if (!i.value()->isFinalized()) {
                    existingTransaction = i.value();
                    break;
                } else {
                    ++i;
                }
            }

            qint64 elapsedMsecsSinceLastPayment = nodeData->getPaymentIntervalTimer().elapsed();
            nodeData->getPaymentIntervalTimer().restart();

            const float CREDITS_PER_HOUR = 0.10f;
            const float CREDITS_PER_MSEC = CREDITS_PER_HOUR / (60 * 60 * 1000);
            const int SATOSHIS_PER_MSEC = CREDITS_PER_MSEC * SATOSHIS_PER_CREDIT;

            float pendingCredits = elapsedMsecsSinceLastPayment * SATOSHIS_PER_MSEC;

            if (existingTransaction) {
                existingTransaction->incrementAmount(pendingCredits);
            } else {
                // create a fresh transaction to pay this node, there is no transaction to append to
                WalletTransaction* freshTransaction = new WalletTransaction(nodeData->getWalletUUID(), pendingCredits);
                _pendingAssignmentCredits.insert(nodeData->getWalletUUID(), freshTransaction);
            }
        }
    });
}

void DomainServer::sendPendingTransactionsToServer() {

    auto accountManager = DependencyManager::get<AccountManager>();

    if (accountManager->hasValidAccessToken()) {

        // enumerate the pending transactions and send them to the server to complete payment
        TransactionHash::iterator i = _pendingAssignmentCredits.begin();

        JSONCallbackParameters transactionCallbackParams;

        transactionCallbackParams.jsonCallbackReceiver = this;
        transactionCallbackParams.jsonCallbackMethod = "transactionJSONCallback";

        while (i != _pendingAssignmentCredits.end()) {
            accountManager->sendRequest("api/v1/transactions",
                                       AccountManagerAuth::Required,
                                       QNetworkAccessManager::PostOperation,
                                       transactionCallbackParams, i.value()->postJson().toJson());

            // set this transaction to finalized so we don't add additional credits to it
            i.value()->setIsFinalized(true);

            ++i;
        }
    }
}

void DomainServer::transactionJSONCallback(const QJsonObject& data) {
    // check if this was successful - if so we can remove it from our list of pending
    if (data.value("status").toString() == "success") {
        // create a dummy wallet transaction to unpack the JSON to
        WalletTransaction dummyTransaction;
        dummyTransaction.loadFromJson(data);

        TransactionHash::iterator i = _pendingAssignmentCredits.find(dummyTransaction.getDestinationUUID());

        while (i != _pendingAssignmentCredits.end() && i.key() == dummyTransaction.getDestinationUUID()) {
            if (i.value()->getUUID() == dummyTransaction.getUUID()) {
                // we have a match - we can remove this from the hash of pending credits
                // and delete it for clean up

                WalletTransaction* matchingTransaction = i.value();
                _pendingAssignmentCredits.erase(i);
                delete matchingTransaction;

                break;
            } else {
                ++i;
            }
        }
    }
}

QJsonObject jsonForDomainSocketUpdate(const HifiSockAddr& socket) {
    const QString SOCKET_NETWORK_ADDRESS_KEY = "network_address";
    const QString SOCKET_PORT_KEY = "port";

    QJsonObject socketObject;
    socketObject[SOCKET_NETWORK_ADDRESS_KEY] = socket.getAddress().toString();
    socketObject[SOCKET_PORT_KEY] = socket.getPort();

    return socketObject;
}

const QString DOMAIN_UPDATE_AUTOMATIC_NETWORKING_KEY = "automatic_networking";

void DomainServer::performIPAddressUpdate(const HifiSockAddr& newPublicSockAddr) {
    sendHeartbeatToMetaverse(newPublicSockAddr.getAddress().toString());
}

void DomainServer::sendHeartbeatToMetaverse(const QString& networkAddress) {
    // Setup the domain object to send to the data server
    QJsonObject domainObject;

    // add the versions
    static const QString VERSION_KEY = "version";
    domainObject[VERSION_KEY] = BuildInfo::VERSION;
    static const QString PROTOCOL_VERSION_KEY = "protocol";
    domainObject[PROTOCOL_VERSION_KEY] = protocolVersionsSignatureBase64();

    // add networking
    if (!networkAddress.isEmpty()) {
        static const QString PUBLIC_NETWORK_ADDRESS_KEY = "network_address";
        domainObject[PUBLIC_NETWORK_ADDRESS_KEY] = networkAddress;
    }

    static const QString AUTOMATIC_NETWORKING_KEY = "automatic_networking";
    domainObject[AUTOMATIC_NETWORKING_KEY] = _automaticNetworkingSetting;

    // add access level for anonymous connections
    // consider the domain to be "restricted" if anonymous connections are disallowed
    static const QString RESTRICTED_ACCESS_FLAG = "restricted";
    NodePermissions anonymousPermissions = _settingsManager.getPermissionsForName(NodePermissions::standardNameAnonymous);
    domainObject[RESTRICTED_ACCESS_FLAG] = !anonymousPermissions.can(NodePermissions::Permission::canConnectToDomain);

    const auto& temporaryDomainKey = DependencyManager::get<AccountManager>()->getTemporaryDomainKey(getID());
    if (!temporaryDomainKey.isEmpty()) {
        // add the temporary domain token
        const QString KEY_KEY = "api_key";
        domainObject[KEY_KEY] = temporaryDomainKey;
    }

    if (_metadata) {
        // Add the metadata to the heartbeat
        static const QString DOMAIN_HEARTBEAT_KEY = "heartbeat";
        domainObject[DOMAIN_HEARTBEAT_KEY] = _metadata->get(DomainMetadata::USERS);
    }

    QString domainUpdateJSON = QString("{\"domain\":%1}").arg(QString(QJsonDocument(domainObject).toJson(QJsonDocument::Compact)));

    static const QString DOMAIN_UPDATE = "/api/v1/domains/%1";
    DependencyManager::get<AccountManager>()->sendRequest(DOMAIN_UPDATE.arg(uuidStringWithoutCurlyBraces(getID())),
                                              AccountManagerAuth::Optional,
                                              QNetworkAccessManager::PutOperation,
                                              JSONCallbackParameters(nullptr, QString(), this, "handleMetaverseHeartbeatError"),
                                              domainUpdateJSON.toUtf8());
}

void DomainServer::handleMetaverseHeartbeatError(QNetworkReply& requestReply) {
    if (!_metaverseHeartbeatTimer) {
        // avoid rehandling errors from the same issue
        return;
    }

    // only attempt to grab a new temporary name if we're already a temporary domain server
    if (_type == MetaverseTemporaryDomain) {
        // check if we need to force a new temporary domain name
        switch (requestReply.error()) {
                // if we have a temporary domain with a bad token, we get a 401
            case QNetworkReply::NetworkError::AuthenticationRequiredError: {
                static const QString DATA_KEY = "data";
                static const QString TOKEN_KEY = "api_key";

                QJsonObject jsonObject = QJsonDocument::fromJson(requestReply.readAll()).object();
                auto tokenFailure = jsonObject[DATA_KEY].toObject()[TOKEN_KEY];

                if (!tokenFailure.isNull()) {
                    qWarning() << "Temporary domain name lacks a valid API key, and is being reset.";
                }
                break;
            }
                // if the domain does not (or no longer) exists, we get a 404
            case QNetworkReply::NetworkError::ContentNotFoundError:
                qWarning() << "Domain not found, getting a new temporary domain.";
                break;
                // otherwise, we erred on something else, and should not force a temporary domain
            default:
                return;
        }

        // halt heartbeats until we have a token
        _metaverseHeartbeatTimer->deleteLater();
        _metaverseHeartbeatTimer = nullptr;

        // give up eventually to avoid flooding traffic
        static const int MAX_ATTEMPTS = 5;
        static int attempt = 0;
        if (++attempt < MAX_ATTEMPTS) {
            // get a new temporary name and token
            getTemporaryName(true);
        } else {
            qWarning() << "Already attempted too many temporary domain requests. Please set a domain ID manually or restart.";
        }
    }
}

void DomainServer::sendICEServerAddressToMetaverseAPI() {
    if (_sendICEServerAddressToMetaverseAPIInProgress) {
        // don't have more than one of these in-flight at a time.  set a flag to indicate that once the current one
        // is done, we need to do update metaverse again.
        _sendICEServerAddressToMetaverseAPIRedo = true;
        return;
    }
    _sendICEServerAddressToMetaverseAPIInProgress = true;
    const QString ICE_SERVER_ADDRESS = "ice_server_address";

    QJsonObject domainObject;

    if (!_connectedToICEServer || _iceServerSocket.isNull()) {
        domainObject[ICE_SERVER_ADDRESS] = "0.0.0.0";
    } else {
        // we're using full automatic networking and we have a current ice-server socket, use that now
        domainObject[ICE_SERVER_ADDRESS] = _iceServerSocket.getAddress().toString();
    }

    const auto& temporaryDomainKey = DependencyManager::get<AccountManager>()->getTemporaryDomainKey(getID());
    if (!temporaryDomainKey.isEmpty()) {
        // add the temporary domain token
        const QString KEY_KEY = "api_key";
        domainObject[KEY_KEY] = temporaryDomainKey;
    }

    QString domainUpdateJSON = QString("{\"domain\": %1 }").arg(QString(QJsonDocument(domainObject).toJson()));

    // make sure we hear about failure so we can retry
    JSONCallbackParameters callbackParameters;
    callbackParameters.errorCallbackReceiver = this;
    callbackParameters.errorCallbackMethod = "handleFailedICEServerAddressUpdate";
    callbackParameters.jsonCallbackReceiver = this;
    callbackParameters.jsonCallbackMethod = "handleSuccessfulICEServerAddressUpdate";

    static QString repeatedMessage = LogHandler::getInstance().addOnlyOnceMessageRegex
        ("Updating ice-server address in High Fidelity Metaverse API to [^ \n]+");
    qDebug() << "Updating ice-server address in High Fidelity Metaverse API to"
             << (_iceServerSocket.isNull() ? "" : _iceServerSocket.getAddress().toString());

    static const QString DOMAIN_ICE_ADDRESS_UPDATE = "/api/v1/domains/%1/ice_server_address";

    DependencyManager::get<AccountManager>()->sendRequest(DOMAIN_ICE_ADDRESS_UPDATE.arg(uuidStringWithoutCurlyBraces(getID())),
                                                          AccountManagerAuth::Optional,
                                                          QNetworkAccessManager::PutOperation,
                                                          callbackParameters,
                                                          domainUpdateJSON.toUtf8());
}

void DomainServer::handleSuccessfulICEServerAddressUpdate(QNetworkReply& requestReply) {
    _sendICEServerAddressToMetaverseAPIInProgress = false;
    if (_sendICEServerAddressToMetaverseAPIRedo) {
        qDebug() << "ice-server address updated with metaverse, but has since changed.  redoing update...";
        _sendICEServerAddressToMetaverseAPIRedo = false;
        sendICEServerAddressToMetaverseAPI();
    } else {
        qDebug() << "ice-server address updated with metaverse.";
    }
}

void DomainServer::handleFailedICEServerAddressUpdate(QNetworkReply& requestReply) {
    _sendICEServerAddressToMetaverseAPIInProgress = false;
    if (_sendICEServerAddressToMetaverseAPIRedo) {
        // if we have new data, retry right away, even though the previous attempt didn't go well.
        _sendICEServerAddressToMetaverseAPIRedo = false;
        sendICEServerAddressToMetaverseAPI();
    } else {
        const int ICE_SERVER_UPDATE_RETRY_MS = 2 * 1000;

        qWarning() << "Failed to update ice-server address with High Fidelity Metaverse - error was"
                   << requestReply.errorString();
        qWarning() << "\tRe-attempting in" << ICE_SERVER_UPDATE_RETRY_MS / 1000 << "seconds";

        QTimer::singleShot(ICE_SERVER_UPDATE_RETRY_MS, this, SLOT(sendICEServerAddressToMetaverseAPI()));
    }
}

void DomainServer::sendHeartbeatToIceServer() {
    if (!_iceServerSocket.getAddress().isNull()) {

        auto accountManager = DependencyManager::get<AccountManager>();
        auto limitedNodeList = DependencyManager::get<LimitedNodeList>();

        if (!accountManager->getAccountInfo().hasPrivateKey()) {
            qWarning() << "Cannot send an ice-server heartbeat without a private key for signature.";
            qWarning() << "Waiting for keypair generation to complete before sending ICE heartbeat.";

            if (!limitedNodeList->getSessionUUID().isNull()) {
                accountManager->generateNewDomainKeypair(limitedNodeList->getSessionUUID());
            } else {
                qWarning() << "Attempting to send ICE server heartbeat with no domain ID. This is not supported";
            }

            return;
        }

        const int FAILOVER_NO_REPLY_ICE_HEARTBEATS { 3 };

        // increase the count of no reply ICE heartbeats and check the current value
        ++_noReplyICEHeartbeats;

        if (_noReplyICEHeartbeats > FAILOVER_NO_REPLY_ICE_HEARTBEATS) {
            qWarning() << "There have been" << _noReplyICEHeartbeats - 1 << "heartbeats sent with no reply from the ice-server";
            qWarning() << "Clearing the current ice-server socket and selecting a new candidate ice-server";

            // add the current address to our list of failed addresses
            _failedIceServerAddresses << _iceServerSocket.getAddress();

            // if we've failed to hear back for three heartbeats, we clear the current ice-server socket and attempt
            // to randomize a new one
            _iceServerSocket.clear();

            // reset the number of no reply ICE hearbeats
            _noReplyICEHeartbeats = 0;

            // reset the connection flag for ICE server
            _connectedToICEServer = false;
            sendICEServerAddressToMetaverseAPI();

            // randomize our ice-server address (and simultaneously look up any new hostnames for available ice-servers)
            randomizeICEServerAddress(true);
        }

        // NOTE: I'd love to specify the correct size for the packet here, but it's a little trickey with
        // QDataStream and the possibility of IPv6 address for the sockets.
        if (!_iceServerHeartbeatPacket) {
            _iceServerHeartbeatPacket = NLPacket::create(PacketType::ICEServerHeartbeat);
        }

        bool shouldRecreatePacket = false;

        if (_iceServerHeartbeatPacket->getPayloadSize() > 0) {
            // if either of our sockets have changed we need to re-sign the heartbeat
            // first read the sockets out from the current packet
            _iceServerHeartbeatPacket->seek(0);
            QDataStream heartbeatStream(_iceServerHeartbeatPacket.get());

            QUuid senderUUID;
            HifiSockAddr publicSocket, localSocket;
            heartbeatStream >> senderUUID >> publicSocket >> localSocket;

            if (senderUUID != limitedNodeList->getSessionUUID()
                || publicSocket != limitedNodeList->getPublicSockAddr()
                || localSocket != limitedNodeList->getLocalSockAddr()) {
                shouldRecreatePacket = true;
            }
        } else {
            shouldRecreatePacket = true;
        }

        if (shouldRecreatePacket) {
            // either we don't have a heartbeat packet yet or some combination of sockets, ID and keypair have changed
            // and we need to make a new one

            // reset the position in the packet before writing
            _iceServerHeartbeatPacket->reset();

            // write our plaintext data to the packet
            QDataStream heartbeatDataStream(_iceServerHeartbeatPacket.get());
            heartbeatDataStream << limitedNodeList->getSessionUUID()
                << limitedNodeList->getPublicSockAddr() << limitedNodeList->getLocalSockAddr();

            // setup a QByteArray that points to the plaintext data
            auto plaintext = QByteArray::fromRawData(_iceServerHeartbeatPacket->getPayload(), _iceServerHeartbeatPacket->getPayloadSize());

            // generate a signature for the plaintext data in the packet
            auto signature = accountManager->getAccountInfo().signPlaintext(plaintext);

            // pack the signature with the data
            heartbeatDataStream << signature;
        }

        // send the heartbeat packet to the ice server now
        limitedNodeList->sendUnreliablePacket(*_iceServerHeartbeatPacket, _iceServerSocket);

    } else {
        qDebug() << "Not sending ice-server heartbeat since there is no selected ice-server.";
        qDebug() << "Waiting for" << ICE_SERVER_DEFAULT_HOSTNAME << "host lookup response";

    }
}

void DomainServer::processNodeJSONStatsPacket(QSharedPointer<ReceivedMessage> packetList, SharedNodePointer sendingNode) {
    auto nodeData = static_cast<DomainServerNodeData*>(sendingNode->getLinkedData());
    if (nodeData) {
        nodeData->updateJSONStats(packetList->getMessage());
    }
}

QJsonObject DomainServer::jsonForSocket(const HifiSockAddr& socket) {
    QJsonObject socketJSON;

    socketJSON["ip"] = socket.getAddress().toString();
    socketJSON["port"] = socket.getPort();

    return socketJSON;
}

const char JSON_KEY_UUID[] = "uuid";
const char JSON_KEY_TYPE[] = "type";
const char JSON_KEY_PUBLIC_SOCKET[] = "public";
const char JSON_KEY_LOCAL_SOCKET[] = "local";
const char JSON_KEY_POOL[] = "pool";
const char JSON_KEY_PENDING_CREDITS[] = "pending_credits";
const char JSON_KEY_UPTIME[] = "uptime";
const char JSON_KEY_USERNAME[] = "username";
const char JSON_KEY_VERSION[] = "version";
QJsonObject DomainServer::jsonObjectForNode(const SharedNodePointer& node) {
    QJsonObject nodeJson;

    // re-format the type name so it matches the target name
    QString nodeTypeName = NodeType::getNodeTypeName(node->getType());
    nodeTypeName = nodeTypeName.toLower();
    nodeTypeName.replace(' ', '-');

    // add the node UUID
    nodeJson[JSON_KEY_UUID] = uuidStringWithoutCurlyBraces(node->getUUID());

    // add the node type
    nodeJson[JSON_KEY_TYPE] = nodeTypeName;

    // add the node socket information
    nodeJson[JSON_KEY_PUBLIC_SOCKET] = jsonForSocket(node->getPublicSocket());
    nodeJson[JSON_KEY_LOCAL_SOCKET] = jsonForSocket(node->getLocalSocket());

    // add the node uptime in our list
    nodeJson[JSON_KEY_UPTIME] = QString::number(double(QDateTime::currentMSecsSinceEpoch() - node->getWakeTimestamp()) / 1000.0);

    // if the node has pool information, add it
    DomainServerNodeData* nodeData = static_cast<DomainServerNodeData*>(node->getLinkedData());

    // add the node username, if it exists
    nodeJson[JSON_KEY_USERNAME] = nodeData->getUsername();
    nodeJson[JSON_KEY_VERSION] = nodeData->getNodeVersion();

    SharedAssignmentPointer matchingAssignment = _allAssignments.value(nodeData->getAssignmentUUID());
    if (matchingAssignment) {
        nodeJson[JSON_KEY_POOL] = matchingAssignment->getPool();

        if (!nodeData->getWalletUUID().isNull()) {
            TransactionHash::iterator i = _pendingAssignmentCredits.find(nodeData->getWalletUUID());
            float pendingCreditAmount = 0;

            while (i != _pendingAssignmentCredits.end() && i.key() == nodeData->getWalletUUID()) {
                pendingCreditAmount += i.value()->getAmount() / SATOSHIS_PER_CREDIT;
                ++i;
            }

            nodeJson[JSON_KEY_PENDING_CREDITS] = pendingCreditAmount;
        }
    }

    return nodeJson;
}

QDir pathForAssignmentScriptsDirectory() {
    static const QString SCRIPTS_DIRECTORY_NAME = "/scripts/";

    QDir directory(ServerPathUtils::getDataDirectory() + SCRIPTS_DIRECTORY_NAME);
    if (!directory.exists()) {
        directory.mkpath(".");
        qInfo() << "Created path to " << directory.path();
    }

    return directory;
}

QString pathForAssignmentScript(const QUuid& assignmentUUID) {
    QDir directory = pathForAssignmentScriptsDirectory();
    // append the UUID for this script as the new filename, remove the curly braces
    return directory.absoluteFilePath(uuidStringWithoutCurlyBraces(assignmentUUID));
}

const QString URI_OAUTH = "/oauth";
bool DomainServer::handleHTTPRequest(HTTPConnection* connection, const QUrl& url, bool skipSubHandler) {
    const QString JSON_MIME_TYPE = "application/json";

    const QString URI_ASSIGNMENT = "/assignment";
    const QString URI_NODES = "/nodes";
    const QString URI_SETTINGS = "/settings";

    const QString UUID_REGEX_STRING = "[0-9a-f]{8}-[0-9a-f]{4}-[0-9a-f]{4}-[0-9a-f]{4}-[0-9a-f]{12}";

    auto nodeList = DependencyManager::get<LimitedNodeList>();

    // allow sub-handlers to handle requests that do not require authentication
    if (_settingsManager.handlePublicHTTPRequest(connection, url)) {
        return true;
    }

    // check if this is a request for a scripted assignment (with a temp unique UUID)
    const QString ASSIGNMENT_REGEX_STRING = QString("\\%1\\/(%2)\\/?$").arg(URI_ASSIGNMENT).arg(UUID_REGEX_STRING);
    QRegExp assignmentRegex(ASSIGNMENT_REGEX_STRING);

    if (connection->requestOperation() == QNetworkAccessManager::GetOperation
        && assignmentRegex.indexIn(url.path()) != -1) {
        QUuid nodeUUID = QUuid(assignmentRegex.cap(1));

        auto matchingNode = nodeList->nodeWithUUID(nodeUUID);

        // don't handle if we don't have a matching node
        if (!matchingNode) {
            return false;
        }

        auto nodeData = static_cast<DomainServerNodeData*>(matchingNode->getLinkedData());

        // don't handle if we don't have node data for this node
        if (!nodeData) {
            return false;
        }

        SharedAssignmentPointer matchingAssignment = _allAssignments.value(nodeData->getAssignmentUUID());

        // check if we have an assignment that matches this temp UUID, and it is a scripted assignment
        if (matchingAssignment && matchingAssignment->getType() == Assignment::AgentType) {
            // we have a matching assignment and it is for the right type, have the HTTP manager handle it
            // via correct URL for the script so the client can download
            const auto it = _ephemeralACScripts.find(matchingAssignment->getUUID());

            if (it != _ephemeralACScripts.end()) {
                connection->respond(HTTPConnection::StatusCode200, it->second, "application/javascript");
            } else {
                connection->respond(HTTPConnection::StatusCode404, "Resource not found.");
            }

            return true;
        }

        // request not handled
        return false;
    }

    // check if this is a request for our domain ID
    const QString URI_ID = "/id";
    if (connection->requestOperation() == QNetworkAccessManager::GetOperation
        && url.path() == URI_ID) {
        QUuid domainID = nodeList->getSessionUUID();

        connection->respond(HTTPConnection::StatusCode200, uuidStringWithoutCurlyBraces(domainID).toLocal8Bit());
        return true;
    }

    // all requests below require a cookie to prove authentication so check that first
    if (!isAuthenticatedRequest(connection, url)) {
        // this is not an authenticated request
        // return true from the handler since it was handled with a 401 or re-direct to auth
        return true;
    }

    if (connection->requestOperation() == QNetworkAccessManager::GetOperation) {
        if (url.path() == "/assignments.json") {
            // user is asking for json list of assignments

            // setup the JSON
            QJsonObject assignmentJSON;
            QJsonObject assignedNodesJSON;

            // enumerate the NodeList to find the assigned nodes
            nodeList->eachNode([this, &assignedNodesJSON](const SharedNodePointer& node){
                DomainServerNodeData* nodeData = static_cast<DomainServerNodeData*>(node->getLinkedData());

                if (!nodeData->getAssignmentUUID().isNull()) {
                    // add the node using the UUID as the key
                    QString uuidString = uuidStringWithoutCurlyBraces(nodeData->getAssignmentUUID());
                    assignedNodesJSON[uuidString] = jsonObjectForNode(node);
                }
            });

            assignmentJSON["fulfilled"] = assignedNodesJSON;

            QJsonObject queuedAssignmentsJSON;

            // add the queued but unfilled assignments to the json
            foreach(const SharedAssignmentPointer& assignment, _unfulfilledAssignments) {
                QJsonObject queuedAssignmentJSON;

                QString uuidString = uuidStringWithoutCurlyBraces(assignment->getUUID());
                queuedAssignmentJSON[JSON_KEY_TYPE] = QString(assignment->getTypeName());

                // if the assignment has a pool, add it
                if (!assignment->getPool().isEmpty()) {
                    queuedAssignmentJSON[JSON_KEY_POOL] = assignment->getPool();
                }

                // add this queued assignment to the JSON
                queuedAssignmentsJSON[uuidString] = queuedAssignmentJSON;
            }

            assignmentJSON["queued"] = queuedAssignmentsJSON;

            // print out the created JSON
            QJsonDocument assignmentDocument(assignmentJSON);
            connection->respond(HTTPConnection::StatusCode200, assignmentDocument.toJson(), qPrintable(JSON_MIME_TYPE));

            // we've processed this request
            return true;
        } else if (url.path() == "/transactions.json") {
            // enumerate our pending transactions and display them in an array
            QJsonObject rootObject;
            QJsonArray transactionArray;

            TransactionHash::iterator i = _pendingAssignmentCredits.begin();
            while (i != _pendingAssignmentCredits.end()) {
                transactionArray.push_back(i.value()->toJson());
                ++i;
            }

            rootObject["pending_transactions"] = transactionArray;

            // print out the created JSON
            QJsonDocument transactionsDocument(rootObject);
            connection->respond(HTTPConnection::StatusCode200, transactionsDocument.toJson(), qPrintable(JSON_MIME_TYPE));

            return true;
        } else if (url.path() == QString("%1.json").arg(URI_NODES)) {
            // setup the JSON
            QJsonObject rootJSON;
            QJsonArray nodesJSONArray;

            // enumerate the NodeList to find the assigned nodes
            nodeList->eachNode([this, &nodesJSONArray](const SharedNodePointer& node){
                // add the node using the UUID as the key
                nodesJSONArray.append(jsonObjectForNode(node));
            });

            rootJSON["nodes"] = nodesJSONArray;

            // print out the created JSON
            QJsonDocument nodesDocument(rootJSON);

            // send the response
            connection->respond(HTTPConnection::StatusCode200, nodesDocument.toJson(), qPrintable(JSON_MIME_TYPE));

            return true;
        } else {
            // check if this is for json stats for a node
            const QString NODE_JSON_REGEX_STRING = QString("\\%1\\/(%2).json\\/?$").arg(URI_NODES).arg(UUID_REGEX_STRING);
            QRegExp nodeShowRegex(NODE_JSON_REGEX_STRING);

            if (nodeShowRegex.indexIn(url.path()) != -1) {
                QUuid matchingUUID = QUuid(nodeShowRegex.cap(1));

                // see if we have a node that matches this ID
                SharedNodePointer matchingNode = nodeList->nodeWithUUID(matchingUUID);
                if (matchingNode) {
                    // create a QJsonDocument with the stats QJsonObject
                    QJsonObject statsObject =
                        static_cast<DomainServerNodeData*>(matchingNode->getLinkedData())->getStatsJSONObject();

                    // add the node type to the JSON data for output purposes
                    statsObject["node_type"] = NodeType::getNodeTypeName(matchingNode->getType()).toLower().replace(' ', '-');

                    QJsonDocument statsDocument(statsObject);

                    // send the response
                    connection->respond(HTTPConnection::StatusCode200, statsDocument.toJson(), qPrintable(JSON_MIME_TYPE));

                    // tell the caller we processed the request
                    return true;
                }

                return false;
            }
        }
    } else if (connection->requestOperation() == QNetworkAccessManager::PostOperation) {
        if (url.path() == URI_ASSIGNMENT) {
            // this is a script upload - ask the HTTPConnection to parse the form data
            QList<FormData> formData = connection->parseFormData();

            // check optional headers for # of instances and pool
            const QString ASSIGNMENT_INSTANCES_HEADER = "ASSIGNMENT-INSTANCES";
            const QString ASSIGNMENT_POOL_HEADER = "ASSIGNMENT-POOL";

            QByteArray assignmentInstancesValue = connection->requestHeaders().value(ASSIGNMENT_INSTANCES_HEADER.toLocal8Bit());

            int numInstances = 1;

            if (!assignmentInstancesValue.isEmpty()) {
                // the user has requested a specific number of instances
                // so set that on the created assignment

                numInstances = assignmentInstancesValue.toInt();
            }

            QString assignmentPool = emptyPool;
            QByteArray assignmentPoolValue = connection->requestHeaders().value(ASSIGNMENT_POOL_HEADER.toLocal8Bit());

            if (!assignmentPoolValue.isEmpty()) {
                // specific pool requested, set that on the created assignment
                assignmentPool = QString(assignmentPoolValue);
            }


            for (int i = 0; i < numInstances; i++) {
                // create an assignment for this saved script
                Assignment* scriptAssignment = new Assignment(Assignment::CreateCommand, Assignment::AgentType, assignmentPool);

                _ephemeralACScripts[scriptAssignment->getUUID()] = formData[0].second;

                // add the script assignment to the assignment queue
                SharedAssignmentPointer sharedScriptedAssignment(scriptAssignment);
                _unfulfilledAssignments.enqueue(sharedScriptedAssignment);
                _allAssignments.insert(sharedScriptedAssignment->getUUID(), sharedScriptedAssignment);
            }

            // respond with a 200 code for successful upload
            connection->respond(HTTPConnection::StatusCode200);

            return true;
        }
    } else if (connection->requestOperation() == QNetworkAccessManager::DeleteOperation) {
        const QString ALL_NODE_DELETE_REGEX_STRING = QString("\\%1\\/?$").arg(URI_NODES);
        const QString NODE_DELETE_REGEX_STRING = QString("\\%1\\/(%2)\\/$").arg(URI_NODES).arg(UUID_REGEX_STRING);

        QRegExp allNodesDeleteRegex(ALL_NODE_DELETE_REGEX_STRING);
        QRegExp nodeDeleteRegex(NODE_DELETE_REGEX_STRING);

        if (nodeDeleteRegex.indexIn(url.path()) != -1) {
            // this is a request to DELETE one node by UUID

            // pull the captured string, if it exists
            QUuid deleteUUID = QUuid(nodeDeleteRegex.cap(1));

            SharedNodePointer nodeToKill = nodeList->nodeWithUUID(deleteUUID);

            if (nodeToKill) {
                // start with a 200 response
                connection->respond(HTTPConnection::StatusCode200);

                // we have a valid UUID and node - kill the node that has this assignment
                QMetaObject::invokeMethod(nodeList.data(), "killNodeWithUUID", Q_ARG(const QUuid&, deleteUUID));

                // successfully processed request
                return true;
            }

            return true;
        } else if (allNodesDeleteRegex.indexIn(url.path()) != -1) {
            qDebug() << "Received request to kill all nodes.";
            nodeList->eraseAllNodes();

            return true;
        }
    }

    // didn't process the request, let our DomainServerSettingsManager or HTTPManager handle
    return _settingsManager.handleAuthenticatedHTTPRequest(connection, url);
}

const QString HIFI_SESSION_COOKIE_KEY = "DS_WEB_SESSION_UUID";

bool DomainServer::handleHTTPSRequest(HTTPSConnection* connection, const QUrl &url, bool skipSubHandler) {
    qDebug() << "HTTPS request received at" << url.toString();
    if (url.path() == URI_OAUTH) {

        QUrlQuery codeURLQuery(url);

        const QString CODE_QUERY_KEY = "code";
        QString authorizationCode = codeURLQuery.queryItemValue(CODE_QUERY_KEY);

        const QString STATE_QUERY_KEY = "state";
        QUuid stateUUID = QUuid(codeURLQuery.queryItemValue(STATE_QUERY_KEY));

        if (!authorizationCode.isEmpty() && !stateUUID.isNull()) {
            // fire off a request with this code and state to get an access token for the user

            const QString OAUTH_TOKEN_REQUEST_PATH = "/oauth/token";
            QUrl tokenRequestUrl = _oauthProviderURL;
            tokenRequestUrl.setPath(OAUTH_TOKEN_REQUEST_PATH);

            const QString OAUTH_GRANT_TYPE_POST_STRING = "grant_type=authorization_code";
            QString tokenPostBody = OAUTH_GRANT_TYPE_POST_STRING;
            tokenPostBody += QString("&code=%1&redirect_uri=%2&client_id=%3&client_secret=%4")
                .arg(authorizationCode, oauthRedirectURL().toString(), _oauthClientID, _oauthClientSecret);

            QNetworkRequest tokenRequest(tokenRequestUrl);
            tokenRequest.setAttribute(QNetworkRequest::FollowRedirectsAttribute, true);
            tokenRequest.setHeader(QNetworkRequest::UserAgentHeader, HIGH_FIDELITY_USER_AGENT);
            tokenRequest.setHeader(QNetworkRequest::ContentTypeHeader, "application/x-www-form-urlencoded");

            QNetworkReply* tokenReply = NetworkAccessManager::getInstance().post(tokenRequest, tokenPostBody.toLocal8Bit());

            if (_webAuthenticationStateSet.remove(stateUUID)) {
                // this is a web user who wants to auth to access web interface
                // we hold the response back to them until we get their profile information
                // and can decide if they are let in or not

                QEventLoop loop;
                connect(tokenReply, &QNetworkReply::finished, &loop, &QEventLoop::quit);

                // start the loop for the token request
                loop.exec();

                QNetworkReply* profileReply = profileRequestGivenTokenReply(tokenReply);

                // stop the loop once the profileReply is complete
                connect(profileReply, &QNetworkReply::finished, &loop, &QEventLoop::quit);

                // restart the loop for the profile request
                loop.exec();

                // call helper method to get cookieHeaders
                Headers cookieHeaders = setupCookieHeadersFromProfileReply(profileReply);

                connection->respond(HTTPConnection::StatusCode302, QByteArray(),
                                    HTTPConnection::DefaultContentType, cookieHeaders);

                delete tokenReply;
                delete profileReply;

                // we've redirected the user back to our homepage
                return true;

            }
        }

        // respond with a 200 code indicating that login is complete
        connection->respond(HTTPConnection::StatusCode200);

        return true;
    } else {
        return false;
    }
}

bool DomainServer::isAuthenticatedRequest(HTTPConnection* connection, const QUrl& url) {

    const QByteArray HTTP_COOKIE_HEADER_KEY = "Cookie";
    const QString ADMIN_USERS_CONFIG_KEY = "admin-users";
    const QString ADMIN_ROLES_CONFIG_KEY = "admin-roles";
    const QString BASIC_AUTH_USERNAME_KEY_PATH = "security.http_username";
    const QString BASIC_AUTH_PASSWORD_KEY_PATH = "security.http_password";

    const QByteArray UNAUTHENTICATED_BODY = "You do not have permission to access this domain-server.";

    QVariantMap& settingsMap = _settingsManager.getSettingsMap();

    if (!_oauthProviderURL.isEmpty()
        && (settingsMap.contains(ADMIN_USERS_CONFIG_KEY) || settingsMap.contains(ADMIN_ROLES_CONFIG_KEY))) {
        QString cookieString = connection->requestHeaders().value(HTTP_COOKIE_HEADER_KEY);

        const QString COOKIE_UUID_REGEX_STRING = HIFI_SESSION_COOKIE_KEY + "=([\\d\\w-]+)($|;)";
        QRegExp cookieUUIDRegex(COOKIE_UUID_REGEX_STRING);

        QUuid cookieUUID;
        if (cookieString.indexOf(cookieUUIDRegex) != -1) {
            cookieUUID = cookieUUIDRegex.cap(1);
        }

        if (valueForKeyPath(settingsMap, BASIC_AUTH_USERNAME_KEY_PATH)) {
            qDebug() << "Config file contains web admin settings for OAuth and basic HTTP authentication."
                << "These cannot be combined - using OAuth for authentication.";
        }

        if (!cookieUUID.isNull() && _cookieSessionHash.contains(cookieUUID)) {
            // pull the QJSONObject for the user with this cookie UUID
            DomainServerWebSessionData sessionData = _cookieSessionHash.value(cookieUUID);
            QString profileUsername = sessionData.getUsername();

            if (settingsMap.value(ADMIN_USERS_CONFIG_KEY).toStringList().contains(profileUsername)) {
                // this is an authenticated user
                return true;
            }

            // loop the roles of this user and see if they are in the admin-roles array
            QStringList adminRolesArray = settingsMap.value(ADMIN_ROLES_CONFIG_KEY).toStringList();

            if (!adminRolesArray.isEmpty()) {
                foreach(const QString& userRole, sessionData.getRoles()) {
                    if (adminRolesArray.contains(userRole)) {
                        // this user has a role that allows them to administer the domain-server
                        return true;
                    }
                }
            }

            connection->respond(HTTPConnection::StatusCode401, UNAUTHENTICATED_BODY);

            // the user does not have allowed username or role, return 401
            return false;
        } else {
            // re-direct this user to OAuth page

            // generate a random state UUID to use
            QUuid stateUUID = QUuid::createUuid();

            // add it to the set so we can handle the callback from the OAuth provider
            _webAuthenticationStateSet.insert(stateUUID);

            QUrl authURL = oauthAuthorizationURL(stateUUID);

            Headers redirectHeaders;

            redirectHeaders.insert("Location", authURL.toEncoded());

            connection->respond(HTTPConnection::StatusCode302,
                                QByteArray(), HTTPConnection::DefaultContentType, redirectHeaders);

            // we don't know about this user yet, so they are not yet authenticated
            return false;
        }
    } else if (valueForKeyPath(settingsMap, BASIC_AUTH_USERNAME_KEY_PATH)) {
        // config file contains username and password combinations for basic auth
        const QByteArray BASIC_AUTH_HEADER_KEY = "Authorization";

        // check if a username and password have been provided with the request
        QString basicAuthString = connection->requestHeaders().value(BASIC_AUTH_HEADER_KEY);

        if (!basicAuthString.isEmpty()) {
            QStringList splitAuthString = basicAuthString.split(' ');
            QString base64String = splitAuthString.size() == 2 ? splitAuthString[1] : "";
            QString credentialString = QByteArray::fromBase64(base64String.toLocal8Bit());

            if (!credentialString.isEmpty()) {
                QStringList credentialList = credentialString.split(':');
                if (credentialList.size() == 2) {
                    QString headerUsername = credentialList[0];
                    QString headerPassword = credentialList[1];

                    // we've pulled a username and password - now check if there is a match in our basic auth hash
                    QString settingsUsername = valueForKeyPath(settingsMap, BASIC_AUTH_USERNAME_KEY_PATH)->toString();
                    const QVariant* settingsPasswordVariant = valueForKeyPath(settingsMap, BASIC_AUTH_PASSWORD_KEY_PATH);

                    QString settingsPassword = settingsPasswordVariant ? settingsPasswordVariant->toString() : "";
                    QString hexHeaderPassword = QCryptographicHash::hash(headerPassword.toUtf8(), QCryptographicHash::Sha256).toHex();

                    if (settingsUsername == headerUsername
                        && (settingsPassword.isEmpty() || hexHeaderPassword == settingsPassword)) {
                        return true;
                    }
                }
            }
        }

        // basic HTTP auth being used but no username and password are present
        // or the username and password are not correct
        // send back a 401 and ask for basic auth

        const QByteArray HTTP_AUTH_REQUEST_HEADER_KEY = "WWW-Authenticate";
        static QString HTTP_AUTH_REALM_STRING = QString("Basic realm='%1 %2'")
            .arg(_hostname.isEmpty() ? "localhost" : _hostname)
            .arg("domain-server");

        Headers basicAuthHeader;
        basicAuthHeader.insert(HTTP_AUTH_REQUEST_HEADER_KEY, HTTP_AUTH_REALM_STRING.toUtf8());

        connection->respond(HTTPConnection::StatusCode401, UNAUTHENTICATED_BODY,
                            HTTPConnection::DefaultContentType, basicAuthHeader);

        // not authenticated, bubble up false
        return false;

    } else {
        // we don't have an OAuth URL + admin roles/usernames, so all users are authenticated
        return true;
    }
}

const QString OAUTH_JSON_ACCESS_TOKEN_KEY = "access_token";
QNetworkReply* DomainServer::profileRequestGivenTokenReply(QNetworkReply* tokenReply) {
    // pull the access token from the returned JSON and store it with the matching session UUID
    QJsonDocument returnedJSON = QJsonDocument::fromJson(tokenReply->readAll());
    QString accessToken = returnedJSON.object()[OAUTH_JSON_ACCESS_TOKEN_KEY].toString();

    // fire off a request to get this user's identity so we can see if we will let them in
    QUrl profileURL = _oauthProviderURL;
    profileURL.setPath("/api/v1/user/profile");
    profileURL.setQuery(QString("%1=%2").arg(OAUTH_JSON_ACCESS_TOKEN_KEY, accessToken));

    QNetworkRequest profileRequest(profileURL);
    profileRequest.setAttribute(QNetworkRequest::FollowRedirectsAttribute, true);
    profileRequest.setHeader(QNetworkRequest::UserAgentHeader, HIGH_FIDELITY_USER_AGENT);
    return NetworkAccessManager::getInstance().get(profileRequest);
}

Headers DomainServer::setupCookieHeadersFromProfileReply(QNetworkReply* profileReply) {
    Headers cookieHeaders;

    // create a UUID for this cookie
    QUuid cookieUUID = QUuid::createUuid();

    QJsonDocument profileDocument = QJsonDocument::fromJson(profileReply->readAll());
    QJsonObject userObject = profileDocument.object()["data"].toObject()["user"].toObject();

    // add the profile to our in-memory data structure so we know who the user is when they send us their cookie
    DomainServerWebSessionData sessionData(userObject);
    _cookieSessionHash.insert(cookieUUID, sessionData);

    // setup expiry for cookie to 1 month from today
    QDateTime cookieExpiry = QDateTime::currentDateTimeUtc().addMonths(1);

    QString cookieString = HIFI_SESSION_COOKIE_KEY + "=" + uuidStringWithoutCurlyBraces(cookieUUID.toString());
    cookieString += "; expires=" + cookieExpiry.toString("ddd, dd MMM yyyy HH:mm:ss") + " GMT";
    cookieString += "; domain=" + _hostname + "; path=/";

    cookieHeaders.insert("Set-Cookie", cookieString.toUtf8());

    // redirect the user back to the homepage so they can present their cookie and be authenticated
    QString redirectString = "http://" + _hostname + ":" + QString::number(_httpManager.serverPort());
    cookieHeaders.insert("Location", redirectString.toUtf8());

    return cookieHeaders;
}

void DomainServer::refreshStaticAssignmentAndAddToQueue(SharedAssignmentPointer& assignment) {
    QUuid oldUUID = assignment->getUUID();
    assignment->resetUUID();

    qDebug() << "Reset UUID for assignment -" << *assignment.data() << "- and added to queue. Old UUID was"
        << uuidStringWithoutCurlyBraces(oldUUID);

    if (assignment->getType() == Assignment::AgentType && assignment->getPayload().isEmpty()) {
        // if this was an Agent without a script URL, we need to rename the old file so it can be retrieved at the new UUID
        QFile::rename(pathForAssignmentScript(oldUUID), pathForAssignmentScript(assignment->getUUID()));
    }

    // add the static assignment back under the right UUID, and to the queue
    _allAssignments.insert(assignment->getUUID(), assignment);
    _unfulfilledAssignments.enqueue(assignment);
}

void DomainServer::nodeAdded(SharedNodePointer node) {
    // we don't use updateNodeWithData, so add the DomainServerNodeData to the node here
    node->setLinkedData(std::unique_ptr<DomainServerNodeData> { new DomainServerNodeData() });
}

void DomainServer::nodeKilled(SharedNodePointer node) {
    // if this peer connected via ICE then remove them from our ICE peers hash
    _gatekeeper.removeICEPeer(node->getUUID());

    DomainServerNodeData* nodeData = static_cast<DomainServerNodeData*>(node->getLinkedData());

    if (nodeData) {
        // if this node's UUID matches a static assignment we need to throw it back in the assignment queue
        if (!nodeData->getAssignmentUUID().isNull()) {
            SharedAssignmentPointer matchedAssignment = _allAssignments.take(nodeData->getAssignmentUUID());

            if (matchedAssignment && matchedAssignment->isStatic()) {
                refreshStaticAssignmentAndAddToQueue(matchedAssignment);
            }
        }

        // cleanup the connection secrets that we set up for this node (on the other nodes)
        foreach (const QUuid& otherNodeSessionUUID, nodeData->getSessionSecretHash().keys()) {
            SharedNodePointer otherNode = DependencyManager::get<LimitedNodeList>()->nodeWithUUID(otherNodeSessionUUID);
            if (otherNode) {
                static_cast<DomainServerNodeData*>(otherNode->getLinkedData())->getSessionSecretHash().remove(node->getUUID());
            }
        }

        if (node->getType() == NodeType::Agent) {
            // if this node was an Agent ask DomainServerNodeData to remove the interpolation we potentially stored
            nodeData->removeOverrideForKey(USERNAME_UUID_REPLACEMENT_STATS_KEY,
                    uuidStringWithoutCurlyBraces(node->getUUID()));

            // if this node is a user (unassigned Agent), signal
            if (!nodeData->wasAssigned()) {
                emit userDisconnected();
            }
        }
    }
}

SharedAssignmentPointer DomainServer::dequeueMatchingAssignment(const QUuid& assignmentUUID, NodeType_t nodeType) {
    QQueue<SharedAssignmentPointer>::iterator i = _unfulfilledAssignments.begin();

    while (i != _unfulfilledAssignments.end()) {
        if (i->data()->getType() == Assignment::typeForNodeType(nodeType)
            && i->data()->getUUID() == assignmentUUID) {
            // we have an unfulfilled assignment to return

            // return the matching assignment
            return _unfulfilledAssignments.takeAt(i - _unfulfilledAssignments.begin());
        } else {
            ++i;
        }
    }

    return SharedAssignmentPointer();
}

SharedAssignmentPointer DomainServer::deployableAssignmentForRequest(const Assignment& requestAssignment) {
    // this is an unassigned client talking to us directly for an assignment
    // go through our queue and see if there are any assignments to give out
    QQueue<SharedAssignmentPointer>::iterator sharedAssignment = _unfulfilledAssignments.begin();

    while (sharedAssignment != _unfulfilledAssignments.end()) {
        Assignment* assignment = sharedAssignment->data();
        bool requestIsAllTypes = requestAssignment.getType() == Assignment::AllTypes;
        bool assignmentTypesMatch = assignment->getType() == requestAssignment.getType();
        bool neitherHasPool = assignment->getPool().isEmpty() && requestAssignment.getPool().isEmpty();
        bool assignmentPoolsMatch = assignment->getPool() == requestAssignment.getPool();

        if ((requestIsAllTypes || assignmentTypesMatch) && (neitherHasPool || assignmentPoolsMatch)) {

            // remove the assignment from the queue
            SharedAssignmentPointer deployableAssignment = _unfulfilledAssignments.takeAt(sharedAssignment
                                                                                          - _unfulfilledAssignments.begin());

            // until we get a connection for this assignment
            // put assignment back in queue but stick it at the back so the others have a chance to go out
            _unfulfilledAssignments.enqueue(deployableAssignment);

            // stop looping, we've handed out an assignment
            return deployableAssignment;
        } else {
            // push forward the iterator to check the next assignment
            ++sharedAssignment;
        }
    }

    return SharedAssignmentPointer();
}

void DomainServer::addStaticAssignmentsToQueue() {

    // if the domain-server has just restarted,
    // check if there are static assignments that we need to throw into the assignment queue
    auto sharedAssignments = _allAssignments.values();

    // sort the assignments to put the server/mixer assignments first
    qSort(sharedAssignments.begin(), sharedAssignments.end(), [](SharedAssignmentPointer a, SharedAssignmentPointer b){
        if (a->getType() == b->getType()) {
            return true;
        } else if (a->getType() != Assignment::AgentType && b->getType() != Assignment::AgentType) {
            return a->getType() < b->getType();
        } else {
            return a->getType() != Assignment::AgentType;
        }
    });

    auto staticAssignment = sharedAssignments.begin();

    while (staticAssignment != sharedAssignments.end()) {
        // add any of the un-matched static assignments to the queue

        // enumerate the nodes and check if there is one with an attached assignment with matching UUID
        if (!DependencyManager::get<LimitedNodeList>()->nodeWithUUID((*staticAssignment)->getUUID())) {
            // this assignment has not been fulfilled - reset the UUID and add it to the assignment queue
            refreshStaticAssignmentAndAddToQueue(*staticAssignment);
        }

        ++staticAssignment;
    }
}

void DomainServer::processPathQueryPacket(QSharedPointer<ReceivedMessage> message) {
    // this is a query for the viewpoint resulting from a path
    // first pull the query path from the packet

    // figure out how many bytes the sender said this path is
    quint16 numPathBytes;
    message->readPrimitive(&numPathBytes);

    if (numPathBytes <= message->getBytesLeftToRead()) {
        // the number of path bytes makes sense for the sent packet - pull out the path
        QString pathQuery = QString::fromUtf8(message->getRawMessage() + message->getPosition(), numPathBytes);

        // our settings contain paths that start with a leading slash, so make sure this query has that
        if (!pathQuery.startsWith("/")) {
            pathQuery.prepend("/");
        }

        const QString PATHS_SETTINGS_KEYPATH_FORMAT = "%1.%2";
        const QString PATH_VIEWPOINT_KEY = "viewpoint";
        const QString INDEX_PATH = "/";

        // check out paths in the _configMap to see if we have a match
        auto keypath = QString(PATHS_SETTINGS_KEYPATH_FORMAT).arg(SETTINGS_PATHS_KEY).arg(pathQuery);
        const QVariant* pathMatch = valueForKeyPath(_settingsManager.getSettingsMap(), keypath);

        if (pathMatch || pathQuery == INDEX_PATH) {
            // we got a match, respond with the resulting viewpoint
            auto nodeList = DependencyManager::get<LimitedNodeList>();

            QString responseViewpoint;

            // if we didn't match the path BUT this is for the index path then send back our default
            if (pathMatch) {
                responseViewpoint = pathMatch->toMap()[PATH_VIEWPOINT_KEY].toString();
            } else {
                const QString DEFAULT_INDEX_PATH = "/0,0,0/0,0,0,1";
                responseViewpoint = DEFAULT_INDEX_PATH;
            }

            if (!responseViewpoint.isEmpty()) {
                QByteArray viewpointUTF8 = responseViewpoint.toUtf8();

                // prepare a packet for the response
                auto pathResponsePacket = NLPacket::create(PacketType::DomainServerPathResponse, -1, true);

                // check the number of bytes the viewpoint is
                quint16 numViewpointBytes = viewpointUTF8.size();

                // are we going to be able to fit this response viewpoint in a packet?
                if (numPathBytes + numViewpointBytes + sizeof(numViewpointBytes) + sizeof(numPathBytes)
                        < (unsigned long) pathResponsePacket->bytesAvailableForWrite()) {
                    // append the number of bytes this path is
                    pathResponsePacket->writePrimitive(numPathBytes);

                    // append the path itself
                    pathResponsePacket->write(pathQuery.toUtf8());

                    // append the number of bytes the resulting viewpoint is
                    pathResponsePacket->writePrimitive(numViewpointBytes);

                    // append the viewpoint itself
                    pathResponsePacket->write(viewpointUTF8);

                    qDebug() << "Sending a viewpoint response for path query" << pathQuery << "-" << viewpointUTF8;

                    // send off the packet - see if we can associate this outbound data to a particular node
                    // TODO: does this senderSockAddr always work for a punched DS client?
                    nodeList->sendPacket(std::move(pathResponsePacket), message->getSenderSockAddr());
                }
            }

        } else {
            // we don't respond if there is no match - this may need to change once this packet
            // query/response is made reliable
            qDebug() << "No match for path query" << pathQuery << "- refusing to respond.";
        }
    }
}

void DomainServer::processNodeDisconnectRequestPacket(QSharedPointer<ReceivedMessage> message) {
    // This packet has been matched to a source node and they're asking not to be in the domain anymore
    auto limitedNodeList = DependencyManager::get<LimitedNodeList>();

    const QUuid& nodeUUID = message->getSourceID();

    qDebug() << "Received a disconnect request from node with UUID" << nodeUUID;

    // we want to check what type this node was before going to kill it so that we can avoid sending the RemovedNode
    // packet to nodes that don't care about this type
    auto nodeToKill = limitedNodeList->nodeWithUUID(nodeUUID);

    if (nodeToKill) {
        handleKillNode(nodeToKill);
    }
}

void DomainServer::handleKillNode(SharedNodePointer nodeToKill) {
    auto limitedNodeList = DependencyManager::get<LimitedNodeList>();
    const QUuid& nodeUUID = nodeToKill->getUUID();

    limitedNodeList->killNodeWithUUID(nodeUUID);

    static auto removedNodePacket = NLPacket::create(PacketType::DomainServerRemovedNode, NUM_BYTES_RFC4122_UUID);

    removedNodePacket->reset();
    removedNodePacket->write(nodeUUID.toRfc4122());

    // broadcast out the DomainServerRemovedNode message
    limitedNodeList->eachMatchingNode([this, &nodeToKill](const SharedNodePointer& otherNode) -> bool {
        // only send the removed node packet to nodes that care about the type of node this was
<<<<<<< HEAD
        return isInInterestSet(otherNode, nodeToKill);
=======
        auto nodeLinkedData = static_cast<DomainServerNodeData*>(otherNode->getLinkedData());
        return (nodeLinkedData != nullptr) && nodeLinkedData->getNodeInterestSet().contains(nodeType);
>>>>>>> b053fb55
    }, [&limitedNodeList](const SharedNodePointer& otherNode){
        limitedNodeList->sendUnreliablePacket(*removedNodePacket, *otherNode);
    });
}

void DomainServer::processICEServerHeartbeatDenialPacket(QSharedPointer<ReceivedMessage> message) {
    static const int NUM_HEARTBEAT_DENIALS_FOR_KEYPAIR_REGEN = 3;

    if (++_numHeartbeatDenials > NUM_HEARTBEAT_DENIALS_FOR_KEYPAIR_REGEN) {
        qDebug() << "Received" << NUM_HEARTBEAT_DENIALS_FOR_KEYPAIR_REGEN << "heartbeat denials from ice-server"
            << "- re-generating keypair now";

        // we've hit our threshold of heartbeat denials, trigger a keypair re-generation
        auto limitedNodeList = DependencyManager::get<LimitedNodeList>();
        DependencyManager::get<AccountManager>()->generateNewDomainKeypair(limitedNodeList->getSessionUUID());

        // reset our number of heartbeat denials
        _numHeartbeatDenials = 0;
    }

    // even though we can't get into this ice-server it is responding to us, so we reset our number of no-reply heartbeats
    _noReplyICEHeartbeats = 0;
}

void DomainServer::processICEServerHeartbeatACK(QSharedPointer<ReceivedMessage> message) {
    // we don't do anything with this ACK other than use it to tell us to keep talking to the same ice-server
    _noReplyICEHeartbeats = 0;

    if (!_connectedToICEServer) {
        _connectedToICEServer = true;
        sendICEServerAddressToMetaverseAPI();
        qInfo() << "Connected to ice-server at" << _iceServerSocket;
    }
}

void DomainServer::handleKeypairChange() {
    if (_iceServerHeartbeatPacket) {
        // reset the payload size of the ice-server heartbeat packet - this causes the packet to be re-generated
        // the next time we go to send an ice-server heartbeat
        _iceServerHeartbeatPacket->setPayloadSize(0);

        // send a heartbeat to the ice server immediately
        sendHeartbeatToIceServer();
    }
}

void DomainServer::handleICEHostInfo(const QHostInfo& hostInfo) {
    // clear the ICE address lookup ID so that it can fire again
    _iceAddressLookupID = -1;

    if (hostInfo.error() != QHostInfo::NoError) {
        qWarning() << "IP address lookup failed for" << ICE_SERVER_DEFAULT_HOSTNAME << ":" << hostInfo.errorString();

        // if we don't have an ICE server to use yet, trigger a retry
        if (_iceServerSocket.isNull()) {
            const int ICE_ADDRESS_LOOKUP_RETRY_MS = 1000;

            QTimer::singleShot(ICE_ADDRESS_LOOKUP_RETRY_MS, this, SLOT(updateICEServerAddresses()));
        }

    } else {
        int countBefore = _iceServerAddresses.count();

        _iceServerAddresses = hostInfo.addresses();

        if (countBefore == 0) {
            qInfo() << "Found" << _iceServerAddresses.count() << "ice-server IP addresses for" << ICE_SERVER_DEFAULT_HOSTNAME;
        }

        if (_iceServerSocket.isNull()) {
            // we don't have a candidate ice-server yet, pick now (without triggering a host lookup since we just did one)
            randomizeICEServerAddress(false);
        }
    }
}

void DomainServer::randomizeICEServerAddress(bool shouldTriggerHostLookup) {
    if (shouldTriggerHostLookup) {
        updateICEServerAddresses();
    }

    // create a list by removing the already failed ice-server addresses
    auto candidateICEAddresses = _iceServerAddresses;

    auto it = candidateICEAddresses.begin();

    while (it != candidateICEAddresses.end()) {
        if (_failedIceServerAddresses.contains(*it)) {
            // we already tried this address and it failed, remove it from list of candidates
            it = candidateICEAddresses.erase(it);
        } else {
            // keep this candidate, it hasn't failed yet
            ++it;
        }
    }

    if (candidateICEAddresses.empty()) {
        // we ended up with an empty list since everything we've tried has failed
        // so clear the set of failed addresses and start going through them again

        qWarning() << "All current ice-server addresses have failed - re-attempting all current addresses for"
            << ICE_SERVER_DEFAULT_HOSTNAME;

        _failedIceServerAddresses.clear();
        candidateICEAddresses = _iceServerAddresses;
    }

    // of the list of available addresses that we haven't tried, pick a random one
    int maxIndex = candidateICEAddresses.size() - 1;
    int indexToTry = 0;

    if (maxIndex > 0) {
        static std::random_device randomDevice;
        static std::mt19937 generator(randomDevice());
        std::uniform_int_distribution<> distribution(0, maxIndex);

        indexToTry = distribution(generator);
    }

    _iceServerSocket = HifiSockAddr { candidateICEAddresses[indexToTry], ICE_SERVER_DEFAULT_PORT };
    qInfo() << "Set candidate ice-server socket to" << _iceServerSocket;

    // clear our number of hearbeat denials, this should be re-set on ice-server change
    _numHeartbeatDenials = 0;

    // immediately fire an ICE heartbeat once we've picked a candidate ice-server
    sendHeartbeatToIceServer();

    // immediately send an update to the metaverse API when our ice-server changes
    sendICEServerAddressToMetaverseAPI();
}

void DomainServer::setupGroupCacheRefresh() {
    const int REFRESH_GROUPS_INTERVAL_MSECS = 15 * MSECS_PER_SECOND;

    if (!_metaverseGroupCacheTimer) {
        // setup a timer to refresh this server's cached group details
        _metaverseGroupCacheTimer = new QTimer { this };
        connect(_metaverseGroupCacheTimer, &QTimer::timeout, &_gatekeeper, &DomainGatekeeper::refreshGroupsCache);
        _metaverseGroupCacheTimer->start(REFRESH_GROUPS_INTERVAL_MSECS);
    }
}<|MERGE_RESOLUTION|>--- conflicted
+++ resolved
@@ -808,15 +808,8 @@
     for (Assignment::Type defaultedType = Assignment::AudioMixerType;
          defaultedType != Assignment::AllTypes;
          defaultedType =  static_cast<Assignment::Type>(static_cast<int>(defaultedType) + 1)) {
-<<<<<<< HEAD
         if (!excludedTypes.contains(defaultedType) && defaultedType != Assignment::AgentType) {
-            
-=======
-        if (!excludedTypes.contains(defaultedType)
-            && defaultedType != Assignment::UNUSED_1
-            && defaultedType != Assignment::AgentType) {
-
->>>>>>> b053fb55
+
             if (defaultedType == Assignment::AssetServerType) {
                 // Make sure the asset-server is enabled before adding it here.
                 // Initially we do not assign it by default so we can test it in HF domains first
@@ -998,15 +991,8 @@
         // DTLSServerSession* dtlsSession = _isUsingDTLS ? _dtlsSessions[senderSockAddr] : NULL;
         if (nodeData->isAuthenticated()) {
             // if this authenticated node has any interest types, send back those nodes as well
-<<<<<<< HEAD
             limitedNodeList->eachNode([&](const SharedNodePointer& otherNode) {
                 if (otherNode->getUUID() != node->getUUID() && isInInterestSet(node, otherNode)) {
-=======
-            limitedNodeList->eachNode([&](const SharedNodePointer& otherNode){
-                if (otherNode->getUUID() != node->getUUID()
-                    && nodeInterestSet.contains(otherNode->getType())) {
-
->>>>>>> b053fb55
                     // since we're about to add a node to the packet we start a segment
                     domainListPackets->startSegment();
 
@@ -1068,12 +1054,7 @@
         [&](const SharedNodePointer& node)->bool {
             if (node->getLinkedData() && node->getActiveSocket() && node != addedNode) {
                 // is the added Node in this node's interest list?
-<<<<<<< HEAD
                 return isInInterestSet(node, addedNode);
-=======
-                DomainServerNodeData* nodeData = static_cast<DomainServerNodeData*>(node->getLinkedData());
-                return nodeData->getNodeInterestSet().contains(addedNode->getType());
->>>>>>> b053fb55
             } else {
                 return false;
             }
@@ -2436,12 +2417,7 @@
     // broadcast out the DomainServerRemovedNode message
     limitedNodeList->eachMatchingNode([this, &nodeToKill](const SharedNodePointer& otherNode) -> bool {
         // only send the removed node packet to nodes that care about the type of node this was
-<<<<<<< HEAD
         return isInInterestSet(otherNode, nodeToKill);
-=======
-        auto nodeLinkedData = static_cast<DomainServerNodeData*>(otherNode->getLinkedData());
-        return (nodeLinkedData != nullptr) && nodeLinkedData->getNodeInterestSet().contains(nodeType);
->>>>>>> b053fb55
     }, [&limitedNodeList](const SharedNodePointer& otherNode){
         limitedNodeList->sendUnreliablePacket(*removedNodePacket, *otherNode);
     });
