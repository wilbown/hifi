--- conflicted
+++ resolved
@@ -258,32 +258,8 @@
     }
 }
 
-<<<<<<< HEAD
-var oldLogPath = path.join(getApplicationDataDirectory(), '/logs');
-var logPath = path.join(getApplicationDataDirectory(true), '/logs');
-
-if (oldLogPath != logPath) {
-    console.log("Migrating old logs from " + oldLogPath + " to " + logPath);
-    fs.copy(oldLogPath, logPath, err => {
-        if (err) {
-            console.error(err);
-        } else {
-            console.log('success!');
-        }
-    })
-}
-
-log.debug("Log directory:", logPath);
-log.debug("Data directory:", getRootHifiDataDirectory());
-
-const configPath = path.join(getApplicationDataDirectory(), 'config.json');
-var userConfig = new Config();
-userConfig.load(configPath);
-
 app.setAppUserModelId(buildInfo.appUserModelId);
 
-=======
->>>>>>> 752ee0ee
 // print out uncaught exceptions in the console
 process.on('uncaughtException', function(err) {
     log.error(err);
