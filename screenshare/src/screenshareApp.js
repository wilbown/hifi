--- conflicted
+++ resolved
@@ -159,12 +159,7 @@
             console.log("Error getting sources", error);
         }
         for (let source of sources) {
-<<<<<<< HEAD
             if (source.name.match(SCREENSHARE_TITLE_REGEX)){
-=======
-            // change this to a regex - thanks milad
-            if (source.name.indexOf(SCREENSHARE_TITLE) > -1){
->>>>>>> 5229b0c0
                 continue;
             }
             sourceMap[source.id] = source;
