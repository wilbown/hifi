cmake_minimum_required(VERSION 3.10)
project(HQLauncher)

if (APPLE)
  set(ENV{MACOSX_DEPLOYMENT_TARGET} 10.9)
endif()

list(APPEND CMAKE_MODULE_PATH "${CMAKE_CURRENT_LIST_DIR}/cmake/Modules")
include("cmake/macros/SetPackagingParameters.cmake")
set(CMAKE_CXX_STANDARD 14)
set(CMAKE_CXX_STANDARD_REQUIRED ON)
set(CMAKE_AUTOMOC ON)
set(CMAKE_AUTORCC ON)
#set(CMAKE_AUTOUIC ON)
set(CMAKE_INCLUDE_CURRENT_DIR ON)

include("cmake/init.cmake")
include("cmake/macros/SetPackagingParameters.cmake")


function(set_from_env _RESULT_NAME _ENV_VAR_NAME _DEFAULT_VALUE)
  if (NOT DEFINED ${_RESULT_NAME})
    if ("$ENV{${_ENV_VAR_NAME}}" STREQUAL "")
      set (${_RESULT_NAME} ${_DEFAULT_VALUE} PARENT_SCOPE)
    else()
      set (${_RESULT_NAME} $ENV{${_ENV_VAR_NAME}} PARENT_SCOPE)
    endif()
  endif()
endfunction()

include(ExternalProject)

if (APPLE)
  set(CMAKE_EXE_LINKER_FLAGS "-framework Cocoa -framework CoreServices -framework Carbon -framework IOKit -framework Security -framework SystemConfiguration")
endif()
if (WIN32)

    ExternalProject_Add(
        qtlite
        URL "https://hifi-public.s3.amazonaws.com/huffman/launcher/qt-lite-ssl.zip"
        URL_HASH MD5=83eeba1565e5727aef11655acf893c15
        CONFIGURE_COMMAND ""
        BUILD_COMMAND ""
        INSTALL_COMMAND ""
        LOG_DOWNLOAD 1
    )


  ExternalProject_Get_Property(qtlite SOURCE_DIR)
  ExternalProject_Get_Property(qtlite STAMP_DIR)

  include("${STAMP_DIR}/download-qtlite.cmake")
  include("${STAMP_DIR}/extract-qtlite.cmake")
  include("${STAMP_DIR}/verify-qtlite.cmake")

  message("${SOURCE_DIR}/lib/cmake")

  list(APPEND CMAKE_PREFIX_PATH ${SOURCE_DIR}/lib/cmake)

  set(SSL_DIR ${SOURCE_DIR}/ssl)
  message("SSL dir is ${SSL_DIR}")

endif ()

if (APPLE)
  ExternalProject_Add(
    qtlite
    URL "https://dantescalves.com/launcher/qt-lite-clang-8.1.0.zip"
    URL_HASH MD5=f8462bfcd54e6b05ef888f8b197149c2
    CONFIGURE_COMMAND ""
    BUILD_COMMAND ""
    INSTALL_COMMAND ""
    LOG_DOWNLOAD 1
    )


  ExternalProject_Get_Property(qtlite SOURCE_DIR)
  ExternalProject_Get_Property(qtlite STAMP_DIR)

  include("${STAMP_DIR}/download-qtlite.cmake")
  include("${STAMP_DIR}/extract-qtlite.cmake")
  include("${STAMP_DIR}/verify-qtlite.cmake")

  message("${SOURCE_DIR}/lib/cmake")

  list(APPEND CMAKE_PREFIX_PATH ${SOURCE_DIR}/lib/cmake)

  set(SSL_DIR ${SOURCE_DIR}/ssl)
  set(OPENSSL_ROOT_DIR ${SSL_DIR})
  message("SSL dir is ${SSL_DIR}")
endif()

if (APPLE)
  set(OPENSSL_USE_STATIC_LIBS TRUE)
  find_package(OpenSSL REQUIRED)
endif()

find_package(Qt5 COMPONENTS Core Gui Qml Quick QuickControls2 Network REQUIRED)
find_package(OpenGL REQUIRED)
find_package(QtStaticDeps REQUIRED)

set(CUSTOM_LAUNCHER_QRC_PATHS "")
set(RESOURCES_QRC ${CMAKE_CURRENT_BINARY_DIR}/resources.qrc)
set(RESOURCES_RCC ${CMAKE_CURRENT_SOURCE_DIR}/resources.rcc)
generate_qrc(OUTPUT ${RESOURCES_QRC} PATH ${CMAKE_CURRENT_SOURCE_DIR}/resources CUSTOM_PATHS ${CUSTOM_LAUNCHER_QRC_PATHS} GLOBS *)

add_custom_command(
  OUTPUT ${RESOURCES_RCC}
  DEPENDS ${RESOURCES_QRC} ${GENERATE_QRC_DEPENDS}
  COMMAND "${_qt5Core_install_prefix}/bin/rcc"
  ARGS ${RESOURCES_QRC} -binary -o ${RESOURCES_RCC})

list(APPEND GENERATE_QRC_DEPENDS ${RESOURCES_RCC})
add_custom_target(resources ALL DEPENDS ${GENERATE_QRC_DEPENDS})

foreach(plugin ${Qt5Gui_PLUGINS})
  get_target_property(_loc ${plugin} LOCATION)
  set(plugin_libs ${plugin_libs} ${_loc})
endforeach()

set(src_files
  src/main.cpp
  src/Launcher.h
  src/Launcher.cpp
  src/LauncherState.h
  src/LauncherState.cpp
  src/LauncherWindow.h
  src/LauncherWindow.cpp
<<<<<<< HEAD
  src/PathUtils.cpp
  src/PathUtils.h)
=======
  src/Unzipper.h
  src/Unzipper.cpp
  deps/miniz/miniz.h
  deps/miniz/miniz.cpp
  )
>>>>>>> a78be7a4

set(TARGET_NAME ${PROJECT_NAME})


set_packaging_parameters()
if (WIN32)
  add_executable(${PROJECT_NAME} ${src_files})
elseif (APPLE)
  set_target_properties(${this_target} PROPERTIES
    MACOSX_BUNDLE_INFO_PLIST MacOSXBundleInfo.plist.in)

  set(MACOSX_BUNDLE_ICON_FILE "interface.icns")
  add_executable(${PROJECT_NAME} MACOSX_BUNDLE ${src_files})
  set_target_properties(${PROJECT_NAME} PROPERTIES XCODE_ATTRIBUTE_ENABLE_BITCODE "NO")
endif()

target_link_libraries(${PROJECT_NAME}
  Qt5::Core
  Qt5::Quick
  Qt5::QuickControls2
  Qt5::Qml
  Qt5::Gui
  Qt5::Network
  ${Qt_LIBRARIES}
  ${OPENGL_LIBRARIES}
  ${plugin_libs}
  ${QT_STATIC_LIBS}
  )

if (WIN32)
  target_link_libraries(${PROJECT_NAME}
    wsock32 ws2_32 Winmm version imm32 dwmapi
    Crypt32 Iphlpapi
    "${SSL_DIR}/lib/libeay32.lib"
    "${SSL_DIR}/lib/ssleay32.lib"
    "${_qt5Core_install_prefix}/qml/QtQuick.2/qtquick2plugin.lib"
    "${_qt5Core_install_prefix}/qml/QtQuick/Controls.2/qtquickcontrols2plugin.lib"
    "${_qt5Core_install_prefix}/qml/QtQuick/Templates.2/qtquicktemplates2plugin.lib")
elseif (APPLE)
  target_link_libraries(${PROJECT_NAME}
    ${OPENSSL_LIBRARIES}
    "${_qt5Core_install_prefix}/qml/QtQuick.2/libqtquick2plugin.a"
    "${_qt5Core_install_prefix}/qml/QtQuick/Controls.2/libqtquickcontrols2plugin.a"
    "${_qt5Core_install_prefix}/qml/QtQuick/Templates.2/libqtquicktemplates2plugin.a"
    "${_qt5Core_install_prefix}/plugins/platforms/libqcocoa.a")
endif()

target_include_directories(${PROJECT_NAME} PUBLIC
  ${CMAKE_CURRENT_SOURCE_DIR}/deps/
  ${Qt5Core_INCLUDE_DIRS}
  ${Qt5Quick_INCLUDE_DIRS}
  ${Qt5Gui_INCLUDE_DIRS}
  ${Qt5Qml_INCLUDE_DIRS})

add_dependencies(${PROJECT_NAME} resources)

if (APPLE)
  target_include_directories(${PROJECT_NAME} PUBLIC
    ${OPENSSL_INCLUDE_DIR})
endif()

set(INTERFACE_EXEC_DIR "$<TARGET_FILE_DIR:${PROJECT_NAME}>")
set(RESOURCES_DEV_DIR "${INTERFACE_EXEC_DIR}/resources")
add_custom_command(TARGET ${PROJECT_NAME} POST_BUILD
  COMMAND "${CMAKE_COMMAND}" -E copy_if_different
  "${RESOURCES_RCC}"
  "${INTERFACE_EXEC_DIR}")


if (LAUNCHER_SOURCE_TREE_RESOURCES)
  target_compile_definitions(${PROJECT_NAME} PRIVATE RESOURCE_PREFIX_URL="${CMAKE_CURRENT_SOURCE_DIR}/resources/")
  message("Use source tree resources path: file://${CMAKE_CURRENT_SOURCE_DIR}/resources/")
else()
  target_compile_definitions(${PROJECT_NAME} PRIVATE RESOURCE_PREFIX_URL="qrc:/")
  message("Use resource.rcc path: qrc:/")
endif()

if (APPLE)
  install(
    TARGETS HQLauncher
    BUNDLE DESTINATION "."
    COMPONENT applications)

  set(CMAKE_INSTALL_PREFIX ${CMAKE_BINARY_DIR})

  include(CPackComponent)

  set(CPACK_PACKAGE_NAME "HQ Launcher")
  set(CPACK_PACKAGE_VENDOR "High Fidelity")
  set(CPACK_PACKAGE_FILE_NAME "HQ Launcher")

  set(CPACK_NSIS_DISPLAY_NAME ${_DISPLAY_NAME})

  set(DMG_SUBFOLDER_NAME "High Fidelity")
  set(ESCAPED_DMG_SUBFOLDER_NAME "")
  set(DMG_SUBFOLDER_ICON "${CMAKE_SOURCE_DIR}/cmake/installer/install-folder.rsrc")

  set(CPACK_GENERATOR "DragNDrop")
  include(CPack)
endif()<|MERGE_RESOLUTION|>--- conflicted
+++ resolved
@@ -126,16 +126,13 @@
   src/LauncherState.cpp
   src/LauncherWindow.h
   src/LauncherWindow.cpp
-<<<<<<< HEAD
   src/PathUtils.cpp
-  src/PathUtils.h)
-=======
+  src/PathUtils.h
   src/Unzipper.h
   src/Unzipper.cpp
   deps/miniz/miniz.h
   deps/miniz/miniz.cpp
   )
->>>>>>> a78be7a4
 
 set(TARGET_NAME ${PROJECT_NAME})
 
