--- conflicted
+++ resolved
@@ -29,16 +29,10 @@
 class LauncherState : public QObject {
     Q_OBJECT
 
-<<<<<<< HEAD
-    Q_PROPERTY(UIState uiState READ getUIState NOTIFY uiStateChanged);
-    Q_PROPERTY(ApplicationState applicationState READ getApplicationState NOTIFY applicationStateChanged);
-    Q_PROPERTY(float downloadProgress READ getDownloadProgress NOTIFY downloadProgressChanged);
-    Q_PROPERTY(SignupRequest::Error lastSignupError MEMBER _lastSignupError NOTIFY lastSignupErrorChanged);
-=======
     Q_PROPERTY(UIState uiState READ getUIState NOTIFY uiStateChanged)
     Q_PROPERTY(ApplicationState applicationState READ getApplicationState NOTIFY applicationStateChanged)
     Q_PROPERTY(float downloadProgress READ getDownloadProgress NOTIFY downloadProgressChanged)
->>>>>>> 13e8dc03
+    Q_PROPERTY(SignupRequest::Error lastSignupError MEMBER _lastSignupError NOTIFY lastSignupErrorChanged);
 
 public:
     LauncherState();
