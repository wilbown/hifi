#include <QtPlugin>

#include <qsharedmemory.h>

#include "LauncherWindow.h"
#include "Launcher.h"
#include "CommandlineOptions.h"
#include <iostream>
#include <string>
#include <QProcess>
#include "Helper.h"

#ifdef Q_OS_WIN
#include "LauncherInstaller_windows.h"
Q_IMPORT_PLUGIN(QWindowsIntegrationPlugin);
#elif defined(Q_OS_MACOS)
Q_IMPORT_PLUGIN(QCocoaIntegrationPlugin);
#endif

Q_IMPORT_PLUGIN(QtQuick2Plugin);
Q_IMPORT_PLUGIN(QtQuickControls2Plugin);
Q_IMPORT_PLUGIN(QtQuickTemplates2Plugin);

bool hasSuffix(const std::string& path, const std::string& suffix) {
    if (path.substr(path.find_last_of(".") + 1) == suffix) {
        return true;
    }

    return false;
}

int main(int argc, char *argv[]) {
    QCoreApplication::setAttribute(Qt::AA_EnableHighDpiScaling);
    QCoreApplication::setOrganizationName("High Fidelity");
    QCoreApplication::setApplicationName("Launcher");

    Q_INIT_RESOURCE(resources);
    cleanLogFile();
    qInstallMessageHandler(messageHandler);
    CommandlineOptions* options = CommandlineOptions::getInstance();
    options->parse(argc, argv);
    bool didUpdate = false;

#ifdef Q_OS_MAC
    if (isLauncherAlreadyRunning()) {
        return 0;
    }
    closeInterfaceIfRunning();
    if (argc == 3) {
        if (hasSuffix(argv[1], "app") && hasSuffix(argv[2], "app")) {
            bool success = swapLaunchers(argv[1], argv[2]);
            qDebug() << "Launcher install success: " << success;
            if (!success) {
                options->append("--noUpdate");
            }
            didUpdate = true;
        }
    }
#endif
<<<<<<< HEAD

    CommandlineOptions* options = CommandlineOptions::getInstance();
    options->parse(argc, argv);

    if (options->contains("--version")) {
        std::cout << LAUNCHER_BUILD_VERSION << std::endl;
        return 0;
    }

=======
>>>>>>> baf651cc
#ifdef Q_OS_WIN
    LauncherInstaller launcherInstaller(argv[0]);
    if (options->contains("--uninstall") || options->contains("--resumeUninstall")) {
        launcherInstaller.uninstall();
        return 0;
    } else if (options->contains("--restart") || launcherInstaller.runningOutsideOfInstallDir()) {
        launcherInstaller.install();
    }

    int interfacePID = -1;
    if (isProcessRunning("interface.exe", interfacePID)) {
        shutdownProcess(interfacePID, 0);
    }
#endif

    QProcessEnvironment processEnvironment = QProcessEnvironment::systemEnvironment();
    if (processEnvironment.contains("HQ_LAUNCHER_BUILD_VERSION")) {
        if (didUpdate || options->contains("--restart")) {
            options->append("--noUpdate");
        }
    }

    Launcher launcher(argc, argv);
    return launcher.exec();
}<|MERGE_RESOLUTION|>--- conflicted
+++ resolved
@@ -57,18 +57,12 @@
         }
     }
 #endif
-<<<<<<< HEAD
-
-    CommandlineOptions* options = CommandlineOptions::getInstance();
-    options->parse(argc, argv);
 
     if (options->contains("--version")) {
         std::cout << LAUNCHER_BUILD_VERSION << std::endl;
         return 0;
     }
 
-=======
->>>>>>> baf651cc
 #ifdef Q_OS_WIN
     LauncherInstaller launcherInstaller(argv[0]);
     if (options->contains("--uninstall") || options->contains("--resumeUninstall")) {
