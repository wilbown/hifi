--- conflicted
+++ resolved
@@ -86,7 +86,6 @@
             agentType = packetData[0];
             unpackSocket(&packetData[1], (sockaddr *)&agentLocalAddress);
             
-<<<<<<< HEAD
             // check the agent public address
             // if it matches our local address we're on the same box
             // so hardcode the EC2 public address for now
@@ -94,8 +93,6 @@
                 agentPublicAddress.sin_addr.s_addr = 895283510;
             }
             
-            agentList.addOrUpdateAgent((sockaddr *)&agentPublicAddress, (sockaddr *)&agentLocalAddress, agentType);
-=======
             if (agentList.addOrUpdateAgent((sockaddr *)&agentPublicAddress,
                                            (sockaddr *)&agentLocalAddress,
                                            agentType,
@@ -104,7 +101,6 @@
                 agentList.increaseAgentId();
             
             }
->>>>>>> 61e41f16
             
             currentBufferPos = broadcastPacket + 1;
             startPointer = currentBufferPos;
