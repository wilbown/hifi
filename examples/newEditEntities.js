--- conflicted
+++ resolved
@@ -654,19 +654,12 @@
 
     Menu.addMenuItem({ menuName: "Edit", menuItemName: "Model List...", afterItem: "Models" });
     Menu.addMenuItem({ menuName: "Edit", menuItemName: "Paste Models", shortcutKey: "CTRL+META+V", afterItem: "Edit Properties..." });
-<<<<<<< HEAD
     Menu.addMenuItem({ menuName: "Edit", menuItemName: "Allow Selecting of Large Models", shortcutKey: "CTRL+META+L", 
-                        afterItem: "Paste Models", isCheckable: true });
+                        afterItem: "Paste Models", isCheckable: true, isChecked: true });
     Menu.addMenuItem({ menuName: "Edit", menuItemName: "Allow Selecting of Small Models", shortcutKey: "CTRL+META+S", 
-                        afterItem: "Allow Selecting of Large Models", isCheckable: true });
+                        afterItem: "Allow Selecting of Large Models", isCheckable: true, isChecked: true });
     Menu.addMenuItem({ menuName: "Edit", menuItemName: "Allow Selecting of Lights", shortcutKey: "CTRL+SHIFT+META+L", 
                         afterItem: "Allow Selecting of Small Models", isCheckable: true });
-=======
-    Menu.addMenuItem({ menuName: "Edit", menuItemName: "Allow Select Large Models", shortcutKey: "CTRL+META+L",
-                        afterItem: "Paste Models", isCheckable: true, isChecked: true });
-    Menu.addMenuItem({ menuName: "Edit", menuItemName: "Allow Select Small Models", shortcutKey: "CTRL+META+S",
-                        afterItem: "Allow Select Large Models", isCheckable: true, isChecked: true });
->>>>>>> 96c3bfce
 
     Menu.addMenuItem({ menuName: "File", menuItemName: "Models", isSeparator: true, beforeItem: "Settings" });
     Menu.addMenuItem({ menuName: "File", menuItemName: "Export Models", shortcutKey: "CTRL+META+E", afterItem: "Models" });
