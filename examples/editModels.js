--- conflicted
+++ resolved
@@ -2759,15 +2759,12 @@
     }
 
     Menu.addMenuItem({ menuName: "Edit", menuItemName: "Paste Models", shortcutKey: "CTRL+META+V", afterItem: "Edit Properties..." });
-<<<<<<< HEAD
     Menu.addMenuItem({ menuName: "Edit", menuItemName: "Allow Select Large Models", shortcutKey: "CTRL+META+L", 
                         afterItem: "Paste Models", isCheckable: true });
     Menu.addMenuItem({ menuName: "Edit", menuItemName: "Allow Select Small Models", shortcutKey: "CTRL+META+S", 
                         afterItem: "Allow Select Large Models", isCheckable: true });
 
-=======
     Menu.addMenuItem({ menuName: "Edit", menuItemName: "Model List", afterItem: "Models" });
->>>>>>> aa1af0e1
     Menu.addMenuItem({ menuName: "File", menuItemName: "Models", isSeparator: true, beforeItem: "Settings" });
     Menu.addMenuItem({ menuName: "File", menuItemName: "Export Models", shortcutKey: "CTRL+META+E", afterItem: "Models" });
     Menu.addMenuItem({ menuName: "File", menuItemName: "Import Models", shortcutKey: "CTRL+META+I", afterItem: "Export Models" });
