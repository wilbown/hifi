//  handControllerGrab.js
//
//  Created by Eric Levin on  9/2/15
//  Additions by James B. Pollack @imgntn on 9/24/2015
//  Additions By Seth Alves on 10/20/2015
//  Copyright 2015 High Fidelity, Inc.
//
//  Grabs physically moveable entities with hydra-like controllers; it works for either near or far objects.
//  Also supports touch and equipping objects.
//
//  Distributed under the Apache License, Version 2.0.
//  See the accompanying file LICENSE or http://www.apache.org/licenses/LICENSE-2.0.html
/*global print, MyAvatar, Entities, AnimationCache, SoundCache, Scene, Camera, Overlays, Audio, HMD, AvatarList, AvatarManager, Controller, UndoStack, Window, Account, GlobalServices, Script, ScriptDiscoveryService, LODManager, Menu, Vec3, Quat, AudioDevice, Paths, Clipboard, Settings, XMLHttpRequest, randFloat, randInt, pointInExtents, vec3equal, setEntityCustomData, getEntityCustomData */

Script.include("../libraries/utils.js");

//
// add lines where the hand ray picking is happening
//
var WANT_DEBUG = false;
var WANT_DEBUG_STATE = false;

//
// these tune time-averaging and "on" value for analog trigger
//

var TRIGGER_SMOOTH_RATIO = 0.1; //  Time averaging of trigger - 0.0 disables smoothing
var TRIGGER_ON_VALUE = 0.4; //  Squeezed just enough to activate search or near grab
var TRIGGER_GRAB_VALUE = 0.85; //  Squeezed far enough to complete distant grab
var TRIGGER_OFF_VALUE = 0.15;

var BUMPER_ON_VALUE = 0.5;

var HAND_HEAD_MIX_RATIO = 0.0; //  0 = only use hands for search/move.  1 = only use head for search/move.

var PICK_WITH_HAND_RAY = true;

//
// distant manipulation
//

var DISTANCE_HOLDING_RADIUS_FACTOR = 3.5; // multiplied by distance between hand and object
var DISTANCE_HOLDING_ACTION_TIMEFRAME = 0.1; // how quickly objects move to their new position
var DISTANCE_HOLDING_UNITY_MASS = 1200;  //  The mass at which the distance holding action timeframe is unmodified
var DISTANCE_HOLDING_UNITY_DISTANCE = 6;  //  The distance at which the distance holding action timeframe is unmodified
var DISTANCE_HOLDING_ROTATION_EXAGGERATION_FACTOR = 2.0; // object rotates this much more than hand did
var MOVE_WITH_HEAD = true; // experimental head-control of distantly held objects
var FAR_TO_NEAR_GRAB_PADDING_FACTOR = 1.2;

var NO_INTERSECT_COLOR = {
    red: 10,
    green: 10,
    blue: 255
}; // line color when pick misses
var INTERSECT_COLOR = {
    red: 250,
    green: 10,
    blue: 10
}; // line color when pick hits
var LINE_ENTITY_DIMENSIONS = {
    x: 1000,
    y: 1000,
    z: 1000
};

var LINE_LENGTH = 500;
var PICK_MAX_DISTANCE = 500; // max length of pick-ray
//
// near grabbing
//

var GRAB_RADIUS = 0.03; // if the ray misses but an object is this close, it will still be selected
var NEAR_GRABBING_ACTION_TIMEFRAME = 0.05; // how quickly objects move to their new position
var NEAR_GRABBING_VELOCITY_SMOOTH_RATIO = 1.0; // adjust time-averaging of held object's velocity.  1.0 to disable.
var NEAR_PICK_MAX_DISTANCE = 0.3; // max length of pick-ray for close grabbing to be selected
var RELEASE_VELOCITY_MULTIPLIER = 1.5; // affects throwing things
var PICK_BACKOFF_DISTANCE = 0.2; // helps when hand is intersecting the grabble object
var NEAR_GRABBING_KINEMATIC = true; // force objects to be kinematic when near-grabbed

//
// equip
//

var EQUIP_SPRING_SHUTOFF_DISTANCE = 0.05;
var EQUIP_SPRING_TIMEFRAME = 0.4; // how quickly objects move to their new position

//
// other constants
//

var RIGHT_HAND = 1;
var LEFT_HAND = 0;

var ZERO_VEC = {
    x: 0,
    y: 0,
    z: 0
};

var NULL_UUID = "{00000000-0000-0000-0000-000000000000}";
var MSEC_PER_SEC = 1000.0;

// these control how long an abandoned pointer line or action will hang around
var LIFETIME = 10;
var ACTION_TTL = 15; // seconds
var ACTION_TTL_REFRESH = 5;
var PICKS_PER_SECOND_PER_HAND = 60;
var MSECS_PER_SEC = 1000.0;
var GRABBABLE_PROPERTIES = [
    "position",
    "rotation",
    "gravity",
    "collidesWith",
    "dynamic",
    "collisionless",
    "locked",
    "name",
    "shapeType",
    "parentID",
    "parentJointIndex",
    "density",
    "dimensions"
];

var GRABBABLE_DATA_KEY = "grabbableKey"; // shared with grab.js
var GRAB_USER_DATA_KEY = "grabKey"; // shared with grab.js

var DEFAULT_GRABBABLE_DATA = {
    disableReleaseVelocity: false
};



// sometimes we want to exclude objects from being picked
var USE_BLACKLIST = true;
var blacklist = [];

//we've created various ways of visualizing looking for and moving distant objects
var USE_ENTITY_LINES_FOR_SEARCHING = false;
var USE_OVERLAY_LINES_FOR_SEARCHING = true;

var USE_ENTITY_LINES_FOR_MOVING = false;
var USE_OVERLAY_LINES_FOR_MOVING = false;
var USE_PARTICLE_BEAM_FOR_MOVING = true;


var USE_SPOTLIGHT = false;
var USE_POINTLIGHT = false;

// states for the state machine
var STATE_OFF = 0;
var STATE_SEARCHING = 1;
var STATE_DISTANCE_HOLDING = 2;
var STATE_CONTINUE_DISTANCE_HOLDING = 3;
var STATE_NEAR_GRABBING = 4;
var STATE_CONTINUE_NEAR_GRABBING = 5;
var STATE_NEAR_TRIGGER = 6;
var STATE_CONTINUE_NEAR_TRIGGER = 7;
var STATE_FAR_TRIGGER = 8;
var STATE_CONTINUE_FAR_TRIGGER = 9;
var STATE_RELEASE = 10;
var STATE_EQUIP_SEARCHING = 11;
var STATE_EQUIP = 12
var STATE_CONTINUE_EQUIP_BD = 13; // equip while bumper is still held down
var STATE_CONTINUE_EQUIP = 14;
var STATE_WAITING_FOR_BUMPER_RELEASE = 15;

// "collidesWith" is specified by comma-separated list of group names
// the possible group names are:  static, dynamic, kinematic, myAvatar, otherAvatar
var COLLIDES_WITH_WHILE_GRABBED = "dynamic,otherAvatar";
var COLLIDES_WITH_WHILE_MULTI_GRABBED = "dynamic";

function stateToName(state) {
    switch (state) {
        case STATE_OFF:
            return "off";
        case STATE_SEARCHING:
            return "searching";
        case STATE_DISTANCE_HOLDING:
            return "distance_holding";
        case STATE_CONTINUE_DISTANCE_HOLDING:
            return "continue_distance_holding";
        case STATE_NEAR_GRABBING:
            return "near_grabbing";
        case STATE_CONTINUE_NEAR_GRABBING:
            return "continue_near_grabbing";
        case STATE_NEAR_TRIGGER:
            return "near_trigger";
        case STATE_CONTINUE_NEAR_TRIGGER:
            return "continue_near_trigger";
        case STATE_FAR_TRIGGER:
            return "far_trigger";
        case STATE_CONTINUE_FAR_TRIGGER:
            return "continue_far_trigger";
        case STATE_RELEASE:
            return "release";
        case STATE_EQUIP_SEARCHING:
            return "equip_searching";
        case STATE_EQUIP:
            return "equip";
        case STATE_CONTINUE_EQUIP_BD:
            return "continue_equip_bd";
        case STATE_CONTINUE_EQUIP:
            return "continue_equip";
        case STATE_WAITING_FOR_BUMPER_RELEASE:
            return "waiting_for_bumper_release";
    }

    return "unknown";
}

function getTag() {
    return "grab-" + MyAvatar.sessionUUID;
}

function entityIsGrabbedByOther(entityID) {
    // by convention, a distance grab sets the tag of its action to be grab-*owner-session-id*.
    var actionIDs = Entities.getActionIDs(entityID);
    for (var actionIndex = 0; actionIndex < actionIDs.length; actionIndex++) {
        var actionID = actionIDs[actionIndex];
        var actionArguments = Entities.getActionArguments(entityID, actionID);
        var tag = actionArguments["tag"];
        if (tag == getTag()) {
            // we see a grab-*uuid* shaped tag, but it's our tag, so that's okay.
            continue;
        }
        if (tag.slice(0, 5) == "grab-") {
            // we see a grab-*uuid* shaped tag and it's not ours, so someone else is grabbing it.
            return true;
        }
    }
    return false;
}

function MyController(hand) {
    this.hand = hand;
    if (this.hand === RIGHT_HAND) {
        this.getHandPosition = MyAvatar.getRightPalmPosition;
        this.getHandRotation = MyAvatar.getRightPalmRotation;
    } else {
        this.getHandPosition = MyAvatar.getLeftPalmPosition;
        this.getHandRotation = MyAvatar.getLeftPalmRotation;
    }

    this.actionID = null; // action this script created...
    this.grabbedEntity = null; // on this entity.
    this.state = STATE_OFF;
    this.pointer = null; // entity-id of line object
    this.triggerValue = 0; // rolling average of trigger value
    this.rawTriggerValue = 0;
    this.rawBumperValue = 0;
    //for visualizations
    this.overlayLine = null;
    this.particleBeamObject = null;

    //for lights
    this.spotlight = null;
    this.pointlight = null;
    this.overlayLine = null;
    this.searchSphere = null;

    // how far from camera to search intersection?
    var DEFAULT_SEARCH_SPHERE_DISTANCE = 1000;
    this.intersectionDistance = 0.0;
    this.searchSphereDistance = DEFAULT_SEARCH_SPHERE_DISTANCE;


    this.ignoreIK = false;
    this.offsetPosition = Vec3.ZERO;
    this.offsetRotation = Quat.IDENTITY;

    var _this = this;

    this.update = function() {

        this.updateSmoothedTrigger();

        switch (this.state) {
            case STATE_OFF:
                this.off();
                this.touchTest();
                break;
            case STATE_SEARCHING:
                this.search();
                break;
            case STATE_EQUIP_SEARCHING:
                this.search();
                break;
            case STATE_DISTANCE_HOLDING:
                this.distanceHolding();
                break;
            case STATE_CONTINUE_DISTANCE_HOLDING:
                this.continueDistanceHolding();
                break;
            case STATE_NEAR_GRABBING:
            case STATE_EQUIP:
                this.nearGrabbing();
                break;
            case STATE_WAITING_FOR_BUMPER_RELEASE:
                this.waitingForBumperRelease();
                break;
            case STATE_CONTINUE_NEAR_GRABBING:
            case STATE_CONTINUE_EQUIP_BD:
            case STATE_CONTINUE_EQUIP:
                this.continueNearGrabbing();
                break;
            case STATE_NEAR_TRIGGER:
                this.nearTrigger();
                break;
            case STATE_CONTINUE_NEAR_TRIGGER:
                this.continueNearTrigger();
                break;
            case STATE_FAR_TRIGGER:
                this.farTrigger();
                break;
            case STATE_CONTINUE_FAR_TRIGGER:
                this.continueFarTrigger();
                break;
            case STATE_RELEASE:
                this.release();
                break;
        }
    };

    this.callEntityMethodOnGrabbed = function(entityMethodName, args) {
        // print("Entity Method: " + entityMethodName + ", hand: " + this.hand);
        if (args.length > 0) {
            Entities.callEntityMethod(this.grabbedEntity, entityMethodName, args);
        } else {
            Entities.callEntityMethod(this.grabbedEntity, entityMethodName);
        }
    }

    this.setState = function(newState) {
        if (WANT_DEBUG || WANT_DEBUG_STATE) {
            print("STATE (" + this.hand + "): " + stateToName(this.state) + " --> " +
                  stateToName(newState) + ", hand: " + this.hand);
        }
        this.state = newState;
    };

    this.debugLine = function(closePoint, farPoint, color) {
        Entities.addEntity({
            type: "Line",
            name: "Grab Debug Entity",
            dimensions: LINE_ENTITY_DIMENSIONS,
            visible: true,
            position: closePoint,
            linePoints: [ZERO_VEC, farPoint],
            color: color,
            lifetime: 0.1,
            dynamic: false,
            ignoreForCollisions: true,
            userData: JSON.stringify({
                grabbableKey: {
                    grabbable: false
                }
            })
        });
    };

    this.lineOn = function(closePoint, farPoint, color) {
        // draw a line
        if (this.pointer === null) {
            this.pointer = Entities.addEntity({
                type: "Line",
                name: "grab pointer",
                dimensions: LINE_ENTITY_DIMENSIONS,
                visible: true,
                position: closePoint,
                linePoints: [ZERO_VEC, farPoint],
                color: color,
                lifetime: LIFETIME,
                dynamic: false,
                ignoreForCollisions: true,
                userData: JSON.stringify({
                    grabbableKey: {
                        grabbable: false
                    }
                })
            });
        } else {
            var age = Entities.getEntityProperties(this.pointer, "age").age;
            this.pointer = Entities.editEntity(this.pointer, {
                position: closePoint,
                linePoints: [ZERO_VEC, farPoint],
                color: color,
                lifetime: age + LIFETIME
            });
        }
    };

    var SEARCH_SPHERE_ALPHA = 0.5;
    this.searchSphereOn = function(location, size, color) {
        if (this.searchSphere === null) {
            var sphereProperties = {
                position: location,
                size: size,
                color: color,
                alpha: SEARCH_SPHERE_ALPHA,
                solid: true,
                visible: true
            }
            this.searchSphere = Overlays.addOverlay("sphere", sphereProperties);
        } else {
            Overlays.editOverlay(this.searchSphere, {
                position: location,
                size: size,
                color: color,
                visible: true
            });
        }
    }

    this.overlayLineOn = function(closePoint, farPoint, color) {
        if (this.overlayLine === null) {
            var lineProperties = {
                lineWidth: 5,
                start: closePoint,
                end: farPoint,
                color: color,
                ignoreRayIntersection: true, // always ignore this
                visible: true,
                alpha: 1
            };
            this.overlayLine = Overlays.addOverlay("line3d", lineProperties);

        } else {
            var success = Overlays.editOverlay(this.overlayLine, {
                lineWidth: 5,
                start: closePoint,
                end: farPoint,
                color: color,
                visible: true,
                ignoreRayIntersection: true, // always ignore this
                alpha: 1
            });
        }
    };


    this.handleDistantParticleBeam = function(handPosition, objectPosition, color) {

        var handToObject = Vec3.subtract(objectPosition, handPosition);
        var finalRotationObject = Quat.rotationBetween(Vec3.multiply(-1, Vec3.UP), handToObject);
        var distance = Vec3.distance(handPosition, objectPosition);
        var speed = distance * 3;
        var spread = 0;
        var lifespan = distance / speed;

        if (this.particleBeamObject === null) {
            this.createParticleBeam(objectPosition, finalRotationObject, color, speed, spread, lifespan);
        } else {
            this.updateParticleBeam(objectPosition, finalRotationObject, color, speed, spread, lifespan);
        }
    };

    this.createParticleBeam = function(positionObject, orientationObject, color, speed, spread, lifespan) {

        var particleBeamPropertiesObject = {
            type: "ParticleEffect",
            isEmitting: true,
            position: positionObject,
            visible: false,
            lifetime: 60,
            "name": "Particle Beam",
            "color": color,
            "maxParticles": 2000,
            "lifespan": lifespan,
            "emitRate": 1000,
            "emitSpeed": speed,
            "speedSpread": spread,
            "emitOrientation": {
                "x": -1,
                "y": 0,
                "z": 0,
                "w": 1
            },
            "emitDimensions": {
                "x": 0,
                "y": 0,
                "z": 0
            },
            "emitRadiusStart": 0.5,
            "polarStart": 0,
            "polarFinish": 0,
            "azimuthStart": -3.1415927410125732,
            "azimuthFinish": 3.1415927410125732,
            "emitAcceleration": {
                x: 0,
                y: 0,
                z: 0
            },
            "accelerationSpread": {
                "x": 0,
                "y": 0,
                "z": 0
            },
            "particleRadius": 0.015,
            "radiusSpread": 0.005,
            "alpha": 1,
            "alphaSpread": 0,
            "alphaStart": 1,
            "alphaFinish": 1,
            "additiveBlending": 0,
            "textures": "https://hifi-content.s3.amazonaws.com/alan/dev/textures/grabsprite-3.png"
        }
       
        this.particleBeamObject = Entities.addEntity(particleBeamPropertiesObject);
    };

    this.updateParticleBeam = function(positionObject, orientationObject, color, speed, spread, lifespan) {
        Entities.editEntity(this.particleBeamObject, {
            rotation: orientationObject,
            position: positionObject,
            visible: true,
            color: color,
            emitSpeed: speed,
            speedSpread: spread,
            lifespan: lifespan
        })
    };

    this.renewParticleBeamLifetime = function() {
        var props = Entities.getEntityProperties(this.particleBeamObject, "age");
        Entities.editEntity(this.particleBeamObject, {
            lifetime: TEMPORARY_PARTICLE_BEAM_LIFETIME + props.age // renew lifetime
        })
    }

    this.evalLightWorldTransform = function(modelPos, modelRot) {

        var MODEL_LIGHT_POSITION = {
            x: 0,
            y: -0.3,
            z: 0
        };

        var MODEL_LIGHT_ROTATION = Quat.angleAxis(-90, {
            x: 1,
            y: 0,
            z: 0
        });

        return {
            p: Vec3.sum(modelPos, Vec3.multiplyQbyV(modelRot, MODEL_LIGHT_POSITION)),
            q: Quat.multiply(modelRot, MODEL_LIGHT_ROTATION)
        };
    };

    this.handleSpotlight = function(parentID, position) {
        var LIFETIME = 100;

        var modelProperties = Entities.getEntityProperties(parentID, ['position', 'rotation']);

        var lightTransform = this.evalLightWorldTransform(modelProperties.position, modelProperties.rotation);
        var lightProperties = {
            type: "Light",
            isSpotlight: true,
            dimensions: {
                x: 2,
                y: 2,
                z: 20
            },
            parentID: parentID,
            color: {
                red: 255,
                green: 255,
                blue: 255
            },
            intensity: 2,
            exponent: 0.3,
            cutoff: 20,
            lifetime: LIFETIME,
            position: lightTransform.p,
        };

        if (this.spotlight === null) {
            this.spotlight = Entities.addEntity(lightProperties);
        } else {
            Entities.editEntity(this.spotlight, {
                //without this, this light would maintain rotation with its parent
                rotation: Quat.fromPitchYawRollDegrees(-90, 0, 0),
            })
        }
    };

    this.handlePointLight = function(parentID, position) {
        var LIFETIME = 100;

        var modelProperties = Entities.getEntityProperties(parentID, ['position', 'rotation']);
        var lightTransform = this.evalLightWorldTransform(modelProperties.position, modelProperties.rotation);

        var lightProperties = {
            type: "Light",
            isSpotlight: false,
            dimensions: {
                x: 2,
                y: 2,
                z: 20
            },
            parentID: parentID,
            color: {
                red: 255,
                green: 255,
                blue: 255
            },
            intensity: 2,
            exponent: 0.3,
            cutoff: 20,
            lifetime: LIFETIME,
            position: lightTransform.p,
        };

        if (this.pointlight === null) {
            this.pointlight = Entities.addEntity(lightProperties);
        } else {

        }
    };

    this.lineOff = function() {
        if (this.pointer !== null) {
            Entities.deleteEntity(this.pointer);
        }
        this.pointer = null;
    };

    this.overlayLineOff = function() {
        if (this.overlayLine !== null) {
            Overlays.deleteOverlay(this.overlayLine);
        }
        this.overlayLine = null;
    };

    this.searchSphereOff = function() {
        if (this.searchSphere !== null) {
            Overlays.deleteOverlay(this.searchSphere);
            this.searchSphere = null;
            this.searchSphereDistance = DEFAULT_SEARCH_SPHERE_DISTANCE;
            this.intersectionDistance = 0.0;
        }

    };

    this.particleBeamOff = function() {
        if (this.particleBeamObject !== null) {
            Entities.deleteEntity(this.particleBeamObject);
            this.particleBeamObject = null;
        }
    }

    this.turnLightsOff = function() {
        if (this.spotlight !== null) {
            Entities.deleteEntity(this.spotlight);
            this.spotlight = null;
        }

        if (this.pointlight !== null) {
            Entities.deleteEntity(this.pointlight);
            this.pointlight = null;
        }
    };

    this.propsArePhysical = function(props) {
        if (!props.dynamic && props.parentID != MyAvatar.sessionUUID) {
            // if we have parented something, don't do this check on dynamic.
            return false;
        }
        var isPhysical = (props.shapeType && props.shapeType != 'none');
        return isPhysical;
    }

    this.turnOffVisualizations = function() {
        if (USE_ENTITY_LINES_FOR_SEARCHING === true || USE_ENTITY_LINES_FOR_MOVING === true) {
            this.lineOff();
        }

        if (USE_OVERLAY_LINES_FOR_SEARCHING === true || USE_OVERLAY_LINES_FOR_MOVING === true) {
            this.overlayLineOff();
        }

        if (USE_PARTICLE_BEAM_FOR_MOVING === true) {
            this.particleBeamOff();
        }
        this.searchSphereOff();
    };

    this.triggerPress = function(value) {
        _this.rawTriggerValue = value;
    };

    this.bumperPress = function(value) {
        _this.rawBumperValue = value;
    };

    this.updateSmoothedTrigger = function() {
        var triggerValue = this.rawTriggerValue;
        // smooth out trigger value
        this.triggerValue = (this.triggerValue * TRIGGER_SMOOTH_RATIO) +
            (triggerValue * (1.0 - TRIGGER_SMOOTH_RATIO));
    };

    this.triggerSmoothedGrab = function() {
        return this.triggerValue > TRIGGER_GRAB_VALUE;
    };

    this.triggerSmoothedSqueezed = function() {
        return this.triggerValue > TRIGGER_ON_VALUE;
    };

    this.triggerSmoothedReleased = function() {
        return this.triggerValue < TRIGGER_OFF_VALUE;
    };

    this.bumperSqueezed = function() {
        return _this.rawBumperValue > BUMPER_ON_VALUE;
    };

    this.bumperReleased = function() {
        return _this.rawBumperValue < BUMPER_ON_VALUE;
    };

    this.off = function() {
        if (this.triggerSmoothedSqueezed() || this.bumperSqueezed()) {
            this.lastPickTime = 0;
            var controllerHandInput = (this.hand === RIGHT_HAND) ? Controller.Standard.RightHand : Controller.Standard.LeftHand;
            this.startingHandRotation = Controller.getPoseValue(controllerHandInput).rotation;
            if (this.triggerSmoothedSqueezed()) {
                this.setState(STATE_SEARCHING);
            } else {
                this.setState(STATE_EQUIP_SEARCHING);
            }
        }
    };

    this.search = function() {
        this.grabbedEntity = null;
        this.isInitialGrab = false;

        if (this.state == STATE_SEARCHING ? this.triggerSmoothedReleased() : this.bumperReleased()) {
            this.setState(STATE_RELEASE);
            return;
        }

        // the trigger is being pressed, so do a ray test to see what we are hitting
        var handPosition = this.getHandPosition();
        var controllerHandInput = (this.hand === RIGHT_HAND) ? Controller.Standard.RightHand : Controller.Standard.LeftHand;
        var currentHandRotation = Controller.getPoseValue(controllerHandInput).rotation;
        var handDeltaRotation = Quat.multiply(currentHandRotation, Quat.inverse(this.startingHandRotation));

        var distantPickRay = {
            origin: PICK_WITH_HAND_RAY ? handPosition : Camera.position,
            direction: PICK_WITH_HAND_RAY ? Quat.getUp(this.getHandRotation()) : Vec3.mix(Quat.getUp(this.getHandRotation()),
                                                                                          Quat.getFront(Camera.orientation),
                                                                                          HAND_HEAD_MIX_RATIO),
            length: PICK_MAX_DISTANCE
        };

        var searchVisualizationPickRay = {
            origin: handPosition,
            direction: Quat.getUp(this.getHandRotation()),
            length: PICK_MAX_DISTANCE
        };

        // Pick at some maximum rate, not always
        var pickRays = [];
        var now = Date.now();
        if (now - this.lastPickTime > MSECS_PER_SEC / PICKS_PER_SECOND_PER_HAND) {
            pickRays = [distantPickRay];
            this.lastPickTime = now;
        }

        rayPickedCandidateEntities = []; // the list of candidates to consider grabbing

        this.intersectionDistance = 0.0;
        for (var index = 0; index < pickRays.length; ++index) {
            var pickRay = pickRays[index];
            var directionNormalized = Vec3.normalize(pickRay.direction);
            var directionBacked = Vec3.multiply(directionNormalized, PICK_BACKOFF_DISTANCE);
            var pickRayBacked = {
                origin: Vec3.subtract(pickRay.origin, directionBacked),
                direction: pickRay.direction
            };

<<<<<<< HEAD
            // Messages.sendMessage('Hifi-Light-Overlay-Ray-Check', JSON.stringify(pickRayBacked));

=======
>>>>>>> 499e6d98
            var intersection;

            if (USE_BLACKLIST === true && blacklist.length !== 0) {
                intersection = Entities.findRayIntersection(pickRayBacked, true, [], blacklist);
            } else {
                intersection = Entities.findRayIntersection(pickRayBacked, true);
            }

            if (intersection.intersects) {
                rayPickedCandidateEntities.push(intersection.entityID);
                this.intersectionDistance = Vec3.distance(pickRay.origin, intersection.intersection);
            }
        }

        nearPickedCandidateEntities = Entities.findEntities(handPosition, GRAB_RADIUS);
        candidateEntities = rayPickedCandidateEntities.concat(nearPickedCandidateEntities);

        var forbiddenNames = ["Grab Debug Entity", "grab pointer"];
        var forbiddenTypes = ['Unknown', 'Light', 'ParticleEffect', 'PolyLine', 'Zone'];

        var minDistance = PICK_MAX_DISTANCE;
        var i, props, distance, grabbableData;
        this.grabbedEntity = null;
        for (i = 0; i < candidateEntities.length; i++) {
            var grabbableDataForCandidate =
                getEntityCustomData(GRABBABLE_DATA_KEY, candidateEntities[i], DEFAULT_GRABBABLE_DATA);
            var grabDataForCandidate = getEntityCustomData(GRAB_USER_DATA_KEY, candidateEntities[i], {});
            var propsForCandidate = Entities.getEntityProperties(candidateEntities[i], GRABBABLE_PROPERTIES);

            var isPhysical = this.propsArePhysical(propsForCandidate);
            var grabbable;
            if (isPhysical) {
                // physical things default to grabbable
                grabbable = true;
            } else {
                // non-physical things default to non-grabbable unless they are already grabbed
                if ("refCount" in grabDataForCandidate && grabDataForCandidate.refCount > 0) {
                    grabbable = true;
                } else {
                    grabbable = false;
                }
            }
            if ("grabbable" in grabbableDataForCandidate) {
                // if userData indicates that this is grabbable or not, override the default.
                grabbable = grabbableDataForCandidate.grabbable;
            }

            if (!grabbable && !grabbableDataForCandidate.wantsTrigger) {
                continue;
            }
            if (forbiddenTypes.indexOf(propsForCandidate.type) >= 0) {
                continue;
            }
            if (propsForCandidate.locked && !grabbableDataForCandidate.wantsTrigger) {
                continue;
            }
            if (forbiddenNames.indexOf(propsForCandidate.name) >= 0) {
                continue;
            }

            distance = Vec3.distance(propsForCandidate.position, handPosition);
            if (distance > PICK_MAX_DISTANCE) {
                // too far away, don't grab
                continue;
            }
            if (propsForCandidate.parentID != NULL_UUID && this.state == STATE_EQUIP_SEARCHING) {
                // don't allow a double-equip
                continue;
            }

            if (this.state == STATE_SEARCHING && !isPhysical && distance > NEAR_PICK_MAX_DISTANCE) {
                // we can't distance-grab non-physical
                continue;
            }

            if (distance < minDistance) {
                this.grabbedEntity = candidateEntities[i];
                minDistance = distance;
                props = propsForCandidate;
                grabbableData = grabbableDataForCandidate;
            }
        }
        if ((this.grabbedEntity !== null) && (this.triggerSmoothedGrab() || this.bumperSqueezed())) {
            // We are squeezing enough to grab, and we've found an entity that we'll try to do something with.
            var near = (nearPickedCandidateEntities.indexOf(this.grabbedEntity) >= 0) || minDistance <= NEAR_PICK_MAX_DISTANCE;
            var isPhysical = this.propsArePhysical(props);

            // near or far trigger
            if (grabbableData.wantsTrigger) {
                this.setState(near ? STATE_NEAR_TRIGGER : STATE_FAR_TRIGGER);
                return;
            }
            // near grab or equip with action
            if (near) {
                this.setState(this.state == STATE_SEARCHING ? STATE_NEAR_GRABBING : STATE_EQUIP);
                return;
            }
            // far grab or equip with action
            if ((isPhysical || this.state == STATE_EQUIP_SEARCHING) && !near) {
                if (entityIsGrabbedByOther(intersection.entityID)) {
                    // don't distance grab something that is already grabbed.
                    return;
                }
                this.temporaryPositionOffset = null;
                if (!this.hasPresetOffsets()) {
                    // We want to give a temporary position offset to this object so it is pulled close to hand
                    var intersectionPointToCenterDistance = Vec3.length(Vec3.subtract(intersection.intersection,
                        intersection.properties.position));
                    var handJointIndex = MyAvatar.getJointIndex(this.hand === RIGHT_HAND ? "RightHand" : "LeftHand");
                    var handJointPosition = MyAvatar.getJointPosition(handJointIndex);
                    this.temporaryPositionOffset =
                        Vec3.normalize(Vec3.subtract(intersection.properties.position, handJointPosition));
                    this.temporaryPositionOffset = Vec3.multiply(this.temporaryPositionOffset,
                        intersectionPointToCenterDistance *
                        FAR_TO_NEAR_GRAB_PADDING_FACTOR);
                }
                this.setState(this.state == STATE_SEARCHING ? STATE_DISTANCE_HOLDING : STATE_EQUIP);
                this.searchSphereOff();
                return;
            }

            // else this thing isn't physical.  grab it by reparenting it (but not if we've already
            // grabbed it).
            if (grabbableData.refCount < 1) {
                this.setState(this.state == STATE_SEARCHING ? STATE_NEAR_GRABBING : STATE_EQUIP);
                return;
            }
        }

        //search line visualizations
        if (USE_ENTITY_LINES_FOR_SEARCHING === true) {
            this.lineOn(distantPickRay.origin, Vec3.multiply(distantPickRay.direction, LINE_LENGTH), NO_INTERSECT_COLOR);
        }

        var SEARCH_SPHERE_SIZE = 0.011;
        var SEARCH_SPHERE_FOLLOW_RATE = 0.50;

        if (this.intersectionDistance > 0) {
            //  If we hit something with our pick ray, move the search sphere toward that distance
            this.searchSphereDistance = this.searchSphereDistance * SEARCH_SPHERE_FOLLOW_RATE +
                this.intersectionDistance * (1.0 - SEARCH_SPHERE_FOLLOW_RATE);
        }

        var searchSphereLocation = Vec3.sum(distantPickRay.origin,
                                            Vec3.multiply(distantPickRay.direction, this.searchSphereDistance));
        this.searchSphereOn(searchSphereLocation, SEARCH_SPHERE_SIZE * this.searchSphereDistance,
                            (this.triggerSmoothedGrab() || this.bumperSqueezed()) ? INTERSECT_COLOR : NO_INTERSECT_COLOR);
        if ((USE_OVERLAY_LINES_FOR_SEARCHING === true) && PICK_WITH_HAND_RAY) {
            this.overlayLineOn(handPosition, searchSphereLocation,
                               (this.triggerSmoothedGrab() || this.bumperSqueezed()) ? INTERSECT_COLOR : NO_INTERSECT_COLOR);
        }
    };

    this.distanceGrabTimescale = function(mass, distance) {
        var timeScale = DISTANCE_HOLDING_ACTION_TIMEFRAME * mass / DISTANCE_HOLDING_UNITY_MASS * distance / DISTANCE_HOLDING_UNITY_DISTANCE;
        if (timeScale < DISTANCE_HOLDING_ACTION_TIMEFRAME) {
            timeScale = DISTANCE_HOLDING_ACTION_TIMEFRAME;
        }
        return timeScale;
    }

    this.getMass = function(dimensions, density) {
        return (dimensions.x * dimensions.y * dimensions.z) * density;
    }

    this.distanceHolding = function() {
        var handControllerPosition = (this.hand === RIGHT_HAND) ? MyAvatar.rightHandPosition : MyAvatar.leftHandPosition;
        var controllerHandInput = (this.hand === RIGHT_HAND) ? Controller.Standard.RightHand : Controller.Standard.LeftHand;
        var handRotation = Quat.multiply(MyAvatar.orientation, Controller.getPoseValue(controllerHandInput).rotation);
        var grabbedProperties = Entities.getEntityProperties(this.grabbedEntity, GRABBABLE_PROPERTIES);
        var now = Date.now();

        // add the action and initialize some variables
        this.currentObjectPosition = grabbedProperties.position;
        this.currentObjectRotation = grabbedProperties.rotation;
        this.currentObjectTime = now;
        this.handRelativePreviousPosition = Vec3.subtract(handControllerPosition, MyAvatar.position);
        this.handPreviousRotation = handRotation;
        this.currentCameraOrientation = Camera.orientation;

        // compute a constant based on the initial conditions which we use below to exagerate hand motion onto the held object
        this.radiusScalar = Math.log(Vec3.distance(this.currentObjectPosition, handControllerPosition) + 1.0);
        if (this.radiusScalar < 1.0) {
            this.radiusScalar = 1.0;
        }

        // compute the mass for the purpose of energy and how quickly to move object
        this.mass = this.getMass(grabbedProperties.dimensions, grabbedProperties.density);
        var distanceToObject = Vec3.length(Vec3.subtract(MyAvatar.position, grabbedProperties.position));
        var timeScale = this.distanceGrabTimescale(this.mass, distanceToObject);

        this.actionID = NULL_UUID;
        this.actionID = Entities.addAction("spring", this.grabbedEntity, {
            targetPosition: this.currentObjectPosition,
            linearTimeScale: timeScale,
            targetRotation: this.currentObjectRotation,
            angularTimeScale: timeScale,
            tag: getTag(),
            ttl: ACTION_TTL
        });
        if (this.actionID === NULL_UUID) {
            this.actionID = null;
        }
        this.actionTimeout = now + (ACTION_TTL * MSEC_PER_SEC);

        if (this.actionID !== null) {
            this.setState(STATE_CONTINUE_DISTANCE_HOLDING);
            this.activateEntity(this.grabbedEntity, grabbedProperties, false);
            this.callSetupEntityMethods("startDistanceGrab");
        }

        this.currentAvatarPosition = MyAvatar.position;
        this.currentAvatarOrientation = MyAvatar.orientation;

        this.turnOffVisualizations();
    };

    this.continueDistanceHolding = function() {
        if (this.triggerSmoothedReleased()) {
            this.setState(STATE_RELEASE);
            if (this.isInitialGrab) {
                this.callEntityMethodOnGrabbed("releaseGrab", []);
            }
            return;
        }

        var handPosition = this.getHandPosition();
        var handControllerPosition = (this.hand === RIGHT_HAND) ? MyAvatar.rightHandPosition : MyAvatar.leftHandPosition;
        var controllerHandInput = (this.hand === RIGHT_HAND) ? Controller.Standard.RightHand : Controller.Standard.LeftHand;
        var handRotation = Quat.multiply(MyAvatar.orientation, Controller.getPoseValue(controllerHandInput).rotation);
        var grabbedProperties = Entities.getEntityProperties(this.grabbedEntity, GRABBABLE_PROPERTIES);
        var grabbableData = getEntityCustomData(GRABBABLE_DATA_KEY, this.grabbedEntity, DEFAULT_GRABBABLE_DATA);

        if (this.state == STATE_CONTINUE_DISTANCE_HOLDING && this.bumperSqueezed() &&
            this.hasPresetOffsets()) {
            var saveGrabbedID = this.grabbedEntity;
            this.release();
            this.setState(STATE_EQUIP);
            this.grabbedEntity = saveGrabbedID;
            return;
        }


        // the action was set up on a previous call.  update the targets.
        var radius = Vec3.distance(this.currentObjectPosition, handControllerPosition) *
            this.radiusScalar * DISTANCE_HOLDING_RADIUS_FACTOR;
        if (radius < 1.0) {
            radius = 1.0;
        }

        // how far did avatar move this timestep?
        var currentPosition = MyAvatar.position;
        var avatarDeltaPosition = Vec3.subtract(currentPosition, this.currentAvatarPosition);
        this.currentAvatarPosition = currentPosition;

        // How far did the avatar turn this timestep?
        // Note:  The following code is too long because we need a Quat.quatBetween() function
        // that returns the minimum quaternion between two quaternions.
        var currentOrientation = MyAvatar.orientation;
        if (Quat.dot(currentOrientation, this.currentAvatarOrientation) < 0.0) {
            var negativeCurrentOrientation = {
                x: -currentOrientation.x,
                y: -currentOrientation.y,
                z: -currentOrientation.z,
                w: -currentOrientation.w
            };
            var avatarDeltaOrientation = Quat.multiply(negativeCurrentOrientation, Quat.inverse(this.currentAvatarOrientation));
        } else {
            var avatarDeltaOrientation = Quat.multiply(currentOrientation, Quat.inverse(this.currentAvatarOrientation));
        }
        var handToAvatar = Vec3.subtract(handControllerPosition, this.currentAvatarPosition);
        var objectToAvatar = Vec3.subtract(this.currentObjectPosition, this.currentAvatarPosition);
        var handMovementFromTurning = Vec3.subtract(Quat.multiply(avatarDeltaOrientation, handToAvatar), handToAvatar);
        var objectMovementFromTurning = Vec3.subtract(Quat.multiply(avatarDeltaOrientation, objectToAvatar), objectToAvatar);
        this.currentAvatarOrientation = currentOrientation;

        // how far did hand move this timestep?
        var handMoved = Vec3.subtract(handToAvatar, this.handRelativePreviousPosition);
        this.handRelativePreviousPosition = handToAvatar;

        // magnify the hand movement but not the change from avatar movement & rotation
        handMoved = Vec3.subtract(handMoved, handMovementFromTurning);
        var superHandMoved = Vec3.multiply(handMoved, radius);

        // Move the object by the magnified amount and then by amount from avatar movement & rotation
        var newObjectPosition = Vec3.sum(this.currentObjectPosition, superHandMoved);
        newObjectPosition = Vec3.sum(newObjectPosition, avatarDeltaPosition);
        newObjectPosition = Vec3.sum(newObjectPosition, objectMovementFromTurning);

        var deltaPosition = Vec3.subtract(newObjectPosition, this.currentObjectPosition); // meters
        var now = Date.now();
        var deltaTime = (now - this.currentObjectTime) / MSEC_PER_SEC; // convert to seconds

        this.currentObjectPosition = newObjectPosition;
        this.currentObjectTime = now;

        // this doubles hand rotation
        var handChange = Quat.multiply(Quat.slerp(this.handPreviousRotation,
                handRotation,
                DISTANCE_HOLDING_ROTATION_EXAGGERATION_FACTOR),
            Quat.inverse(this.handPreviousRotation));
        this.handPreviousRotation = handRotation;
        this.currentObjectRotation = Quat.multiply(handChange, this.currentObjectRotation);

        this.callEntityMethodOnGrabbed("continueDistantGrab", []);

        var defaultMoveWithHeadData = {
            disableMoveWithHead: false
        };

        var handControllerData = getEntityCustomData('handControllerKey', this.grabbedEntity, defaultMoveWithHeadData);

        if (handControllerData.disableMoveWithHead !== true) {
            // mix in head motion
            if (MOVE_WITH_HEAD) {
                var objDistance = Vec3.length(objectToAvatar);
                var before = Vec3.multiplyQbyV(this.currentCameraOrientation, {
                    x: 0.0,
                    y: 0.0,
                    z: objDistance
                });
                var after = Vec3.multiplyQbyV(Camera.orientation, {
                    x: 0.0,
                    y: 0.0,
                    z: objDistance
                });
                var change = Vec3.multiply(Vec3.subtract(before, after), HAND_HEAD_MIX_RATIO);
                this.currentCameraOrientation = Camera.orientation;
                this.currentObjectPosition = Vec3.sum(this.currentObjectPosition, change);
            }
        }

        var defaultConstraintData = {
            axisStart: false,
            axisEnd: false,
        }

        var constraintData = getEntityCustomData('lightModifierKey', this.grabbedEntity, defaultConstraintData);
        var clampedVector;
        var targetPosition;
        if (constraintData.axisStart !== false) {
            clampedVector = this.projectVectorAlongAxis(this.currentObjectPosition, constraintData.axisStart, constraintData.axisEnd);
            targetPosition = clampedVector;
        } else {
            targetPosition = {
                x: this.currentObjectPosition.x,
                y: this.currentObjectPosition.y,
                z: this.currentObjectPosition.z
            }
        }


        //visualizations
        if (USE_ENTITY_LINES_FOR_MOVING === true) {
            this.lineOn(handPosition, Vec3.subtract(grabbedProperties.position, handPosition), INTERSECT_COLOR);
        }
        if (USE_OVERLAY_LINES_FOR_MOVING === true) {
            this.overlayLineOn(handPosition, grabbedProperties.position, INTERSECT_COLOR);
        }
        if (USE_PARTICLE_BEAM_FOR_MOVING === true) {
            this.handleDistantParticleBeam(handPosition, grabbedProperties.position, INTERSECT_COLOR)
        }
        if (USE_POINTLIGHT === true) {
            this.handlePointLight(this.grabbedEntity);
        }
        if (USE_SPOTLIGHT === true) {
            this.handleSpotlight(this.grabbedEntity);
        }

        var distanceToObject = Vec3.length(Vec3.subtract(MyAvatar.position, this.currentObjectPosition));
        var success = Entities.updateAction(this.grabbedEntity, this.actionID, {
            targetPosition: targetPosition,
            linearTimeScale: this.distanceGrabTimescale(this.mass, distanceToObject),
            targetRotation: this.currentObjectRotation,
            angularTimeScale: this.distanceGrabTimescale(this.mass, distanceToObject),
            ttl: ACTION_TTL
        });
        if (success) {
            this.actionTimeout = now + (ACTION_TTL * MSEC_PER_SEC);
        } else {
            print("continueDistanceHolding -- updateAction failed");
        }
    };

    this.setupHoldAction = function() {
        this.actionID = Entities.addAction("hold", this.grabbedEntity, {
            hand: this.hand === RIGHT_HAND ? "right" : "left",
            timeScale: NEAR_GRABBING_ACTION_TIMEFRAME,
            relativePosition: this.offsetPosition,
            relativeRotation: this.offsetRotation,
            ttl: ACTION_TTL,
            kinematic: NEAR_GRABBING_KINEMATIC,
            kinematicSetVelocity: true,
            ignoreIK: this.ignoreIK
        });
        if (this.actionID === NULL_UUID) {
            this.actionID = null;
            return false;
        }
        var now = Date.now();
        this.actionTimeout = now + (ACTION_TTL * MSEC_PER_SEC);
        return true;
    };

    this.projectVectorAlongAxis = function(position, axisStart, axisEnd) {
        var aPrime = Vec3.subtract(position, axisStart);
        var bPrime = Vec3.subtract(axisEnd, axisStart);
        var bPrimeMagnitude = Vec3.length(bPrime);
        var dotProduct = Vec3.dot(aPrime, bPrime);
        var scalar = dotProduct / bPrimeMagnitude;
        if (scalar < 0) {
            scalar = 0;
        }
        if (scalar > 1) {
            scalar = 1;
        }
        var projection = Vec3.sum(axisStart, Vec3.multiply(scalar, Vec3.normalize(bPrime)));
        return projection
    };

    this.callSetupEntityMethods = function(entityMethodName) {
        if (this.isInitialGrab) {
            if (this.hand === RIGHT_HAND) {
                this.callEntityMethodOnGrabbed("setRightHand", []);
            } else {
                this.callEntityMethodOnGrabbed("setLeftHand", []);
            }
            this.callEntityMethodOnGrabbed("setHand", [this.hand]);
            this.callEntityMethodOnGrabbed(entityMethodName, [JSON.stringify(this.hand)]);
        }
    }

    this.hasPresetOffsets = function() {
        var wearableData = getEntityCustomData('wearable', this.grabbedEntity, {joints: {}});
        var allowedJoints = wearableData.joints;
        var handJointName = this.hand === RIGHT_HAND ? "RightHand" : "LeftHand";
        if (handJointName in allowedJoints) {
            return true;
        }
    }

    this.getPresetPosition = function() {
        var wearableData = getEntityCustomData('wearable', this.grabbedEntity, {joints: {}});
        var allowedJoints = wearableData.joints;
        var handJointName = this.hand === RIGHT_HAND ? "RightHand" : "LeftHand";
        if (handJointName in allowedJoints) {
            return allowedJoints[handJointName][0];
        }
    }

    this.getPresetRotation = function() {
        var wearableData = getEntityCustomData('wearable', this.grabbedEntity, {joints: {}});
        var allowedJoints = wearableData.joints;
        var handJointName = this.hand === RIGHT_HAND ? "RightHand" : "LeftHand";
        if (handJointName in allowedJoints) {
            return allowedJoints[handJointName][1];
        }
    }

    this.nearGrabbing = function() {
        var now = Date.now();
        var grabbableData = getEntityCustomData(GRABBABLE_DATA_KEY, this.grabbedEntity, DEFAULT_GRABBABLE_DATA);

        if (this.state == STATE_NEAR_GRABBING && this.triggerSmoothedReleased()) {
            this.setState(STATE_RELEASE);
            if (this.isInitialGrab) {
                this.callEntityMethodOnGrabbed("releaseGrab", []);
            }
            return;
        }

        this.lineOff();
        this.overlayLineOff();

        var grabbedProperties = Entities.getEntityProperties(this.grabbedEntity, GRABBABLE_PROPERTIES);
        this.activateEntity(this.grabbedEntity, grabbedProperties, false);
        if (grabbedProperties.dynamic && NEAR_GRABBING_KINEMATIC) {
            Entities.editEntity(this.grabbedEntity, {
                dynamic: false
            });
        }

        var handRotation = this.getHandRotation();
        var handPosition = this.getHandPosition();

        var grabbableData = getEntityCustomData(GRABBABLE_DATA_KEY, this.grabbedEntity, DEFAULT_GRABBABLE_DATA);

        var hasPresetPosition = false;
        if (this.state != STATE_NEAR_GRABBING && this.hasPresetOffsets()) {
            // if an object is "equipped" and has a predefined offset, use it.
            this.ignoreIK = grabbableData.ignoreIK ? grabbableData.ignoreIK : false;
            this.offsetPosition = this.getPresetPosition();
            this.offsetRotation = this.getPresetRotation();
            hasPresetPosition = true;
        } else {
            this.ignoreIK = false;

            var objectRotation = grabbedProperties.rotation;
            this.offsetRotation = Quat.multiply(Quat.inverse(handRotation), objectRotation);

            var currentObjectPosition = grabbedProperties.position;
            var offset = Vec3.subtract(currentObjectPosition, handPosition);
            this.offsetPosition = Vec3.multiplyQbyV(Quat.inverse(Quat.multiply(handRotation, this.offsetRotation)), offset);
            if (this.temporaryPositionOffset && this.state != STATE_NEAR_GRABBING) {
                this.offsetPosition = this.temporaryPositionOffset;
                hasPresetPosition = true;
            }
        }

        var isPhysical = this.propsArePhysical(grabbedProperties);
        if (isPhysical && this.state == STATE_NEAR_GRABBING) {
            // grab entity via action
            if (!this.setupHoldAction()) {
                return;
            }
        } else {
            // grab entity via parenting
            this.actionID = null;
            var handJointIndex = MyAvatar.getJointIndex(this.hand === RIGHT_HAND ? "RightHand" : "LeftHand");
            reparentProps = {
                parentID: MyAvatar.sessionUUID,
                parentJointIndex: handJointIndex
            }
            if (hasPresetPosition) {
                reparentProps["localPosition"] = this.offsetPosition;
                reparentProps["localRotation"] = this.offsetRotation;
            }
            Entities.editEntity(this.grabbedEntity, reparentProps);
            Messages.sendMessage('Hifi-Object-Manipulation', JSON.stringify({
                action: 'equip',
                grabbedEntity: this.grabbedEntity
            }));
        }

        this.callSetupEntityMethods(this.state == STATE_NEAR_GRABBING ? "startNearGrab" : "startEquip");

        if (this.state == STATE_NEAR_GRABBING) {
            // near grabbing
            this.setState(STATE_CONTINUE_NEAR_GRABBING);
        } else {
            // equipping
            this.setState(STATE_CONTINUE_EQUIP_BD);
        }

        this.currentHandControllerTipPosition =
            (this.hand === RIGHT_HAND) ? MyAvatar.rightHandTipPosition : MyAvatar.leftHandTipPosition;
        this.currentObjectTime = Date.now();
    };

    this.continueNearGrabbing = function() {
        if (this.state == STATE_CONTINUE_NEAR_GRABBING && this.triggerSmoothedReleased()) {
            this.setState(STATE_RELEASE);
            if (this.isInitialGrab) {
                this.callEntityMethodOnGrabbed("releaseGrab", []);
            }
            return;
        }
        if (this.state == STATE_CONTINUE_EQUIP_BD && this.bumperReleased()) {
            this.setState(STATE_CONTINUE_EQUIP);
            return;
        }
        if (this.state == STATE_CONTINUE_EQUIP && this.bumperSqueezed()) {
            this.setState(STATE_WAITING_FOR_BUMPER_RELEASE);
            this.callEntityMethodOnGrabbed("releaseEquip", [JSON.stringify(this.hand)]);
            return;
        }
        if (this.state == STATE_CONTINUE_NEAR_GRABBING && this.bumperSqueezed()) {
            this.setState(STATE_CONTINUE_EQUIP_BD);
            if (this.isInitialGrab) {
                this.callEntityMethodOnGrabbed("releaseGrab", [JSON.stringify(this.hand)]);
                this.callEntityMethodOnGrabbed("startEquip", [JSON.stringify(this.hand)]);
            }
            return;
        }

        // Keep track of the fingertip velocity to impart when we release the object.
        // Note that the idea of using a constant 'tip' velocity regardless of the
        // object's actual held offset is an idea intended to make it easier to throw things:
        // Because we might catch something or transfer it between hands without a good idea
        // of it's actual offset, let's try imparting a velocity which is at a fixed radius
        // from the palm.

        var handControllerPosition = (this.hand === RIGHT_HAND) ? MyAvatar.rightHandPosition : MyAvatar.leftHandPosition;
        var now = Date.now();

        var deltaPosition = Vec3.subtract(handControllerPosition, this.currentHandControllerTipPosition); // meters
        var deltaTime = (now - this.currentObjectTime) / MSEC_PER_SEC; // convert to seconds

        this.currentHandControllerTipPosition = handControllerPosition;
        this.currentObjectTime = now;

        var grabData = getEntityCustomData(GRAB_USER_DATA_KEY, this.grabbedEntity, {});
        if (this.isInitialGrab) {
            if (this.state === STATE_CONTINUE_EQUIP) {
                // this.callEntityMethodOnGrabbed("continueEquip", []);
                Entities.callEntityMethod(this.grabbedEntity, "continueEquip");
            }
            if (this.state == STATE_CONTINUE_NEAR_GRABBING) {
                // this.callEntityMethodOnGrabbed("continueNearGrab", []);
                Entities.callEntityMethod(this.grabbedEntity, "continueNearGrab");
            }
        }

<<<<<<< HEAD
        // Messages.sendMessage('Hifi-Object-Manipulation', JSON.stringify({
        //     action: 'update',
        //     grabbedEntity: this.grabbedEntity
        // }))

=======
>>>>>>> 499e6d98
        if (this.actionID && this.actionTimeout - now < ACTION_TTL_REFRESH * MSEC_PER_SEC) {
            // if less than a 5 seconds left, refresh the actions ttl
            var success = Entities.updateAction(this.grabbedEntity, this.actionID, {
                hand: this.hand === RIGHT_HAND ? "right" : "left",
                timeScale: NEAR_GRABBING_ACTION_TIMEFRAME,
                relativePosition: this.offsetPosition,
                relativeRotation: this.offsetRotation,
                ttl: ACTION_TTL,
                kinematic: NEAR_GRABBING_KINEMATIC,
                kinematicSetVelocity: true,
                ignoreIK: this.ignoreIK
            });
            if (success) {
                this.actionTimeout = now + (ACTION_TTL * MSEC_PER_SEC);
            } else {
                print("continueNearGrabbing -- updateAction failed");
                Entities.deleteAction(this.grabbedEntity, this.actionID);
                this.setupHoldAction();
            }
        }
    };

    this.waitingForBumperRelease = function() {
        if (this.bumperReleased()) {
            this.setState(STATE_RELEASE);
            var grabData = getEntityCustomData(GRAB_USER_DATA_KEY, this.grabbedEntity, {});
            if (this.isInitialGrab) {
                // TODO -- only one of these should be sent
                this.callEntityMethodOnGrabbed("releaseGrab", []);
                this.callEntityMethodOnGrabbed("unequip", []);
            }
        }
    };

    this.nearTrigger = function() {
        if (this.triggerSmoothedReleased()) {
            this.setState(STATE_RELEASE);
            this.callEntityMethodOnGrabbed("stopNearTrigger", []);
            return;
        }
        this.callSetupEntityMethods("startNearTrigger");
        this.setState(STATE_CONTINUE_NEAR_TRIGGER);
    };

    this.farTrigger = function() {
        if (this.triggerSmoothedReleased()) {
            this.setState(STATE_RELEASE);
            this.callEntityMethodOnGrabbed("stopFarTrigger", []);
            return;
        }
        this.callSetupEntityMethods("startFarTrigger");
        this.setState(STATE_CONTINUE_FAR_TRIGGER);
    };

    this.continueNearTrigger = function() {
        if (this.triggerSmoothedReleased()) {
            this.setState(STATE_RELEASE);
            this.callEntityMethodOnGrabbed("stopNearTrigger", []);
            return;
        }
        this.callEntityMethodOnGrabbed("continueNearTrigger", []);
    };

    this.continueFarTrigger = function() {
        if (this.triggerSmoothedReleased()) {
            this.setState(STATE_RELEASE);
            this.callEntityMethodOnGrabbed("stopFarTrigger", []);
            return;
        }

        var handPosition = this.getHandPosition();
        var pickRay = {
            origin: handPosition,
            direction: Quat.getUp(this.getHandRotation())
        };

        var now = Date.now();
        if (now - this.lastPickTime > MSECS_PER_SEC / PICKS_PER_SECOND_PER_HAND) {
            var intersection = Entities.findRayIntersection(pickRay, true);
            this.lastPickTime = now;
            if (intersection.entityID != this.grabbedEntity) {
                this.setState(STATE_RELEASE);
                this.callEntityMethodOnGrabbed("stopFarTrigger", []);
                return;
            }
        }

        if (USE_ENTITY_LINES_FOR_MOVING === true) {
            this.lineOn(pickRay.origin, Vec3.multiply(pickRay.direction, LINE_LENGTH), NO_INTERSECT_COLOR);
        }
        this.callEntityMethodOnGrabbed("continueFarTrigger", []);
    };

    _this.allTouchedIDs = {};

    this.touchTest = function() {
        var maxDistance = 0.05;
        var leftHandPosition = MyAvatar.getLeftPalmPosition();
        var rightHandPosition = MyAvatar.getRightPalmPosition();
        var leftEntities = Entities.findEntities(leftHandPosition, maxDistance);
        var rightEntities = Entities.findEntities(rightHandPosition, maxDistance);
        var ids = [];

        if (leftEntities.length !== 0) {
            leftEntities.forEach(function(entity) {
                ids.push(entity);
            });

        }

        if (rightEntities.length !== 0) {
            rightEntities.forEach(function(entity) {
                ids.push(entity);
            });
        }

        ids.forEach(function(id) {

            var props = Entities.getEntityProperties(id, ["boundingBox", "name"]);
            if (props.name === 'pointer') {
                return;
            } else {
                var entityMinPoint = props.boundingBox.brn;
                var entityMaxPoint = props.boundingBox.tfl;
                var leftIsTouching = pointInExtents(leftHandPosition, entityMinPoint, entityMaxPoint);
                var rightIsTouching = pointInExtents(rightHandPosition, entityMinPoint, entityMaxPoint);

                if ((leftIsTouching || rightIsTouching) && _this.allTouchedIDs[id] === undefined) {
                    // we haven't been touched before, but either right or left is touching us now
                    _this.allTouchedIDs[id] = true;
                    _this.startTouch(id);
                } else if ((leftIsTouching || rightIsTouching) && _this.allTouchedIDs[id]) {
                    // we have been touched before and are still being touched
                    // continue touch
                    _this.continueTouch(id);
                } else if (_this.allTouchedIDs[id]) {
                    delete _this.allTouchedIDs[id];
                    _this.stopTouch(id);

                } else {
                    //we are in another state
                    return;
                }
            }

        });

    };

    this.startTouch = function(entityID) {
        this.callEntityMethodOnGrabbed("startTouch", []);
    };

    this.continueTouch = function(entityID) {
        // this.callEntityMethodOnGrabbed("continueTouch", []);
        Entities.callEntityMethod(this.grabbedEntity, "continueTouch");
    };

    this.stopTouch = function(entityID) {
        this.callEntityMethodOnGrabbed("stopTouch", []);
    };

    this.release = function() {

        this.turnLightsOff();
        this.turnOffVisualizations();

        var noVelocity = false;
        if (this.grabbedEntity !== null) {
            if (this.actionID !== null) {
                Entities.deleteAction(this.grabbedEntity, this.actionID);
                //sometimes we want things to stay right where they are when we let go.
                var releaseVelocityData = getEntityCustomData(GRABBABLE_DATA_KEY, this.grabbedEntity, DEFAULT_GRABBABLE_DATA);
                if (releaseVelocityData.disableReleaseVelocity === true || !this.isInitialGrab) {
                    Entities.editEntity(this.grabbedEntity, {
                        velocity: {
                            x: 0,
                            y: 0,
                            z: 0
                        },
                        angularVelocity: {
                            x: 0,
                            y: 0,
                            z: 0
                        }
                    });
                    noVelocity = true;
                }
            }
        }

        this.deactivateEntity(this.grabbedEntity, noVelocity);
        this.actionID = null;
        this.setState(STATE_OFF);

<<<<<<< HEAD
        if (this.isInitialGrab) {
            Messages.sendMessage('Hifi-Object-Manipulation', JSON.stringify({
                action: 'release',
                grabbedEntity: this.grabbedEntity,
                joint: this.hand === RIGHT_HAND ? "RightHand" : "LeftHand"
            }));
        } else {
            Messages.sendMessage('Hifi-Object-Manipulation', JSON.stringify({
                action: 'shared-release',
                grabbedEntity: this.grabbedEntity,
                joint: this.hand === RIGHT_HAND ? "RightHand" : "LeftHand"
            }));
        }
=======
        Messages.sendMessage('Hifi-Wearables-Manager', JSON.stringify({
            action: 'checkIfWearable',
            grabbedEntity: this.grabbedEntity
        }))
>>>>>>> 499e6d98

        this.grabbedEntity = null;
    };

    this.cleanup = function() {
        this.release();
        Entities.deleteEntity(this.particleBeamObject);
        Entities.deleteEntity(this.spotLight);
        Entities.deleteEntity(this.pointLight);
    };

    this.activateEntity = function(entityID, grabbedProperties, wasLoaded) {
        var grabbableData = getEntityCustomData(GRABBABLE_DATA_KEY, entityID, DEFAULT_GRABBABLE_DATA);
        var data = getEntityCustomData(GRAB_USER_DATA_KEY, entityID, {});
        data["activated"] = true;
        data["avatarId"] = MyAvatar.sessionUUID;
        if (wasLoaded) {
            data["refCount"] = 1;
            data["avatarId"] = MyAvatar.sessionUUID;
        } else {
            data["refCount"] = data["refCount"] ? data["refCount"] + 1 : 1;

            // zero gravity and set ignoreForCollisions in a way that lets us put them back, after all grabs are done
            if (data["refCount"] == 1) {
                this.isInitialGrab = true;
                data["gravity"] = grabbedProperties.gravity;
                data["collidesWith"] = grabbedProperties.collidesWith;
                data["collisionless"] = grabbedProperties.collisionless;
                data["dynamic"] = grabbedProperties.dynamic;
                data["parentID"] = wasLoaded ? NULL_UUID : grabbedProperties.parentID;
                data["parentJointIndex"] = grabbedProperties.parentJointIndex;

                var whileHeldProperties = {
                    gravity: {
                        x: 0,
                        y: 0,
                        z: 0
                    },
                    // bummer, it isn't easy to do bitwise collisionMask operations like this:
                    //"collisionMask": COLLISION_MASK_WHILE_GRABBED | grabbedProperties.collisionMask
                    // when using string values
                    "collidesWith": COLLIDES_WITH_WHILE_GRABBED
                };
                Entities.editEntity(entityID, whileHeldProperties);
            } else if (data["refCount"] > 1) {
                this.isInitialGrab = false;
                // if an object is being grabbed by more than one person (or the same person twice, but nevermind), switch
                // the collision groups so that it wont collide with "other" avatars.  This avoids a situation where two
                // people are holding something and one of them will be able (if the other releases at the right time) to
                // bootstrap themselves with the held object.  This happens because the meaning of "otherAvatar" in
                // the collision mask hinges on who the physics simulation owner is.
                Entities.editEntity(entityID, {"collidesWith": COLLIDES_WITH_WHILE_MULTI_GRABBED});
            }
        }
        setEntityCustomData(GRAB_USER_DATA_KEY, entityID, data);
        return data;
    };

    this.deactivateEntity = function(entityID, noVelocity) {
        var data = getEntityCustomData(GRAB_USER_DATA_KEY, entityID, {});
        if (data && data["refCount"]) {
            data["refCount"] = data["refCount"] - 1;
            if (data["refCount"] < 1) {
                var deactiveProps = {
                    gravity: data["gravity"],
                    collidesWith: data["collidesWith"],
                    collisionless: data["collisionless"],
                    dynamic: data["dynamic"],
                    parentID: data["parentID"],
                    parentJointIndex: data["parentJointIndex"]
                };

                // things that are held by parenting and dropped with no velocity will end up as "static" in bullet.  If
                // it looks like the dropped thing should fall, give it a little velocity.
                var parentID = Entities.getEntityProperties(entityID, ["parentID"]).parentID;
                var forceVelocity = false;
                if (!noVelocity &&
                    parentID == MyAvatar.sessionUUID &&
                    Vec3.length(data["gravity"]) > 0.0 &&
                    data["dynamic"] &&
                    data["parentID"] == NULL_UUID &&
                    !data["collisionless"]) {
                    forceVelocity = true;
                }

                Entities.editEntity(entityID, deactiveProps);

                if (forceVelocity) {
                    Entities.editEntity(entityID, {velocity:{x:0, y:0.1, z:0}});
                }
                data = null;
            }
        } else {
            data = null;
        }
        setEntityCustomData(GRAB_USER_DATA_KEY, entityID, data);
    };

    this.checkNewlyLoaded = function(loadedEntityID) {
        if (this.state == STATE_OFF ||
            this.state == STATE_SEARCHING ||
            this.state == STATE_EQUIP_SEARCHING) {
            var loadedProps = Entities.getEntityProperties(loadedEntityID);
            if (loadedProps.parentID != MyAvatar.sessionUUID) {
                return;
            }
            var handJointIndex = MyAvatar.getJointIndex(this.hand === RIGHT_HAND ? "RightHand" : "LeftHand");
            if (loadedProps.parentJointIndex != handJointIndex) {
                return;
            }
            print("--- handControllerGrab found loaded entity ---");
            // an entity has been loaded and it's where this script would have equipped something, so switch states.
            this.grabbedEntity = loadedEntityID;
            this.activateEntity(this.grabbedEntity, loadedProps, true);
            this.isInitialGrab = true;
            this.callSetupEntityMethods("startEquip");
            this.setState(STATE_CONTINUE_EQUIP);
        }
    }
};

var rightController = new MyController(RIGHT_HAND);
var leftController = new MyController(LEFT_HAND);

var MAPPING_NAME = "com.highfidelity.handControllerGrab";

var mapping = Controller.newMapping(MAPPING_NAME);
mapping.from([Controller.Standard.RT]).peek().to(rightController.triggerPress);
mapping.from([Controller.Standard.LT]).peek().to(leftController.triggerPress);

mapping.from([Controller.Standard.RB]).peek().to(rightController.bumperPress);
mapping.from([Controller.Standard.LB]).peek().to(leftController.bumperPress);

Controller.enableMapping(MAPPING_NAME);

//the section below allows the grab script to listen for messages that disable either one or both hands.  useful for two handed items
var handToDisable = 'none';

function update() {
    if (handToDisable !== LEFT_HAND && handToDisable !== 'both') {
        leftController.update();
    }
    if (handToDisable !== RIGHT_HAND && handToDisable !== 'both') {
        rightController.update();
    }
}

Messages.subscribe('Hifi-Hand-Disabler');
Messages.subscribe('Hifi-Hand-Grab');
Messages.subscribe('Hifi-Hand-RayPick-Blacklist');
Messages.subscribe('Hifi-Object-Manipulation');

handleHandMessages = function(channel, message, sender) {
    if (sender === MyAvatar.sessionUUID) {
        if (channel === 'Hifi-Hand-Disabler') {
            if (message === 'left') {
                handToDisable = LEFT_HAND;
            }
            if (message === 'right') {
                handToDisable = RIGHT_HAND;
            }
            if (message === 'both' || message === 'none') {
                handToDisable = message;
            }
        } else if (channel === 'Hifi-Hand-Grab') {
            try {
                var data = JSON.parse(message);
                var selectedController = (data.hand === 'left') ? leftController : rightController;
                selectedController.release();
                selectedController.setState(STATE_EQUIP);
                selectedController.grabbedEntity = data.entityID;

            } catch (e) {}

        } else if (channel === 'Hifi-Hand-RayPick-Blacklist') {
            try {
                var data = JSON.parse(message);
                var action = data.action;
                var id = data.id;
                var index = blacklist.indexOf(id);

                if (action === 'add' && index === -1) {
                    blacklist.push(id);
                }
                if (action === 'remove') {
                    if (index > -1) {
                        blacklist.splice(index, 1);
                    }
                }

            } catch (e) {}
        } else if (channel === 'Hifi-Object-Manipulation') {
            if (sender !== MyAvatar.sessionUUID) {
                return;
            }

            var parsedMessage = null;
            try {
                parsedMessage = JSON.parse(message);
            } catch (e) {
                print('error parsing Hifi-Object-Manipulation message');
                return;
            }

            if (parsedMessage.action === 'loaded') {
                rightController.checkNewlyLoaded(parsedMessage['grabbedEntity']);
                leftController.checkNewlyLoaded(parsedMessage['grabbedEntity']);
            }
        }
    }
}

Messages.messageReceived.connect(handleHandMessages);

function cleanup() {
    rightController.cleanup();
    leftController.cleanup();
    Controller.disableMapping(MAPPING_NAME);

}
Script.scriptEnding.connect(cleanup);
Script.update.connect(update);<|MERGE_RESOLUTION|>--- conflicted
+++ resolved
@@ -783,11 +783,6 @@
                 direction: pickRay.direction
             };
 
-<<<<<<< HEAD
-            // Messages.sendMessage('Hifi-Light-Overlay-Ray-Check', JSON.stringify(pickRayBacked));
-
-=======
->>>>>>> 499e6d98
             var intersection;
 
             if (USE_BLACKLIST === true && blacklist.length !== 0) {
@@ -1391,14 +1386,6 @@
             }
         }
 
-<<<<<<< HEAD
-        // Messages.sendMessage('Hifi-Object-Manipulation', JSON.stringify({
-        //     action: 'update',
-        //     grabbedEntity: this.grabbedEntity
-        // }))
-
-=======
->>>>>>> 499e6d98
         if (this.actionID && this.actionTimeout - now < ACTION_TTL_REFRESH * MSEC_PER_SEC) {
             // if less than a 5 seconds left, refresh the actions ttl
             var success = Entities.updateAction(this.grabbedEntity, this.actionID, {
@@ -1594,7 +1581,6 @@
         this.actionID = null;
         this.setState(STATE_OFF);
 
-<<<<<<< HEAD
         if (this.isInitialGrab) {
             Messages.sendMessage('Hifi-Object-Manipulation', JSON.stringify({
                 action: 'release',
@@ -1608,12 +1594,6 @@
                 joint: this.hand === RIGHT_HAND ? "RightHand" : "LeftHand"
             }));
         }
-=======
-        Messages.sendMessage('Hifi-Wearables-Manager', JSON.stringify({
-            action: 'checkIfWearable',
-            grabbedEntity: this.grabbedEntity
-        }))
->>>>>>> 499e6d98
 
         this.grabbedEntity = null;
     };
