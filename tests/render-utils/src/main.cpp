//
//  main.cpp
//  tests/render-utils/src
//
//  Copyright 2014 High Fidelity, Inc.
//
//  Distributed under the Apache License, Version 2.0.
//  See the accompanying file LICENSE or http://www.apache.org/licenses/LICENSE-2.0.html
//

#include <unordered_map>
#include <memory>

#include <glm/glm.hpp>

#include <QApplication>
#include <QDir>
#include <QElapsedTimer>
#include <QFile>
#include <QImage>
#include <QLoggingCategory>

#include <gpu/Context.h>
#include <gpu/GLBackend.h>

#include <QOpenGLBuffer>
#include <QOpenGLContext>
#include <QOpenGLDebugLogger>
#include <QOpenGLShaderProgram>
#include <QOpenGLTexture>
#include <QOpenGLVertexArrayObject>
#include <QResizeEvent>
#include <QTime>
#include <QTimer>
#include <QWindow>


<<<<<<< HEAD
#include <memory>
#include <glm/glm.hpp>
=======
>>>>>>> bbee0013

#include <PathUtils.h>

class RateCounter {
    std::vector<float> times;
    QElapsedTimer timer;
public:
    RateCounter() {
        timer.start();
    }

    void reset() {
        times.clear();
    }

    unsigned int count() const {
        return times.size() - 1;
    }

    float elapsed() const {
        if (times.size() < 1) {
            return 0.0f;
        }
        float elapsed = *times.rbegin() - *times.begin();
        return elapsed;
    }

    void increment() {
        times.push_back(timer.elapsed() / 1000.0f);
    }

    float rate() const {
        if (elapsed() == 0.0f) {
            return NAN;
        }
        return (float) count() / elapsed();
    }
};


const QString& getQmlDir() {
    static QString dir;
    if (dir.isEmpty()) {
        QDir path(__FILE__);
        path.cdUp();
        dir = path.cleanPath(path.absoluteFilePath("../../../interface/resources/qml/")) + "/";
        qDebug() << "Qml Path: " << dir;
    }
    return dir;
}

// Create a simple OpenGL window that renders text in various ways
class QTestWindow : public QWindow {
    Q_OBJECT

    QOpenGLContext* _context{ nullptr };
    QSize _size;
    //TextRenderer* _textRenderer[4];
    RateCounter fps;

protected:
    void renderText();

private:
    void resizeWindow(const QSize& size) {
        _size = size;
    }

public:
    QTestWindow() {
        setSurfaceType(QSurface::OpenGLSurface);

        QSurfaceFormat format;
        // Qt Quick may need a depth and stencil buffer. Always make sure these are available.
        format.setDepthBufferSize(16);
        format.setStencilBufferSize(8);
        format.setVersion(4, 5);
        format.setProfile(QSurfaceFormat::OpenGLContextProfile::CompatibilityProfile);
        format.setOption(QSurfaceFormat::DebugContext);

        setFormat(format);

        _context = new QOpenGLContext;
        _context->setFormat(format);
        _context->create();

        show();
        makeCurrent();

        gpu::Context::init<gpu::GLBackend>();



        {
            QOpenGLDebugLogger* logger = new QOpenGLDebugLogger(this);
            logger->initialize(); // initializes in the current context, i.e. ctx
            logger->enableMessages();
            connect(logger, &QOpenGLDebugLogger::messageLogged, this, [&](const QOpenGLDebugMessage & debugMessage) {
                qDebug() << debugMessage;
            });
            //        logger->startLogging(QOpenGLDebugLogger::SynchronousLogging);
        }
        qDebug() << (const char*)glGetString(GL_VERSION);

        //_textRenderer[0] = TextRenderer::getInstance(SANS_FONT_FAMILY, 12, false);
        //_textRenderer[1] = TextRenderer::getInstance(SERIF_FONT_FAMILY, 12, false,
        //    TextRenderer::SHADOW_EFFECT);
        //_textRenderer[2] = TextRenderer::getInstance(MONO_FONT_FAMILY, 48, -1,
        //    false, TextRenderer::OUTLINE_EFFECT);
        //_textRenderer[3] = TextRenderer::getInstance(INCONSOLATA_FONT_FAMILY, 24);

        glEnable(GL_BLEND);
        glBlendFunc(GL_SRC_ALPHA, GL_ONE_MINUS_SRC_ALPHA);
        glClearColor(0.2f, 0.2f, 0.2f, 1);
        glDisable(GL_DEPTH_TEST);

        makeCurrent();

        setFramePosition(QPoint(-1000, 0));
        resize(QSize(800, 600));
    }

    virtual ~QTestWindow() {
    }

    void draw();
    void makeCurrent() {
        _context->makeCurrent(this);
    }

protected:

    void resizeEvent(QResizeEvent* ev) override {
        resizeWindow(ev->size());
    }
};

#ifndef SERIF_FONT_FAMILY
#define SERIF_FONT_FAMILY "Times New Roman"
#endif

//static const wchar_t* EXAMPLE_TEXT = L"Hello";
//static const wchar_t* EXAMPLE_TEXT = L"\xC1y Hello 1.0\ny\xC1 line 2\n\xC1y";
static const glm::uvec2 QUAD_OFFSET(10, 10);

static const glm::vec3 COLORS[4] = { { 1.0, 1.0, 1.0 }, { 0.5, 1.0, 0.5 }, {
        1.0, 0.5, 0.5 }, { 0.5, 0.5, 1.0 } };


void QTestWindow::draw() {
    if (!isVisible()) {
        return;
    }

    makeCurrent();
    glClear(GL_COLOR_BUFFER_BIT | GL_DEPTH_BUFFER_BIT);
    glViewport(0, 0, _size.width() * devicePixelRatio(), _size.height() * devicePixelRatio());

    _context->swapBuffers(this);
    glFinish();

    fps.increment();
    if (fps.elapsed() >= 2.0f) {
        qDebug() << "FPS: " << fps.rate();
        fps.reset();
    }
}

int main(int argc, char** argv) {    
    QGuiApplication app(argc, argv);
    QTestWindow window;
    QTimer timer;
    timer.setInterval(1);
    app.connect(&timer, &QTimer::timeout, &app, [&] {
        window.draw();
    });
    timer.start();
    app.exec();
    return 0;
}

#include "main.moc"<|MERGE_RESOLUTION|>--- conflicted
+++ resolved
@@ -33,13 +33,6 @@
 #include <QTime>
 #include <QTimer>
 #include <QWindow>
-
-
-<<<<<<< HEAD
-#include <memory>
-#include <glm/glm.hpp>
-=======
->>>>>>> bbee0013
 
 #include <PathUtils.h>
 
