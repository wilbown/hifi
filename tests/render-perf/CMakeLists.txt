
set(TARGET_NAME render-perf-test)
 
if (WIN32)
  SET(CMAKE_EXE_LINKER_FLAGS "${CMAKE_EXE_LINKER_FLAGS} /ignore:4049 /ignore:4217")
endif()

setup_memory_debugger()

# This is not a testcase -- just set it up as a regular hifi project
setup_hifi_project(Quick Gui OpenGL)
set_target_properties(${TARGET_NAME} PROPERTIES FOLDER "Tests/manual-tests/")

# link in the shared libraries
<<<<<<< HEAD
link_hifi_libraries(shared octree ktx gl gpu gpu-gl render model model-networking networking render-utils fbx entities entities-renderer animation audio avatars script-engine physics image procedural midi)
=======
link_hifi_libraries(shared networking model fbx ktx image octree gl gpu gpu-gl render model-networking networking render-utils entities entities-renderer animation audio avatars script-engine physics procedural)

>>>>>>> 4a3e3cf7

package_libraries_for_deployment()


target_bullet()<|MERGE_RESOLUTION|>--- conflicted
+++ resolved
@@ -12,12 +12,7 @@
 set_target_properties(${TARGET_NAME} PROPERTIES FOLDER "Tests/manual-tests/")
 
 # link in the shared libraries
-<<<<<<< HEAD
-link_hifi_libraries(shared octree ktx gl gpu gpu-gl render model model-networking networking render-utils fbx entities entities-renderer animation audio avatars script-engine physics image procedural midi)
-=======
-link_hifi_libraries(shared networking model fbx ktx image octree gl gpu gpu-gl render model-networking networking render-utils entities entities-renderer animation audio avatars script-engine physics procedural)
-
->>>>>>> 4a3e3cf7
+link_hifi_libraries(shared networking model fbx ktx image octree gl gpu gpu-gl render model-networking networking render-utils entities entities-renderer animation audio avatars script-engine physics procedural midi)
 
 package_libraries_for_deployment()
 
