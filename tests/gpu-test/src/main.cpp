//
//  main.cpp
//  tests/gpu-test/src
//
//  Copyright 2015 High Fidelity, Inc.
//
//  Distributed under the Apache License, Version 2.0.
//  See the accompanying file LICENSE or http://www.apache.org/licenses/LICENSE-2.0.html
//

#include <unordered_map>
#include <memory>
#include <cstdio>

#include <glm/glm.hpp>
#include <glm/gtc/matrix_transform.hpp>

#include <QtCore/QTime>
#include <QtCore/QTimer>
#include <QtCore/QDir>
#include <QtCore/QElapsedTimer>
#include <QtCore/QFile>
#include <QtCore/QLoggingCategory>

#include <QtGui/QResizeEvent>
#include <QtGui/QWindow>
#include <QtGui/QGuiApplication>
#include <QtGui/QImage>

#include <gpu/Context.h>
#include <gpu/Batch.h>
#include <gpu/Stream.h>
#include <gpu/StandardShaderLib.h>
#include <gpu/GLBackend.h>

// Must come after GL headers
#include <QtGui/QOpenGLContext>
#include <QtGui/QOpenGLDebugLogger>

#include <GLMHelpers.h>
#include <PathUtils.h>
#include <GeometryCache.h>
#include <DeferredLightingEffect.h>
#include <NumericalConstants.h>

#include "unlit_frag.h"
#include "unlit_vert.h"

class RateCounter {
    std::vector<float> times;
    QElapsedTimer timer;
public:
    RateCounter() {
        timer.start();
    }

    void reset() {
        times.clear();
    }

    unsigned int count() const {
        return times.size() - 1;
    }

    float elapsed() const {
        if (times.size() < 1) {
            return 0.0f;
        }
        float elapsed = *times.rbegin() - *times.begin();
        return elapsed;
    }

    void increment() {
        times.push_back(timer.elapsed() / 1000.0f);
    }

    float rate() const {
        if (elapsed() == 0.0f) {
            return NAN;
        }
        return (float) count() / elapsed();
    }
};

uint32_t toCompactColor(const glm::vec4& color);

gpu::ShaderPointer makeShader(const std::string & vertexShaderSrc, const std::string & fragmentShaderSrc, const gpu::Shader::BindingSet & bindings) {
    auto vs = gpu::ShaderPointer(gpu::Shader::createVertex(vertexShaderSrc));
    auto fs = gpu::ShaderPointer(gpu::Shader::createPixel(fragmentShaderSrc));
    auto shader = gpu::ShaderPointer(gpu::Shader::createProgram(vs, fs));
    if (!gpu::Shader::makeProgram(*shader, bindings)) {
        printf("Could not compile shader\n");
        exit(-1);
    }
    return shader;
}

float getSeconds(quint64 start = 0) {
    auto usecs = usecTimestampNow() - start;
    auto msecs = usecs / USECS_PER_MSEC;
    float seconds = (float)msecs / MSECS_PER_SECOND;
    return seconds;
}

struct DrawElementsIndirectCommand {
    uint  _count{ 0 };
    uint  _instanceCount{ 0 };
    uint  _firstIndex{ 0 };
    uint  _baseVertex{ 0 };
    uint  _baseInstance{ 0 };
};

static const size_t TYPE_COUNT = 4;
static GeometryCache::Shape SHAPE[TYPE_COUNT] = {
    GeometryCache::Icosahedron,
    GeometryCache::Cube,
    GeometryCache::Sphere,
    GeometryCache::Tetrahedron,
    //GeometryCache::Line,
};

gpu::Stream::FormatPointer& getInstancedSolidStreamFormat();

// Creates an OpenGL window that renders a simple unlit scene using the gpu library and GeometryCache
// Should eventually get refactored into something that supports multiple gpu backends.
class QTestWindow : public QWindow {
    Q_OBJECT

    QOpenGLContext* _qGlContext{ nullptr };
    QSize _size;
    
    gpu::ContextPointer _context;
    gpu::PipelinePointer _pipeline;
    glm::mat4 _projectionMatrix;
    RateCounter fps;
    QTime _time;
    int _instanceLocation{ -1 };

protected:
    void renderText();

private:
    void resizeWindow(const QSize& size) {
        _size = size;
    }

public:
    QTestWindow() {
        setSurfaceType(QSurface::OpenGLSurface);

        QSurfaceFormat format;
        // Qt Quick may need a depth and stencil buffer. Always make sure these are available.
        format.setDepthBufferSize(16);
        format.setStencilBufferSize(8);
        format.setVersion(4, 3);
        format.setProfile(QSurfaceFormat::OpenGLContextProfile::CoreProfile);
        format.setOption(QSurfaceFormat::DebugContext);
        format.setSwapInterval(0);

        setFormat(format);

        _qGlContext = new QOpenGLContext;
        _qGlContext->setFormat(format);
        _qGlContext->create();

        show();
        makeCurrent();
        QOpenGLDebugLogger *logger = new QOpenGLDebugLogger(this);
        logger->initialize(); // initializes in the current context, i.e. ctx
        connect(logger, &QOpenGLDebugLogger::messageLogged, [](const QOpenGLDebugMessage& message){
            qDebug() << message;
        });
        logger->startLogging(QOpenGLDebugLogger::SynchronousLogging);


        gpu::Context::init<gpu::GLBackend>();
        _context = std::make_shared<gpu::Context>();
        
        auto shader = makeShader(unlit_vert, unlit_frag, gpu::Shader::BindingSet{});
        auto state = std::make_shared<gpu::State>();
        state->setMultisampleEnable(true);
        state->setDepthTest(gpu::State::DepthTest { true });
        _pipeline = gpu::PipelinePointer(gpu::Pipeline::create(shader, state));
        _instanceLocation = _pipeline->getProgram()->getUniforms().findLocation("Instanced");
        
        // Clear screen
        gpu::Batch batch;
        batch.clearColorFramebuffer(gpu::Framebuffer::BUFFER_COLORS, { 1.0, 0.0, 0.5, 1.0 });
        _context->render(batch);
        
        DependencyManager::set<GeometryCache>();
        DependencyManager::set<DeferredLightingEffect>();

        resize(QSize(800, 600));
        
        _time.start();
    }

    virtual ~QTestWindow() {
    }

    void draw() {
<<<<<<< HEAD
        if (!isVisible()) {
=======
        static auto startTime = usecTimestampNow();

        // Attempting to draw before we're visible and have a valid size will
        // produce GL errors.
        if (!isVisible() || _size.width() <= 0 || _size.height() <= 0) {
>>>>>>> deaa4a74
            return;
        }
        makeCurrent();
        
        gpu::Batch batch;
        batch.clearColorFramebuffer(gpu::Framebuffer::BUFFER_COLORS, { 0.0f, 0.0f, 0.0f, 1.0f });
        batch.clearDepthFramebuffer(1e4);
        batch.setViewportTransform({ 0, 0, _size.width() * devicePixelRatio(), _size.height() * devicePixelRatio() });
        batch.setProjectionTransform(_projectionMatrix);
        
        double t = _time.elapsed() * 1e-3;
        glm::vec3 unitscale { 1.0f };
        glm::vec3 up { 0.0f, 1.0f, 0.0f };

<<<<<<< HEAD
        glm::vec3 camera_position { 1.5f * sinf(t), 0.0f, 1.5f * cosf(t) };
=======
        float distance = 3.0f;
        glm::vec3 camera_position{ distance * sinf(t), 0.0f, distance * cos(t) };
>>>>>>> deaa4a74

        static const vec3 camera_focus(0);
        static const vec3 camera_up(0, 1, 0);
        glm::mat4 camera = glm::inverse(glm::lookAt(camera_position, camera_focus, up));
        batch.setViewTransform(camera);
        batch.setPipeline(_pipeline);
        batch.setModelTransform(Transform());

        auto geometryCache = DependencyManager::get<GeometryCache>();

        // Render grid on xz plane (not the optimal way to do things, but w/e)
        // Note: GeometryCache::renderGrid will *not* work, as it is apparenly unaffected by batch rotations and renders xy only
        {
            static const std::string GRID_INSTANCE = "Grid";
            static auto compactColor1 = toCompactColor(vec4{ 0.35f, 0.25f, 0.15f, 1.0f });
            static auto compactColor2 = toCompactColor(vec4{ 0.15f, 0.25f, 0.35f, 1.0f });
            static gpu::BufferPointer transformBuffer; 
            static gpu::BufferPointer colorBuffer;
            if (!transformBuffer) {
                transformBuffer = std::make_shared<gpu::Buffer>();
                colorBuffer = std::make_shared<gpu::Buffer>();
                for (int i = 0; i < 100; ++i) {
                    {
                        glm::mat4 transform = glm::translate(mat4(), vec3(0, -1, -50 + i));
                        transform = glm::scale(transform, vec3(100, 1, 1));
                        transformBuffer->append(transform);
                        colorBuffer->append(compactColor1);
                    }

                    {
                        glm::mat4 transform = glm::mat4_cast(quat(vec3(0, PI / 2.0f, 0)));
                        transform = glm::translate(transform, vec3(0, -1, -50 + i));
                        transform = glm::scale(transform, vec3(100, 1, 1));
                        transformBuffer->append(transform);
                        colorBuffer->append(compactColor2);
                    }
                }
            }
            
            batch.setupNamedCalls(GRID_INSTANCE, 200, [=](gpu::Batch& batch, gpu::Batch::NamedBatchData& data) {
                batch.setViewTransform(camera);
                batch.setModelTransform(Transform());
                batch.setPipeline(_pipeline);
                batch._glUniform1i(_instanceLocation, 1);
                geometryCache->renderWireShapeInstances(batch, GeometryCache::Line, data._count, transformBuffer, colorBuffer);
                batch._glUniform1i(_instanceLocation, 0);
            });
        }

        {
            static const size_t ITEM_COUNT = 1000;
            static const float SHAPE_INTERVAL = (PI * 2.0f) / ITEM_COUNT;
            static const float ITEM_INTERVAL = SHAPE_INTERVAL / TYPE_COUNT;

            static const gpu::Element POSITION_ELEMENT{ gpu::VEC3, gpu::FLOAT, gpu::XYZ };
            static const gpu::Element NORMAL_ELEMENT{ gpu::VEC3, gpu::FLOAT, gpu::XYZ };
            static const gpu::Element COLOR_ELEMENT{ gpu::VEC4, gpu::NUINT8, gpu::RGBA };
            static const gpu::Element TRANSFORM_ELEMENT{ gpu::MAT4, gpu::FLOAT, gpu::XYZW };


            static std::vector<Transform> transforms;
            static std::vector<vec4> colors;
            static gpu::BufferPointer indirectBuffer;
            static gpu::BufferPointer transformBuffer;
            static gpu::BufferPointer colorBuffer;
            static gpu::BufferView colorView; 
            static gpu::BufferView instanceXfmView; 

            if (!transformBuffer) {
                transformBuffer = std::make_shared<gpu::Buffer>();
                colorBuffer = std::make_shared<gpu::Buffer>();
                indirectBuffer = std::make_shared<gpu::Buffer>();

                static const float ITEM_RADIUS = 20;
                static const vec3 ITEM_TRANSLATION{ 0, 0, -ITEM_RADIUS };
                for (size_t i = 0; i < TYPE_COUNT; ++i) {
                    GeometryCache::Shape shape = SHAPE[i];
                    GeometryCache::ShapeData shapeData = geometryCache->_shapes[shape];
                    {
                        DrawElementsIndirectCommand indirectCommand;
                        indirectCommand._count = shapeData._indexCount;
                        indirectCommand._instanceCount = ITEM_COUNT;
                        indirectCommand._baseInstance = i * ITEM_COUNT;
                        indirectCommand._firstIndex = shapeData._indexOffset / 2;
                        indirectCommand._baseVertex = 0;
                        indirectBuffer->append(indirectCommand);
                    }

                    //indirectCommand._count
                    float startingInterval = ITEM_INTERVAL * i;
                    for (size_t j = 0; j < ITEM_COUNT; ++j) {
                        float theta = j * SHAPE_INTERVAL + startingInterval;
                        auto transform = glm::rotate(mat4(), theta, Vectors::UP);
                        transform = glm::rotate(transform, (randFloat() - 0.5f) * PI / 4.0f, Vectors::UNIT_X);
                        transform = glm::translate(transform, ITEM_TRANSLATION);
                        transform = glm::scale(transform, vec3(randFloat() / 2.0f + 0.5f));
                        transformBuffer->append(transform);
                        transforms.push_back(transform);
                        auto color = vec4{ randomColorValue(64), randomColorValue(64), randomColorValue(64), 255 };
                        color /= 255.0f;
                        colors.push_back(color);
                        colorBuffer->append(toCompactColor(color));
                    }
                }
                colorView = gpu::BufferView(colorBuffer, COLOR_ELEMENT);
                instanceXfmView = gpu::BufferView(transformBuffer, TRANSFORM_ELEMENT);
            }

#if 1
            GeometryCache::ShapeData shapeData = geometryCache->_shapes[GeometryCache::Icosahedron];
            {
                batch.setViewTransform(camera);
                batch.setModelTransform(Transform());
                batch.setPipeline(_pipeline);
                batch._glUniform1i(_instanceLocation, 1);
                batch.setInputFormat(getInstancedSolidStreamFormat());
                batch.setInputBuffer(gpu::Stream::COLOR, colorView);
                batch.setInputBuffer(gpu::Stream::INSTANCE_XFM, instanceXfmView);
                batch.setIndirectBuffer(indirectBuffer);
                shapeData.setupBatch(batch);
                batch.multiDrawIndexedIndirect(TYPE_COUNT, gpu::TRIANGLES);
                batch._glUniform1i(_instanceLocation, 0);
            }
#else
            batch.setViewTransform(camera);
            batch.setPipeline(_pipeline);
            for (size_t i = 0; i < TYPE_COUNT; ++i) {
                GeometryCache::Shape shape = SHAPE[i];
                for (size_t j = 0; j < ITEM_COUNT; ++j) {
                    int index = i * ITEM_COUNT + j;
                    batch.setModelTransform(transforms[index]);
                    const vec4& color = colors[index];
                    batch._glColor4f(color.r, color.g, color.b, 1.0);
                    geometryCache->renderShape(batch, shape);
                }
            }
#endif
        }

        // Render unlit cube + sphere
        static auto startUsecs = usecTimestampNow(); 
        float seconds = getSeconds(startUsecs);
<<<<<<< HEAD
        seconds /= 4.0f;
        int shapeIndex = ((int)seconds) % 4;
        bool wire = seconds - (float)floor(seconds) > 0.5f;
=======
        seconds /= 4.0;
        int shapeIndex = ((int)seconds) % TYPE_COUNT;
        bool wire = seconds - floor(seconds) > 0.5f;
>>>>>>> deaa4a74
        batch.setModelTransform(Transform());
        batch._glColor4f(0.8f, 0.25f, 0.25f, 1.0f);

        if (wire) {
            geometryCache->renderWireShape(batch, SHAPE[shapeIndex]);
        } else {
            geometryCache->renderShape(batch, SHAPE[shapeIndex]);
        }
        
        batch.setModelTransform(Transform().setScale(2.05f));
        batch._glColor4f(1, 1, 1, 1);
        geometryCache->renderWireCube(batch);

        _context->render(batch);
        _qGlContext->swapBuffers(this);
        
        fps.increment();
        if (fps.elapsed() >= 0.5f) {
            qDebug() << "FPS: " << fps.rate();
            fps.reset();
        }
    }
    
    void makeCurrent() {
        _qGlContext->makeCurrent(this);
    }

protected:
    void resizeEvent(QResizeEvent* ev) override {
        resizeWindow(ev->size());
        
        float fov_degrees = 60.0f;
        float aspect_ratio = (float)_size.width() / _size.height();
        float near_clip = 0.1f;
        float far_clip = 1000.0f;
        _projectionMatrix = glm::perspective(glm::radians(fov_degrees), aspect_ratio, near_clip, far_clip);
    }
};

int main(int argc, char** argv) {    
    QGuiApplication app(argc, argv);
    QTestWindow window;
    QTimer timer;
    timer.setInterval(0);
    app.connect(&timer, &QTimer::timeout, &app, [&] {
        window.draw();
    });
    timer.start();
    app.exec();
    return 0;
}

#include "main.moc"<|MERGE_RESOLUTION|>--- conflicted
+++ resolved
@@ -200,15 +200,11 @@
     }
 
     void draw() {
-<<<<<<< HEAD
-        if (!isVisible()) {
-=======
         static auto startTime = usecTimestampNow();
 
         // Attempting to draw before we're visible and have a valid size will
         // produce GL errors.
         if (!isVisible() || _size.width() <= 0 || _size.height() <= 0) {
->>>>>>> deaa4a74
             return;
         }
         makeCurrent();
@@ -223,12 +219,8 @@
         glm::vec3 unitscale { 1.0f };
         glm::vec3 up { 0.0f, 1.0f, 0.0f };
 
-<<<<<<< HEAD
-        glm::vec3 camera_position { 1.5f * sinf(t), 0.0f, 1.5f * cosf(t) };
-=======
         float distance = 3.0f;
         glm::vec3 camera_position{ distance * sinf(t), 0.0f, distance * cos(t) };
->>>>>>> deaa4a74
 
         static const vec3 camera_focus(0);
         static const vec3 camera_up(0, 1, 0);
@@ -371,15 +363,10 @@
         // Render unlit cube + sphere
         static auto startUsecs = usecTimestampNow(); 
         float seconds = getSeconds(startUsecs);
-<<<<<<< HEAD
-        seconds /= 4.0f;
-        int shapeIndex = ((int)seconds) % 4;
-        bool wire = seconds - (float)floor(seconds) > 0.5f;
-=======
+
         seconds /= 4.0;
         int shapeIndex = ((int)seconds) % TYPE_COUNT;
         bool wire = seconds - floor(seconds) > 0.5f;
->>>>>>> deaa4a74
         batch.setModelTransform(Transform());
         batch._glColor4f(0.8f, 0.25f, 0.25f, 1.0f);
 
@@ -432,4 +419,4 @@
     return 0;
 }
 
-#include "main.moc"+#include "main.moc"
