--- conflicted
+++ resolved
@@ -12,7 +12,6 @@
 
 VoxelTree myTree;
 
-<<<<<<< HEAD
 int _nodeCount=0;
 bool countVoxelsOperation(VoxelNode* node, void* extraData) {
     if (node->isColored()){
@@ -28,9 +27,6 @@
 void addScene(VoxelTree * tree) {
     printf("adding scene...\n");
 
-=======
-void voxelTutorial(VoxelTree* tree) {
->>>>>>> 9dd2f2e5
     // We want our corner voxels to be about 1/2 meter high, and our TREE_SCALE is in meters, so...    
     float voxelSize = 0.5f / TREE_SCALE;
 
