--- conflicted
+++ resolved
@@ -131,11 +131,7 @@
 
 protected:
 
-<<<<<<< HEAD
-	void draw(GLenum mode, uint32 numVertices, uint32 startVertex) override;
-=======
     void draw(GLenum mode, uint32 numVertices, uint32 startVertex) override;
->>>>>>> 2ce8ed25
 
     GLuint getFramebufferID(const FramebufferPointer& framebuffer) override;
     GLFramebuffer* syncGPUObject(const Framebuffer& framebuffer) override;
@@ -151,6 +147,7 @@
     GLQuery* syncGPUObject(const Query& query) override;
 
     // Draw Stage
+    void do_draw(const Batch& batch, size_t paramOffset) override;
     void do_drawIndexed(const Batch& batch, size_t paramOffset) override;
     void do_drawInstanced(const Batch& batch, size_t paramOffset) override;
     void do_drawIndexedInstanced(const Batch& batch, size_t paramOffset) override;
