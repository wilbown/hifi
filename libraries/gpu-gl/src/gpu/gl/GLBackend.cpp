//
//  GLBackend.cpp
//  libraries/gpu/src/gpu
//
//  Created by Sam Gateau on 10/27/2014.
//  Copyright 2014 High Fidelity, Inc.
//
//  Distributed under the Apache License, Version 2.0.
//  See the accompanying file LICENSE or http://www.apache.org/licenses/LICENSE-2.0.html
//
#include "GLBackend.h"

#include <mutex>
#include <queue>
#include <list>
#include <functional>
#include <glm/gtc/type_ptr.hpp>

#include "../gl41/GL41Backend.h"
#include "../gl45/GL45Backend.h"

#if defined(NSIGHT_FOUND)
#include "nvToolsExt.h"
#endif

#include <shared/GlobalAppProperties.h>
#include <GPUIdent.h>
#include <gl/QOpenGLContextWrapper.h>
#include <QtCore/QProcessEnvironment>

#include "GLTexture.h"
#include "GLShader.h"

using namespace gpu;
using namespace gpu::gl;

static const QString DEBUG_FLAG("HIFI_DISABLE_OPENGL_45");
static bool disableOpenGL45 = QProcessEnvironment::systemEnvironment().contains(DEBUG_FLAG);

static GLBackend* INSTANCE{ nullptr };

BackendPointer GLBackend::createBackend() {
    // FIXME provide a mechanism to override the backend for testing
    // Where the gpuContext is initialized and where the TRUE Backend is created and assigned
    auto version = QOpenGLContextWrapper::currentContextVersion();
    std::shared_ptr<GLBackend> result;
    if (!disableOpenGL45 && version >= 0x0405) {
        qCDebug(gpugllogging) << "Using OpenGL 4.5 backend";
        result = std::make_shared<gpu::gl45::GL45Backend>();
    } else {
        qCDebug(gpugllogging) << "Using OpenGL 4.1 backend";
        result = std::make_shared<gpu::gl41::GL41Backend>();
    }
    result->initInput();
    result->initTransform();
    result->initTextureManagementStage();

    INSTANCE = result.get();
    void* voidInstance = &(*result);
    qApp->setProperty(hifi::properties::gl::BACKEND, QVariant::fromValue(voidInstance));
    return result;
}

GLBackend& getBackend() {
    if (!INSTANCE) {
        INSTANCE = static_cast<GLBackend*>(qApp->property(hifi::properties::gl::BACKEND).value<void*>());
    }
    return *INSTANCE;
}

bool GLBackend::makeProgram(Shader& shader, const Shader::BindingSet& slotBindings, const Shader::CompilationHandler& handler) {
    return GLShader::makeProgram(getBackend(), shader, slotBindings, handler);
}

GLBackend::CommandCall GLBackend::_commandCalls[Batch::NUM_COMMANDS] = 
{
    (&::gpu::gl::GLBackend::do_draw),
    (&::gpu::gl::GLBackend::do_drawIndexed),
    (&::gpu::gl::GLBackend::do_drawInstanced),
    (&::gpu::gl::GLBackend::do_drawIndexedInstanced),
    (&::gpu::gl::GLBackend::do_multiDrawIndirect),
    (&::gpu::gl::GLBackend::do_multiDrawIndexedIndirect),

    (&::gpu::gl::GLBackend::do_setInputFormat),
    (&::gpu::gl::GLBackend::do_setInputBuffer),
    (&::gpu::gl::GLBackend::do_setIndexBuffer),
    (&::gpu::gl::GLBackend::do_setIndirectBuffer),

    (&::gpu::gl::GLBackend::do_setModelTransform),
    (&::gpu::gl::GLBackend::do_setViewTransform),
    (&::gpu::gl::GLBackend::do_setProjectionTransform),
    (&::gpu::gl::GLBackend::do_setViewportTransform),
    (&::gpu::gl::GLBackend::do_setDepthRangeTransform),

    (&::gpu::gl::GLBackend::do_setPipeline),
    (&::gpu::gl::GLBackend::do_setStateBlendFactor),
    (&::gpu::gl::GLBackend::do_setStateScissorRect),

    (&::gpu::gl::GLBackend::do_setUniformBuffer),
    (&::gpu::gl::GLBackend::do_setResourceBuffer),
    (&::gpu::gl::GLBackend::do_setResourceTexture),
    (&::gpu::gl::GLBackend::do_setResourceFramebufferSwapChainTexture),

    (&::gpu::gl::GLBackend::do_setFramebuffer),
    (&::gpu::gl::GLBackend::do_setFramebufferSwapChain),
    (&::gpu::gl::GLBackend::do_clearFramebuffer),
    (&::gpu::gl::GLBackend::do_blit),
    (&::gpu::gl::GLBackend::do_generateTextureMips),

    (&::gpu::gl::GLBackend::do_advance),

    (&::gpu::gl::GLBackend::do_beginQuery),
    (&::gpu::gl::GLBackend::do_endQuery),
    (&::gpu::gl::GLBackend::do_getQuery),

    (&::gpu::gl::GLBackend::do_resetStages),
    
    (&::gpu::gl::GLBackend::do_disableContextViewCorrection),
    (&::gpu::gl::GLBackend::do_restoreContextViewCorrection),
    (&::gpu::gl::GLBackend::do_disableContextStereo),
    (&::gpu::gl::GLBackend::do_restoreContextStereo),

    (&::gpu::gl::GLBackend::do_runLambda),

    (&::gpu::gl::GLBackend::do_startNamedCall),
    (&::gpu::gl::GLBackend::do_stopNamedCall),

    (&::gpu::gl::GLBackend::do_glUniform1i),
    (&::gpu::gl::GLBackend::do_glUniform1f),
    (&::gpu::gl::GLBackend::do_glUniform2f),
    (&::gpu::gl::GLBackend::do_glUniform3f),
    (&::gpu::gl::GLBackend::do_glUniform4f),
    (&::gpu::gl::GLBackend::do_glUniform3fv),
    (&::gpu::gl::GLBackend::do_glUniform4fv),
    (&::gpu::gl::GLBackend::do_glUniform4iv),
    (&::gpu::gl::GLBackend::do_glUniformMatrix3fv),
    (&::gpu::gl::GLBackend::do_glUniformMatrix4fv),

    (&::gpu::gl::GLBackend::do_glColor4f),

    (&::gpu::gl::GLBackend::do_pushProfileRange),
    (&::gpu::gl::GLBackend::do_popProfileRange),
};

void GLBackend::init() {
    static std::once_flag once;
    std::call_once(once, [] {
        QString vendor{ (const char*)glGetString(GL_VENDOR) };
        QString renderer{ (const char*)glGetString(GL_RENDERER) };
        qCDebug(gpugllogging) << "GL Version: " << QString((const char*) glGetString(GL_VERSION));
        qCDebug(gpugllogging) << "GL Shader Language Version: " << QString((const char*) glGetString(GL_SHADING_LANGUAGE_VERSION));
        qCDebug(gpugllogging) << "GL Vendor: " << vendor;
        qCDebug(gpugllogging) << "GL Renderer: " << renderer;
        GPUIdent* gpu = GPUIdent::getInstance(vendor, renderer); 
        // From here on, GPUIdent::getInstance()->getMumble() should efficiently give the same answers.
        qCDebug(gpugllogging) << "GPU:";
        qCDebug(gpugllogging) << "\tcard:" << gpu->getName();
        qCDebug(gpugllogging) << "\tdriver:" << gpu->getDriver();
        qCDebug(gpugllogging) << "\tdedicated memory:" << gpu->getMemory() << "MB";
        qCDebug(gpugllogging, "V-Sync is %s\n", (::gl::getSwapInterval() > 0 ? "ON" : "OFF"));
#if THREADED_TEXTURE_BUFFERING
        // This has to happen on the main thread in order to give the thread 
        // pool a reasonable parent object
        GLVariableAllocationSupport::TransferJob::startBufferingThread();
#endif
    });
}

GLBackend::GLBackend() {
    _pipeline._cameraCorrectionBuffer._buffer->flush();
    glGetIntegerv(GL_UNIFORM_BUFFER_OFFSET_ALIGNMENT, &_uboAlignment);
}


GLBackend::~GLBackend() {
    killInput();
    killTransform();
}

void GLBackend::renderPassTransfer(const Batch& batch) {
    const size_t numCommands = batch.getCommands().size();
    const Batch::Commands::value_type* command = batch.getCommands().data();
    const Batch::CommandOffsets::value_type* offset = batch.getCommandOffsets().data();

    _inRenderTransferPass = true;
    { // Sync all the buffers
        PROFILE_RANGE(render_gpu_gl_detail, "syncGPUBuffer");

        for (auto& cached : batch._buffers._items) {
            if (cached._data) {
                syncGPUObject(*cached._data);
            }
        }
    }

    { // Sync all the transform states
        PROFILE_RANGE(render_gpu_gl_detail, "syncCPUTransform");
        _transform._cameras.clear();
        _transform._cameraOffsets.clear();

        for (_commandIndex = 0; _commandIndex < numCommands; ++_commandIndex) {
            switch (*command) {
                case Batch::COMMAND_draw:
                case Batch::COMMAND_drawIndexed:
                case Batch::COMMAND_drawInstanced:
                case Batch::COMMAND_drawIndexedInstanced:
                case Batch::COMMAND_multiDrawIndirect:
                case Batch::COMMAND_multiDrawIndexedIndirect:
                    _transform.preUpdate(_commandIndex, _stereo);
                    break;

                case Batch::COMMAND_disableContextStereo:
                    _stereo._contextDisable = true;
                    break;

                case Batch::COMMAND_restoreContextStereo:
                    _stereo._contextDisable = false;
                    break;

                case Batch::COMMAND_setViewportTransform:
                case Batch::COMMAND_setViewTransform:
                case Batch::COMMAND_setProjectionTransform: {
                    CommandCall call = _commandCalls[(*command)];
                    (this->*(call))(batch, *offset);
                    break;
                }

                default:
                    break;
            }
            command++;
            offset++;
        }
    }

    { // Sync the transform buffers
        PROFILE_RANGE(render_gpu_gl_detail, "syncGPUTransform");
        transferTransformState(batch);
    }

    _inRenderTransferPass = false;
}

void GLBackend::renderPassDraw(const Batch& batch) {
    _currentDraw = -1;
    _transform._camerasItr = _transform._cameraOffsets.begin();
    const size_t numCommands = batch.getCommands().size();
    const Batch::Commands::value_type* command = batch.getCommands().data();
    const Batch::CommandOffsets::value_type* offset = batch.getCommandOffsets().data();
    for (_commandIndex = 0; _commandIndex < numCommands; ++_commandIndex) {
        switch (*command) {
            // Ignore these commands on this pass, taken care of in the transfer pass
            // Note we allow COMMAND_setViewportTransform to occur in both passes
            // as it both updates the transform object (and thus the uniforms in the 
            // UBO) as well as executes the actual viewport call
            case Batch::COMMAND_setModelTransform:
            case Batch::COMMAND_setViewTransform:
            case Batch::COMMAND_setProjectionTransform:
                break;

            case Batch::COMMAND_draw:
            case Batch::COMMAND_drawIndexed:
            case Batch::COMMAND_drawInstanced:
            case Batch::COMMAND_drawIndexedInstanced:
            case Batch::COMMAND_multiDrawIndirect:
            case Batch::COMMAND_multiDrawIndexedIndirect: {
                // updates for draw calls
                ++_currentDraw;
                updateInput();
                updateTransform(batch);
                updatePipeline();

                CommandCall call = _commandCalls[(*command)];
                (this->*(call))(batch, *offset);
                break;
            }
            default: {
                CommandCall call = _commandCalls[(*command)];
                (this->*(call))(batch, *offset);
                break;
            }
        }

        command++;
        offset++;
    }
}

void GLBackend::render(const Batch& batch) {
    _transform._skybox = _stereo._skybox = batch.isSkyboxEnabled();
    // Allow the batch to override the rendering stereo settings
    // for things like full framebuffer copy operations (deferred lighting passes)
    bool savedStereo = _stereo._enable;
    if (!batch.isStereoEnabled()) {
        _stereo._enable = false;
    }
    
    {
        PROFILE_RANGE(render_gpu_gl_detail, "Transfer");
        renderPassTransfer(batch);
    }

#ifdef GPU_STEREO_DRAWCALL_INSTANCED
    if (_stereo.isStereo()) {
        glEnable(GL_CLIP_DISTANCE0);
    }
#endif
    {
        PROFILE_RANGE(render_gpu_gl_detail, _stereo.isStereo() ? "Render Stereo" : "Render");
        renderPassDraw(batch);
    }
#ifdef GPU_STEREO_DRAWCALL_INSTANCED
    if (_stereo.isStereo()) {
        glDisable(GL_CLIP_DISTANCE0);
    }
#endif
    // Restore the saved stereo state for the next batch
    _stereo._enable = savedStereo;
}


void GLBackend::syncCache() {
    PROFILE_RANGE(render_gpu_gl_detail, __FUNCTION__);

    syncTransformStateCache();
    syncPipelineStateCache();
    syncInputStateCache();
    syncOutputStateCache();
}

#ifdef GPU_STEREO_DRAWCALL_DOUBLED
void GLBackend::setupStereoSide(int side) {
    ivec4 vp = _transform._viewport;
    vp.z /= 2;
    glViewport(vp.x + side * vp.z, vp.y, vp.z, vp.w);


#ifdef GPU_STEREO_CAMERA_BUFFER
#ifdef GPU_STEREO_DRAWCALL_DOUBLED
    glVertexAttribI1i(14, side);
#endif
#else
    _transform.bindCurrentCamera(side);
#endif

}
#else
#endif

void GLBackend::do_resetStages(const Batch& batch, size_t paramOffset) {
    resetStages();
}

void GLBackend::do_disableContextViewCorrection(const Batch& batch, size_t paramOffset) {
    _transform._viewCorrectionEnabled = false;
}

void GLBackend::do_restoreContextViewCorrection(const Batch& batch, size_t paramOffset) {
    _transform._viewCorrectionEnabled = true;
}

void GLBackend::do_disableContextStereo(const Batch& batch, size_t paramOffset) {

}

void GLBackend::do_restoreContextStereo(const Batch& batch, size_t paramOffset) {

}

void GLBackend::do_runLambda(const Batch& batch, size_t paramOffset) {
    std::function<void()> f = batch._lambdas.get(batch._params[paramOffset]._uint);
    f();
}

void GLBackend::do_startNamedCall(const Batch& batch, size_t paramOffset) {
    batch._currentNamedCall = batch._names.get(batch._params[paramOffset]._uint);
    _currentDraw = -1;
}

void GLBackend::do_stopNamedCall(const Batch& batch, size_t paramOffset) {
    batch._currentNamedCall.clear();
}

void GLBackend::resetStages() {
    resetInputStage();
    resetPipelineStage();
    resetTransformStage();
    resetUniformStage();
    resetResourceStage();
    resetOutputStage();
    resetQueryStage();

    (void) CHECK_GL_ERROR();
}


void GLBackend::do_pushProfileRange(const Batch& batch, size_t paramOffset) {
    if (trace_render_gpu_gl_detail().isDebugEnabled()) {
        auto name = batch._profileRanges.get(batch._params[paramOffset]._uint);
        profileRanges.push_back(name);
#if defined(NSIGHT_FOUND)
        nvtxRangePush(name.c_str());
#endif
    }
}

void GLBackend::do_popProfileRange(const Batch& batch, size_t paramOffset) {
    if (trace_render_gpu_gl_detail().isDebugEnabled()) {
        profileRanges.pop_back();
#if defined(NSIGHT_FOUND)
        nvtxRangePop();
#endif
    }
}

// TODO: As long as we have gl calls explicitely issued from interface
// code, we need to be able to record and batch these calls. THe long 
// term strategy is to get rid of any GL calls in favor of the HIFI GPU API

// As long as we don;t use several versions of shaders we can avoid this more complex code path
#ifdef GPU_STEREO_CAMERA_BUFFER
#define GET_UNIFORM_LOCATION(shaderUniformLoc) ((_pipeline._programShader) ? _pipeline._programShader->getUniformLocation(shaderUniformLoc, (GLShader::Version) isStereo()) : -1)
#else
#define GET_UNIFORM_LOCATION(shaderUniformLoc) shaderUniformLoc
#endif

void GLBackend::do_glUniform1i(const Batch& batch, size_t paramOffset) {
    if (_pipeline._program == 0) {
        // We should call updatePipeline() to bind the program but we are not doing that
        // because these uniform setters are deprecated and we don;t want to create side effect
        return;
    }
    updatePipeline();

    glUniform1i(
        GET_UNIFORM_LOCATION(batch._params[paramOffset + 1]._int),
        batch._params[paramOffset + 0]._int);
    (void)CHECK_GL_ERROR();
}

void GLBackend::do_glUniform1f(const Batch& batch, size_t paramOffset) {
    if (_pipeline._program == 0) {
        // We should call updatePipeline() to bind the program but we are not doing that
        // because these uniform setters are deprecated and we don;t want to create side effect
        return;
    }
    updatePipeline();

    glUniform1f(
        GET_UNIFORM_LOCATION(batch._params[paramOffset + 1]._int),
        batch._params[paramOffset + 0]._float);
    (void)CHECK_GL_ERROR();
}

void GLBackend::do_glUniform2f(const Batch& batch, size_t paramOffset) {
    if (_pipeline._program == 0) {
        // We should call updatePipeline() to bind the program but we are not doing that
        // because these uniform setters are deprecated and we don;t want to create side effect
        return;
    }
    updatePipeline();
    glUniform2f(
        GET_UNIFORM_LOCATION(batch._params[paramOffset + 2]._int),
        batch._params[paramOffset + 1]._float,
        batch._params[paramOffset + 0]._float);
    (void)CHECK_GL_ERROR();
}

void GLBackend::do_glUniform3f(const Batch& batch, size_t paramOffset) {
    if (_pipeline._program == 0) {
        // We should call updatePipeline() to bind the program but we are not doing that
        // because these uniform setters are deprecated and we don;t want to create side effect
        return;
    }
    updatePipeline();
    glUniform3f(
        GET_UNIFORM_LOCATION(batch._params[paramOffset + 3]._int),
        batch._params[paramOffset + 2]._float,
        batch._params[paramOffset + 1]._float,
        batch._params[paramOffset + 0]._float);
    (void)CHECK_GL_ERROR();
}

void GLBackend::do_glUniform4f(const Batch& batch, size_t paramOffset) {
    if (_pipeline._program == 0) {
        // We should call updatePipeline() to bind the program but we are not doing that
        // because these uniform setters are deprecated and we don;t want to create side effect
        return;
    }
    updatePipeline();
    glUniform4f(
        GET_UNIFORM_LOCATION(batch._params[paramOffset + 4]._int),
        batch._params[paramOffset + 3]._float,
        batch._params[paramOffset + 2]._float,
        batch._params[paramOffset + 1]._float,
        batch._params[paramOffset + 0]._float);
    (void)CHECK_GL_ERROR();
}

void GLBackend::do_glUniform3fv(const Batch& batch, size_t paramOffset) {
    if (_pipeline._program == 0) {
        // We should call updatePipeline() to bind the program but we are not doing that
        // because these uniform setters are deprecated and we don;t want to create side effect
        return;
    }
    updatePipeline();
    glUniform3fv(
        GET_UNIFORM_LOCATION(batch._params[paramOffset + 2]._int),
        batch._params[paramOffset + 1]._uint,
        (const GLfloat*)batch.readData(batch._params[paramOffset + 0]._uint));

    (void)CHECK_GL_ERROR();
}

void GLBackend::do_glUniform4fv(const Batch& batch, size_t paramOffset) {
    if (_pipeline._program == 0) {
        // We should call updatePipeline() to bind the program but we are not doing that
        // because these uniform setters are deprecated and we don;t want to create side effect
        return;
    }
    updatePipeline();

    GLint location = GET_UNIFORM_LOCATION(batch._params[paramOffset + 2]._int);
    GLsizei count = batch._params[paramOffset + 1]._uint;
    const GLfloat* value = (const GLfloat*)batch.readData(batch._params[paramOffset + 0]._uint);
    glUniform4fv(location, count, value);

    (void)CHECK_GL_ERROR();
}

void GLBackend::do_glUniform4iv(const Batch& batch, size_t paramOffset) {
    if (_pipeline._program == 0) {
        // We should call updatePipeline() to bind the program but we are not doing that
        // because these uniform setters are deprecated and we don;t want to create side effect
        return;
    }
    updatePipeline();
    glUniform4iv(
        GET_UNIFORM_LOCATION(batch._params[paramOffset + 2]._int),
        batch._params[paramOffset + 1]._uint,
        (const GLint*)batch.readData(batch._params[paramOffset + 0]._uint));

    (void)CHECK_GL_ERROR();
}

void GLBackend::do_glUniformMatrix3fv(const Batch& batch, size_t paramOffset) {
    if (_pipeline._program == 0) {
        // We should call updatePipeline() to bind the program but we are not doing that
        // because these uniform setters are deprecated and we don;t want to create side effect
        return;
    }
    updatePipeline();

    glUniformMatrix3fv(
        GET_UNIFORM_LOCATION(batch._params[paramOffset + 3]._int),
        batch._params[paramOffset + 2]._uint,
        batch._params[paramOffset + 1]._uint,
        (const GLfloat*)batch.readData(batch._params[paramOffset + 0]._uint));
    (void)CHECK_GL_ERROR();
}

void GLBackend::do_glUniformMatrix4fv(const Batch& batch, size_t paramOffset) {
    if (_pipeline._program == 0) {
        // We should call updatePipeline() to bind the program but we are not doing that
        // because these uniform setters are deprecated and we don;t want to create side effect
        return;
    }
    updatePipeline();

    glUniformMatrix4fv(
        GET_UNIFORM_LOCATION(batch._params[paramOffset + 3]._int),
        batch._params[paramOffset + 2]._uint,
        batch._params[paramOffset + 1]._uint,
        (const GLfloat*)batch.readData(batch._params[paramOffset + 0]._uint));
    (void)CHECK_GL_ERROR();
}

void GLBackend::do_glColor4f(const Batch& batch, size_t paramOffset) {

    glm::vec4 newColor(
        batch._params[paramOffset + 3]._float,
        batch._params[paramOffset + 2]._float,
        batch._params[paramOffset + 1]._float,
        batch._params[paramOffset + 0]._float);

    if (_input._colorAttribute != newColor) {
        _input._colorAttribute = newColor;
        glVertexAttrib4fv(gpu::Stream::COLOR, &_input._colorAttribute.r);
        // Color has been changed and is not white. To prevent colors from bleeding
        // between different objects, we need to set the _hadColorAttribute flag
        // as if a previous render call had potential colors
        _input._hadColorAttribute = (newColor != glm::vec4(1.0f, 1.0f, 1.0f, 1.0f));
    }
    (void)CHECK_GL_ERROR();
}

void GLBackend::releaseBuffer(GLuint id, Size size) const {
    Lock lock(_trashMutex);
    _buffersTrash.push_back({ id, size });
}

void GLBackend::releaseExternalTexture(GLuint id, const Texture::ExternalRecycler& recycler) const {
    Lock lock(_trashMutex);
    _externalTexturesTrash.push_back({ id, recycler });
}

void GLBackend::releaseTexture(GLuint id, Size size) const {
    Lock lock(_trashMutex);
    _texturesTrash.push_back({ id, size });
}

void GLBackend::releaseFramebuffer(GLuint id) const {
    Lock lock(_trashMutex);
    _framebuffersTrash.push_back(id);
}

void GLBackend::releaseShader(GLuint id) const {
    Lock lock(_trashMutex);
    _shadersTrash.push_back(id);
}

void GLBackend::releaseProgram(GLuint id) const {
    Lock lock(_trashMutex);
    _programsTrash.push_back(id);
}

void GLBackend::releaseQuery(GLuint id) const {
    Lock lock(_trashMutex);
    _queriesTrash.push_back(id);
}

void GLBackend::queueLambda(const std::function<void()> lambda) const {
    Lock lock(_trashMutex);
    _lambdaQueue.push_back(lambda);
}

void GLBackend::recycle() const {
    PROFILE_RANGE(render_gpu_gl, __FUNCTION__)
    {
        std::list<std::function<void()>> lamdbasTrash;
        {
            Lock lock(_trashMutex);
            std::swap(_lambdaQueue, lamdbasTrash);
        }
        for (auto lambda : lamdbasTrash) {
            lambda();
        }
    }

    {
        std::vector<GLuint> ids;
        std::list<std::pair<GLuint, Size>> buffersTrash;
        {
            Lock lock(_trashMutex);
            std::swap(_buffersTrash, buffersTrash);
        }
        ids.reserve(buffersTrash.size());
        for (auto pair : buffersTrash) {
            ids.push_back(pair.first);
        }
        if (!ids.empty()) {
            glDeleteBuffers((GLsizei)ids.size(), ids.data());
        }
    }

    {
        std::vector<GLuint> ids;
        std::list<GLuint> framebuffersTrash;
        {
            Lock lock(_trashMutex);
            std::swap(_framebuffersTrash, framebuffersTrash);
        }
        ids.reserve(framebuffersTrash.size());
        for (auto id : framebuffersTrash) {
            ids.push_back(id);
        }
        if (!ids.empty()) {
            glDeleteFramebuffers((GLsizei)ids.size(), ids.data());
        }
    }

    {
        std::vector<GLuint> ids;
        std::list<std::pair<GLuint, Size>> texturesTrash;
        {
            Lock lock(_trashMutex);
            std::swap(_texturesTrash, texturesTrash);
        }
        ids.reserve(texturesTrash.size());
        for (auto pair : texturesTrash) {
            ids.push_back(pair.first);
        }
        if (!ids.empty()) {
            glDeleteTextures((GLsizei)ids.size(), ids.data());
        }
    }

    {
        std::list<std::pair<GLuint, Texture::ExternalRecycler>> externalTexturesTrash;
        {
            Lock lock(_trashMutex);
            std::swap(_externalTexturesTrash, externalTexturesTrash);
        }
        if (!externalTexturesTrash.empty()) {
            std::vector<GLsync> fences;  
            fences.resize(externalTexturesTrash.size());
            for (size_t i = 0; i < externalTexturesTrash.size(); ++i) {
                fences[i] = glFenceSync(GL_SYNC_GPU_COMMANDS_COMPLETE, 0);
            }
            // External texture fences will be read in another thread/context, so we need a flush
            glFlush();
            size_t index = 0;
            for (auto pair : externalTexturesTrash) {
                auto fence = fences[index++];
                pair.second(pair.first, fence);
            }
        }
    }

    {
        std::list<GLuint> programsTrash;
        {
            Lock lock(_trashMutex);
            std::swap(_programsTrash, programsTrash);
        }
        for (auto id : programsTrash) {
            glDeleteProgram(id);
        }
    }

    {
        std::list<GLuint> shadersTrash;
        {
            Lock lock(_trashMutex);
            std::swap(_shadersTrash, shadersTrash);
        }
        for (auto id : shadersTrash) {
            glDeleteShader(id);
        }
    }

    {
        std::vector<GLuint> ids;
        std::list<GLuint> queriesTrash;
        {
            Lock lock(_trashMutex);
            std::swap(_queriesTrash, queriesTrash);
        }
        ids.reserve(queriesTrash.size());
        for (auto id : queriesTrash) {
            ids.push_back(id);
        }
        if (!ids.empty()) {
            glDeleteQueries((GLsizei)ids.size(), ids.data());
        }
    }

    GLVariableAllocationSupport::manageMemory();
    GLVariableAllocationSupport::_frameTexturesCreated = 0;
    Texture::KtxStorage::releaseOpenKtxFiles();
}

<<<<<<< HEAD
void GLBackend::setCameraCorrection(const Mat4& correction, bool reset) {
    auto invCorrection = glm::inverse(correction);
    _transform._correction.prevCorrection = (reset ? correction : _transform._correction.correction);
    _transform._correction.prevCorrectionInverse = (reset ? invCorrection : _transform._correction.correctionInverse);
=======
void GLBackend::setCameraCorrection(const Mat4& correction, const Mat4& prevRenderView, bool reset) {
    auto invCorrection = glm::inverse(correction);
    auto invPrevView = glm::inverse(prevRenderView);
    _transform._correction.prevView = (reset ? Mat4() : prevRenderView);
    _transform._correction.prevViewInverse = (reset ? Mat4() : invPrevView);
>>>>>>> 5be2f0ac
    _transform._correction.correction = correction;
    _transform._correction.correctionInverse = invCorrection;
    _pipeline._cameraCorrectionBuffer._buffer->setSubData(0, _transform._correction);
    _pipeline._cameraCorrectionBuffer._buffer->flush();
}<|MERGE_RESOLUTION|>--- conflicted
+++ resolved
@@ -760,18 +760,11 @@
     Texture::KtxStorage::releaseOpenKtxFiles();
 }
 
-<<<<<<< HEAD
-void GLBackend::setCameraCorrection(const Mat4& correction, bool reset) {
-    auto invCorrection = glm::inverse(correction);
-    _transform._correction.prevCorrection = (reset ? correction : _transform._correction.correction);
-    _transform._correction.prevCorrectionInverse = (reset ? invCorrection : _transform._correction.correctionInverse);
-=======
 void GLBackend::setCameraCorrection(const Mat4& correction, const Mat4& prevRenderView, bool reset) {
     auto invCorrection = glm::inverse(correction);
     auto invPrevView = glm::inverse(prevRenderView);
     _transform._correction.prevView = (reset ? Mat4() : prevRenderView);
     _transform._correction.prevViewInverse = (reset ? Mat4() : invPrevView);
->>>>>>> 5be2f0ac
     _transform._correction.correction = correction;
     _transform._correction.correctionInverse = invCorrection;
     _pipeline._cameraCorrectionBuffer._buffer->setSubData(0, _transform._correction);
