--- conflicted
+++ resolved
@@ -896,24 +896,14 @@
  * @property {number} radiusFinish=NaN - The radius of each particle at the end of its life. If <code>NaN</code>, the
  *     <code>particleRadius</code> value is used.
  * @property {number} radiusSpread=0 - The spread in radius that each particle is given. If <code>particleRadius == 0.5</code>
-<<<<<<< HEAD
- *     and <code>radiusSpread == 0.25</code>, each particle will have a radius in the range <code>0.25</code> &ndash; <code>0.75</code>.
- * @property {Vec3Color} color=255,255,255 - The color of each particle at the middle of its life.
- * @property {Vec3Color} colorStart=NAN,NAN,NAN - The color of each particle at the start of its life. If any of the values are NAN, the
- *     <code>color</code> value is used.
- * @property {Vec3Color} colorFinish=NAN,NAN,NAN - The color of each particle at the end of its life. If any of the values are NAN, the
- *     <code>color</code> value is used.
- * @property {Vec3Color} colorSpread=0,0,0 - The spread in color that each particle is given. If
-=======
  *     and <code>radiusSpread == 0.25</code>, each particle will have a radius in the range <code>0.25</code> &ndash; 
  *     <code>0.75</code>.
- * @property {Color} color=255,255,255 - The color of each particle at the middle of its life.
- * @property {Color} colorStart={} - The color of each particle at the start of its life. If any of the component values are 
+ * @property {Vec3Color} color=255,255,255 - The color of each particle at the middle of its life.
+ * @property {Vec3Color} colorStart={} - The color of each particle at the start of its life. If any of the component values are 
  *     undefined, the <code>color</code> value is used.
- * @property {Color} colorFinish={} - The color of each particle at the end of its life. If any of the component values are 
+ * @property {Vec3Color} colorFinish={} - The color of each particle at the end of its life. If any of the component values are 
  *     undefined, the <code>color</code> value is used.
- * @property {Color} colorSpread=0,0,0 - The spread in color that each particle is given. If
->>>>>>> 243bd5ea
+ * @property {Vec3Color} colorSpread=0,0,0 - The spread in color that each particle is given. If
  *     <code>color == {red: 100, green: 100, blue: 100}</code> and <code>colorSpread ==
  *     {red: 10, green: 25, blue: 50}</code>, each particle will have a color in the range 
  *     <code>{red: 90, green: 75, blue: 50}</code> &ndash; <code>{red: 110, green: 125, blue: 150}</code>.
