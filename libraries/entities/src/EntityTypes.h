//
//  EntityTypes.h
//  libraries/entities/src
//
//  Created by Brad Hefta-Gaub on 12/4/13.
//  Copyright 2013 High Fidelity, Inc.
//
//  Distributed under the Apache License, Version 2.0.
//  See the accompanying file LICENSE or http://www.apache.org/licenses/LICENSE-2.0.html
//

#ifndef hifi_EntityTypes_h
#define hifi_EntityTypes_h

#include <memory>

#include <QHash>
#include <QString>

#include "EntitiesLogging.h"

class EntityItem;
using EntityItemPointer = std::shared_ptr<EntityItem>;
using EntityItemWeakPointer = std::weak_ptr<EntityItem>;

inline uint qHash(const EntityItemPointer& a, uint seed) {
    return qHash(a.get(), seed);
}

class EntityItemID;
class EntityItemProperties;
class ReadBitstreamToTreeParams;

typedef EntityItemPointer (*EntityTypeFactory)(const EntityItemID& entityID, const EntityItemProperties& properties);

class EntityTypes {
public:
    /**jsdoc
     * <p>An entity may be one of the following types:</p>
     * <table>
     *   <thead>
     *     <tr><th>Value</th><th>Description</th><th>Properties</th></tr>
     *   </thead>
     *   <tbody>
     *     <tr><td><code>"Shape"</code></td><td>A basic entity such as a cube.
     *       See also, the <code>"Box"</code> and <code>"Sphere"</code> entity types.</td>
     *       <td>{@link Entities.EntityProperties-Shape|EntityProperties-Shape}</td></tr>
     *     <tr><td><code>"Box"</code></td><td>A rectangular prism. This is a synonym of <code>"Shape"</code> for the case
<<<<<<< HEAD
     *       where the entity's <code>shape</code> property value is <code>"Cube"</code>.<br />
     *       If an entity is created with its <code>type</code> 
=======
     *       where the entity's <code>shape</code> property value is <code>"Cube"</code>.
     *       <p>If an entity is created with its <code>type</code> 
>>>>>>> f38509da
     *       set to <code>"Box"</code> it will always be created with a <code>shape</code> property value of 
     *       <code>"Cube"</code>. If an entity of type <code>Shape</code> or <code>Sphere</code> has its <code>shape</code> set 
     *       to <code>"Cube"</code> then its <code>type</code> will be reported as <code>"Box"</code>.</p></td>
     *       <td>{@link Entities.EntityProperties-Box|EntityProperties-Box}</td></tr>
     *     <tr><td><code>"Sphere"</code></td><td>A sphere. This is a synonym of <code>"Shape"</code> for the case
     *       where the entity's <code>shape</code> property value is <code>"Sphere"</code>.
     *       <p>If an entity is created with its <code>type</code>
     *       set to <code>"Sphere"</code> it will always be created with a <code>shape</code> property value of
     *       <code>"Sphere"</code>. If an entity of type <code>Box</code> or <code>Shape</code> has its <code>shape</code> set
     *       to <code>"Sphere"</code> then its <code>type</code> will be reported as <code>"Sphere"</code>.</td>
     *       <td>{@link Entities.EntityProperties-Sphere|EntityProperties-Sphere}</td></tr>
     *     <tr><td><code>"Model"</code></td><td>A mesh model from a glTF, FBX, or OBJ file.</td>
     *       <td>{@link Entities.EntityProperties-Model|EntityProperties-Model}</td></tr>
     *     <tr><td><code>"Text"</code></td><td>A pane of text oriented in space.</td>
     *       <td>{@link Entities.EntityProperties-Text|EntityProperties-Text}</td></tr>
     *     <tr><td><code>"Image"</code></td><td>An image oriented in space.</td>
     *       <td>{@link Entities.EntityProperties-Image|EntityProperties-Image}</td></tr>
     *     <tr><td><code>"Web"</code></td><td>A browsable web page.</td>
     *       <td>{@link Entities.EntityProperties-Web|EntityProperties-Web}</td></tr>
     *     <tr><td><code>"ParticleEffect"</code></td><td>A particle system that can be used to simulate things such as fire, 
     *       smoke, snow, magic spells, etc.</td>
     *       <td>{@link Entities.EntityProperties-ParticleEffect|EntityProperties-ParticleEffect}</td></tr>
     *     <tr><td><code>"Line"</code></td><td>A sequence of one or more simple straight lines.</td>
     *       <td>{@link Entities.EntityProperties-Line|EntityProperties-Line}</td></tr>
     *     <tr><td><code>"PolyLine"</code></td><td>A sequence of one or more textured straight lines.</td>
     *       <td>{@link Entities.EntityProperties-PolyLine|EntityProperties-PolyLine}</td></tr>
     *     <tr><td><code>"PolyVox"</code></td><td>A set of textured voxels.</td>
     *       <td>{@link Entities.EntityProperties-PolyVox|EntityProperties-PolyVox}</td></tr>
     *     <tr><td><code>"Grid"</code></td><td>A grid of lines in a plane.</td>
     *       <td>{@link Entities.EntityProperties-Grid|EntityProperties-Grid}</td></tr>
     *     <tr><td><code>"Gizmo"</code></td><td>A gizmo intended for UI.</td>
     *       <td>{@link Entities.EntityProperties-Gizmo|EntityProperties-Gizmo}</td></tr>
     *     <tr><td><code>"Light"</code></td><td>A local lighting effect.</td>
     *       <td>{@link Entities.EntityProperties-Light|EntityProperties-Light}</td></tr>
     *     <tr><td><code>"Zone"</code></td><td>A volume of lighting effects and avatar permissions.</td>
     *       <td>{@link Entities.EntityProperties-Zone|EntityProperties-Zone}</td></tr>
     *     <tr><td><code>"Material"</code></td><td>Modifies the existing materials on entities and avatars.</td>
     *       <td>{@link Entities.EntityProperties-Material|EntityProperties-Material}</td></tr>
     *   </tbody>
     * </table>
     * @typedef {string} Entities.EntityType
     */
    typedef enum EntityType_t {
        Unknown,
        Box,
        Sphere,
        Shape,
        Model,
        Text,
        Image,
        Web,
        ParticleEffect,
        Line,
        PolyLine,
        PolyVox,
        Grid,
        Gizmo,
        Light,
        Zone,
        Material,
        NUM_TYPES
    } EntityType;

    static bool typeIsValid(EntityType type);
    static const QString& getEntityTypeName(EntityType entityType);
    static EntityTypes::EntityType getEntityTypeFromName(const QString& name);
    static bool registerEntityType(EntityType entityType, const char* name, EntityTypeFactory factoryMethod);
    static void extractEntityTypeAndID(const unsigned char* data, int dataLength, EntityTypes::EntityType& typeOut, QUuid& idOut);
    static EntityItemPointer constructEntityItem(EntityType entityType, const EntityItemID& entityID, const EntityItemProperties& properties);
    static EntityItemPointer constructEntityItem(const unsigned char* data, int bytesToRead);
    static EntityItemPointer constructEntityItem(const QUuid& id, const EntityItemProperties& properties);

private:
    static QMap<EntityType, QString> _typeToNameMap;
    static QMap<QString, EntityTypes::EntityType> _nameToTypeMap;
    static EntityTypeFactory _factories[NUM_TYPES];
    static bool _factoriesInitialized;
};


/// Macro for registering entity types. Make sure to add an element to the EntityType enum with your name, and your class should be
/// named NameEntityItem and must of a static method called factory that takes an EnityItemID, and EntityItemProperties and return a newly
/// constructed (heap allocated) instance of your type. e.g. The following prototype:
//        static EntityItemPointer factory(const EntityItemID& entityID, const EntityItemProperties& properties);
#define REGISTER_ENTITY_TYPE(x) bool x##Registration = \
            EntityTypes::registerEntityType(EntityTypes::x, #x, x##EntityItem::factory);


struct EntityRegistrationChecker {
    EntityRegistrationChecker(bool result, const char* debugMessage) {
        if (!result) {
            qCDebug(entities) << debugMessage;
        }
    }
};

/// Macro for registering entity types with an overloaded factory. Like using the REGISTER_ENTITY_TYPE macro: Make sure to add
/// an element to the EntityType enum with your name. But unlike  REGISTER_ENTITY_TYPE, your class can be named anything
/// so long as you provide a static method passed to the macro, that takes an EnityItemID, and EntityItemProperties and 
/// returns a newly constructed (heap allocated) instance of your type. e.g. The following prototype:
//        static EntityItemPointer factory(const EntityItemID& entityID, const EntityItemProperties& properties);
#define REGISTER_ENTITY_TYPE_WITH_FACTORY(x,y) static bool x##Registration = \
            EntityTypes::registerEntityType(EntityTypes::x, #x, y); \
            EntityRegistrationChecker x##RegistrationChecker( \
                x##Registration, \
                "UNEXPECTED: REGISTER_ENTITY_TYPE_WITH_FACTORY(" #x "," #y ") FAILED.!");


#endif // hifi_EntityTypes_h<|MERGE_RESOLUTION|>--- conflicted
+++ resolved
@@ -46,13 +46,8 @@
      *       See also, the <code>"Box"</code> and <code>"Sphere"</code> entity types.</td>
      *       <td>{@link Entities.EntityProperties-Shape|EntityProperties-Shape}</td></tr>
      *     <tr><td><code>"Box"</code></td><td>A rectangular prism. This is a synonym of <code>"Shape"</code> for the case
-<<<<<<< HEAD
-     *       where the entity's <code>shape</code> property value is <code>"Cube"</code>.<br />
-     *       If an entity is created with its <code>type</code> 
-=======
      *       where the entity's <code>shape</code> property value is <code>"Cube"</code>.
      *       <p>If an entity is created with its <code>type</code> 
->>>>>>> f38509da
      *       set to <code>"Box"</code> it will always be created with a <code>shape</code> property value of 
      *       <code>"Cube"</code>. If an entity of type <code>Shape</code> or <code>Sphere</code> has its <code>shape</code> set 
      *       to <code>"Cube"</code> then its <code>type</code> will be reported as <code>"Box"</code>.</p></td>
