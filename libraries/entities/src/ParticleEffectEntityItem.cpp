//
//  ParticleEffectEntityItem.cpp
//  libraries/entities/src
//
//  Some starter code for a particle simulation entity, which could ideally be used for a variety of effects.
//  This is some really early and rough stuff here.  It was enough for now to just get it up and running in the interface.
//
//  Todo's and other notes:
//  - The simulation should restart when the AnimationLoop's max frame is reached (or passed), but there doesn't seem
//    to be a good way to set that max frame to something reasonable right now.
//  - There seems to be a bug whereby entities on the edge of screen will just pop off or on.  This is probably due
//    to my lack of understanding of how entities in the octree are picked for rendering.  I am updating the entity
//    dimensions based on the bounds of the sim, but maybe I need to update a dirty flag or something.
//  - This should support some kind of pre-roll of the simulation.
//  - Just to get this out the door, I just did forward Euler integration.  There are better ways.
//  - Gravity always points along the Y axis.  Support an actual gravity vector.
//  - Add the ability to add arbitrary forces to the simulation.
//  - Add drag.
//  - Add some kind of support for collisions.
//  - There's no synchronization of the simulation across clients at all.  In fact, it's using rand() under the hood, so
//    there's no gaurantee that different clients will see simulations that look anything like the other.
//
//  Created by Jason Rickwald on 3/2/15.
//
//  Distributed under the Apache License, Version 2.0.
//  See the accompanying file LICENSE or http://www.apache.org/licenses/LICENSE-2.0.html
//


#include <glm/gtx/transform.hpp>
#include <QtCore/QJsonDocument>

#include <ByteCountCoding.h>
#include <GeometryUtil.h>
#include <Interpolate.h>

#include "EntityTree.h"
#include "EntityTreeElement.h"
#include "EntitiesLogging.h"
#include "EntityScriptingInterface.h"
#include "ParticleEffectEntityItem.h"

const glm::vec3 X_AXIS = glm::vec3(1.0f, 0.0f, 0.0f);
const glm::vec3 Z_AXIS = glm::vec3(0.0f, 0.0f, 1.0f);

const float SCRIPT_MAXIMUM_PI = 3.1416f;  // Round up so that reasonable property values work

const xColor ParticleEffectEntityItem::DEFAULT_COLOR = { 255, 255, 255 };
const xColor ParticleEffectEntityItem::DEFAULT_COLOR_SPREAD = { 0, 0, 0 };
const float ParticleEffectEntityItem::DEFAULT_ALPHA = 1.0f;
const float ParticleEffectEntityItem::DEFAULT_ALPHA_SPREAD = 0.0f;
const float ParticleEffectEntityItem::DEFAULT_ALPHA_START = DEFAULT_ALPHA;
const float ParticleEffectEntityItem::DEFAULT_ALPHA_FINISH = DEFAULT_ALPHA;
const float ParticleEffectEntityItem::MINIMUM_ALPHA = 0.0f;
const float ParticleEffectEntityItem::MAXIMUM_ALPHA = 1.0f;
const quint32 ParticleEffectEntityItem::DEFAULT_MAX_PARTICLES = 1000;
const quint32 ParticleEffectEntityItem::MINIMUM_MAX_PARTICLES = 1;
const quint32 ParticleEffectEntityItem::MAXIMUM_MAX_PARTICLES = 10000;
const float ParticleEffectEntityItem::DEFAULT_LIFESPAN = 3.0f;
const float ParticleEffectEntityItem::MINIMUM_LIFESPAN = 0.0f;
const float ParticleEffectEntityItem::MAXIMUM_LIFESPAN = 86400.0f;  // 1 day
const float ParticleEffectEntityItem::DEFAULT_EMIT_RATE = 15.0f;
const float ParticleEffectEntityItem::MINIMUM_EMIT_RATE = 0.0f;
const float ParticleEffectEntityItem::MAXIMUM_EMIT_RATE = 1000.0f;
const float ParticleEffectEntityItem::DEFAULT_EMIT_SPEED = 5.0f;
const float ParticleEffectEntityItem::MINIMUM_EMIT_SPEED = 0.0f;
const float ParticleEffectEntityItem::MAXIMUM_EMIT_SPEED = 1000.0f;  // Approx mach 3
const float ParticleEffectEntityItem::DEFAULT_SPEED_SPREAD = 1.0f;
const glm::quat ParticleEffectEntityItem::DEFAULT_EMIT_ORIENTATION = glm::angleAxis(-PI_OVER_TWO, X_AXIS);  // Vertical
const glm::vec3 ParticleEffectEntityItem::DEFAULT_EMIT_DIMENSIONS = glm::vec3(0.0f, 0.0f, 0.0f);  // Emit from point
const float ParticleEffectEntityItem::MINIMUM_EMIT_DIMENSION = 0.0f;
const float ParticleEffectEntityItem::MAXIMUM_EMIT_DIMENSION = (float)TREE_SCALE;
const float ParticleEffectEntityItem::DEFAULT_EMIT_RADIUS_START = 1.0f;  // Emit from surface (when emitDimensions > 0)
const float ParticleEffectEntityItem::MINIMUM_EMIT_RADIUS_START = 0.0f;
const float ParticleEffectEntityItem::MAXIMUM_EMIT_RADIUS_START = 1.0f;
const float ParticleEffectEntityItem::MINIMUM_POLAR = 0.0f;
const float ParticleEffectEntityItem::MAXIMUM_POLAR = SCRIPT_MAXIMUM_PI;
const float ParticleEffectEntityItem::DEFAULT_POLAR_START = 0.0f;  // Emit along z-axis
const float ParticleEffectEntityItem::DEFAULT_POLAR_FINISH = 0.0f; // ""
const float ParticleEffectEntityItem::MINIMUM_AZIMUTH = -SCRIPT_MAXIMUM_PI;
const float ParticleEffectEntityItem::MAXIMUM_AZIMUTH = SCRIPT_MAXIMUM_PI;
const float ParticleEffectEntityItem::DEFAULT_AZIMUTH_START = -PI;  // Emit full circumference (when polarFinish > 0)
const float ParticleEffectEntityItem::DEFAULT_AZIMUTH_FINISH = PI;  // ""
const glm::vec3 ParticleEffectEntityItem::DEFAULT_EMIT_ACCELERATION(0.0f, -9.8f, 0.0f);
const float ParticleEffectEntityItem::MINIMUM_EMIT_ACCELERATION = -100.0f; // ~ 10g
const float ParticleEffectEntityItem::MAXIMUM_EMIT_ACCELERATION = 100.0f;
const glm::vec3 ParticleEffectEntityItem::DEFAULT_ACCELERATION_SPREAD(0.0f, 0.0f, 0.0f);
const float ParticleEffectEntityItem::MINIMUM_ACCELERATION_SPREAD = 0.0f;
const float ParticleEffectEntityItem::MAXIMUM_ACCELERATION_SPREAD = 100.0f;
const float ParticleEffectEntityItem::DEFAULT_PARTICLE_RADIUS = 0.025f;
const float ParticleEffectEntityItem::MINIMUM_PARTICLE_RADIUS = 0.0f;
const float ParticleEffectEntityItem::MAXIMUM_PARTICLE_RADIUS = (float)TREE_SCALE;
const float ParticleEffectEntityItem::DEFAULT_RADIUS_SPREAD = 0.0f;
const float ParticleEffectEntityItem::DEFAULT_RADIUS_START = DEFAULT_PARTICLE_RADIUS;
const float ParticleEffectEntityItem::DEFAULT_RADIUS_FINISH = DEFAULT_PARTICLE_RADIUS;
const QString ParticleEffectEntityItem::DEFAULT_TEXTURES = "";
const bool ParticleEffectEntityItem::DEFAULT_ADDITIVE_BLENDING = false;


EntityItemPointer ParticleEffectEntityItem::factory(const EntityItemID& entityID, const EntityItemProperties& properties) {
    EntityItemPointer entity { new ParticleEffectEntityItem(entityID) };
    entity->setProperties(properties);
    return entity;
}

// our non-pure virtual subclass for now...
ParticleEffectEntityItem::ParticleEffectEntityItem(const EntityItemID& entityItemID) :
    EntityItem(entityItemID),
    _lastSimulated(usecTimestampNow()),
    _particleLifetimes(DEFAULT_MAX_PARTICLES, 0.0f),
    _particlePositions(DEFAULT_MAX_PARTICLES, glm::vec3(0.0f, 0.0f, 0.0f)),
    _particleVelocities(DEFAULT_MAX_PARTICLES, glm::vec3(0.0f, 0.0f, 0.0f)),
    _particleAccelerations(DEFAULT_MAX_PARTICLES, glm::vec3(0.0f, 0.0f, 0.0f)),
    _particleRadiuses(DEFAULT_MAX_PARTICLES, DEFAULT_PARTICLE_RADIUS),
    _radiusStarts(DEFAULT_MAX_PARTICLES, DEFAULT_PARTICLE_RADIUS),
    _radiusMiddles(DEFAULT_MAX_PARTICLES, DEFAULT_PARTICLE_RADIUS),
    _radiusFinishes(DEFAULT_MAX_PARTICLES, DEFAULT_PARTICLE_RADIUS),
    _particleColors(DEFAULT_MAX_PARTICLES, DEFAULT_COLOR),
    _colorStarts(DEFAULT_MAX_PARTICLES, DEFAULT_COLOR),
    _colorMiddles(DEFAULT_MAX_PARTICLES, DEFAULT_COLOR),
    _colorFinishes(DEFAULT_MAX_PARTICLES, DEFAULT_COLOR),
    _particleAlphas(DEFAULT_MAX_PARTICLES, DEFAULT_ALPHA),
    _alphaStarts(DEFAULT_MAX_PARTICLES, DEFAULT_ALPHA),
    _alphaMiddles(DEFAULT_MAX_PARTICLES, DEFAULT_ALPHA),
    _alphaFinishes(DEFAULT_MAX_PARTICLES, DEFAULT_ALPHA),
    _particleMaxBound(glm::vec3(1.0f, 1.0f, 1.0f)),
<<<<<<< HEAD
    _particleMinBound(glm::vec3(-1.0f, -1.0f, -1.0f)) {
=======
    _particleMinBound(glm::vec3(-1.0f, -1.0f, -1.0f)) ,
    _additiveBlending(DEFAULT_ADDITIVE_BLENDING)
{

>>>>>>> a0c1f9a1
    _type = EntityTypes::ParticleEffect;
    setColor(DEFAULT_COLOR);
}

ParticleEffectEntityItem::~ParticleEffectEntityItem() {
}


void ParticleEffectEntityItem::setAlpha(float alpha) {
    if (MINIMUM_ALPHA <= alpha && alpha <= MAXIMUM_ALPHA) {
        _alpha = alpha;
    }
}

void ParticleEffectEntityItem::setAlphaStart(float alphaStart) {
    if (MINIMUM_ALPHA <= alphaStart && alphaStart <= MAXIMUM_ALPHA) {
        _alphaStart = alphaStart;
        _isAlphaStartInitialized = true;
    }
}

void ParticleEffectEntityItem::setAlphaFinish(float alphaFinish) {
    if (MINIMUM_ALPHA <= alphaFinish && alphaFinish <= MAXIMUM_ALPHA) {
        _alphaFinish = alphaFinish;
        _isAlphaFinishInitialized = true;
    }
}

void ParticleEffectEntityItem::setAlphaSpread(float alphaSpread) {
    if (MINIMUM_ALPHA <= alphaSpread && alphaSpread <= MAXIMUM_ALPHA) {
        _alphaSpread = alphaSpread;
    }
}

void ParticleEffectEntityItem::setLifespan(float lifespan) {
    if (MINIMUM_LIFESPAN <= lifespan && lifespan <= MAXIMUM_LIFESPAN) {
        _lifespan = lifespan;
    }
}

void ParticleEffectEntityItem::setEmitRate(float emitRate) {
    if (MINIMUM_EMIT_RATE <= emitRate && emitRate <= MAXIMUM_EMIT_RATE) {
        _emitRate = emitRate;
    }
}

void ParticleEffectEntityItem::setEmitSpeed(float emitSpeed) {
    if (MINIMUM_EMIT_SPEED <= emitSpeed && emitSpeed <= MAXIMUM_EMIT_SPEED) {
        _emitSpeed = emitSpeed;
        computeAndUpdateDimensions();
    }
}

void ParticleEffectEntityItem::setSpeedSpread(float speedSpread) {
    if (MINIMUM_EMIT_SPEED <= speedSpread && speedSpread <= MAXIMUM_EMIT_SPEED) {
        _speedSpread = speedSpread;
        computeAndUpdateDimensions();
    }
}

void ParticleEffectEntityItem::setEmitOrientation(const glm::quat& emitOrientation) {
    _emitOrientation = glm::normalize(emitOrientation);
    computeAndUpdateDimensions();
}

void ParticleEffectEntityItem::setEmitDimensions(const glm::vec3& emitDimensions) {
    bool updated = false;
    if (MINIMUM_EMIT_DIMENSION <= emitDimensions.x && emitDimensions.x <= MAXIMUM_EMIT_DIMENSION) {
        _emitDimensions.x = emitDimensions.x;
        updated = true;
    }
    if (MINIMUM_EMIT_DIMENSION <= emitDimensions.y && emitDimensions.y <= MAXIMUM_EMIT_DIMENSION) {
        _emitDimensions.y = emitDimensions.y;
        updated = true;
    }
    if (MINIMUM_EMIT_DIMENSION <= emitDimensions.z && emitDimensions.z <= MAXIMUM_EMIT_DIMENSION) {
        _emitDimensions.z = emitDimensions.z;
        updated = true;
    }
    if (updated) {
        computeAndUpdateDimensions();
    }
}

void ParticleEffectEntityItem::setEmitRadiusStart(float emitRadiusStart) {
    if (MINIMUM_EMIT_RADIUS_START <= emitRadiusStart && emitRadiusStart <= MAXIMUM_EMIT_RADIUS_START) {
        _emitRadiusStart = emitRadiusStart;
    }
}

void ParticleEffectEntityItem::setPolarStart(float polarStart) {
    if (MINIMUM_POLAR <= polarStart && polarStart <= MAXIMUM_POLAR) {
        _polarStart = polarStart;
    }
}

void ParticleEffectEntityItem::setPolarFinish(float polarFinish) {
    if (MINIMUM_POLAR <= polarFinish && polarFinish <= MAXIMUM_POLAR) {
        _polarFinish = polarFinish;
    }
}

void ParticleEffectEntityItem::setAzimuthStart(float azimuthStart) {
    if (MINIMUM_AZIMUTH <= azimuthStart && azimuthStart <= MAXIMUM_AZIMUTH) {
        _azimuthStart = azimuthStart;
    }
}

void ParticleEffectEntityItem::setAzimuthFinish(float azimuthFinish) {
    if (MINIMUM_AZIMUTH <= azimuthFinish && azimuthFinish <= MAXIMUM_AZIMUTH) {
        _azimuthFinish = azimuthFinish;
    }
}

void ParticleEffectEntityItem::setEmitAcceleration(const glm::vec3& emitAcceleration) {
    bool updated = false;
    if (MINIMUM_EMIT_ACCELERATION <= emitAcceleration.x && emitAcceleration.x <= MAXIMUM_EMIT_ACCELERATION) {
        _emitAcceleration.x = emitAcceleration.x;
        updated = true;
    }
    if (MINIMUM_EMIT_ACCELERATION <= emitAcceleration.y && emitAcceleration.y <= MAXIMUM_EMIT_ACCELERATION) {
        _emitAcceleration.y = emitAcceleration.y;
        updated = true;
    }
    if (MINIMUM_EMIT_ACCELERATION <= emitAcceleration.z && emitAcceleration.z <= MAXIMUM_EMIT_ACCELERATION) {
        _emitAcceleration.z = emitAcceleration.z;
        updated = true;
    }
    if (updated) {
        computeAndUpdateDimensions();
    }
}

void ParticleEffectEntityItem::setAccelerationSpread(const glm::vec3& accelerationSpread){
    bool updated = false;
    if (MINIMUM_ACCELERATION_SPREAD <= accelerationSpread.x && accelerationSpread.x <= MAXIMUM_ACCELERATION_SPREAD) {
        _accelerationSpread.x = accelerationSpread.x;
        updated = true;
    }
    if (MINIMUM_ACCELERATION_SPREAD <= accelerationSpread.y && accelerationSpread.y <= MAXIMUM_ACCELERATION_SPREAD) {
        _accelerationSpread.y = accelerationSpread.y;
        updated = true;
    }
    if (MINIMUM_ACCELERATION_SPREAD <= accelerationSpread.z && accelerationSpread.z <= MAXIMUM_ACCELERATION_SPREAD) {
        _accelerationSpread.z = accelerationSpread.z;
        updated = true;
    }
    if (updated) {
        computeAndUpdateDimensions();
    }
}

void ParticleEffectEntityItem::setParticleRadius(float particleRadius) {
    if (MINIMUM_PARTICLE_RADIUS <= particleRadius && particleRadius <= MAXIMUM_PARTICLE_RADIUS) {
        _particleRadius = particleRadius;
    }
}

void ParticleEffectEntityItem::setRadiusStart(float radiusStart) {
    if (MINIMUM_PARTICLE_RADIUS <= radiusStart && radiusStart <= MAXIMUM_PARTICLE_RADIUS) {
        _radiusStart = radiusStart;
        _isRadiusStartInitialized = true;
    }
}

void ParticleEffectEntityItem::setRadiusFinish(float radiusFinish) {
    if (MINIMUM_PARTICLE_RADIUS <= radiusFinish && radiusFinish <= MAXIMUM_PARTICLE_RADIUS) {
        _radiusFinish = radiusFinish;
        _isRadiusFinishInitialized = true;
    }
}

void ParticleEffectEntityItem::setRadiusSpread(float radiusSpread) { 
    if (MINIMUM_PARTICLE_RADIUS <= radiusSpread && radiusSpread <= MAXIMUM_PARTICLE_RADIUS) {
        _radiusSpread = radiusSpread;
    }
}


void ParticleEffectEntityItem::computeAndUpdateDimensions() {
    const float time = _lifespan * 1.1f; // add 10% extra time to account for incremental timer accumulation error

    glm::vec3 velocity = _emitSpeed * (_emitOrientation * Z_AXIS);
    glm::vec3 velocitySpread = _speedSpread * (_emitOrientation * Z_AXIS);

    glm::vec3 maxVelocity = glm::abs(velocity) + velocitySpread;
    glm::vec3 maxAccleration = glm::abs(_acceleration) + _accelerationSpread;
    glm::vec3 maxDistance = 0.5f * _emitDimensions + time * maxVelocity + (0.5f * time * time) * maxAccleration;

    float maxDistanceValue = std::max(maxDistance.x, std::max(maxDistance.y, maxDistance.z));

    //times 2 because dimensions are diameters not radii
    glm::vec3 dims(2.0f * maxDistanceValue);
    EntityItem::setDimensions(dims);
}


EntityItemProperties ParticleEffectEntityItem::getProperties(EntityPropertyFlags desiredProperties) const {
    EntityItemProperties properties = EntityItem::getProperties(desiredProperties); // get the properties from our base class

    COPY_ENTITY_PROPERTY_TO_PROPERTIES(color, getXColor);
    COPY_ENTITY_PROPERTY_TO_PROPERTIES(alpha, getAlpha);
    COPY_ENTITY_PROPERTY_TO_PROPERTIES(glowLevel, getGlowLevel);
    COPY_ENTITY_PROPERTY_TO_PROPERTIES(shapeType, getShapeType); // FIXME - this doesn't appear to get used
    COPY_ENTITY_PROPERTY_TO_PROPERTIES(maxParticles, getMaxParticles);
    COPY_ENTITY_PROPERTY_TO_PROPERTIES(lifespan, getLifespan);
    COPY_ENTITY_PROPERTY_TO_PROPERTIES(isEmitting, getIsEmitting);
    COPY_ENTITY_PROPERTY_TO_PROPERTIES(emitRate, getEmitRate);
    COPY_ENTITY_PROPERTY_TO_PROPERTIES(emitSpeed, getEmitSpeed);
    COPY_ENTITY_PROPERTY_TO_PROPERTIES(speedSpread, getSpeedSpread);
    COPY_ENTITY_PROPERTY_TO_PROPERTIES(emitOrientation, getEmitOrientation);
    COPY_ENTITY_PROPERTY_TO_PROPERTIES(emitDimensions, getEmitDimensions);
    COPY_ENTITY_PROPERTY_TO_PROPERTIES(emitRadiusStart, getEmitRadiusStart);
    COPY_ENTITY_PROPERTY_TO_PROPERTIES(polarStart, getPolarStart);
    COPY_ENTITY_PROPERTY_TO_PROPERTIES(polarFinish, getPolarFinish);
    COPY_ENTITY_PROPERTY_TO_PROPERTIES(azimuthStart, getAzimuthStart);
    COPY_ENTITY_PROPERTY_TO_PROPERTIES(azimuthFinish, getAzimuthFinish);
    COPY_ENTITY_PROPERTY_TO_PROPERTIES(emitAcceleration, getEmitAcceleration);
    COPY_ENTITY_PROPERTY_TO_PROPERTIES(accelerationSpread, getAccelerationSpread);
    COPY_ENTITY_PROPERTY_TO_PROPERTIES(particleRadius, getParticleRadius);
    COPY_ENTITY_PROPERTY_TO_PROPERTIES(radiusSpread, getRadiusSpread);
    COPY_ENTITY_PROPERTY_TO_PROPERTIES(radiusStart, getRadiusStart);
    COPY_ENTITY_PROPERTY_TO_PROPERTIES(radiusFinish, getRadiusFinish);
    COPY_ENTITY_PROPERTY_TO_PROPERTIES(colorSpread, getColorSpread);
    COPY_ENTITY_PROPERTY_TO_PROPERTIES(colorStart, getColorStart);
    COPY_ENTITY_PROPERTY_TO_PROPERTIES(colorFinish, getColorFinish);
    COPY_ENTITY_PROPERTY_TO_PROPERTIES(alphaSpread, getAlphaSpread);
    COPY_ENTITY_PROPERTY_TO_PROPERTIES(alphaStart, getAlphaStart);
    COPY_ENTITY_PROPERTY_TO_PROPERTIES(alphaFinish, getAlphaFinish);
    COPY_ENTITY_PROPERTY_TO_PROPERTIES(textures, getTextures);
    COPY_ENTITY_PROPERTY_TO_PROPERTIES(additiveBlending, getAdditiveBlending);


    return properties;
}

bool ParticleEffectEntityItem::setProperties(const EntityItemProperties& properties) {
    bool somethingChanged = EntityItem::setProperties(properties); // set the properties in our base class

    SET_ENTITY_PROPERTY_FROM_PROPERTIES(color, setColor);
    SET_ENTITY_PROPERTY_FROM_PROPERTIES(alpha, setAlpha);
    SET_ENTITY_PROPERTY_FROM_PROPERTIES(glowLevel, setGlowLevel);
    SET_ENTITY_PROPERTY_FROM_PROPERTIES(shapeType, updateShapeType);
    SET_ENTITY_PROPERTY_FROM_PROPERTIES(maxParticles, setMaxParticles);
    SET_ENTITY_PROPERTY_FROM_PROPERTIES(lifespan, setLifespan);
    SET_ENTITY_PROPERTY_FROM_PROPERTIES(isEmitting, setIsEmitting);
    SET_ENTITY_PROPERTY_FROM_PROPERTIES(emitRate, setEmitRate);
    SET_ENTITY_PROPERTY_FROM_PROPERTIES(emitSpeed, setEmitSpeed);
    SET_ENTITY_PROPERTY_FROM_PROPERTIES(speedSpread, setSpeedSpread);
    SET_ENTITY_PROPERTY_FROM_PROPERTIES(emitOrientation, setEmitOrientation);
    SET_ENTITY_PROPERTY_FROM_PROPERTIES(emitDimensions, setEmitDimensions);
    SET_ENTITY_PROPERTY_FROM_PROPERTIES(emitRadiusStart, setEmitRadiusStart);
    SET_ENTITY_PROPERTY_FROM_PROPERTIES(polarStart, setPolarStart);
    SET_ENTITY_PROPERTY_FROM_PROPERTIES(polarFinish, setPolarFinish);
    SET_ENTITY_PROPERTY_FROM_PROPERTIES(azimuthStart, setAzimuthStart);
    SET_ENTITY_PROPERTY_FROM_PROPERTIES(azimuthFinish, setAzimuthFinish);
    SET_ENTITY_PROPERTY_FROM_PROPERTIES(emitAcceleration, setEmitAcceleration);
    SET_ENTITY_PROPERTY_FROM_PROPERTIES(accelerationSpread, setAccelerationSpread);
    SET_ENTITY_PROPERTY_FROM_PROPERTIES(particleRadius, setParticleRadius);
    SET_ENTITY_PROPERTY_FROM_PROPERTIES(radiusSpread, setRadiusSpread);
    SET_ENTITY_PROPERTY_FROM_PROPERTIES(radiusStart, setRadiusStart);
    SET_ENTITY_PROPERTY_FROM_PROPERTIES(radiusFinish, setRadiusFinish);
    SET_ENTITY_PROPERTY_FROM_PROPERTIES(colorSpread, setColorSpread);
    SET_ENTITY_PROPERTY_FROM_PROPERTIES(colorStart, setColorStart);
    SET_ENTITY_PROPERTY_FROM_PROPERTIES(colorFinish, setColorFinish);
    SET_ENTITY_PROPERTY_FROM_PROPERTIES(alphaSpread, setAlphaSpread);
    SET_ENTITY_PROPERTY_FROM_PROPERTIES(alphaStart, setAlphaStart);
    SET_ENTITY_PROPERTY_FROM_PROPERTIES(alphaFinish, setAlphaFinish);
    SET_ENTITY_PROPERTY_FROM_PROPERTIES(textures, setTextures);
    SET_ENTITY_PROPERTY_FROM_PROPERTIES(additiveBlending, setAdditiveBlending);

    if (somethingChanged) {
        bool wantDebug = false;
        if (wantDebug) {
            uint64_t now = usecTimestampNow();
            int elapsed = now - getLastEdited();
            qCDebug(entities) << "ParticleEffectEntityItem::setProperties() AFTER update... edited AGO=" << elapsed <<
                "now=" << now << " getLastEdited()=" << getLastEdited();
        }
        setLastEdited(properties.getLastEdited());
    }
    return somethingChanged;
}

int ParticleEffectEntityItem::readEntitySubclassDataFromBuffer(const unsigned char* data, int bytesLeftToRead,
                                                               ReadBitstreamToTreeParams& args,
                                                               EntityPropertyFlags& propertyFlags, bool overwriteLocalData,
                                                               bool& somethingChanged) {

    int bytesRead = 0;
    const unsigned char* dataAt = data;

    READ_ENTITY_PROPERTY(PROP_COLOR, rgbColor, setColor);

    // Because we're using AnimationLoop which will reset the frame index if you change it's running state
    // we want to read these values in the order they appear in the buffer, but call our setters in an
    // order that allows AnimationLoop to preserve the correct frame rate.
    if (args.bitstreamVersion < VERSION_ENTITIES_ANIMATION_PROPERTIES_GROUP) {
        SKIP_ENTITY_PROPERTY(PROP_ANIMATION_FPS, float);
        SKIP_ENTITY_PROPERTY(PROP_ANIMATION_FRAME_INDEX, float);
        SKIP_ENTITY_PROPERTY(PROP_ANIMATION_PLAYING, bool);
        SKIP_ENTITY_PROPERTY(PROP_ANIMATION_SETTINGS, QString);
    } else {
        READ_ENTITY_PROPERTY(PROP_EMITTING_PARTICLES, bool, setIsEmitting);
    }

    READ_ENTITY_PROPERTY(PROP_SHAPE_TYPE, ShapeType, updateShapeType);
    READ_ENTITY_PROPERTY(PROP_MAX_PARTICLES, quint32, setMaxParticles);
    READ_ENTITY_PROPERTY(PROP_LIFESPAN, float, setLifespan);
    READ_ENTITY_PROPERTY(PROP_EMIT_RATE, float, setEmitRate);
    if (args.bitstreamVersion < VERSION_ENTITIES_PARTICLE_ELLIPSOID_EMITTER) {
        // OLD PROP_EMIT_VELOCITY FAKEOUT
        SKIP_ENTITY_PROPERTY(PROP_EMIT_SPEED, glm::vec3);
    }
    
    if (args.bitstreamVersion >= VERSION_ENTITIES_PARTICLE_MODIFICATIONS) {
        READ_ENTITY_PROPERTY(PROP_EMIT_ACCELERATION, glm::vec3, setEmitAcceleration);
        READ_ENTITY_PROPERTY(PROP_ACCELERATION_SPREAD, glm::vec3, setAccelerationSpread);
        READ_ENTITY_PROPERTY(PROP_PARTICLE_RADIUS, float, setParticleRadius);
        READ_ENTITY_PROPERTY(PROP_TEXTURES, QString, setTextures);
        if (args.bitstreamVersion < VERSION_ENTITIES_PARTICLE_ELLIPSOID_EMITTER) {
            // OLD PROP_VELOCITY_SPREAD FAKEOUT
            SKIP_ENTITY_PROPERTY(PROP_SPEED_SPREAD, glm::vec3);
        }
    } else {
        // OLD PROP_EMIT_ACCELERATION FAKEOUT
        SKIP_ENTITY_PROPERTY(PROP_PARTICLE_RADIUS, float);
        // OLD PROP_ACCELERATION_SPREAD FAKEOUT
        SKIP_ENTITY_PROPERTY(PROP_PARTICLE_RADIUS, float);
        READ_ENTITY_PROPERTY(PROP_PARTICLE_RADIUS, float, setParticleRadius);
        READ_ENTITY_PROPERTY(PROP_TEXTURES, QString, setTextures);
    }

    if (args.bitstreamVersion >= VERSION_ENTITIES_PARTICLE_RADIUS_PROPERTIES) {
        READ_ENTITY_PROPERTY(PROP_RADIUS_SPREAD, float, setRadiusSpread);
        READ_ENTITY_PROPERTY(PROP_RADIUS_START, float, setRadiusStart);
        READ_ENTITY_PROPERTY(PROP_RADIUS_FINISH, float, setRadiusFinish);
    }

    if (args.bitstreamVersion >= VERSION_ENTITIES_PARTICLE_COLOR_PROPERTIES) {
        READ_ENTITY_PROPERTY(PROP_COLOR_SPREAD, xColor, setColorSpread);
        READ_ENTITY_PROPERTY(PROP_COLOR_START, xColor, setColorStart);
        READ_ENTITY_PROPERTY(PROP_COLOR_FINISH, xColor, setColorFinish);
        READ_ENTITY_PROPERTY(PROP_ALPHA, float, setAlpha);
        READ_ENTITY_PROPERTY(PROP_ALPHA_SPREAD, float, setAlphaSpread);
        READ_ENTITY_PROPERTY(PROP_ALPHA_START, float, setAlphaStart);
        READ_ENTITY_PROPERTY(PROP_ALPHA_FINISH, float, setAlphaFinish);
    }

    if (args.bitstreamVersion >= VERSION_ENTITIES_PARTICLE_ELLIPSOID_EMITTER) {
        READ_ENTITY_PROPERTY(PROP_EMIT_SPEED, float, setEmitSpeed);
        READ_ENTITY_PROPERTY(PROP_SPEED_SPREAD, float, setSpeedSpread);
        READ_ENTITY_PROPERTY(PROP_EMIT_ORIENTATION, glm::quat, setEmitOrientation);
        READ_ENTITY_PROPERTY(PROP_EMIT_DIMENSIONS, glm::vec3, setEmitDimensions);
        READ_ENTITY_PROPERTY(PROP_EMIT_RADIUS_START, float, setEmitRadiusStart);
        READ_ENTITY_PROPERTY(PROP_POLAR_START, float, setPolarStart);
        READ_ENTITY_PROPERTY(PROP_POLAR_FINISH, float, setPolarFinish);
        READ_ENTITY_PROPERTY(PROP_AZIMUTH_START, float, setAzimuthStart);
        READ_ENTITY_PROPERTY(PROP_AZIMUTH_FINISH, float, setAzimuthFinish);
    }

    if (args.bitstreamVersion >= VERSION_ENTITIES_PARTICLES_ADDITIVE_BLENDING) {
        READ_ENTITY_PROPERTY(PROP_ADDITIVE_BLENDING, bool, setAdditiveBlending);
    }

    return bytesRead;
}


// TODO: eventually only include properties changed since the params.lastViewFrustumSent time
EntityPropertyFlags ParticleEffectEntityItem::getEntityProperties(EncodeBitstreamParams& params) const {
    EntityPropertyFlags requestedProperties = EntityItem::getEntityProperties(params);

    requestedProperties += PROP_COLOR;
    requestedProperties += PROP_SHAPE_TYPE;
    requestedProperties += PROP_MAX_PARTICLES;
    requestedProperties += PROP_LIFESPAN;
    requestedProperties += PROP_EMITTING_PARTICLES;
    requestedProperties += PROP_EMIT_RATE;
    requestedProperties += PROP_EMIT_ACCELERATION;
    requestedProperties += PROP_ACCELERATION_SPREAD;
    requestedProperties += PROP_PARTICLE_RADIUS;
    requestedProperties += PROP_TEXTURES;
    requestedProperties += PROP_RADIUS_SPREAD;
    requestedProperties += PROP_RADIUS_START;
    requestedProperties += PROP_RADIUS_FINISH;
    requestedProperties += PROP_COLOR_SPREAD;
    requestedProperties += PROP_COLOR_START;
    requestedProperties += PROP_COLOR_FINISH;
    requestedProperties += PROP_ALPHA;
    requestedProperties += PROP_ALPHA_SPREAD;
    requestedProperties += PROP_ALPHA_START;
    requestedProperties += PROP_ALPHA_FINISH;
    requestedProperties += PROP_EMIT_SPEED;
    requestedProperties += PROP_SPEED_SPREAD;
    requestedProperties += PROP_EMIT_ORIENTATION;
    requestedProperties += PROP_EMIT_DIMENSIONS;
    requestedProperties += PROP_EMIT_RADIUS_START;
    requestedProperties += PROP_POLAR_START;
    requestedProperties += PROP_POLAR_FINISH;
    requestedProperties += PROP_AZIMUTH_START;
    requestedProperties += PROP_AZIMUTH_FINISH;
    requestedProperties += PROP_ADDITIVE_BLENDING;

    return requestedProperties;
}

void ParticleEffectEntityItem::appendSubclassData(OctreePacketData* packetData, EncodeBitstreamParams& params,
                                                  EntityTreeElementExtraEncodeData* entityTreeElementExtraEncodeData,
                                                  EntityPropertyFlags& requestedProperties,
                                                  EntityPropertyFlags& propertyFlags,
                                                  EntityPropertyFlags& propertiesDidntFit,
                                                  int& propertyCount,
                                                  OctreeElement::AppendState& appendState) const {

    bool successPropertyFits = true;
    APPEND_ENTITY_PROPERTY(PROP_COLOR, getColor());
    APPEND_ENTITY_PROPERTY(PROP_EMITTING_PARTICLES, getIsEmitting());
    APPEND_ENTITY_PROPERTY(PROP_SHAPE_TYPE, (uint32_t)getShapeType());
    APPEND_ENTITY_PROPERTY(PROP_MAX_PARTICLES, getMaxParticles());
    APPEND_ENTITY_PROPERTY(PROP_LIFESPAN, getLifespan());
    APPEND_ENTITY_PROPERTY(PROP_EMIT_RATE, getEmitRate());
    APPEND_ENTITY_PROPERTY(PROP_EMIT_ACCELERATION, getEmitAcceleration());
    APPEND_ENTITY_PROPERTY(PROP_ACCELERATION_SPREAD, getAccelerationSpread());
    APPEND_ENTITY_PROPERTY(PROP_PARTICLE_RADIUS, getParticleRadius());
    APPEND_ENTITY_PROPERTY(PROP_TEXTURES, getTextures());
    APPEND_ENTITY_PROPERTY(PROP_RADIUS_SPREAD, getRadiusSpread());
    APPEND_ENTITY_PROPERTY(PROP_RADIUS_START, getRadiusStart());
    APPEND_ENTITY_PROPERTY(PROP_RADIUS_FINISH, getRadiusFinish());
    APPEND_ENTITY_PROPERTY(PROP_COLOR_SPREAD, getColorSpread());
    APPEND_ENTITY_PROPERTY(PROP_COLOR_START, getColorStart());
    APPEND_ENTITY_PROPERTY(PROP_COLOR_FINISH, getColorFinish());
    APPEND_ENTITY_PROPERTY(PROP_ALPHA, getAlpha());
    APPEND_ENTITY_PROPERTY(PROP_ALPHA_SPREAD, getAlphaSpread());
    APPEND_ENTITY_PROPERTY(PROP_ALPHA_START, getAlphaStart());
    APPEND_ENTITY_PROPERTY(PROP_ALPHA_FINISH, getAlphaFinish());
    APPEND_ENTITY_PROPERTY(PROP_EMIT_SPEED, getEmitSpeed());
    APPEND_ENTITY_PROPERTY(PROP_SPEED_SPREAD, getSpeedSpread());
    APPEND_ENTITY_PROPERTY(PROP_EMIT_ORIENTATION, getEmitOrientation());
    APPEND_ENTITY_PROPERTY(PROP_EMIT_DIMENSIONS, getEmitDimensions());
    APPEND_ENTITY_PROPERTY(PROP_EMIT_RADIUS_START, getEmitRadiusStart());
    APPEND_ENTITY_PROPERTY(PROP_POLAR_START, getPolarStart());
    APPEND_ENTITY_PROPERTY(PROP_POLAR_FINISH, getPolarFinish());
    APPEND_ENTITY_PROPERTY(PROP_AZIMUTH_START, getAzimuthStart());
    APPEND_ENTITY_PROPERTY(PROP_AZIMUTH_FINISH, getAzimuthFinish());
    APPEND_ENTITY_PROPERTY(PROP_ADDITIVE_BLENDING, getAdditiveBlending());
}

bool ParticleEffectEntityItem::isEmittingParticles() const {
    // keep emitting if there are particles still alive.
    return (getIsEmitting() || getLivingParticleCount() > 0);
}

bool ParticleEffectEntityItem::needsToCallUpdate() const {
    return true;
}

void ParticleEffectEntityItem::update(const quint64& now) {

    float deltaTime = (float)(now - _lastSimulated) / (float)USECS_PER_SECOND;
    _lastSimulated = now;

    if (isEmittingParticles()) {
        stepSimulation(deltaTime);
    }

    EntityItem::update(now); // let our base class handle it's updates...
}

void ParticleEffectEntityItem::debugDump() const {
    quint64 now = usecTimestampNow();
    qCDebug(entities) << "PA EFFECT EntityItem id:" << getEntityItemID() << "---------------------------------------------";
    qCDebug(entities) << "                  color:" << _color[0] << "," << _color[1] << "," << _color[2];
    qCDebug(entities) << "               position:" << debugTreeVector(getPosition());
    qCDebug(entities) << "             dimensions:" << debugTreeVector(getDimensions());
    qCDebug(entities) << "          getLastEdited:" << debugTime(getLastEdited(), now);
}

void ParticleEffectEntityItem::updateShapeType(ShapeType type) {
    if (type != _shapeType) {
        _shapeType = type;
        _dirtyFlags |= Simulation::DIRTY_SHAPE | Simulation::DIRTY_MASS;
    }
}

void ParticleEffectEntityItem::updateRadius(quint32 index, float age) {
    _particleRadiuses[index] = Interpolate::interpolate3Points(_radiusStarts[index], _radiusMiddles[index],
        _radiusFinishes[index], age);
}

void ParticleEffectEntityItem::updateColor(quint32 index, float age) {
    _particleColors[index].red = (int)Interpolate::interpolate3Points(_colorStarts[index].red, _colorMiddles[index].red,
        _colorFinishes[index].red, age);
    _particleColors[index].green = (int)Interpolate::interpolate3Points(_colorStarts[index].green, _colorMiddles[index].green,
        _colorFinishes[index].green, age);
    _particleColors[index].blue = (int)Interpolate::interpolate3Points(_colorStarts[index].blue, _colorMiddles[index].blue,
        _colorFinishes[index].blue, age);
}

void ParticleEffectEntityItem::updateAlpha(quint32 index, float age) {
    _particleAlphas[index] = Interpolate::interpolate3Points(_alphaStarts[index], _alphaMiddles[index], 
        _alphaFinishes[index], age);
}

void ParticleEffectEntityItem::extendBounds(const glm::vec3& point) {
    _particleMinBound.x = glm::min(_particleMinBound.x, point.x);
    _particleMinBound.y = glm::min(_particleMinBound.y, point.y);
    _particleMinBound.z = glm::min(_particleMinBound.z, point.z);
    _particleMaxBound.x = glm::max(_particleMaxBound.x, point.x);
    _particleMaxBound.y = glm::max(_particleMaxBound.y, point.y);
    _particleMaxBound.z = glm::max(_particleMaxBound.z, point.z);
}

void ParticleEffectEntityItem::integrateParticle(quint32 index, float deltaTime) {
    glm::vec3 accel = _particleAccelerations[index];
    glm::vec3 atSquared = (0.5f * deltaTime * deltaTime) * accel;
    glm::vec3 at = accel * deltaTime;
    _particlePositions[index] += _particleVelocities[index] * deltaTime + atSquared;
    _particleVelocities[index] += at;
}

void ParticleEffectEntityItem::stepSimulation(float deltaTime) {

    _particleMinBound = glm::vec3(-1.0f, -1.0f, -1.0f);
    _particleMaxBound = glm::vec3(1.0f, 1.0f, 1.0f);

    // update particles between head and tail
    for (quint32 i = _particleHeadIndex; i != _particleTailIndex; i = (i + 1) % _maxParticles) {
        _particleLifetimes[i] += deltaTime;

        // if particle has died.
        if (_particleLifetimes[i] >= _lifespan || _lifespan < EPSILON) {
            // move head forward
            _particleHeadIndex = (_particleHeadIndex + 1) % _maxParticles;
        } else {
            float age = _particleLifetimes[i] / _lifespan;  // 0.0 .. 1.0
            updateRadius(i, age);
            updateColor(i, age);
            updateAlpha(i, age);
            integrateParticle(i, deltaTime);
            extendBounds(_particlePositions[i]);
        }
    }

    // emit new particles, but only if we are emmitting
    if (getIsEmitting() && _emitRate > 0.0f && _lifespan > 0.0f && _polarStart <= _polarFinish) {

        float timeLeftInFrame = deltaTime;
        while (_timeUntilNextEmit < timeLeftInFrame) {

            timeLeftInFrame -= _timeUntilNextEmit;
            _timeUntilNextEmit = 1.0f / _emitRate;

            // emit a new particle at tail index.
            quint32 i = _particleTailIndex;
            _particleLifetimes[i] = 0.0f;

            // Radius
            if (_radiusSpread == 0.0f) {
                _radiusStarts[i] = getRadiusStart();
                _radiusMiddles[i] =_particleRadius;
                _radiusFinishes[i] = getRadiusFinish();
            } else {
                float spreadMultiplier;
                if (_particleRadius > 0.0f) {
                    spreadMultiplier = 1.0f + randFloatInRange(-1.0f, 1.0f) * _radiusSpread / _particleRadius;
                } else {
                    spreadMultiplier = 1.0f;
                }
                _radiusStarts[i] = 
                    glm::clamp(spreadMultiplier * getRadiusStart(), MINIMUM_PARTICLE_RADIUS, MAXIMUM_PARTICLE_RADIUS);
                _radiusMiddles[i] = 
                    glm::clamp(spreadMultiplier * _particleRadius, MINIMUM_PARTICLE_RADIUS, MAXIMUM_PARTICLE_RADIUS);
                _radiusFinishes[i] = 
                    glm::clamp(spreadMultiplier * getRadiusFinish(), MINIMUM_PARTICLE_RADIUS, MAXIMUM_PARTICLE_RADIUS);
            }
            updateRadius(i, 0.0f);

            // Position, velocity, and acceleration
            if (_polarStart == 0.0f && _polarFinish == 0.0f && _emitDimensions.z == 0.0f) {
                // Emit along z-axis from position
                _particlePositions[i] = getPosition();
                _particleVelocities[i] = 
                    (_emitSpeed + randFloatInRange(-1.0f, 1.0f) * _speedSpread) * (_emitOrientation * Z_AXIS);
                _particleAccelerations[i] = _emitAcceleration + randFloatInRange(-1.0f, 1.0f) * _accelerationSpread;

            } else {
                // Emit around point or from ellipsoid
                // - Distribute directions evenly around point
                // - Distribute points relatively evenly over ellipsoid surface
                // - Distribute points relatively evenly within ellipsoid volume

                float elevationMinZ = sin(PI_OVER_TWO - _polarFinish);
                float elevationMaxZ = sin(PI_OVER_TWO - _polarStart);
                float elevation = asin(elevationMinZ + (elevationMaxZ - elevationMinZ) * randFloat());

                float azimuth;
                if (_azimuthFinish >= _azimuthStart) {
                    azimuth = _azimuthStart + (_azimuthFinish - _azimuthStart) * randFloat();
                } else {
                    azimuth = _azimuthStart + (TWO_PI + _azimuthFinish - _azimuthStart) * randFloat();
                }

                glm::vec3 emitDirection;

                if (_emitDimensions == glm::vec3()) {
                    // Point
                    emitDirection = glm::quat(glm::vec3(PI_OVER_TWO - elevation, 0.0f, azimuth)) * Z_AXIS;

                    _particlePositions[i] = getPosition();
                } else {
                    // Ellipsoid
                    float radiusScale = 1.0f;
                    if (_emitRadiusStart < 1.0f) {
                        float emitRadiusStart = glm::max(_emitRadiusStart, EPSILON);  // Avoid math complications at center
                        float randRadius = 
                            emitRadiusStart + randFloatInRange(0.0f, MAXIMUM_EMIT_RADIUS_START - emitRadiusStart);
                        radiusScale = 1.0f - std::pow(1.0f - randRadius, 3.0f);
                    }

                    glm::vec3 radiuses = radiusScale * 0.5f * _emitDimensions;
                    float x = radiuses.x * glm::cos(elevation) * glm::cos(azimuth);
                    float y = radiuses.y * glm::cos(elevation) * glm::sin(azimuth);
                    float z = radiuses.z * glm::sin(elevation);
                    glm::vec3 emitPosition = glm::vec3(x, y, z);
                    emitDirection = glm::normalize(glm::vec3(
                        radiuses.x > 0.0f ? x / (radiuses.x * radiuses.x) : 0.0f,
                        radiuses.y > 0.0f ? y / (radiuses.y * radiuses.y) : 0.0f,
                        radiuses.z > 0.0f ? z / (radiuses.z * radiuses.z) : 0.0f
                        ));

                    _particlePositions[i] = getPosition() + _emitOrientation * emitPosition;
                }

                _particleVelocities[i] =
                    (_emitSpeed + randFloatInRange(-1.0f, 1.0f) * _speedSpread) * (_emitOrientation * emitDirection);
                _particleAccelerations[i] = _emitAcceleration + randFloatInRange(-1.0f, 1.0f) * _accelerationSpread;
            }
            integrateParticle(i, timeLeftInFrame);
            extendBounds(_particlePositions[i]);

            // Color
            if (_colorSpread == xColor{ 0, 0, 0 }) {
                _colorStarts[i] = getColorStart();
                _colorMiddles[i] = getXColor();
                _colorFinishes[i] = getColorFinish();
            } else {
                xColor startColor = getColorStart();
                xColor middleColor = getXColor();
                xColor finishColor = getColorFinish();

                float spread = randFloatInRange(-1.0f, 1.0f);
                float spreadMultiplierRed = 
                    middleColor.red > 0 ? 1.0f + spread * (float)_colorSpread.red / (float)middleColor.red : 1.0f;
                float spreadMultiplierGreen = 
                    middleColor.green > 0 ? 1.0f + spread * (float)_colorSpread.green / (float)middleColor.green : 1.0f;
                float spreadMultiplierBlue = 
                    middleColor.blue > 0 ? 1.0f + spread * (float)_colorSpread.blue / (float)middleColor.blue : 1.0f;

                _colorStarts[i].red = (int)glm::clamp(spreadMultiplierRed * (float)startColor.red, 0.0f, 255.0f);
                _colorStarts[i].green = (int)glm::clamp(spreadMultiplierGreen * (float)startColor.green, 0.0f, 255.0f);
                _colorStarts[i].blue = (int)glm::clamp(spreadMultiplierBlue * (float)startColor.blue, 0.0f, 255.0f);

                _colorMiddles[i].red = (int)glm::clamp(spreadMultiplierRed * (float)middleColor.red, 0.0f, 255.0f);
                _colorMiddles[i].green = (int)glm::clamp(spreadMultiplierGreen * (float)middleColor.green, 0.0f, 255.0f);
                _colorMiddles[i].blue = (int)glm::clamp(spreadMultiplierBlue * (float)middleColor.blue, 0.0f, 255.0f);

                _colorFinishes[i].red = (int)glm::clamp(spreadMultiplierRed * (float)finishColor.red, 0.0f, 255.0f);
                _colorFinishes[i].green = (int)glm::clamp(spreadMultiplierGreen * (float)finishColor.green, 0.0f, 255.0f);
                _colorFinishes[i].blue = (int)glm::clamp(spreadMultiplierBlue * (float)finishColor.blue, 0.0f, 255.0f);
            }
            updateColor(i, 0.0f);

            // Alpha
            if (_alphaSpread == 0.0f) {
                _alphaStarts[i] = getAlphaStart();
                _alphaMiddles[i] = _alpha;
                _alphaFinishes[i] = getAlphaFinish();
            } else {
                float spreadMultiplier = 1.0f + randFloatInRange(-1.0f, 1.0f) * _alphaSpread / _alpha;
                _alphaStarts[i] = spreadMultiplier * getAlphaStart();
                _alphaMiddles[i] = spreadMultiplier * _alpha;
                _alphaFinishes[i] = spreadMultiplier * getAlphaFinish();
            }
            updateAlpha(i, 0.0f);

            _particleTailIndex = (_particleTailIndex + 1) % _maxParticles;

            // overflow! move head forward by one.
            // because the case of head == tail indicates an empty array, not a full one.
            // This can drop an existing older particle, but this is by design, newer particles are a higher priority.
            if (_particleTailIndex == _particleHeadIndex) {
                _particleHeadIndex = (_particleHeadIndex + 1) % _maxParticles;
            }
        }

        _timeUntilNextEmit -= timeLeftInFrame;
    }
}

void ParticleEffectEntityItem::setMaxParticles(quint32 maxParticles) {
    if (_maxParticles != maxParticles && MINIMUM_MAX_PARTICLES <= maxParticles && maxParticles <= MAXIMUM_MAX_PARTICLES) {
        _maxParticles = maxParticles;

        // TODO: try to do something smart here and preserve the state of existing particles.

        // resize vectors
        _particleLifetimes.resize(_maxParticles);
        _particlePositions.resize(_maxParticles);
        _particleVelocities.resize(_maxParticles);
        _particleRadiuses.resize(_maxParticles);
        _radiusStarts.resize(_maxParticles);
        _radiusMiddles.resize(_maxParticles);
        _radiusFinishes.resize(_maxParticles);
        _particleColors.resize(_maxParticles);
        _colorStarts.resize(_maxParticles);
        _colorMiddles.resize(_maxParticles);
        _colorFinishes.resize(_maxParticles);
        _particleAlphas.resize(_maxParticles);
        _alphaStarts.resize(_maxParticles);
        _alphaMiddles.resize(_maxParticles);
        _alphaFinishes.resize(_maxParticles);

        // effectively clear all particles and start emitting new ones from scratch.
        _particleHeadIndex = 0;
        _particleTailIndex = 0;
        _timeUntilNextEmit = 0.0f;
    }
}

// because particles are in a ring buffer, this isn't trivial
quint32 ParticleEffectEntityItem::getLivingParticleCount() const {
    if (_particleTailIndex >= _particleHeadIndex) {
        return _particleTailIndex - _particleHeadIndex;
    } else {
        return (_maxParticles - _particleHeadIndex) + _particleTailIndex;
    }
}<|MERGE_RESOLUTION|>--- conflicted
+++ resolved
@@ -124,14 +124,10 @@
     _alphaMiddles(DEFAULT_MAX_PARTICLES, DEFAULT_ALPHA),
     _alphaFinishes(DEFAULT_MAX_PARTICLES, DEFAULT_ALPHA),
     _particleMaxBound(glm::vec3(1.0f, 1.0f, 1.0f)),
-<<<<<<< HEAD
-    _particleMinBound(glm::vec3(-1.0f, -1.0f, -1.0f)) {
-=======
     _particleMinBound(glm::vec3(-1.0f, -1.0f, -1.0f)) ,
     _additiveBlending(DEFAULT_ADDITIVE_BLENDING)
 {
 
->>>>>>> a0c1f9a1
     _type = EntityTypes::ParticleEffect;
     setColor(DEFAULT_COLOR);
 }
