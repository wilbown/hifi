//
//  EntityTree.h
//  libraries/entities/src
//
//  Created by Brad Hefta-Gaub on 12/4/13.
//  Copyright 2013 High Fidelity, Inc.
//
//  Distributed under the Apache License, Version 2.0.
//  See the accompanying file LICENSE or http://www.apache.org/licenses/LICENSE-2.0.html
//

#ifndef hifi_EntityTree_h
#define hifi_EntityTree_h

#include <QSet>
#include <QVector>

#include <Octree.h>
#include <SpatialParentFinder.h>

class EntityTree;
using EntityTreePointer = std::shared_ptr<EntityTree>;

#include "AddEntityOperator.h"
#include "EntityTreeElement.h"
#include "DeleteEntityOperator.h"
#include "MovingEntitiesOperator.h"

class EntityEditFilters;
class Model;
using ModelPointer = std::shared_ptr<Model>;
using ModelWeakPointer = std::weak_ptr<Model>;

class EntitySimulation;

namespace EntityQueryFilterSymbol {
    static const QString NonDefault = "+";
}

class NewlyCreatedEntityHook {
public:
    virtual void entityCreated(const EntityItem& newEntity, const SharedNodePointer& senderNode) = 0;
};

class SendEntitiesOperationArgs {
public:
    glm::vec3 root;
    EntityTree* ourTree;
    EntityTreePointer otherTree;
    QHash<EntityItemID, EntityItemID>* map;
};


class EntityTree : public Octree, public SpatialParentTree {
    Q_OBJECT
public:
    enum FilterType {
        Add,
        Edit,
        Physics,
        Delete
    };
    EntityTree(bool shouldReaverage = false);
    virtual ~EntityTree();

    void createRootElement();


    void setEntityMaxTmpLifetime(float maxTmpEntityLifetime) { _maxTmpEntityLifetime = maxTmpEntityLifetime; }
    void setEntityScriptSourceWhitelist(const QString& entityScriptSourceWhitelist);

    /// Implements our type specific root element factory
    virtual OctreeElementPointer createNewElement(unsigned char* octalCode = NULL) override;

    /// Type safe version of getRoot()
    EntityTreeElementPointer getRoot() {
        if (!_rootElement) {
            createRootElement();
        }
        return std::static_pointer_cast<EntityTreeElement>(_rootElement);
    }

    virtual void eraseAllOctreeElements(bool createNewRoot = true) override;

    virtual void readBitstreamToTree(const unsigned char* bitstream,
            uint64_t bufferSizeBytes, ReadBitstreamToTreeParams& args) override;
    int readEntityDataFromBuffer(const unsigned char* data, int bytesLeftToRead, ReadBitstreamToTreeParams& args);

    // These methods will allow the OctreeServer to send your tree inbound edit packets of your
    // own definition. Implement these to allow your octree based server to support editing
    virtual bool getWantSVOfileVersions() const override { return true; }
    virtual PacketType expectedDataPacketType() const override { return PacketType::EntityData; }
    virtual bool handlesEditPacketType(PacketType packetType) const override;
    void fixupTerseEditLogging(EntityItemProperties& properties, QList<QString>& changedProperties);
    virtual int processEditPacketData(ReceivedMessage& message, const unsigned char* editData, int maxLength,
                                      const SharedNodePointer& senderNode) override;
    virtual void processChallengeOwnershipRequestPacket(ReceivedMessage& message, const SharedNodePointer& sourceNode) override;
    virtual void processChallengeOwnershipReplyPacket(ReceivedMessage& message, const SharedNodePointer& sourceNode) override;
    virtual void processChallengeOwnershipPacket(ReceivedMessage& message, const SharedNodePointer& sourceNode) override;

    virtual EntityItemID findRayIntersection(const glm::vec3& origin, const glm::vec3& direction,
        QVector<EntityItemID> entityIdsToInclude, QVector<EntityItemID> entityIdsToDiscard,
        bool visibleOnly, bool collidableOnly, bool precisionPicking, 
        OctreeElementPointer& node, float& distance,
        BoxFace& face, glm::vec3& surfaceNormal, QVariantMap& extraInfo,
        Octree::lockType lockType = Octree::TryLock, bool* accurateResult = NULL);

    virtual bool rootElementHasData() const override { return true; }

    // the root at least needs to store the number of entities in the packet/buffer
    virtual int minimumRequiredRootDataBytes() const override { return sizeof(uint16_t); }
    virtual bool suppressEmptySubtrees() const override { return false; }
    virtual void releaseSceneEncodeData(OctreeElementExtraEncodeData* extraEncodeData) const override;
    virtual bool mustIncludeAllChildData() const override { return false; }

    virtual void update() override { update(true); }

    void update(bool simulate);

    // The newer API...
    void postAddEntity(EntityItemPointer entityItem);

    EntityItemPointer addEntity(const EntityItemID& entityID, const EntityItemProperties& properties);

    // use this method if you only know the entityID
    bool updateEntity(const EntityItemID& entityID, const EntityItemProperties& properties, const SharedNodePointer& senderNode = SharedNodePointer(nullptr));

    // check if the avatar is a child of this entity, If so set the avatar parentID to null
    void unhookChildAvatar(const EntityItemID entityID);
    void deleteEntity(const EntityItemID& entityID, bool force = false, bool ignoreWarnings = true);
    void deleteEntities(QSet<EntityItemID> entityIDs, bool force = false, bool ignoreWarnings = true);

    /// \param position point of query in world-frame (meters)
    /// \param targetRadius radius of query (meters)
    EntityItemPointer findClosestEntity(const glm::vec3& position, float targetRadius);
    EntityItemPointer findEntityByID(const QUuid& id) const;
    EntityItemPointer findEntityByEntityItemID(const EntityItemID& entityID) const;
    virtual SpatiallyNestablePointer findByID(const QUuid& id) const override { return findEntityByID(id); }

    EntityItemID assignEntityID(const EntityItemID& entityItemID); /// Assigns a known ID for a creator token ID


    /// finds all entities that touch a sphere
    /// \param center the center of the sphere in world-frame (meters)
    /// \param radius the radius of the sphere in world-frame (meters)
    /// \param foundEntities[out] vector of EntityItemPointer
    /// \remark Side effect: any initial contents in foundEntities will be lost
    void findEntities(const glm::vec3& center, float radius, QVector<EntityItemPointer>& foundEntities);

    /// finds all entities that touch a cube
    /// \param cube the query cube in world-frame (meters)
    /// \param foundEntities[out] vector of non-EntityItemPointer
    /// \remark Side effect: any initial contents in entities will be lost
    void findEntities(const AACube& cube, QVector<EntityItemPointer>& foundEntities);

    /// finds all entities that touch a box
    /// \param box the query box in world-frame (meters)
    /// \param foundEntities[out] vector of non-EntityItemPointer
    /// \remark Side effect: any initial contents in entities will be lost
    void findEntities(const AABox& box, QVector<EntityItemPointer>& foundEntities);

    /// finds all entities within a frustum
    /// \parameter frustum the query frustum
    /// \param foundEntities[out] vector of EntityItemPointer
    void findEntities(const ViewFrustum& frustum, QVector<EntityItemPointer>& foundEntities);

    /// finds all entities that match scanOperator
    /// \parameter scanOperator function that scans entities that match criteria
    /// \parameter foundEntities[out] vector of EntityItemPointer
    void findEntities(RecurseOctreeOperation& scanOperator, QVector<EntityItemPointer>& foundEntities);

    void addNewlyCreatedHook(NewlyCreatedEntityHook* hook);
    void removeNewlyCreatedHook(NewlyCreatedEntityHook* hook);

    bool hasAnyDeletedEntities() const { 
        QReadLocker locker(&_recentlyDeletedEntitiesLock);
        return _recentlyDeletedEntityItemIDs.size() > 0;
    }

    bool hasEntitiesDeletedSince(quint64 sinceTime);
    static quint64 getAdjustedConsiderSince(quint64 sinceTime);

    QMultiMap<quint64, QUuid> getRecentlyDeletedEntityIDs() const { 
        QReadLocker locker(&_recentlyDeletedEntitiesLock);
        return _recentlyDeletedEntityItemIDs;
    }

    QHash<QString, EntityItemID> getEntityCertificateIDMap() const {
        QReadLocker locker(&_entityCertificateIDMapLock);
        return _entityCertificateIDMap;
    }

    void forgetEntitiesDeletedBefore(quint64 sinceTime);

    int processEraseMessage(ReceivedMessage& message, const SharedNodePointer& sourceNode);
    int processEraseMessageDetails(const QByteArray& buffer, const SharedNodePointer& sourceNode);
    bool shouldEraseEntity(EntityItemID entityID, const SharedNodePointer& sourceNode);


    EntityTreeElementPointer getContainingElement(const EntityItemID& entityItemID)  /*const*/;
    void addEntityMapEntry(EntityItemPointer entity);
    void clearEntityMapEntry(const EntityItemID& id);
    void debugDumpMap();
    virtual void dumpTree() override;
    virtual void pruneTree() override;

    static QByteArray remapActionDataIDs(QByteArray actionData, QHash<EntityItemID, EntityItemID>& map);

    QVector<EntityItemID> sendEntities(EntityEditPacketSender* packetSender, EntityTreePointer localTree,
                                       float x, float y, float z);

    void entityChanged(EntityItemPointer entity);

    void emitEntityScriptChanging(const EntityItemID& entityItemID, bool reload);
    void emitEntityServerScriptChanging(const EntityItemID& entityItemID, bool reload);

    void setSimulation(EntitySimulationPointer simulation);
    EntitySimulationPointer getSimulation() const { return _simulation; }

    bool wantEditLogging() const { return _wantEditLogging; }
    void setWantEditLogging(bool value) { _wantEditLogging = value; }

    bool wantTerseEditLogging() const { return _wantTerseEditLogging; }
    void setWantTerseEditLogging(bool value) { _wantTerseEditLogging = value; }

    virtual bool writeToMap(QVariantMap& entityDescription, OctreeElementPointer element, bool skipDefaultValues,
                            bool skipThoseWithBadParents) override;
    virtual bool readFromMap(QVariantMap& entityDescription) override;

    glm::vec3 getContentsDimensions();
    float getContentsLargestDimension();

    virtual void resetEditStats() override {
        _totalEditMessages = 0;
        _totalUpdates = 0;
        _totalCreates = 0;
        _totalDecodeTime = 0;
        _totalLookupTime = 0;
        _totalUpdateTime = 0;
        _totalCreateTime = 0;
        _totalLoggingTime = 0;
    }

    virtual quint64 getAverageDecodeTime() const override { return _totalEditMessages == 0 ? 0 : _totalDecodeTime / _totalEditMessages; }
    virtual quint64 getAverageLookupTime() const override { return _totalEditMessages == 0 ? 0 : _totalLookupTime / _totalEditMessages; }
    virtual quint64 getAverageUpdateTime() const override { return _totalUpdates == 0 ? 0 : _totalUpdateTime / _totalUpdates; }
    virtual quint64 getAverageCreateTime() const override { return _totalCreates == 0 ? 0 : _totalCreateTime / _totalCreates; }
    virtual quint64 getAverageLoggingTime() const override { return _totalEditMessages == 0 ? 0 : _totalLoggingTime / _totalEditMessages; }
    virtual quint64 getAverageFilterTime() const override { return _totalEditMessages == 0 ? 0 : _totalFilterTime / _totalEditMessages; }

    void trackIncomingEntityLastEdited(quint64 lastEditedTime, int bytesRead);
    quint64 getAverageEditDeltas() const
        { return _totalTrackedEdits == 0 ? 0 : _totalEditDeltas / _totalTrackedEdits; }
    quint64 getAverageEditBytes() const
        { return _totalTrackedEdits == 0 ? 0 : _totalEditBytes / _totalTrackedEdits; }
    quint64 getMaxEditDelta() const { return _maxEditDelta; }
    quint64 getTotalTrackedEdits() const { return _totalTrackedEdits; }

    EntityTreePointer getThisPointer() { return std::static_pointer_cast<EntityTree>(shared_from_this()); }

    bool isDeletedEntity(const QUuid& id) {
        QReadLocker locker(&_deletedEntitiesLock);
        return _deletedEntityItemIDs.contains(id);
    }

    // these are used to call through to EntityItems
    Q_INVOKABLE int getJointIndex(const QUuid& entityID, const QString& name) const;
    Q_INVOKABLE QStringList getJointNames(const QUuid& entityID) const;

    void knowAvatarID(QUuid avatarID) { _avatarIDs += avatarID; }
    void forgetAvatarID(QUuid avatarID) { _avatarIDs -= avatarID; }
    void deleteDescendantsOfAvatar(QUuid avatarID);
    void removeFromChildrenOfAvatars(EntityItemPointer entity);

    void addToNeedsParentFixupList(EntityItemPointer entity);

    void notifyNewCollisionSoundURL(const QString& newCollisionSoundURL, const EntityItemID& entityID);

    static const float DEFAULT_MAX_TMP_ENTITY_LIFETIME;

    QByteArray computeNonce(const QString& certID, const QString ownerKey);
    bool verifyNonce(const QString& certID, const QString& nonce, EntityItemID& id);

    void setMyAvatar(std::shared_ptr<AvatarData> myAvatar) { _myAvatar = myAvatar; }

<<<<<<< HEAD
    void swapStaleProxies(std::vector<int>& proxies) { proxies.swap(_staleProxies); }
=======
    void setIsServerlessMode(bool value) { _serverlessDomain = value; }
    bool isServerlessMode() const { return _serverlessDomain; }
>>>>>>> 11f5e781

    static void setAddMaterialToEntityOperator(std::function<bool(const QUuid&, graphics::MaterialLayer, const std::string&)> addMaterialToEntityOperator) { _addMaterialToEntityOperator = addMaterialToEntityOperator; }
    static void setRemoveMaterialFromEntityOperator(std::function<bool(const QUuid&, graphics::MaterialPointer, const std::string&)> removeMaterialFromEntityOperator) { _removeMaterialFromEntityOperator = removeMaterialFromEntityOperator; }
    static bool addMaterialToEntity(const QUuid& entityID, graphics::MaterialLayer material, const std::string& parentMaterialName);
    static bool removeMaterialFromEntity(const QUuid& entityID, graphics::MaterialPointer material, const std::string& parentMaterialName);

    static void setAddMaterialToAvatarOperator(std::function<bool(const QUuid&, graphics::MaterialLayer, const std::string&)> addMaterialToAvatarOperator) { _addMaterialToAvatarOperator = addMaterialToAvatarOperator; }
    static void setRemoveMaterialFromAvatarOperator(std::function<bool(const QUuid&, graphics::MaterialPointer, const std::string&)> removeMaterialFromAvatarOperator) { _removeMaterialFromAvatarOperator = removeMaterialFromAvatarOperator; }
    static bool addMaterialToAvatar(const QUuid& avatarID, graphics::MaterialLayer material, const std::string& parentMaterialName);
    static bool removeMaterialFromAvatar(const QUuid& avatarID, graphics::MaterialPointer material, const std::string& parentMaterialName);

    static void setAddMaterialToOverlayOperator(std::function<bool(const QUuid&, graphics::MaterialLayer, const std::string&)> addMaterialToOverlayOperator) { _addMaterialToOverlayOperator = addMaterialToOverlayOperator; }
    static void setRemoveMaterialFromOverlayOperator(std::function<bool(const QUuid&, graphics::MaterialPointer, const std::string&)> removeMaterialFromOverlayOperator) { _removeMaterialFromOverlayOperator = removeMaterialFromOverlayOperator; }
    static bool addMaterialToOverlay(const QUuid& overlayID, graphics::MaterialLayer material, const std::string& parentMaterialName);
    static bool removeMaterialFromOverlay(const QUuid& overlayID, graphics::MaterialPointer material, const std::string& parentMaterialName);

signals:
    void deletingEntity(const EntityItemID& entityID);
    void deletingEntityPointer(EntityItem* entityID);
    void addingEntity(const EntityItemID& entityID);
    void editingEntityPointer(const EntityItemPointer& entityID);
    void entityScriptChanging(const EntityItemID& entityItemID, const bool reload);
    void entityServerScriptChanging(const EntityItemID& entityItemID, const bool reload);
    void newCollisionSoundURL(const QUrl& url, const EntityItemID& entityID);
    void clearingEntities();
    void killChallengeOwnershipTimeoutTimer(const QString& certID);

protected:

    void processRemovedEntities(const DeleteEntityOperator& theOperator);
    bool updateEntity(EntityItemPointer entity, const EntityItemProperties& properties,
            const SharedNodePointer& senderNode = SharedNodePointer(nullptr));
    static bool findNearPointOperation(const OctreeElementPointer& element, void* extraData);
    static bool findInSphereOperation(const OctreeElementPointer& element, void* extraData);
    static bool findInCubeOperation(const OctreeElementPointer& element, void* extraData);
    static bool findInBoxOperation(const OctreeElementPointer& element, void* extraData);
    static bool findInFrustumOperation(const OctreeElementPointer& element, void* extraData);
    static bool sendEntitiesOperation(const OctreeElementPointer& element, void* extraData);
    static void bumpTimestamp(EntityItemProperties& properties);

    void notifyNewlyCreatedEntity(const EntityItem& newEntity, const SharedNodePointer& senderNode);

    bool isScriptInWhitelist(const QString& scriptURL);

    QReadWriteLock _newlyCreatedHooksLock;
    QVector<NewlyCreatedEntityHook*> _newlyCreatedHooks;

    mutable QReadWriteLock _recentlyDeletedEntitiesLock; /// lock of server side recent deletes
    QMultiMap<quint64, QUuid> _recentlyDeletedEntityItemIDs; /// server side recent deletes

    mutable QReadWriteLock _deletedEntitiesLock; /// lock of client side recent deletes
    QSet<QUuid> _deletedEntityItemIDs; /// client side recent deletes

    void clearDeletedEntities() {
        QWriteLocker locker(&_deletedEntitiesLock);
        _deletedEntityItemIDs.clear();
    }

    void trackDeletedEntity(const QUuid& id) {
        QWriteLocker locker(&_deletedEntitiesLock);
        _deletedEntityItemIDs << id;
    }

    mutable QReadWriteLock _entityMapLock;
    QHash<EntityItemID, EntityItemPointer> _entityMap;

    mutable QReadWriteLock _entityCertificateIDMapLock;
    QHash<QString, EntityItemID> _entityCertificateIDMap;

    mutable QReadWriteLock _certNonceMapLock;
    QHash<QString, QPair<QUuid, QString>> _certNonceMap;

    EntitySimulationPointer _simulation;

    bool _wantEditLogging = false;
    bool _wantTerseEditLogging = false;


    // some performance tracking properties - only used in server trees
    int _totalEditMessages = 0;
    int _totalUpdates = 0;
    int _totalCreates = 0;
    quint64 _totalDecodeTime = 0;
    quint64 _totalLookupTime = 0;
    quint64 _totalUpdateTime = 0;
    quint64 _totalCreateTime = 0;
    quint64 _totalLoggingTime = 0;
    quint64 _totalFilterTime = 0;

    // these performance statistics are only used in the client
    void resetClientEditStats();
    int _totalTrackedEdits = 0;
    quint64 _totalEditBytes = 0;
    quint64 _totalEditDeltas = 0;
    quint64 _maxEditDelta = 0;
    quint64 _treeResetTime = 0;

    void fixupNeedsParentFixups(); // try to hook members of _needsParentFixup to parent instances
    QVector<EntityItemWeakPointer> _needsParentFixup; // entites with a parentID but no (yet) known parent instance
    mutable QReadWriteLock _needsParentFixupLock;

    // we maintain a list of avatarIDs to notice when an entity is a child of one.
    QSet<QUuid> _avatarIDs; // IDs of avatars connected to entity server
    QHash<QUuid, QSet<EntityItemID>> _childrenOfAvatars;  // which entities are children of which avatars

    float _maxTmpEntityLifetime { DEFAULT_MAX_TMP_ENTITY_LIFETIME };

    bool filterProperties(EntityItemPointer& existingEntity, EntityItemProperties& propertiesIn, EntityItemProperties& propertiesOut, bool& wasChanged, FilterType filterType);
    bool _hasEntityEditFilter{ false };
    QStringList _entityScriptSourceWhitelist;

    MovingEntitiesOperator _entityMover;
    QHash<EntityItemID, EntityItemPointer> _entitiesToAdd;

    Q_INVOKABLE void startChallengeOwnershipTimer(const EntityItemID& entityItemID);
    Q_INVOKABLE void startPendingTransferStatusTimer(const QString& certID, const EntityItemID& entityItemID, const SharedNodePointer& senderNode);

private:
    void sendChallengeOwnershipPacket(const QString& certID, const QString& ownerKey, const EntityItemID& entityItemID, const SharedNodePointer& senderNode);
    void sendChallengeOwnershipRequestPacket(const QByteArray& certID, const QByteArray& text, const QByteArray& nodeToChallenge, const SharedNodePointer& senderNode);
    void validatePop(const QString& certID, const EntityItemID& entityItemID, const SharedNodePointer& senderNode, bool isRetryingValidation);

    std::shared_ptr<AvatarData> _myAvatar{ nullptr };

    static std::function<bool(const QUuid&, graphics::MaterialLayer, const std::string&)> _addMaterialToEntityOperator;
    static std::function<bool(const QUuid&, graphics::MaterialPointer, const std::string&)> _removeMaterialFromEntityOperator;
    static std::function<bool(const QUuid&, graphics::MaterialLayer, const std::string&)> _addMaterialToAvatarOperator;
    static std::function<bool(const QUuid&, graphics::MaterialPointer, const std::string&)> _removeMaterialFromAvatarOperator;
    static std::function<bool(const QUuid&, graphics::MaterialLayer, const std::string&)> _addMaterialToOverlayOperator;
    static std::function<bool(const QUuid&, graphics::MaterialPointer, const std::string&)> _removeMaterialFromOverlayOperator;

<<<<<<< HEAD
    std::vector<int32_t> _staleProxies;
=======
    bool _serverlessDomain { false };
>>>>>>> 11f5e781
};

#endif // hifi_EntityTree_h<|MERGE_RESOLUTION|>--- conflicted
+++ resolved
@@ -283,12 +283,10 @@
 
     void setMyAvatar(std::shared_ptr<AvatarData> myAvatar) { _myAvatar = myAvatar; }
 
-<<<<<<< HEAD
     void swapStaleProxies(std::vector<int>& proxies) { proxies.swap(_staleProxies); }
-=======
+
     void setIsServerlessMode(bool value) { _serverlessDomain = value; }
     bool isServerlessMode() const { return _serverlessDomain; }
->>>>>>> 11f5e781
 
     static void setAddMaterialToEntityOperator(std::function<bool(const QUuid&, graphics::MaterialLayer, const std::string&)> addMaterialToEntityOperator) { _addMaterialToEntityOperator = addMaterialToEntityOperator; }
     static void setRemoveMaterialFromEntityOperator(std::function<bool(const QUuid&, graphics::MaterialPointer, const std::string&)> removeMaterialFromEntityOperator) { _removeMaterialFromEntityOperator = removeMaterialFromEntityOperator; }
@@ -420,11 +418,10 @@
     static std::function<bool(const QUuid&, graphics::MaterialLayer, const std::string&)> _addMaterialToOverlayOperator;
     static std::function<bool(const QUuid&, graphics::MaterialPointer, const std::string&)> _removeMaterialFromOverlayOperator;
 
-<<<<<<< HEAD
+
     std::vector<int32_t> _staleProxies;
-=======
+
     bool _serverlessDomain { false };
->>>>>>> 11f5e781
 };
 
 #endif // hifi_EntityTree_h