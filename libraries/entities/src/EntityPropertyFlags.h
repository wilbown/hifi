//
//  EntityPropertyFlags.h
//  libraries/entities/src
//
//  Created by Brad Hefta-Gaub on 12/4/13.
//  Copyright 2013 High Fidelity, Inc.
//
//  Distributed under the Apache License, Version 2.0.
//  See the accompanying file LICENSE or http://www.apache.org/licenses/LICENSE-2.0.html
//

#ifndef hifi_EntityPropertyFlags_h
#define hifi_EntityPropertyFlags_h

/*
#include <stdint.h>

#include <glm/glm.hpp>
#include <glm/gtx/extented_min_max.hpp>

#include <QtScript/QScriptEngine>
#include <QtCore/QObject>
#include <QVector>
#include <QString>

#include <AACube.h>
#include <FBXReader.h> // for SittingPoint
*/

#include <PropertyFlags.h>

/*
#include <OctreeConstants.h>
#include <ShapeInfo.h>

#include "AtmospherePropertyGroup.h"
#include "EntityItemID.h"
#include "EntityItemPropertiesMacros.h"
#include "EntityTypes.h"
*/

enum EntityPropertyList {
    PROP_PAGED_PROPERTY,
    PROP_CUSTOM_PROPERTIES_INCLUDED,
    
    // these properties are supported by the EntityItem base class
    PROP_VISIBLE,
    PROP_POSITION,
    PROP_RADIUS, // NOTE: PROP_RADIUS is obsolete and only included in old format streams
    PROP_DIMENSIONS = PROP_RADIUS,
    PROP_ROTATION,
    PROP_DENSITY,
    PROP_VELOCITY,
    PROP_GRAVITY,
    PROP_DAMPING,
    PROP_LIFETIME,
    PROP_SCRIPT,

    // these properties are supported by some derived classes
    PROP_COLOR,
    
    // these are used by models only
    PROP_MODEL_URL,
    PROP_ANIMATION_URL,
    PROP_ANIMATION_FPS,
    PROP_ANIMATION_FRAME_INDEX,
    PROP_ANIMATION_PLAYING,

    // these properties are supported by the EntityItem base class
    PROP_REGISTRATION_POINT,
    PROP_ANGULAR_VELOCITY,
    PROP_ANGULAR_DAMPING,
    PROP_IGNORE_FOR_COLLISIONS,
    PROP_COLLISIONS_WILL_MOVE,

    // property used by Light entity
    PROP_IS_SPOTLIGHT,
    PROP_DIFFUSE_COLOR,
    PROP_AMBIENT_COLOR_UNUSED,
    PROP_SPECULAR_COLOR_UNUSED,
    PROP_INTENSITY, // Previously PROP_CONSTANT_ATTENUATION
    PROP_LINEAR_ATTENUATION_UNUSED,
    PROP_QUADRATIC_ATTENUATION_UNUSED,
    PROP_EXPONENT,
    PROP_CUTOFF,

    // available to all entities
    PROP_LOCKED,

    PROP_TEXTURES,  // used by Model entities
    PROP_ANIMATION_SETTINGS,  // used by Model entities
    PROP_USER_DATA,  // all entities
    PROP_SHAPE_TYPE, // used by Model + zones entities

    // used by ParticleEffect entities
    PROP_MAX_PARTICLES,
    PROP_LIFESPAN,
    PROP_EMIT_RATE,
    PROP_EMIT_DIRECTION,
    PROP_EMIT_STRENGTH,
    PROP_LOCAL_GRAVITY,
    PROP_PARTICLE_RADIUS,

    PROP_COMPOUND_SHAPE_URL, // used by Model + zones entities
    PROP_MARKETPLACE_ID, // all entities
    PROP_ACCELERATION, // all entities
    PROP_SIMULATOR_ID, // all entities
    PROP_NAME, // all entities
    PROP_COLLISION_SOUND_URL,
    PROP_RESTITUTION,
    PROP_FRICTION,

    PROP_VOXEL_VOLUME_SIZE,
    PROP_VOXEL_DATA,
    PROP_VOXEL_SURFACE_STYLE,

    //for lines
    PROP_LINE_WIDTH,
    PROP_LINE_POINTS,

    // used by hyperlinks
    PROP_HREF,
    PROP_DESCRIPTION,
<<<<<<< HEAD

    PROP_ACTION_DATA,

=======
    
    PROP_FACE_CAMERA,
    
>>>>>>> 2c307112
    ////////////////////////////////////////////////////////////////////////////////////////////////////
    // ATTENTION: add new properties ABOVE this line
    PROP_AFTER_LAST_ITEM,
    ////////////////////////////////////////////////////////////////////////////////////////////////////

    ////////////////////////////////////////////////////////////////////////////////////////////////////
    // WARNING! Do not add props here unless you intentionally mean to reuse PROP_ indexes
    //
    // These properties of TextEntity piggy back off of properties of ModelEntities, the type doesn't matter
    // since the derived class knows how to interpret it's own properties and knows the types it expects
    PROP_TEXT_COLOR = PROP_COLOR,
    PROP_TEXT = PROP_MODEL_URL,
    PROP_LINE_HEIGHT = PROP_ANIMATION_URL,
    PROP_BACKGROUND_COLOR = PROP_ANIMATION_FPS,
    PROP_COLLISION_MODEL_URL_OLD_VERSION = PROP_ANIMATION_FPS + 1,

    // Aliases/Piggyback properties for Zones. These properties intentionally reuse the enum values for
    // other properties which will never overlap with each other. We do this so that we don't have to expand
    // the size of the properties bitflags mask
    PROP_KEYLIGHT_COLOR = PROP_COLOR,
    PROP_KEYLIGHT_INTENSITY = PROP_INTENSITY,
    PROP_KEYLIGHT_AMBIENT_INTENSITY = PROP_CUTOFF,
    PROP_KEYLIGHT_DIRECTION = PROP_EXPONENT,
    PROP_STAGE_SUN_MODEL_ENABLED = PROP_IS_SPOTLIGHT,
    PROP_STAGE_LATITUDE = PROP_DIFFUSE_COLOR,
    PROP_STAGE_LONGITUDE = PROP_AMBIENT_COLOR_UNUSED,
    PROP_STAGE_ALTITUDE = PROP_SPECULAR_COLOR_UNUSED,
    PROP_STAGE_DAY = PROP_LINEAR_ATTENUATION_UNUSED,
    PROP_STAGE_HOUR = PROP_QUADRATIC_ATTENUATION_UNUSED,
    PROP_ATMOSPHERE_CENTER = PROP_MAX_PARTICLES,
    PROP_ATMOSPHERE_INNER_RADIUS = PROP_LIFESPAN,
    PROP_ATMOSPHERE_OUTER_RADIUS = PROP_EMIT_RATE,
    PROP_ATMOSPHERE_MIE_SCATTERING = PROP_EMIT_DIRECTION,
    PROP_ATMOSPHERE_RAYLEIGH_SCATTERING = PROP_EMIT_STRENGTH,
    PROP_ATMOSPHERE_SCATTERING_WAVELENGTHS = PROP_LOCAL_GRAVITY,
    PROP_ATMOSPHERE_HAS_STARS = PROP_PARTICLE_RADIUS,
    PROP_BACKGROUND_MODE = PROP_MODEL_URL,
    PROP_SKYBOX_COLOR = PROP_ANIMATION_URL,
    PROP_SKYBOX_URL = PROP_ANIMATION_FPS,
    PROP_STAGE_AUTOMATIC_HOURDAY = PROP_ANIMATION_FRAME_INDEX,

    // Aliases/Piggyback properties for Web. These properties intentionally reuse the enum values for
    // other properties which will never overlap with each other. 
    PROP_SOURCE_URL = PROP_MODEL_URL,

    // WARNING!!! DO NOT ADD PROPS_xxx here unless you really really meant to.... Add them UP above
};

typedef PropertyFlags<EntityPropertyList> EntityPropertyFlags;

// this is set at the top of EntityItemProperties.cpp to PROP_AFTER_LAST_ITEM - 1.  PROP_AFTER_LAST_ITEM is always
// one greater than the last item property due to the enum's auto-incrementing.
extern EntityPropertyList PROP_LAST_ITEM;


#endif // hifi_EntityPropertyFlags_h<|MERGE_RESOLUTION|>--- conflicted
+++ resolved
@@ -121,15 +121,9 @@
     // used by hyperlinks
     PROP_HREF,
     PROP_DESCRIPTION,
-<<<<<<< HEAD
-
+    PROP_FACE_CAMERA,
     PROP_ACTION_DATA,
 
-=======
-    
-    PROP_FACE_CAMERA,
-    
->>>>>>> 2c307112
     ////////////////////////////////////////////////////////////////////////////////////////////////////
     // ATTENTION: add new properties ABOVE this line
     PROP_AFTER_LAST_ITEM,
