//
//  EntityTree.cpp
//  libraries/entities/src
//
//  Created by Brad Hefta-Gaub on 12/4/13.
//  Copyright 2013 High Fidelity, Inc.
//
//  Distributed under the Apache License, Version 2.0.
//  See the accompanying file LICENSE or http://www.apache.org/licenses/LICENSE-2.0.html
//

#include <PerfStat.h>

#include "EntityTree.h"
#include "EntitySimulation.h"

#include "AddEntityOperator.h"
#include "DeleteEntityOperator.h"
#include "MovingEntitiesOperator.h"
#include "UpdateEntityOperator.h"

EntityTree::EntityTree(bool shouldReaverage) : 
    Octree(shouldReaverage), 
    _fbxService(NULL),
    _lightsArePickable(true),
    _simulation(NULL)
{
    _rootElement = createNewElement();
}

EntityTree::~EntityTree() {
    eraseAllOctreeElements(false);
}

EntityTreeElement* EntityTree::createNewElement(unsigned char * octalCode) {
    EntityTreeElement* newElement = new EntityTreeElement(octalCode);
    newElement->setTree(this);
    return newElement;
}

void EntityTree::eraseAllOctreeElements(bool createNewRoot) {
    // this would be a good place to clean up our entities...
    if (_simulation) {
        _simulation->clearEntities();
    }
    _entityToElementMap.clear();
    Octree::eraseAllOctreeElements(createNewRoot);
}

bool EntityTree::handlesEditPacketType(PacketType packetType) const {
    // we handle these types of "edit" packets
    switch (packetType) {
        case PacketTypeEntityAddOrEdit:
        case PacketTypeEntityErase:
            return true;
        default:
            return false;
    }
}

/// Give an EntityItemID and EntityItemProperties, this will either find the correct entity that already exists
/// in the tree or it will create a new entity of the type specified by the properties and return that item.
/// In the case that it creates a new item, the item will be properly added to the tree and all appropriate lookup hashes.
EntityItem* EntityTree::getOrCreateEntityItem(const EntityItemID& entityID, const EntityItemProperties& properties) {
    EntityItem* result = NULL;

    // we need to first see if we already have the entity in our tree by finding the containing element of the entity
    EntityTreeElement* containingElement = getContainingElement(entityID);
    if (containingElement) {
        result = containingElement->getEntityWithEntityItemID(entityID);
    }
    
    // if the element does not exist, then create a new one of the specified type...
    if (!result) {
        result = addEntity(entityID, properties);
    }
    return result;
}

/// Adds a new entity item to the tree
void EntityTree::postAddEntity(EntityItem* entity) {
    assert(entity);
    entity->setOldMaximumAACube(entity->getMaximumAACube());
    // check to see if we need to simulate this entity..
    if (_simulation) {
        _simulation->addEntity(entity);
    }
    _isDirty = true;
    emit addingEntity(entity->getEntityItemID());
}

bool EntityTree::updateEntity(const EntityItemID& entityID, const EntityItemProperties& properties) {
    EntityTreeElement* containingElement = getContainingElement(entityID);
    if (!containingElement) {
        qDebug() << "UNEXPECTED!!!!  EntityTree::updateEntity() entityID doesn't exist!!! entityID=" << entityID;
        return false;
    }

    EntityItem* existingEntity = containingElement->getEntityWithEntityItemID(entityID);
    if (!existingEntity) {
        qDebug() << "UNEXPECTED!!!! don't call updateEntity() on entity items that don't exist. entityID=" << entityID;
        return false;
    }

    return updateEntityWithElement(existingEntity, properties, containingElement);
}

bool EntityTree::updateEntity(EntityItem* entity, const EntityItemProperties& properties) {
    EntityTreeElement* containingElement = getContainingElement(entity->getEntityItemID());
    if (!containingElement) {
        qDebug() << "UNEXPECTED!!!!  EntityTree::updateEntity() entity-->element lookup failed!!! entityID=" 
            << entity->getEntityItemID();
        return false;
    }
    return updateEntityWithElement(entity, properties, containingElement);
}

bool EntityTree::updateEntityWithElement(EntityItem* entity, const EntityItemProperties& properties, 
        EntityTreeElement* containingElement) {
    // enforce support for locked entities. If an entity is currently locked, then the only
    // property we allow you to change is the locked property.
    if (entity->getLocked()) {
        if (properties.lockedChanged()) {
            bool wantsLocked = properties.getLocked();
            if (!wantsLocked) {
                EntityItemProperties tempProperties;
                tempProperties.setLocked(wantsLocked);
                UpdateEntityOperator theOperator(this, containingElement, entity, tempProperties);
                recurseTreeWithOperator(&theOperator);
                _isDirty = true;
            }
        }
    } else {
<<<<<<< HEAD
        uint32_t preFlags = existingEntity->getDirtyFlags();
        UpdateEntityOperator theOperator(this, containingElement, existingEntity, properties);
=======
        QString entityScriptBefore = entity->getScript();
    
        UpdateEntityOperator theOperator(this, containingElement, entity, properties);
>>>>>>> 651e5500
        recurseTreeWithOperator(&theOperator);
        entity->setOldMaximumAACube(entity->getMaximumAACube());
        _isDirty = true;

<<<<<<< HEAD
        uint32_t newFlags = existingEntity->getDirtyFlags() & ~oldFlags;
        if (newFlags) {
            if (newFlags & EntityItem::DIRTY_SCRIPT) {
                emit entityScriptChanging(existingEntity->getEntityItemID());
                existingEntity->clearDirtyFlags(EntityItem::DIRTY_SCRIPT);
            }

            if (_simulation) { 
                if (newFlags & ENTITY_SIMULATION_FLAGS) {
                    _simulation->entityChanged(existingEntity);
                }
            } else {
                // normally the _simulation clears ALL updateFlags, but since there is none we do it explicitly
                existingEntity->clearDirtyFlags();
            }
=======
        if (_simulation && entity->getDirtyFlags() != 0) {
            _simulation->entityChanged(entity);
        }

        QString entityScriptAfter = entity->getScript();
        if (entityScriptBefore != entityScriptAfter) {
            emit entityScriptChanging(entity->getEntityItemID()); // the entity script has changed
>>>>>>> 651e5500
        }
    }
    
    // TODO: this final containingElement check should eventually be removed (or wrapped in an #ifdef DEBUG).
    containingElement = getContainingElement(entity->getEntityItemID());
    if (!containingElement) {
        qDebug() << "UNEXPECTED!!!! after updateEntity() we no longer have a containing element??? entityID=" 
                << entity->getEntityItemID();
        return false;
    }
    
    return true;
}

EntityItem* EntityTree::addEntity(const EntityItemID& entityID, const EntityItemProperties& properties) {
    EntityItem* result = NULL;

    // NOTE: This method is used in the client and the server tree. In the client, it's possible to create EntityItems 
    // that do not yet have known IDs. In the server tree however we don't want to have entities without known IDs.
    if (getIsServer() && !entityID.isKnownID) {
        qDebug() << "UNEXPECTED!!! ----- EntityTree::addEntity()... (getIsSever() && !entityID.isKnownID)";
        return result;
    }

    // You should not call this on existing entities that are already part of the tree! Call updateEntity()
    EntityTreeElement* containingElement = getContainingElement(entityID);
    if (containingElement) {
        qDebug() << "UNEXPECTED!!! ----- don't call addEntity() on existing entity items. entityID=" << entityID 
                    << "containingElement=" << containingElement;
        return result;
    }

    // construct the instance of the entity
    EntityTypes::EntityType type = properties.getType();
    result = EntityTypes::constructEntityItem(type, entityID, properties);

    if (result) {
        // Recurse the tree and store the entity in the correct tree element
        AddEntityOperator theOperator(this, result);
        recurseTreeWithOperator(&theOperator);

        postAddEntity(result);
    }
    return result;
}


void EntityTree::trackDeletedEntity(EntityItem* entity) {
    if (_simulation) {
        _simulation->removeEntity(entity);
    }
    // this is only needed on the server to send delete messages for recently deleted entities to the viewers
    if (getIsServer()) {
        // set up the deleted entities ID
        quint64 deletedAt = usecTimestampNow();
        _recentlyDeletedEntitiesLock.lockForWrite();
        _recentlyDeletedEntityItemIDs.insert(deletedAt, entity->getEntityItemID().id);
        _recentlyDeletedEntitiesLock.unlock();
    }
}

void EntityTree::setSimulation(EntitySimulation* simulation) {
    if (simulation) {
        // assert that the simulation's backpointer has already been properly connected
        assert(simulation->getEntityTree() == this);
    } 
    if (_simulation && _simulation != simulation) {
        // It's important to clearEntities() on the simulation since taht will update each
        // EntityItem::_simulationState correctly so as to not confuse the next _simulation.
        _simulation->clearEntities();
    }
    _simulation = simulation;
}

void EntityTree::deleteEntity(const EntityItemID& entityID) {
    emit deletingEntity(entityID);

    // NOTE: callers must lock the tree before using this method
    DeleteEntityOperator theOperator(this, entityID);
    recurseTreeWithOperator(&theOperator);
    _isDirty = true;
}

void EntityTree::deleteEntities(QSet<EntityItemID> entityIDs) {
    // NOTE: callers must lock the tree before using this method
    DeleteEntityOperator theOperator(this);
    foreach(const EntityItemID& entityID, entityIDs) {
        // tell our delete operator about this entityID
        theOperator.addEntityIDToDeleteList(entityID);
        emit deletingEntity(entityID);
    }

    recurseTreeWithOperator(&theOperator);
    _isDirty = true;
}

/// This method is used to find and fix entity IDs that are shifting from creator token based to known ID based entity IDs. 
/// This should only be used on a client side (viewing) tree. The typical usage is that a local editor has been creating 
/// entities in the local tree, those entities have creatorToken based entity IDs. But those entity edits are also sent up to
/// the server, and the server eventually sends back to the client two messages that can come in varying order. The first 
/// message would be a typical query/viewing data message conversation in which the viewer "sees" the newly created entity. 
/// Those entities that have been seen, will have the authoritative "known ID". Therefore there is a potential that there can 
/// be two copies of the same entity in the tree: the "local only" "creator token" version of the entity and the "seen" 
/// "knownID" version of the entity. The server also sends an "entityAdded" message to the client which contains the mapping 
/// of the creator token to the known ID. These messages can come in any order, so we need to handle the follow cases:
///
///     Case A: The local edit occurs, the addEntity message arrives, the "viewed data" has not yet arrived.
///             In this case, we can expect that our local tree has only one copy of the entity (the creator token), 
///             and we only really need to fix up that entity with a new version of the ID that includes the knownID
///
///     Case B: The local edit occurs, the "viewed data" for the new entity arrives, then the addEntity message arrives.
///             In this case, we can expect that our local tree has two copies of the entity (the creator token, and the
///             known ID version). We end up with two version of the entity because the server sends viewers only the 
///             known ID version without a creator token. And we don't yet know the mapping until we get the mapping message.
///             In this case we need to fix up that entity with a new version of the ID that includes the knownID and
///             we need to delete the extra copy of the entity.
///
/// This method handles both of these cases.
///
/// NOTE: unlike some operations on the tree, this process does not mark the tree as being changed. This is because
/// we're not changing the content of the tree, we're only changing the internal IDs that map entities from creator
/// based to known IDs. This means we don't have to recurse the tree to mark the changed path as dirty.
void EntityTree::handleAddEntityResponse(const QByteArray& packet) {

    if (!getIsClient()) {
        qDebug() << "UNEXPECTED!!! EntityTree::handleAddEntityResponse() with !getIsClient() ***";
        return;
    }

    const unsigned char* dataAt = reinterpret_cast<const unsigned char*>(packet.data());
    int numBytesPacketHeader = numBytesForPacketHeader(packet);
    int bytesRead = numBytesPacketHeader;
    dataAt += numBytesPacketHeader;

    uint32_t creatorTokenID;
    memcpy(&creatorTokenID, dataAt, sizeof(creatorTokenID));
    dataAt += sizeof(creatorTokenID);
    bytesRead += sizeof(creatorTokenID);

    QUuid entityID = QUuid::fromRfc4122(packet.mid(bytesRead, NUM_BYTES_RFC4122_UUID));
    dataAt += NUM_BYTES_RFC4122_UUID;

    // First, look for the existing entity in the tree..
    EntityItemID searchEntityID;
    searchEntityID.id = entityID;
    searchEntityID.creatorTokenID = creatorTokenID;

    lockForWrite();

    // find the creator token version, it's containing element, and the entity itself    
    EntityItem* foundEntity = NULL;
    EntityItemID  creatorTokenVersion = searchEntityID.convertToCreatorTokenVersion();
    EntityItemID  knownIDVersion = searchEntityID.convertToKnownIDVersion();


    // First look for and find the "viewed version" of this entity... it's possible we got
    // the known ID version sent to us between us creating our local version, and getting this
    // remapping message. If this happened, we actually want to find and delete that version of
    // the entity.
    EntityTreeElement* knownIDVersionContainingElement = getContainingElement(knownIDVersion);
    if (knownIDVersionContainingElement) {
        foundEntity = knownIDVersionContainingElement->getEntityWithEntityItemID(knownIDVersion);
        if (foundEntity) {
            knownIDVersionContainingElement->removeEntityWithEntityItemID(knownIDVersion);
            setContainingElement(knownIDVersion, NULL);
        }
    }

    EntityTreeElement* creatorTokenContainingElement = getContainingElement(creatorTokenVersion);
    if (creatorTokenContainingElement) {
        foundEntity = creatorTokenContainingElement->getEntityWithEntityItemID(creatorTokenVersion);
        if (foundEntity) {
            creatorTokenContainingElement->updateEntityItemID(creatorTokenVersion, knownIDVersion);
            setContainingElement(creatorTokenVersion, NULL);
            setContainingElement(knownIDVersion, creatorTokenContainingElement);
            
            // because the ID of the entity is switching, we need to emit these signals for any 
            // listeners who care about the changing of IDs
            emit changingEntityID(creatorTokenVersion, knownIDVersion);
        }
    }
    unlock();
}


class FindNearPointArgs {
public:
    glm::vec3 position;
    float targetRadius;
    bool found;
    const EntityItem* closestEntity;
    float closestEntityDistance;
};


bool EntityTree::findNearPointOperation(OctreeElement* element, void* extraData) {
    FindNearPointArgs* args = static_cast<FindNearPointArgs*>(extraData);
    EntityTreeElement* entityTreeElement = static_cast<EntityTreeElement*>(element);

    glm::vec3 penetration;
    bool sphereIntersection = entityTreeElement->getAACube().findSpherePenetration(args->position,
                                                                    args->targetRadius, penetration);

    // If this entityTreeElement contains the point, then search it...
    if (sphereIntersection) {
        const EntityItem* thisClosestEntity = entityTreeElement->getClosestEntity(args->position);

        // we may have gotten NULL back, meaning no entity was available
        if (thisClosestEntity) {
            glm::vec3 entityPosition = thisClosestEntity->getPosition();
            float distanceFromPointToEntity = glm::distance(entityPosition, args->position);

            // If we're within our target radius
            if (distanceFromPointToEntity <= args->targetRadius) {
                // we are closer than anything else we've found
                if (distanceFromPointToEntity < args->closestEntityDistance) {
                    args->closestEntity = thisClosestEntity;
                    args->closestEntityDistance = distanceFromPointToEntity;
                    args->found = true;
                }
            }
        }

        // we should be able to optimize this...
        return true; // keep searching in case children have closer entities
    }

    // if this element doesn't contain the point, then none of it's children can contain the point, so stop searching
    return false;
}

const EntityItem* EntityTree::findClosestEntity(glm::vec3 position, float targetRadius) {
    FindNearPointArgs args = { position, targetRadius, false, NULL, FLT_MAX };
    lockForRead();
    // NOTE: This should use recursion, since this is a spatial operation
    recurseTreeWithOperation(findNearPointOperation, &args);
    unlock();
    return args.closestEntity;
}

class FindAllNearPointArgs {
public:
    glm::vec3 position;
    float targetRadius;
    QVector<const EntityItem*> entities;
};


bool EntityTree::findInSphereOperation(OctreeElement* element, void* extraData) {
    FindAllNearPointArgs* args = static_cast<FindAllNearPointArgs*>(extraData);
    glm::vec3 penetration;
    bool sphereIntersection = element->getAACube().findSpherePenetration(args->position,
                                                                    args->targetRadius, penetration);

    // If this element contains the point, then search it...
    if (sphereIntersection) {
        EntityTreeElement* entityTreeElement = static_cast<EntityTreeElement*>(element);
        entityTreeElement->getEntities(args->position, args->targetRadius, args->entities);
        return true; // keep searching in case children have closer entities
    }

    // if this element doesn't contain the point, then none of it's children can contain the point, so stop searching
    return false;
}

// NOTE: assumes caller has handled locking
void EntityTree::findEntities(const glm::vec3& center, float radius, QVector<const EntityItem*>& foundEntities) {
    FindAllNearPointArgs args = { center, radius };
    // NOTE: This should use recursion, since this is a spatial operation
    recurseTreeWithOperation(findInSphereOperation, &args);

    // swap the two lists of entity pointers instead of copy
    foundEntities.swap(args.entities);
}

class FindEntitiesInCubeArgs {
public:
    FindEntitiesInCubeArgs(const AACube& cube) 
        : _cube(cube), _foundEntities() {
    }

    AACube _cube;
    QVector<EntityItem*> _foundEntities;
};

bool EntityTree::findInCubeOperation(OctreeElement* element, void* extraData) {
    FindEntitiesInCubeArgs* args = static_cast<FindEntitiesInCubeArgs*>(extraData);
    const AACube& elementCube = element->getAACube();
    if (elementCube.touches(args->_cube)) {
        EntityTreeElement* entityTreeElement = static_cast<EntityTreeElement*>(element);
        entityTreeElement->getEntities(args->_cube, args->_foundEntities);
        return true;
    }
    return false;
}

// NOTE: assumes caller has handled locking
void EntityTree::findEntities(const AACube& cube, QVector<EntityItem*>& foundEntities) {
    FindEntitiesInCubeArgs args(cube);
    // NOTE: This should use recursion, since this is a spatial operation
    recurseTreeWithOperation(findInCubeOperation, &args);
    // swap the two lists of entity pointers instead of copy
    foundEntities.swap(args._foundEntities);
}

EntityItem* EntityTree::findEntityByID(const QUuid& id) {
    EntityItemID entityID(id);
    return findEntityByEntityItemID(entityID);
}

EntityItem* EntityTree::findEntityByEntityItemID(const EntityItemID& entityID) /*const*/ {
    EntityItem* foundEntity = NULL;
    EntityTreeElement* containingElement = getContainingElement(entityID);
    if (containingElement) {
        foundEntity = containingElement->getEntityWithEntityItemID(entityID);
    }
    return foundEntity;
}

EntityItemID EntityTree::assignEntityID(const EntityItemID& entityItemID) {
    if (!getIsServer()) {
        qDebug() << "UNEXPECTED!!! assignEntityID should only be called on a server tree. entityItemID:" << entityItemID;
        return entityItemID;
    }

    if (getContainingElement(entityItemID)) {
        qDebug() << "UNEXPECTED!!! don't call assignEntityID() for existing entityIDs. entityItemID:" << entityItemID;
        return entityItemID;
    }

    // The EntityItemID is responsible for assigning actual IDs and keeping track of them.
    return entityItemID.assignActualIDForToken();
}

int EntityTree::processEditPacketData(PacketType packetType, const unsigned char* packetData, int packetLength,
                    const unsigned char* editData, int maxLength, const SharedNodePointer& senderNode) {

    if (!getIsServer()) {
        qDebug() << "UNEXPECTED!!! processEditPacketData() should only be called on a server tree.";
        return 0;
    }

    int processedBytes = 0;
    // we handle these types of "edit" packets
    switch (packetType) {
        case PacketTypeEntityErase: {
            QByteArray dataByteArray((const char*)editData, maxLength);
            processedBytes = processEraseMessageDetails(dataByteArray, senderNode);
            break;
        }
        
        case PacketTypeEntityAddOrEdit: {
            EntityItemID entityItemID;
            EntityItemProperties properties;
            bool validEditPacket = EntityItemProperties::decodeEntityEditPacket(editData, maxLength,
                                                    processedBytes, entityItemID, properties);

            // If we got a valid edit packet, then it could be a new entity or it could be an update to
            // an existing entity... handle appropriately
            if (validEditPacket) {
            
                // If this is a knownID, then it should exist in our tree
                if (entityItemID.isKnownID) {
                    // search for the entity by EntityItemID
                    EntityItem* existingEntity = findEntityByEntityItemID(entityItemID);
                    
                    // if the EntityItem exists, then update it
                    if (existingEntity) {
                        updateEntity(entityItemID, properties);
                        existingEntity->markAsChangedOnServer();
                    } else {
                        qDebug() << "User attempted to edit an unknown entity. ID:" << entityItemID;
                    }
                } else {
                    // this is a new entity... assign a new entityID
                    entityItemID = assignEntityID(entityItemID);
                    EntityItem* newEntity = addEntity(entityItemID, properties);
                    if (newEntity) {
                        newEntity->markAsChangedOnServer();
                        notifyNewlyCreatedEntity(*newEntity, senderNode);
                    }
                }
            }
            break;
        }

        default:
            processedBytes = 0;
            break;
    }
    return processedBytes;
}


void EntityTree::notifyNewlyCreatedEntity(const EntityItem& newEntity, const SharedNodePointer& senderNode) {
    _newlyCreatedHooksLock.lockForRead();
    for (int i = 0; i < _newlyCreatedHooks.size(); i++) {
        _newlyCreatedHooks[i]->entityCreated(newEntity, senderNode);
    }
    _newlyCreatedHooksLock.unlock();
}

void EntityTree::addNewlyCreatedHook(NewlyCreatedEntityHook* hook) {
    _newlyCreatedHooksLock.lockForWrite();
    _newlyCreatedHooks.push_back(hook);
    _newlyCreatedHooksLock.unlock();
}

void EntityTree::removeNewlyCreatedHook(NewlyCreatedEntityHook* hook) {
    _newlyCreatedHooksLock.lockForWrite();
    for (int i = 0; i < _newlyCreatedHooks.size(); i++) {
        if (_newlyCreatedHooks[i] == hook) {
            _newlyCreatedHooks.erase(_newlyCreatedHooks.begin() + i);
            break;
        }
    }
    _newlyCreatedHooksLock.unlock();
}


void EntityTree::releaseSceneEncodeData(OctreeElementExtraEncodeData* extraEncodeData) const {
    foreach(void* extraData, *extraEncodeData) {
        EntityTreeElementExtraEncodeData* thisExtraEncodeData = static_cast<EntityTreeElementExtraEncodeData*>(extraData);
        delete thisExtraEncodeData;
    }
    extraEncodeData->clear();
}

void EntityTree::entityChanged(EntityItem* entity) {
    if (_simulation) {
        _simulation->entityChanged(entity);
    }
}

/* TODO: andrew to port this to new EntitySimuation 
void EntityTree::addEntityToPhysicsEngine(EntityItem* entity) {
#ifdef USE_BULLET_PHYSICS
    EntityMotionState* motionState = entity->createMotionState();
    if (!_physicsEngine->addEntity(static_cast<CustomMotionState*>(motionState))) {
        // failed to add to engine: probably because of bad shape,
        // probably because entity is too big or too small
        entity->destroyMotionState();
    }
#endif // USE_BULLET_PHYSICS
}

void EntityTree::removeEntityFromPhysicsEngine(EntityItem* entity) {
#ifdef USE_BULLET_PHYSICS
    EntityMotionState* motionState = entity->getMotionState();
    if (motionState) {
        _physicsEngine->removeEntity(static_cast<CustomMotionState*>(motionState));
    }
#endif // USE_BULLET_PHYSICS
}

void EntityTree::updateChangedEntities(quint64 now, QSet<EntityItemID>& entitiesToDelete) {
    // TODO: switch these to iterators so we can remove items that get deleted
    foreach (EntityItem* thisEntity, _changedEntities) {
        // check to see if the lifetime has expired, for immortal entities this is always false
        if (thisEntity->lifetimeHasExpired()) {
            qDebug() << "Lifetime has expired for entity:" << thisEntity->getEntityItemID();
            entitiesToDelete << thisEntity->getEntityItemID();
            clearEntityState(thisEntity);
        } else {
            uint32_t flags = thisEntity->getUpdateFlags();
            if (flags & EntityItem::DIRTY_SCRIPT) {
                emit entityScriptChanging(thisEntity->getEntityItemID());
            }

            updateEntityState(thisEntity);
            if (_physicsEngine && thisEntity->getMotionState()) {
                _physicsEngine->updateEntity(thisEntity->getMotionState(), flags);
            }
        }
        thisEntity->clearDirtyFlags();
    }
    _changedEntities.clear();
}

void EntityTree::updateMovingEntities(quint64 now, QSet<EntityItemID>& entitiesToDelete) {
    PerformanceTimer perfTimer("updateMovingEntities");
    if (_movingEntities.size() > 0) {
        MovingEntitiesOperator moveOperator(this);
        {
            PerformanceTimer perfTimer("_movingEntities");

            // TODO: switch these to iterators so we can remove items that get deleted
            for (int i = 0; i < _movingEntities.size(); i++) {
                EntityItem* thisEntity = _movingEntities[i];

                // always check to see if the lifetime has expired, for immortal entities this is always false
                if (thisEntity->lifetimeHasExpired()) {
                    qDebug() << "Lifetime has expired for entity:" << thisEntity->getEntityItemID();
                    entitiesToDelete << thisEntity->getEntityItemID();
                    clearEntityState(thisEntity);
                } else {
                    AACube oldCube, newCube;
                    EntityMotionState* motionState = thisEntity->getMotionState();
                    if (motionState) {
                        motionState->getBoundingCubes(oldCube, newCube);
                    } else {
                        oldCube = thisEntity->getMaximumAACube();
                        thisEntity->update(now);
                        newCube = thisEntity->getMaximumAACube();
                    }
                    
                    // check to see if this movement has sent the entity outside of the domain.
                    AACube domainBounds(glm::vec3(0.0f,0.0f,0.0f), 1.0f);
                    if (!domainBounds.touches(newCube)) {
                        qDebug() << "Entity " << thisEntity->getEntityItemID() << " moved out of domain bounds.";
                        entitiesToDelete << thisEntity->getEntityItemID();
                        clearEntityState(thisEntity);
                    } else if (newCube != oldCube) {
                        moveOperator.addEntityToMoveList(thisEntity, oldCube, newCube);
                        updateEntityState(thisEntity);
                    }
                }
            }
            deleteEntities(idsToDelete);
        }
        unlock();
    }
}
*/

void EntityTree::update() {
    if (_simulation) {
        lockForWrite();
        QSet<EntityItem*> entitiesToDelete;
        _simulation->updateEntities(entitiesToDelete);
        if (entitiesToDelete.size() > 0) {
            // translate into list of ID's
            QSet<EntityItemID> idsToDelete;
            foreach (EntityItem* entity, entitiesToDelete) {
                idsToDelete.insert(entity->getEntityItemID());
            }
            deleteEntities(idsToDelete);
        }
        unlock();
    }
}

bool EntityTree::hasEntitiesDeletedSince(quint64 sinceTime) {
    // we can probably leverage the ordered nature of QMultiMap to do this quickly...
    bool hasSomethingNewer = false;

    _recentlyDeletedEntitiesLock.lockForRead();
    QMultiMap<quint64, QUuid>::const_iterator iterator = _recentlyDeletedEntityItemIDs.constBegin();
    while (iterator != _recentlyDeletedEntityItemIDs.constEnd()) {
        if (iterator.key() > sinceTime) {
            hasSomethingNewer = true;
        }
        ++iterator;
    }
    _recentlyDeletedEntitiesLock.unlock();
    return hasSomethingNewer;
}

// sinceTime is an in/out parameter - it will be side effected with the last time sent out
bool EntityTree::encodeEntitiesDeletedSince(OCTREE_PACKET_SEQUENCE sequenceNumber, quint64& sinceTime, unsigned char* outputBuffer,
                                            size_t maxLength, size_t& outputLength) {
    bool hasMoreToSend = true;

    unsigned char* copyAt = outputBuffer;
    size_t numBytesPacketHeader = populatePacketHeader(reinterpret_cast<char*>(outputBuffer), PacketTypeEntityErase);
    copyAt += numBytesPacketHeader;
    outputLength = numBytesPacketHeader;

    // pack in flags
    OCTREE_PACKET_FLAGS flags = 0;
    OCTREE_PACKET_FLAGS* flagsAt = (OCTREE_PACKET_FLAGS*)copyAt;
    *flagsAt = flags;
    copyAt += sizeof(OCTREE_PACKET_FLAGS);
    outputLength += sizeof(OCTREE_PACKET_FLAGS);

    // pack in sequence number
    OCTREE_PACKET_SEQUENCE* sequenceAt = (OCTREE_PACKET_SEQUENCE*)copyAt;
    *sequenceAt = sequenceNumber;
    copyAt += sizeof(OCTREE_PACKET_SEQUENCE);
    outputLength += sizeof(OCTREE_PACKET_SEQUENCE);

    // pack in timestamp
    OCTREE_PACKET_SENT_TIME now = usecTimestampNow();
    OCTREE_PACKET_SENT_TIME* timeAt = (OCTREE_PACKET_SENT_TIME*)copyAt;
    *timeAt = now;
    copyAt += sizeof(OCTREE_PACKET_SENT_TIME);
    outputLength += sizeof(OCTREE_PACKET_SENT_TIME);

    uint16_t numberOfIds = 0; // placeholder for now
    unsigned char* numberOfIDsAt = copyAt;
    memcpy(copyAt, &numberOfIds, sizeof(numberOfIds));
    copyAt += sizeof(numberOfIds);
    outputLength += sizeof(numberOfIds);
    
    // we keep a multi map of entity IDs to timestamps, we only want to include the entity IDs that have been
    // deleted since we last sent to this node
    _recentlyDeletedEntitiesLock.lockForRead();

    QMultiMap<quint64, QUuid>::const_iterator iterator = _recentlyDeletedEntityItemIDs.constBegin();
    while (iterator != _recentlyDeletedEntityItemIDs.constEnd()) {
        QList<QUuid> values = _recentlyDeletedEntityItemIDs.values(iterator.key());
        for (int valueItem = 0; valueItem < values.size(); ++valueItem) {

            // if the timestamp is more recent then out last sent time, include it
            if (iterator.key() > sinceTime) {
                QUuid entityID = values.at(valueItem);
                QByteArray encodedEntityID = entityID.toRfc4122();
                memcpy(copyAt, encodedEntityID.constData(), NUM_BYTES_RFC4122_UUID);
                copyAt += NUM_BYTES_RFC4122_UUID;
                outputLength += NUM_BYTES_RFC4122_UUID;
                numberOfIds++;

                // check to make sure we have room for one more id...
                if (outputLength + NUM_BYTES_RFC4122_UUID > maxLength) {
                    break;
                }
            }
        }

        // check to make sure we have room for one more id...
        if (outputLength + NUM_BYTES_RFC4122_UUID > maxLength) {

            // let our caller know how far we got
            sinceTime = iterator.key();
            break;
        }
        ++iterator;
    }

    // if we got to the end, then we're done sending
    if (iterator == _recentlyDeletedEntityItemIDs.constEnd()) {
        hasMoreToSend = false;
    }
    _recentlyDeletedEntitiesLock.unlock();

    // replace the correct count for ids included
    memcpy(numberOfIDsAt, &numberOfIds, sizeof(numberOfIds));
    
    return hasMoreToSend;
}


// called by the server when it knows all nodes have been sent deleted packets
void EntityTree::forgetEntitiesDeletedBefore(quint64 sinceTime) {
    QSet<quint64> keysToRemove;

    _recentlyDeletedEntitiesLock.lockForWrite();
    QMultiMap<quint64, QUuid>::iterator iterator = _recentlyDeletedEntityItemIDs.begin();

    // First find all the keys in the map that are older and need to be deleted
    while (iterator != _recentlyDeletedEntityItemIDs.end()) {
        if (iterator.key() <= sinceTime) {
            keysToRemove << iterator.key();
        }
        ++iterator;
    }

    // Now run through the keysToRemove and remove them
    foreach (quint64 value, keysToRemove) {
        _recentlyDeletedEntityItemIDs.remove(value);
    }
    
    _recentlyDeletedEntitiesLock.unlock();
}


// TODO: consider consolidating processEraseMessageDetails() and processEraseMessage()
int EntityTree::processEraseMessage(const QByteArray& dataByteArray, const SharedNodePointer& sourceNode) {
    lockForWrite();
    const unsigned char* packetData = (const unsigned char*)dataByteArray.constData();
    const unsigned char* dataAt = packetData;
    size_t packetLength = dataByteArray.size();

    size_t numBytesPacketHeader = numBytesForPacketHeader(dataByteArray);
    size_t processedBytes = numBytesPacketHeader;
    dataAt += numBytesPacketHeader;

    dataAt += sizeof(OCTREE_PACKET_FLAGS);
    processedBytes += sizeof(OCTREE_PACKET_FLAGS);

    dataAt += sizeof(OCTREE_PACKET_SEQUENCE);
    processedBytes += sizeof(OCTREE_PACKET_SEQUENCE);

    dataAt += sizeof(OCTREE_PACKET_SENT_TIME);
    processedBytes += sizeof(OCTREE_PACKET_SENT_TIME);

    uint16_t numberOfIds = 0; // placeholder for now
    memcpy(&numberOfIds, dataAt, sizeof(numberOfIds));
    dataAt += sizeof(numberOfIds);
    processedBytes += sizeof(numberOfIds);

    if (numberOfIds > 0) {
        QSet<EntityItemID> entityItemIDsToDelete;

        for (size_t i = 0; i < numberOfIds; i++) {

            if (processedBytes + NUM_BYTES_RFC4122_UUID > packetLength) {
                qDebug() << "EntityTree::processEraseMessage().... bailing because not enough bytes in buffer";
                break; // bail to prevent buffer overflow
            }

            QByteArray encodedID = dataByteArray.mid(processedBytes, NUM_BYTES_RFC4122_UUID);
            QUuid entityID = QUuid::fromRfc4122(encodedID);
            dataAt += encodedID.size();
            processedBytes += encodedID.size();
            
            EntityItemID entityItemID(entityID);
            entityItemIDsToDelete << entityItemID;
        }
        deleteEntities(entityItemIDsToDelete);
    }
    unlock();
    
    return processedBytes;
}

// This version skips over the header
// NOTE: Caller must lock the tree before calling this.
// TODO: consider consolidating processEraseMessageDetails() and processEraseMessage()
int EntityTree::processEraseMessageDetails(const QByteArray& dataByteArray, const SharedNodePointer& sourceNode) {
    const unsigned char* packetData = (const unsigned char*)dataByteArray.constData();
    const unsigned char* dataAt = packetData;
    size_t packetLength = dataByteArray.size();
    size_t processedBytes = 0;

    uint16_t numberOfIds = 0; // placeholder for now
    memcpy(&numberOfIds, dataAt, sizeof(numberOfIds));
    dataAt += sizeof(numberOfIds);
    processedBytes += sizeof(numberOfIds);

    if (numberOfIds > 0) {
        QSet<EntityItemID> entityItemIDsToDelete;

        for (size_t i = 0; i < numberOfIds; i++) {


            if (processedBytes + NUM_BYTES_RFC4122_UUID > packetLength) {
                qDebug() << "EntityTree::processEraseMessageDetails().... bailing because not enough bytes in buffer";
                break; // bail to prevent buffer overflow
            }

            QByteArray encodedID = dataByteArray.mid(processedBytes, NUM_BYTES_RFC4122_UUID);
            QUuid entityID = QUuid::fromRfc4122(encodedID);
            dataAt += encodedID.size();
            processedBytes += encodedID.size();
            
            EntityItemID entityItemID(entityID);
            entityItemIDsToDelete << entityItemID;
        }
        deleteEntities(entityItemIDsToDelete);
    }
    return processedBytes;
}

EntityTreeElement* EntityTree::getContainingElement(const EntityItemID& entityItemID)  /*const*/ {
    // TODO: do we need to make this thread safe? Or is it acceptable as is
    EntityTreeElement* element = _entityToElementMap.value(entityItemID);
    if (!element && entityItemID.creatorTokenID != UNKNOWN_ENTITY_TOKEN){
        // check the creator token version too...
        EntityItemID creatorTokenOnly;
        creatorTokenOnly.id = UNKNOWN_ENTITY_ID;
        creatorTokenOnly.creatorTokenID = entityItemID.creatorTokenID;
        creatorTokenOnly.isKnownID = false;
        element = _entityToElementMap.value(creatorTokenOnly);
    }
    return element;
}

// TODO: do we need to make this thread safe? Or is it acceptable as is
void EntityTree::resetContainingElement(const EntityItemID& entityItemID, EntityTreeElement* element) {
    if (entityItemID.id == UNKNOWN_ENTITY_ID) {
        //assert(entityItemID.id != UNKNOWN_ENTITY_ID);
        qDebug() << "UNEXPECTED! resetContainingElement() called with UNKNOWN_ENTITY_ID. entityItemID:" << entityItemID;
        return;
    }
    if (entityItemID.creatorTokenID == UNKNOWN_ENTITY_TOKEN) {
        //assert(entityItemID.creatorTokenID != UNKNOWN_ENTITY_TOKEN);
        qDebug() << "UNEXPECTED! resetContainingElement() called with UNKNOWN_ENTITY_TOKEN. entityItemID:" << entityItemID;
        return;
    }
    if (!element) {
        //assert(element);
        qDebug() << "UNEXPECTED! resetContainingElement() called with NULL element. entityItemID:" << entityItemID;
        return;
    }
    
    // remove the old version with the creatorTokenID
    EntityItemID creatorTokenVersion;
    creatorTokenVersion.id = UNKNOWN_ENTITY_ID;
    creatorTokenVersion.isKnownID = false;
    creatorTokenVersion.creatorTokenID = entityItemID.creatorTokenID;
    _entityToElementMap.remove(creatorTokenVersion);

    // set the new version with both creator token and real ID
    _entityToElementMap[entityItemID] = element;
}

void EntityTree::setContainingElement(const EntityItemID& entityItemID, EntityTreeElement* element) {
    // TODO: do we need to make this thread safe? Or is it acceptable as is
    
    // If we're a sever side tree, we always remove the creator tokens from our map items
    EntityItemID storedEntityItemID = entityItemID;
    
    if (getIsServer()) {
        storedEntityItemID.creatorTokenID = UNKNOWN_ENTITY_TOKEN;
    }
    
    if (element) {
        _entityToElementMap[storedEntityItemID] = element;
    } else {
        _entityToElementMap.remove(storedEntityItemID);
    }
}

void EntityTree::debugDumpMap() {
    qDebug() << "EntityTree::debugDumpMap() --------------------------";
    QHashIterator<EntityItemID, EntityTreeElement*> i(_entityToElementMap);
    while (i.hasNext()) {
        i.next();
        qDebug() << i.key() << ": " << i.value();
    }
    qDebug() << "-----------------------------------------------------";
}

class DebugOperator : public RecurseOctreeOperator {
public:
    virtual bool preRecursion(OctreeElement* element);
    virtual bool postRecursion(OctreeElement* element) { return true; }
};

bool DebugOperator::preRecursion(OctreeElement* element) {
    EntityTreeElement* entityTreeElement = static_cast<EntityTreeElement*>(element);
    qDebug() << "EntityTreeElement [" << entityTreeElement << "]";
    entityTreeElement->debugDump();
    return true;
}

void EntityTree::dumpTree() {
    DebugOperator theOperator;
    recurseTreeWithOperator(&theOperator);
}

class PruneOperator : public RecurseOctreeOperator {
public:
    virtual bool preRecursion(OctreeElement* element) { return true; }
    virtual bool postRecursion(OctreeElement* element);
};

bool PruneOperator::postRecursion(OctreeElement* element) {
    EntityTreeElement* entityTreeElement = static_cast<EntityTreeElement*>(element);
    entityTreeElement->pruneChildren();
    return true;
}

void EntityTree::pruneTree() {
    PruneOperator theOperator;
    recurseTreeWithOperator(&theOperator);
}

void EntityTree::sendEntities(EntityEditPacketSender* packetSender, EntityTree* localTree, float x, float y, float z) {
    SendEntitiesOperationArgs args;
    args.packetSender = packetSender;
    args.localTree = localTree;
    args.root = glm::vec3(x, y, z);
    recurseTreeWithOperation(sendEntitiesOperation, &args);
    packetSender->releaseQueuedMessages();
}

bool EntityTree::sendEntitiesOperation(OctreeElement* element, void* extraData) {
    SendEntitiesOperationArgs* args = static_cast<SendEntitiesOperationArgs*>(extraData);
    EntityTreeElement* entityTreeElement = static_cast<EntityTreeElement*>(element);

    const QList<EntityItem*>&  entities = entityTreeElement->getEntities();
    for (int i = 0; i < entities.size(); i++) {
        EntityItemID newID(NEW_ENTITY, EntityItemID::getNextCreatorTokenID(), false);
        EntityItemProperties properties = entities[i]->getProperties();
        properties.setPosition(properties.getPosition() + args->root);
        properties.markAllChanged(); // so the entire property set is considered new, since we're making a new entity

        // queue the packet to send to the server
        args->packetSender->queueEditEntityMessage(PacketTypeEntityAddOrEdit, newID, properties);

        // also update the local tree instantly (note: this is not our tree, but an alternate tree)
        if (args->localTree) {
            args->localTree->lockForWrite();
            args->localTree->addEntity(newID, properties);
            args->localTree->unlock();
        }
    }

    return true;
}
<|MERGE_RESOLUTION|>--- conflicted
+++ resolved
@@ -131,43 +131,27 @@
             }
         }
     } else {
-<<<<<<< HEAD
-        uint32_t preFlags = existingEntity->getDirtyFlags();
-        UpdateEntityOperator theOperator(this, containingElement, existingEntity, properties);
-=======
-        QString entityScriptBefore = entity->getScript();
-    
+        uint32_t preFlags = entity->getDirtyFlags();
         UpdateEntityOperator theOperator(this, containingElement, entity, properties);
->>>>>>> 651e5500
         recurseTreeWithOperator(&theOperator);
         entity->setOldMaximumAACube(entity->getMaximumAACube());
         _isDirty = true;
 
-<<<<<<< HEAD
-        uint32_t newFlags = existingEntity->getDirtyFlags() & ~oldFlags;
+        uint32_t newFlags = entity->getDirtyFlags() & ~oldFlags;
         if (newFlags) {
             if (newFlags & EntityItem::DIRTY_SCRIPT) {
-                emit entityScriptChanging(existingEntity->getEntityItemID());
-                existingEntity->clearDirtyFlags(EntityItem::DIRTY_SCRIPT);
+                emit entityScriptChanging(entity->getEntityItemID());
+                entity->clearDirtyFlags(EntityItem::DIRTY_SCRIPT);
             }
 
             if (_simulation) { 
                 if (newFlags & ENTITY_SIMULATION_FLAGS) {
-                    _simulation->entityChanged(existingEntity);
+                    _simulation->entityChanged(entity);
                 }
             } else {
                 // normally the _simulation clears ALL updateFlags, but since there is none we do it explicitly
-                existingEntity->clearDirtyFlags();
-            }
-=======
-        if (_simulation && entity->getDirtyFlags() != 0) {
-            _simulation->entityChanged(entity);
-        }
-
-        QString entityScriptAfter = entity->getScript();
-        if (entityScriptBefore != entityScriptAfter) {
-            emit entityScriptChanging(entity->getEntityItemID()); // the entity script has changed
->>>>>>> 651e5500
+                entity->clearDirtyFlags();
+            }
         }
     }
     
