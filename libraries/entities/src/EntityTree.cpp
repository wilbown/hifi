//
//  EntityTree.cpp
//  libraries/entities/src
//
//  Created by Brad Hefta-Gaub on 12/4/13.
//  Copyright 2013 High Fidelity, Inc.
//
//  Distributed under the Apache License, Version 2.0.
//  See the accompanying file LICENSE or http://www.apache.org/licenses/LICENSE-2.0.html
//

#include <PerfStat.h>
#include <QDateTime>
#include <QtScript/QScriptEngine>

#include "EntityTree.h"
#include "EntitySimulation.h"
#include "VariantMapToScriptValue.h"

#include "AddEntityOperator.h"
// #include "MovingEntitiesOperator.h"
#include "UpdateEntityOperator.h"
#include "QVariantGLM.h"
#include "EntitiesLogging.h"
#include "RecurseOctreeToMapOperator.h"
#include "LogHandler.h"
#include "RemapIDOperator.h"

static const quint64 DELETED_ENTITIES_EXTRA_USECS_TO_CONSIDER = USECS_PER_MSEC * 50;

EntityTree::EntityTree(bool shouldReaverage) :
    Octree(shouldReaverage),
    _fbxService(NULL),
    _simulation(NULL)
{
    resetClientEditStats();
}

EntityTree::~EntityTree() {
    eraseAllOctreeElements(false);
}

void EntityTree::createRootElement() {
    _rootElement = createNewElement();
}

OctreeElementPointer EntityTree::createNewElement(unsigned char* octalCode) {
    auto newElement = EntityTreeElementPointer(new EntityTreeElement(octalCode));
    newElement->setTree(std::static_pointer_cast<EntityTree>(shared_from_this()));
    return std::static_pointer_cast<OctreeElement>(newElement);
}

void EntityTree::eraseAllOctreeElements(bool createNewRoot) {
    emit clearingEntities();

    // this would be a good place to clean up our entities...
    if (_simulation) {
        _simulation->clearEntities();
    }
    foreach (EntityTreeElementPointer element, _entityToElementMap) {
        element->cleanupEntities();
    }
    _entityToElementMap.clear();
    Octree::eraseAllOctreeElements(createNewRoot);

    resetClientEditStats();
    clearDeletedEntities();
}

bool EntityTree::handlesEditPacketType(PacketType packetType) const {
    // we handle these types of "edit" packets
    switch (packetType) {
        case PacketType::EntityAdd:
        case PacketType::EntityEdit:
        case PacketType::EntityErase:
            return true;
        default:
            return false;
    }
}

/// Adds a new entity item to the tree
void EntityTree::postAddEntity(EntityItemPointer entity) {
    assert(entity);
    // check to see if we need to simulate this entity..
    if (_simulation) {
        _simulation->addEntity(entity);
    }
    _isDirty = true;
    maybeNotifyNewCollisionSoundURL("", entity->getCollisionSoundURL());
    emit addingEntity(entity->getEntityItemID());
}

bool EntityTree::updateEntity(const EntityItemID& entityID, const EntityItemProperties& properties, const SharedNodePointer& senderNode) {
    EntityTreeElementPointer containingElement = getContainingElement(entityID);
    if (!containingElement) {
        return false;
    }

    EntityItemPointer existingEntity = containingElement->getEntityWithEntityItemID(entityID);
    if (!existingEntity) {
        return false;
    }

    return updateEntityWithElement(existingEntity, properties, containingElement, senderNode);
}

bool EntityTree::updateEntity(EntityItemPointer entity, const EntityItemProperties& properties, const SharedNodePointer& senderNode) {
    EntityTreeElementPointer containingElement = getContainingElement(entity->getEntityItemID());
    if (!containingElement) {
        return false;
    }
    return updateEntityWithElement(entity, properties, containingElement, senderNode);
}

bool EntityTree::updateEntityWithElement(EntityItemPointer entity, const EntityItemProperties& origProperties,
                                         EntityTreeElementPointer containingElement, const SharedNodePointer& senderNode) {
    EntityItemProperties properties = origProperties;

    bool allowLockChange;
    QUuid senderID;
    if (senderNode.isNull()) {
        auto nodeList = DependencyManager::get<NodeList>();
        allowLockChange = nodeList->getThisNodeCanAdjustLocks();
        senderID = nodeList->getSessionUUID();
    } else {
        allowLockChange = senderNode->getCanAdjustLocks();
        senderID = senderNode->getUUID();
    }

    if (!allowLockChange && (entity->getLocked() != properties.getLocked())) {
        qCDebug(entities) << "Refusing disallowed lock adjustment.";
        return false;
    }

    // enforce support for locked entities. If an entity is currently locked, then the only
    // property we allow you to change is the locked property.
    if (entity->getLocked()) {
        if (properties.lockedChanged()) {
            bool wantsLocked = properties.getLocked();
            if (!wantsLocked) {
                EntityItemProperties tempProperties;
                tempProperties.setLocked(wantsLocked);

                UpdateEntityOperator theOperator(getThisPointer(), containingElement, entity, entity->getQueryAACube());
                recurseTreeWithOperator(&theOperator);

                entity->setProperties(tempProperties);
                _isDirty = true;
            }
        }
    } else {
        if (getIsServer()) {
            bool simulationBlocked = !entity->getSimulatorID().isNull();
            if (properties.simulationOwnerChanged()) {
                QUuid submittedID = properties.getSimulationOwner().getID();
                // a legit interface will only submit their own ID or NULL:
                if (submittedID.isNull()) {
                    if (entity->getSimulatorID() == senderID) {
                        // We only allow the simulation owner to clear their own simulationID's.
                        simulationBlocked = false;
                        properties.clearSimulationOwner(); // clear everything
                    }
                    // else: We assume the sender really did believe it was the simulation owner when it sent
                } else if (submittedID == senderID) {
                    // the sender is trying to take or continue ownership
                    if (entity->getSimulatorID().isNull()) {
                        // the sender it taking ownership
                        properties.promoteSimulationPriority(RECRUIT_SIMULATION_PRIORITY);
                        simulationBlocked = false;
                    } else if (entity->getSimulatorID() == senderID) {
                        // the sender is asserting ownership
                        simulationBlocked = false;
                    } else {
                        // the sender is trying to steal ownership from another simulator
                        // so we apply the rules for ownership change:
                        // (1) higher priority wins
                        // (2) equal priority wins if ownership filter has expired except...
                        uint8_t oldPriority = entity->getSimulationPriority();
                        uint8_t newPriority = properties.getSimulationOwner().getPriority();
                        if (newPriority > oldPriority ||
                             (newPriority == oldPriority && properties.getSimulationOwner().hasExpired())) {
                            simulationBlocked = false;
                        }
                    }
                } else {
                    // the entire update is suspect --> ignore it
                    return false;
                }
            } else {
                simulationBlocked = senderID != entity->getSimulatorID();
            }
            if (simulationBlocked) {
                // squash ownership and physics-related changes.
                properties.setSimulationOwnerChanged(false);
                properties.setPositionChanged(false);
                properties.setRotationChanged(false);
                properties.setVelocityChanged(false);
                properties.setAngularVelocityChanged(false);
                properties.setAccelerationChanged(false);

                if (wantTerseEditLogging()) {
                    qCDebug(entities) << senderNode->getUUID() << "physical edits suppressed";
                }
            }
        }
        // else client accepts what the server says

        QString entityScriptBefore = entity->getScript();
        quint64 entityScriptTimestampBefore = entity->getScriptTimestamp();
        QString collisionSoundURLBefore = entity->getCollisionSoundURL();
        uint32_t preFlags = entity->getDirtyFlags();

        UpdateEntityOperator theOperator(getThisPointer(), containingElement, entity, properties.getQueryAACube());
        recurseTreeWithOperator(&theOperator);
        entity->setProperties(properties);

        // if the entity has children, run UpdateEntityOperator on them.  If the children have children, recurse
        QQueue<SpatiallyNestablePointer> toProcess;
        foreach (SpatiallyNestablePointer child, entity->getChildren()) {
            if (child && child->getNestableType() == NestableType::Entity) {
                toProcess.enqueue(child);
            }
        }

        while (!toProcess.empty()) {
            EntityItemPointer childEntity = std::static_pointer_cast<EntityItem>(toProcess.dequeue());
<<<<<<< HEAD
            UpdateEntityOperator theChildOperator(getThisPointer(),
                                                  childEntity->getElement(),
                                                  childEntity, childEntity->getQueryAACube());
=======
            if (!childEntity) {
                continue;
            }
            BoundingBoxRelatedProperties newChildBBRelProperties(childEntity);
            EntityTreeElementPointer containingElement = childEntity->getElement();
            if (!containingElement) {
                continue;
            }
            UpdateEntityOperator theChildOperator(getThisPointer(),
                                                  containingElement,
                                                  childEntity, newChildBBRelProperties);
>>>>>>> beeb3bec
            recurseTreeWithOperator(&theChildOperator);
            foreach (SpatiallyNestablePointer childChild, childEntity->getChildren()) {
                if (childChild && childChild->getNestableType() == NestableType::Entity) {
                    toProcess.enqueue(childChild);
                }
            }
        }

        _isDirty = true;

        uint32_t newFlags = entity->getDirtyFlags() & ~preFlags;
        if (newFlags) {
            if (_simulation) {
                if (newFlags & DIRTY_SIMULATION_FLAGS) {
                    _simulation->changeEntity(entity);
                }
            } else {
                // normally the _simulation clears ALL updateFlags, but since there is none we do it explicitly
                entity->clearDirtyFlags();
            }
        }

        QString entityScriptAfter = entity->getScript();
        quint64 entityScriptTimestampAfter = entity->getScriptTimestamp();
        bool reload = entityScriptTimestampBefore != entityScriptTimestampAfter;
        if (entityScriptBefore != entityScriptAfter || reload) {
            emitEntityScriptChanging(entity->getEntityItemID(), reload); // the entity script has changed
        }
        maybeNotifyNewCollisionSoundURL(collisionSoundURLBefore, entity->getCollisionSoundURL());
     }

    // TODO: this final containingElement check should eventually be removed (or wrapped in an #ifdef DEBUG).
    containingElement = getContainingElement(entity->getEntityItemID());
    if (!containingElement) {
        qCDebug(entities) << "UNEXPECTED!!!! after updateEntity() we no longer have a containing element??? entityID="
                << entity->getEntityItemID();
        return false;
    }

    return true;
}

EntityItemPointer EntityTree::addEntity(const EntityItemID& entityID, const EntityItemProperties& properties) {
    EntityItemPointer result = NULL;

    if (getIsClient()) {
        // if our Node isn't allowed to create entities in this domain, don't try.
        auto nodeList = DependencyManager::get<NodeList>();
        if (nodeList && !nodeList->getThisNodeCanRez()) {
            return NULL;
        }
    }

    bool recordCreationTime = false;
    if (properties.getCreated() == UNKNOWN_CREATED_TIME) {
        // the entity's creation time was not specified in properties, which means this is a NEW entity
        // and we must record its creation time
        recordCreationTime = true;
    }

    // You should not call this on existing entities that are already part of the tree! Call updateEntity()
    EntityTreeElementPointer containingElement = getContainingElement(entityID);
    if (containingElement) {
        qCDebug(entities) << "UNEXPECTED!!! ----- don't call addEntity() on existing entity items. entityID=" << entityID
                          << "containingElement=" << containingElement.get();
        return result;
    }

    // construct the instance of the entity
    EntityTypes::EntityType type = properties.getType();
    result = EntityTypes::constructEntityItem(type, entityID, properties);

    if (result) {
        if (recordCreationTime) {
            result->recordCreationTime();
        }
        // Recurse the tree and store the entity in the correct tree element
        AddEntityOperator theOperator(getThisPointer(), result);
        recurseTreeWithOperator(&theOperator);

        postAddEntity(result);
    }
    return result;
}

void EntityTree::emitEntityScriptChanging(const EntityItemID& entityItemID, const bool reload) {
    emit entityScriptChanging(entityItemID, reload);
}

void EntityTree::maybeNotifyNewCollisionSoundURL(const QString& previousCollisionSoundURL, const QString& nextCollisionSoundURL) {
    if (!nextCollisionSoundURL.isEmpty() && (nextCollisionSoundURL != previousCollisionSoundURL)) {
        emit newCollisionSoundURL(QUrl(nextCollisionSoundURL));
    }
}

void EntityTree::setSimulation(EntitySimulation* simulation) {
    this->withWriteLock([&] {
        if (simulation) {
            // assert that the simulation's backpointer has already been properly connected
            assert(simulation->getEntityTree().get() == this);
        }
        if (_simulation && _simulation != simulation) {
            // It's important to clearEntities() on the simulation since taht will update each
            // EntityItem::_simulationState correctly so as to not confuse the next _simulation.
            _simulation->clearEntities();
        }
        _simulation = simulation;
    });
}

void EntityTree::deleteEntity(const EntityItemID& entityID, bool force, bool ignoreWarnings) {
    EntityTreeElementPointer containingElement = getContainingElement(entityID);
    if (!containingElement) {
        if (!ignoreWarnings) {
            qCDebug(entities) << "UNEXPECTED!!!!  EntityTree::deleteEntity() entityID doesn't exist!!! entityID=" << entityID;
        }
        return;
    }

    EntityItemPointer existingEntity = containingElement->getEntityWithEntityItemID(entityID);
    if (!existingEntity) {
        if (!ignoreWarnings) {
            qCDebug(entities) << "UNEXPECTED!!!! don't call EntityTree::deleteEntity() on entity items that don't exist. "
                        "entityID=" << entityID;
        }
        return;
    }

    if (existingEntity->getLocked() && !force) {
        if (!ignoreWarnings) {
            qCDebug(entities) << "ERROR! EntityTree::deleteEntity() trying to delete locked entity. entityID=" << entityID;
        }
        return;
    }

    emit deletingEntity(entityID);

    // NOTE: callers must lock the tree before using this method
    DeleteEntityOperator theOperator(getThisPointer(), entityID);
    recurseTreeWithOperator(&theOperator);
    processRemovedEntities(theOperator);
    _isDirty = true;
}

void EntityTree::deleteEntities(QSet<EntityItemID> entityIDs, bool force, bool ignoreWarnings) {
    // NOTE: callers must lock the tree before using this method
    DeleteEntityOperator theOperator(getThisPointer());
    foreach(const EntityItemID& entityID, entityIDs) {
        EntityTreeElementPointer containingElement = getContainingElement(entityID);
        if (!containingElement) {
            if (!ignoreWarnings) {
                qCDebug(entities) << "UNEXPECTED!!!!  EntityTree::deleteEntities() entityID doesn't exist!!! entityID=" << entityID;
            }
            continue;
        }

        EntityItemPointer existingEntity = containingElement->getEntityWithEntityItemID(entityID);
        if (!existingEntity) {
            if (!ignoreWarnings) {
                qCDebug(entities) << "UNEXPECTED!!!! don't call EntityTree::deleteEntities() on entity items that don't exist. "
                            "entityID=" << entityID;
            }
            continue;
        }

        if (existingEntity->getLocked() && !force) {
            if (!ignoreWarnings) {
                qCDebug(entities) << "ERROR! EntityTree::deleteEntities() trying to delete locked entity. entityID=" << entityID;
            }
            continue;
        }

        // tell our delete operator about this entityID
        theOperator.addEntityIDToDeleteList(entityID);
        emit deletingEntity(entityID);
    }

    if (theOperator.getEntities().size() > 0) {
        recurseTreeWithOperator(&theOperator);
        processRemovedEntities(theOperator);
        _isDirty = true;
    }
}

void EntityTree::processRemovedEntities(const DeleteEntityOperator& theOperator) {
    quint64 deletedAt = usecTimestampNow();
    const RemovedEntities& entities = theOperator.getEntities();
    foreach(const EntityToDeleteDetails& details, entities) {
        EntityItemPointer theEntity = details.entity;

        if (getIsServer()) {
            // set up the deleted entities ID
            QWriteLocker locker(&_recentlyDeletedEntitiesLock);
            _recentlyDeletedEntityItemIDs.insert(deletedAt, theEntity->getEntityItemID());
        } else {
            // on the client side, we also remember that we deleted this entity, we don't care about the time
            trackDeletedEntity(theEntity->getEntityItemID());
        }

        if (_simulation) {
            theEntity->clearActions(_simulation);
            _simulation->removeEntity(theEntity);
        }
    }
}


class FindNearPointArgs {
public:
    glm::vec3 position;
    float targetRadius;
    bool found;
    EntityItemPointer closestEntity;
    float closestEntityDistance;
};


bool EntityTree::findNearPointOperation(OctreeElementPointer element, void* extraData) {
    FindNearPointArgs* args = static_cast<FindNearPointArgs*>(extraData);
    EntityTreeElementPointer entityTreeElement = std::static_pointer_cast<EntityTreeElement>(element);

    glm::vec3 penetration;
    bool sphereIntersection = entityTreeElement->getAACube().findSpherePenetration(args->position, args->targetRadius, penetration);

    // If this entityTreeElement contains the point, then search it...
    if (sphereIntersection) {
        EntityItemPointer thisClosestEntity = entityTreeElement->getClosestEntity(args->position);

        // we may have gotten NULL back, meaning no entity was available
        if (thisClosestEntity) {
            glm::vec3 entityPosition = thisClosestEntity->getPosition();
            float distanceFromPointToEntity = glm::distance(entityPosition, args->position);

            // If we're within our target radius
            if (distanceFromPointToEntity <= args->targetRadius) {
                // we are closer than anything else we've found
                if (distanceFromPointToEntity < args->closestEntityDistance) {
                    args->closestEntity = thisClosestEntity;
                    args->closestEntityDistance = distanceFromPointToEntity;
                    args->found = true;
                }
            }
        }

        // we should be able to optimize this...
        return true; // keep searching in case children have closer entities
    }

    // if this element doesn't contain the point, then none of its children can contain the point, so stop searching
    return false;
}
// combines the ray cast arguments into a single object
class RayArgs {
public:
    glm::vec3 origin;
    glm::vec3 direction;
    OctreeElementPointer& element;
    float& distance;
    BoxFace& face;
    glm::vec3& surfaceNormal;
    const QVector<EntityItemID>& entityIdsToInclude;
    void** intersectedObject;
    bool found;
    bool precisionPicking;
};


bool findRayIntersectionOp(OctreeElementPointer element, void* extraData) {
    RayArgs* args = static_cast<RayArgs*>(extraData);
    bool keepSearching = true;
    EntityTreeElementPointer entityTreeElementPointer = std::dynamic_pointer_cast<EntityTreeElement>(element);
    if (entityTreeElementPointer ->findRayIntersection(args->origin, args->direction, keepSearching,
        args->element, args->distance, args->face, args->surfaceNormal, args->entityIdsToInclude,
        args->intersectedObject, args->precisionPicking)) {
        args->found = true;
    }
    return keepSearching;
}

bool EntityTree::findRayIntersection(const glm::vec3& origin, const glm::vec3& direction,
                                    OctreeElementPointer& element, float& distance, 
                                    BoxFace& face, glm::vec3& surfaceNormal, const QVector<EntityItemID>& entityIdsToInclude, void** intersectedObject,
                                    Octree::lockType lockType, bool* accurateResult, bool precisionPicking) {
    RayArgs args = { origin, direction, element, distance, face, surfaceNormal, entityIdsToInclude, intersectedObject, false, precisionPicking };
    distance = FLT_MAX;

    bool requireLock = lockType == Octree::Lock;
    bool lockResult = withReadLock([&]{
        recurseTreeWithOperation(findRayIntersectionOp, &args);
    }, requireLock);

    if (accurateResult) {
        *accurateResult = lockResult; // if user asked to accuracy or result, let them know this is accurate
    }

    return args.found;
}


EntityItemPointer EntityTree::findClosestEntity(glm::vec3 position, float targetRadius) {
    FindNearPointArgs args = { position, targetRadius, false, NULL, FLT_MAX };
    withReadLock([&] {
        // NOTE: This should use recursion, since this is a spatial operation
        recurseTreeWithOperation(findNearPointOperation, &args);
    });
    return args.closestEntity;
}

class FindAllNearPointArgs {
public:
    glm::vec3 position;
    float targetRadius;
    QVector<EntityItemPointer> entities;
};


bool EntityTree::findInSphereOperation(OctreeElementPointer element, void* extraData) {
    FindAllNearPointArgs* args = static_cast<FindAllNearPointArgs*>(extraData);
    glm::vec3 penetration;
    bool sphereIntersection = element->getAACube().findSpherePenetration(args->position, args->targetRadius, penetration);

    // If this element contains the point, then search it...
    if (sphereIntersection) {
        EntityTreeElementPointer entityTreeElement = std::static_pointer_cast<EntityTreeElement>(element);
        entityTreeElement->getEntities(args->position, args->targetRadius, args->entities);
        return true; // keep searching in case children have closer entities
    }

    // if this element doesn't contain the point, then none of it's children can contain the point, so stop searching
    return false;
}

// NOTE: assumes caller has handled locking
void EntityTree::findEntities(const glm::vec3& center, float radius, QVector<EntityItemPointer>& foundEntities) {
    FindAllNearPointArgs args = { center, radius, QVector<EntityItemPointer>() };
    // NOTE: This should use recursion, since this is a spatial operation
    recurseTreeWithOperation(findInSphereOperation, &args);

    // swap the two lists of entity pointers instead of copy
    foundEntities.swap(args.entities);
}

class FindEntitiesInCubeArgs {
public:
    FindEntitiesInCubeArgs(const AACube& cube)
        : _cube(cube), _foundEntities() {
    }

    AACube _cube;
    QVector<EntityItemPointer> _foundEntities;
};

bool EntityTree::findInCubeOperation(OctreeElementPointer element, void* extraData) {
    FindEntitiesInCubeArgs* args = static_cast<FindEntitiesInCubeArgs*>(extraData);
    if (element->getAACube().touches(args->_cube)) {
        EntityTreeElementPointer entityTreeElement = std::static_pointer_cast<EntityTreeElement>(element);
        entityTreeElement->getEntities(args->_cube, args->_foundEntities);
        return true;
    }
    return false;
}

// NOTE: assumes caller has handled locking
void EntityTree::findEntities(const AACube& cube, QVector<EntityItemPointer>& foundEntities) {
    FindEntitiesInCubeArgs args(cube);
    // NOTE: This should use recursion, since this is a spatial operation
    recurseTreeWithOperation(findInCubeOperation, &args);
    // swap the two lists of entity pointers instead of copy
    foundEntities.swap(args._foundEntities);
}

class FindEntitiesInBoxArgs {
public:
    FindEntitiesInBoxArgs(const AABox& box)
    : _box(box), _foundEntities() {
    }

    AABox _box;
    QVector<EntityItemPointer> _foundEntities;
};

bool EntityTree::findInBoxOperation(OctreeElementPointer element, void* extraData) {
    FindEntitiesInBoxArgs* args = static_cast<FindEntitiesInBoxArgs*>(extraData);
    if (element->getAACube().touches(args->_box)) {
        EntityTreeElementPointer entityTreeElement = std::static_pointer_cast<EntityTreeElement>(element);
        entityTreeElement->getEntities(args->_box, args->_foundEntities);
        return true;
    }
    return false;
}

// NOTE: assumes caller has handled locking
void EntityTree::findEntities(const AABox& box, QVector<EntityItemPointer>& foundEntities) {
    FindEntitiesInBoxArgs args(box);
    // NOTE: This should use recursion, since this is a spatial operation
    recurseTreeWithOperation(findInBoxOperation, &args);
    // swap the two lists of entity pointers instead of copy
    foundEntities.swap(args._foundEntities);
}

EntityItemPointer EntityTree::findEntityByID(const QUuid& id) {
    EntityItemID entityID(id);
    return findEntityByEntityItemID(entityID);
}

EntityItemPointer EntityTree::findEntityByEntityItemID(const EntityItemID& entityID) /*const*/ {
    EntityItemPointer foundEntity = NULL;
    EntityTreeElementPointer containingElement = getContainingElement(entityID);
    if (containingElement) {
        foundEntity = containingElement->getEntityWithEntityItemID(entityID);
    }
    return foundEntity;
}

void EntityTree::fixupTerseEditLogging(EntityItemProperties& properties, QList<QString>& changedProperties) {
    static quint64 lastTerseLog = 0;
    quint64 now = usecTimestampNow();

    if (now - lastTerseLog > USECS_PER_SECOND) {
        qCDebug(entities) << "-------------------------";
    }
    lastTerseLog = now;

    if (properties.simulationOwnerChanged()) {
        int simIndex = changedProperties.indexOf("simulationOwner");
        if (simIndex >= 0) {
            SimulationOwner simOwner = properties.getSimulationOwner();
            changedProperties[simIndex] = QString("simulationOwner:") + QString::number((int)simOwner.getPriority());
        }
    }

    if (properties.velocityChanged()) {
        int index = changedProperties.indexOf("velocity");
        if (index >= 0) {
            glm::vec3 value = properties.getVelocity();
            QString changeHint = "0";
            if (value.x + value.y + value.z > 0) {
                changeHint = "+";
            } else if (value.x + value.y + value.z < 0) {
                changeHint = "-";
            }
            changedProperties[index] = QString("velocity:") + changeHint;
        }
    }

    if (properties.gravityChanged()) {
        int index = changedProperties.indexOf("gravity");
        if (index >= 0) {
            glm::vec3 value = properties.getGravity();
            QString changeHint = "0";
            if (value.x + value.y + value.z > 0) {
                changeHint = "+";
            } else if (value.x + value.y + value.z < 0) {
                changeHint = "-";
            }
            changedProperties[index] = QString("gravity:") + changeHint;
        }
    }

    if (properties.actionDataChanged()) {
        int index = changedProperties.indexOf("actionData");
        if (index >= 0) {
            QByteArray value = properties.getActionData();
            QString changeHint = serializedActionsToDebugString(value);
            changedProperties[index] = QString("actionData:") + changeHint;
        }
    }

    if (properties.ignoreForCollisionsChanged()) {
        int index = changedProperties.indexOf("ignoreForCollisions");
        if (index >= 0) {
            bool value = properties.getIgnoreForCollisions();
            QString changeHint = "0";
            if (value) {
                changeHint = "1";
            }
            changedProperties[index] = QString("ignoreForCollisions:") + changeHint;
        }
    }

    if (properties.collisionsWillMoveChanged()) {
        int index = changedProperties.indexOf("collisionsWillMove");
        if (index >= 0) {
            bool value = properties.getCollisionsWillMove();
            QString changeHint = "0";
            if (value) {
                changeHint = "1";
            }
            changedProperties[index] = QString("collisionsWillMove:") + changeHint;
        }
    }

    if (properties.lockedChanged()) {
        int index = changedProperties.indexOf("locked");
        if (index >= 0) {
            bool value = properties.getLocked();
            QString changeHint = "0";
            if (value) {
                changeHint = "1";
            }
            changedProperties[index] = QString("locked:") + changeHint;
        }
    }

    if (properties.userDataChanged()) {
        int index = changedProperties.indexOf("userData");
        if (index >= 0) {
            QString changeHint = properties.getUserData();
            changedProperties[index] = QString("userData:") + changeHint;
        }
    }

    if (properties.parentJointIndexChanged()) {
        int index = changedProperties.indexOf("parentJointIndex");
        if (index >= 0) {
            quint16 value = properties.getParentJointIndex();
            changedProperties[index] = QString("parentJointIndex:") + QString::number((int)value);
        }
    }

    if (properties.parentIDChanged()) {
        int index = changedProperties.indexOf("parentID");
        if (index >= 0) {
            QUuid value = properties.getParentID();
            changedProperties[index] = QString("parentID:") + value.toString();
        }
    }
}

int EntityTree::processEditPacketData(ReceivedMessage& message, const unsigned char* editData, int maxLength,
                                     const SharedNodePointer& senderNode) {

    if (!getIsServer()) {
        qCDebug(entities) << "UNEXPECTED!!! processEditPacketData() should only be called on a server tree.";
        return 0;
    }

    int processedBytes = 0;
    // we handle these types of "edit" packets
    switch (message.getType()) {
        case PacketType::EntityErase: {
            QByteArray dataByteArray = QByteArray::fromRawData(reinterpret_cast<const char*>(editData), maxLength);
            processedBytes = processEraseMessageDetails(dataByteArray, senderNode);
            break;
        }

        case PacketType::EntityAdd:
        case PacketType::EntityEdit: {
            quint64 startDecode = 0, endDecode = 0;
            quint64 startLookup = 0, endLookup = 0;
            quint64 startUpdate = 0, endUpdate = 0;
            quint64 startCreate = 0, endCreate = 0;
            quint64 startLogging = 0, endLogging = 0;

            _totalEditMessages++;

            EntityItemID entityItemID;
            EntityItemProperties properties;
            startDecode = usecTimestampNow();
           
            bool validEditPacket = EntityItemProperties::decodeEntityEditPacket(editData, maxLength, processedBytes,
                                                                                entityItemID, properties);
            endDecode = usecTimestampNow();

            // If we got a valid edit packet, then it could be a new entity or it could be an update to
            // an existing entity... handle appropriately
            if (validEditPacket) {
                // search for the entity by EntityItemID
                startLookup = usecTimestampNow();
                EntityItemPointer existingEntity = findEntityByEntityItemID(entityItemID);
                endLookup = usecTimestampNow();
                if (existingEntity && message.getType() == PacketType::EntityEdit) {
                    // if the EntityItem exists, then update it
                    startLogging = usecTimestampNow();
                    if (wantEditLogging()) {
                        qCDebug(entities) << "User [" << senderNode->getUUID() << "] editing entity. ID:" << entityItemID;
                        qCDebug(entities) << "   properties:" << properties;
                    }
                    if (wantTerseEditLogging()) {
                        QList<QString> changedProperties = properties.listChangedProperties();
                        fixupTerseEditLogging(properties, changedProperties);
                        qCDebug(entities) << senderNode->getUUID() << "edit" <<
                            existingEntity->getDebugName() << changedProperties;
                    }
                    endLogging = usecTimestampNow();

                    startUpdate = usecTimestampNow();
                    updateEntity(entityItemID, properties, senderNode);
                    existingEntity->markAsChangedOnServer();
                    endUpdate = usecTimestampNow();
                    _totalUpdates++;
                } else if (message.getType() == PacketType::EntityAdd) {
                    if (senderNode->getCanRez()) {
                        // this is a new entity... assign a new entityID
                        properties.setCreated(properties.getLastEdited());
                        startCreate = usecTimestampNow();
                        EntityItemPointer newEntity = addEntity(entityItemID, properties);
                        endCreate = usecTimestampNow();
                        _totalCreates++;
                        if (newEntity) {
                            newEntity->markAsChangedOnServer();
                            notifyNewlyCreatedEntity(*newEntity, senderNode);

                            startLogging = usecTimestampNow();
                            if (wantEditLogging()) {
                                qCDebug(entities) << "User [" << senderNode->getUUID() << "] added entity. ID:"
                                                << newEntity->getEntityItemID();
                                qCDebug(entities) << "   properties:" << properties;
                            }
                            if (wantTerseEditLogging()) {
                                QList<QString> changedProperties = properties.listChangedProperties();
                                fixupTerseEditLogging(properties, changedProperties);
                                qCDebug(entities) << senderNode->getUUID() << "add" << entityItemID << changedProperties;
                            }
                            endLogging = usecTimestampNow();

                        }
                    } else {
                        qCDebug(entities) << "User without 'rez rights' [" << senderNode->getUUID()
                                          << "] attempted to add an entity.";
                    }
                } else {
                    static QString repeatedMessage =
                        LogHandler::getInstance().addRepeatedMessageRegex("^Edit failed.*");
                    qCDebug(entities) << "Edit failed. [" << message.getType() <<"] " <<
                            "entity id:" << entityItemID << 
                            "existingEntity pointer:" << existingEntity.get();
                }
            }


            _totalDecodeTime += endDecode - startDecode;
            _totalLookupTime += endLookup - startLookup;
            _totalUpdateTime += endUpdate - startUpdate;
            _totalCreateTime += endCreate - startCreate;
            _totalLoggingTime += endLogging - startLogging;

            break;
        }

        default:
            processedBytes = 0;
            break;
    }
    return processedBytes;
}


void EntityTree::notifyNewlyCreatedEntity(const EntityItem& newEntity, const SharedNodePointer& senderNode) {
    _newlyCreatedHooksLock.lockForRead();
    for (int i = 0; i < _newlyCreatedHooks.size(); i++) {
        _newlyCreatedHooks[i]->entityCreated(newEntity, senderNode);
    }
    _newlyCreatedHooksLock.unlock();
}

void EntityTree::addNewlyCreatedHook(NewlyCreatedEntityHook* hook) {
    _newlyCreatedHooksLock.lockForWrite();
    _newlyCreatedHooks.push_back(hook);
    _newlyCreatedHooksLock.unlock();
}

void EntityTree::removeNewlyCreatedHook(NewlyCreatedEntityHook* hook) {
    _newlyCreatedHooksLock.lockForWrite();
    for (int i = 0; i < _newlyCreatedHooks.size(); i++) {
        if (_newlyCreatedHooks[i] == hook) {
            _newlyCreatedHooks.erase(_newlyCreatedHooks.begin() + i);
            break;
        }
    }
    _newlyCreatedHooksLock.unlock();
}


void EntityTree::releaseSceneEncodeData(OctreeElementExtraEncodeData* extraEncodeData) const {
    for (auto extraData : extraEncodeData->values()) {
        EntityTreeElementExtraEncodeData* thisExtraEncodeData = static_cast<EntityTreeElementExtraEncodeData*>(extraData);
        delete thisExtraEncodeData;
    }
    extraEncodeData->clear();
}

void EntityTree::entityChanged(EntityItemPointer entity) {
    if (_simulation) {
        _simulation->changeEntity(entity);
    }
}

void EntityTree::update() {
    if (_simulation) {
        withWriteLock([&] {
            _simulation->updateEntities();
            VectorOfEntities pendingDeletes;
            _simulation->getEntitiesToDelete(pendingDeletes);

            if (pendingDeletes.size() > 0) {
                // translate into list of ID's
                QSet<EntityItemID> idsToDelete;

                for (auto entity : pendingDeletes) {
                    idsToDelete.insert(entity->getEntityItemID());
                }

                // delete these things the roundabout way
                deleteEntities(idsToDelete, true);
            }
        });
    }
}

quint64 EntityTree::getAdjustedConsiderSince(quint64 sinceTime) {
    return (sinceTime - DELETED_ENTITIES_EXTRA_USECS_TO_CONSIDER);
}


bool EntityTree::hasEntitiesDeletedSince(quint64 sinceTime) {
    quint64 considerEntitiesSince = getAdjustedConsiderSince(sinceTime);

    // we can probably leverage the ordered nature of QMultiMap to do this quickly...
    bool hasSomethingNewer = false;

    QReadLocker locker(&_recentlyDeletedEntitiesLock);
    QMultiMap<quint64, QUuid>::const_iterator iterator = _recentlyDeletedEntityItemIDs.constBegin();
    while (iterator != _recentlyDeletedEntityItemIDs.constEnd()) {
        if (iterator.key() > considerEntitiesSince) {
            hasSomethingNewer = true;
            break; // if we have at least one item, we don't need to keep searching
        }
        ++iterator;
    }

#ifdef EXTRA_ERASE_DEBUGGING
    if (hasSomethingNewer) {
        int elapsed = usecTimestampNow() - considerEntitiesSince;
        int difference = considerEntitiesSince - sinceTime;
        qDebug() << "EntityTree::hasEntitiesDeletedSince() sinceTime:" << sinceTime 
                    << "considerEntitiesSince:" << considerEntitiesSince << "elapsed:" << elapsed << "difference:" << difference;
    }
#endif

    return hasSomethingNewer;
}

// called by the server when it knows all nodes have been sent deleted packets
void EntityTree::forgetEntitiesDeletedBefore(quint64 sinceTime) {
    quint64 considerSinceTime = sinceTime - DELETED_ENTITIES_EXTRA_USECS_TO_CONSIDER;
    QSet<quint64> keysToRemove;
    QWriteLocker locker(&_recentlyDeletedEntitiesLock);
    QMultiMap<quint64, QUuid>::iterator iterator = _recentlyDeletedEntityItemIDs.begin();

    // First find all the keys in the map that are older and need to be deleted
    while (iterator != _recentlyDeletedEntityItemIDs.end()) {
        if (iterator.key() <= considerSinceTime) {
            keysToRemove << iterator.key();
        }
        ++iterator;
    }

    // Now run through the keysToRemove and remove them
    foreach (quint64 value, keysToRemove) {
        _recentlyDeletedEntityItemIDs.remove(value);
    }
}


// TODO: consider consolidating processEraseMessageDetails() and processEraseMessage()
int EntityTree::processEraseMessage(ReceivedMessage& message, const SharedNodePointer& sourceNode) {
    #ifdef EXTRA_ERASE_DEBUGGING
        qDebug() << "EntityTree::processEraseMessage()";
    #endif
    withWriteLock([&] {
        message.seek(sizeof(OCTREE_PACKET_FLAGS) + sizeof(OCTREE_PACKET_SEQUENCE) + sizeof(OCTREE_PACKET_SENT_TIME));

        uint16_t numberOfIDs = 0; // placeholder for now
        message.readPrimitive(&numberOfIDs);

        if (numberOfIDs > 0) {
            QSet<EntityItemID> entityItemIDsToDelete;

            for (size_t i = 0; i < numberOfIDs; i++) {

                if (NUM_BYTES_RFC4122_UUID > message.getBytesLeftToRead()) {
                    qCDebug(entities) << "EntityTree::processEraseMessage().... bailing because not enough bytes in buffer";
                    break; // bail to prevent buffer overflow
                }

                QUuid entityID = QUuid::fromRfc4122(message.readWithoutCopy(NUM_BYTES_RFC4122_UUID));
                #ifdef EXTRA_ERASE_DEBUGGING
                    qDebug() << "    ---- EntityTree::processEraseMessage() contained ID:" << entityID;
                #endif

                EntityItemID entityItemID(entityID);
                entityItemIDsToDelete << entityItemID;

                if (wantEditLogging() || wantTerseEditLogging()) {
                    qCDebug(entities) << "User [" << sourceNode->getUUID() << "] deleting entity. ID:" << entityItemID;
                }

            }
            deleteEntities(entityItemIDsToDelete, true, true);
        }
    });
    return message.getPosition();
}

// This version skips over the header
// NOTE: Caller must lock the tree before calling this.
// TODO: consider consolidating processEraseMessageDetails() and processEraseMessage()
int EntityTree::processEraseMessageDetails(const QByteArray& dataByteArray, const SharedNodePointer& sourceNode) {
    #ifdef EXTRA_ERASE_DEBUGGING
        qDebug() << "EntityTree::processEraseMessageDetails()";
    #endif
    const unsigned char* packetData = (const unsigned char*)dataByteArray.constData();
    const unsigned char* dataAt = packetData;
    size_t packetLength = dataByteArray.size();
    size_t processedBytes = 0;

    uint16_t numberOfIds = 0; // placeholder for now
    memcpy(&numberOfIds, dataAt, sizeof(numberOfIds));
    dataAt += sizeof(numberOfIds);
    processedBytes += sizeof(numberOfIds);

    if (numberOfIds > 0) {
        QSet<EntityItemID> entityItemIDsToDelete;

        for (size_t i = 0; i < numberOfIds; i++) {


            if (processedBytes + NUM_BYTES_RFC4122_UUID > packetLength) {
                qCDebug(entities) << "EntityTree::processEraseMessageDetails().... bailing because not enough bytes in buffer";
                break; // bail to prevent buffer overflow
            }

            QByteArray encodedID = dataByteArray.mid(processedBytes, NUM_BYTES_RFC4122_UUID);
            QUuid entityID = QUuid::fromRfc4122(encodedID);
            dataAt += encodedID.size();
            processedBytes += encodedID.size();

            #ifdef EXTRA_ERASE_DEBUGGING
                qDebug() << "    ---- EntityTree::processEraseMessageDetails() contains id:" << entityID;
            #endif

            EntityItemID entityItemID(entityID);
            entityItemIDsToDelete << entityItemID;

            if (wantEditLogging() || wantTerseEditLogging()) {
                qCDebug(entities) << "User [" << sourceNode->getUUID() << "] deleting entity. ID:" << entityItemID;
            }

        }
        deleteEntities(entityItemIDsToDelete, true, true);
    }
    return processedBytes;
}

EntityTreeElementPointer EntityTree::getContainingElement(const EntityItemID& entityItemID)  /*const*/ {
    // TODO: do we need to make this thread safe? Or is it acceptable as is
    EntityTreeElementPointer element = _entityToElementMap.value(entityItemID);
    return element;
}

void EntityTree::setContainingElement(const EntityItemID& entityItemID, EntityTreeElementPointer element) {
    // TODO: do we need to make this thread safe? Or is it acceptable as is
    if (element) {
        _entityToElementMap[entityItemID] = element;
    } else {
        _entityToElementMap.remove(entityItemID);
    }
}

void EntityTree::debugDumpMap() {
    qCDebug(entities) << "EntityTree::debugDumpMap() --------------------------";
    QHashIterator<EntityItemID, EntityTreeElementPointer> i(_entityToElementMap);
    while (i.hasNext()) {
        i.next();
        qCDebug(entities) << i.key() << ": " << i.value().get();
    }
    qCDebug(entities) << "-----------------------------------------------------";
}

class ContentsDimensionOperator : public RecurseOctreeOperator {
public:
    virtual bool preRecursion(OctreeElementPointer element);
    virtual bool postRecursion(OctreeElementPointer element) { return true; }
    float getLargestDimension() const { return _contentExtents.largestDimension(); }
private:
    Extents _contentExtents;
};

bool ContentsDimensionOperator::preRecursion(OctreeElementPointer element) {
    EntityTreeElementPointer entityTreeElement = std::static_pointer_cast<EntityTreeElement>(element);
    entityTreeElement->expandExtentsToContents(_contentExtents);
    return true;
}

float EntityTree::getContentsLargestDimension() {
    ContentsDimensionOperator theOperator;
    recurseTreeWithOperator(&theOperator);
    return theOperator.getLargestDimension();
}

class DebugOperator : public RecurseOctreeOperator {
public:
    virtual bool preRecursion(OctreeElementPointer element);
    virtual bool postRecursion(OctreeElementPointer element) { return true; }
};

bool DebugOperator::preRecursion(OctreeElementPointer element) {
    EntityTreeElementPointer entityTreeElement = std::static_pointer_cast<EntityTreeElement>(element);
    qCDebug(entities) << "EntityTreeElement [" << entityTreeElement.get() << "]";
    entityTreeElement->debugDump();
    return true;
}

void EntityTree::dumpTree() {
    DebugOperator theOperator;
    recurseTreeWithOperator(&theOperator);
}

class PruneOperator : public RecurseOctreeOperator {
public:
    virtual bool preRecursion(OctreeElementPointer element) { return true; }
    virtual bool postRecursion(OctreeElementPointer element);
};

bool PruneOperator::postRecursion(OctreeElementPointer element) {
    EntityTreeElementPointer entityTreeElement = std::static_pointer_cast<EntityTreeElement>(element);
    entityTreeElement->pruneChildren();
    return true;
}

void EntityTree::pruneTree() {
    PruneOperator theOperator;
    recurseTreeWithOperator(&theOperator);
}

QVector<EntityItemID> EntityTree::sendEntities(EntityEditPacketSender* packetSender, EntityTreePointer localTree,
                                               float x, float y, float z) {
    SendEntitiesOperationArgs args;
    args.packetSender = packetSender;
    args.localTree = localTree;
    args.root = glm::vec3(x, y, z);
    QVector<EntityItemID> newEntityIDs;
    args.newEntityIDs = &newEntityIDs;
    recurseTreeWithOperation(sendEntitiesOperation, &args);
    packetSender->releaseQueuedMessages();

    return newEntityIDs;
}

bool EntityTree::sendEntitiesOperation(OctreeElementPointer element, void* extraData) {
    SendEntitiesOperationArgs* args = static_cast<SendEntitiesOperationArgs*>(extraData);
    EntityTreeElementPointer entityTreeElement = std::static_pointer_cast<EntityTreeElement>(element);
    entityTreeElement->forEachEntity([&](EntityItemPointer entityItem) {
        EntityItemID newID(QUuid::createUuid());
        args->newEntityIDs->append(newID);
        EntityItemProperties properties = entityItem->getProperties();
        properties.setPosition(properties.getPosition() + args->root);
        properties.markAllChanged(); // so the entire property set is considered new, since we're making a new entity

        // queue the packet to send to the server
        args->packetSender->queueEditEntityMessage(PacketType::EntityAdd, newID, properties);

        // also update the local tree instantly (note: this is not our tree, but an alternate tree)
        if (args->localTree) {
            args->localTree->withWriteLock([&] {
                args->localTree->addEntity(newID, properties);
            });
        }
    });
    return true;
}

void EntityTree::remapIDs() {
    RemapIDOperator theOperator;
    recurseTreeWithOperator(&theOperator);
}

bool EntityTree::writeToMap(QVariantMap& entityDescription, OctreeElementPointer element, bool skipDefaultValues) {
    if (! entityDescription.contains("Entities")) {
        entityDescription["Entities"] = QVariantList();
    }
    QScriptEngine scriptEngine;
    RecurseOctreeToMapOperator theOperator(entityDescription, element, &scriptEngine, skipDefaultValues);
    recurseTreeWithOperator(&theOperator);
    return true;
}

bool EntityTree::readFromMap(QVariantMap& map) {
    // map will have a top-level list keyed as "Entities".  This will be extracted
    // and iterated over.  Each member of this list is converted to a QVariantMap, then
    // to a QScriptValue, and then to EntityItemProperties.  These properties are used
    // to add the new entity to the EnitytTree.
    QVariantList entitiesQList = map["Entities"].toList();
    QScriptEngine scriptEngine;

    foreach (QVariant entityVariant, entitiesQList) {
        // QVariantMap --> QScriptValue --> EntityItemProperties --> Entity
        QVariantMap entityMap = entityVariant.toMap();
        QScriptValue entityScriptValue = variantMapToScriptValue(entityMap, scriptEngine);
        EntityItemProperties properties;
        EntityItemPropertiesFromScriptValueIgnoreReadOnly(entityScriptValue, properties);

        EntityItemID entityItemID;
        if (entityMap.contains("id")) {
            entityItemID = EntityItemID(QUuid(entityMap["id"].toString()));
        } else {
            entityItemID = EntityItemID(QUuid::createUuid());
        }

        EntityItemPointer entity = addEntity(entityItemID, properties);
        if (!entity) {
            qCDebug(entities) << "adding Entity failed:" << entityItemID << properties.getType();
        }
    }

    return true;
}

void EntityTree::resetClientEditStats() {
    _treeResetTime = usecTimestampNow();
    _maxEditDelta = 0;
    _totalEditDeltas = 0;
    _totalTrackedEdits = 0;
}



void EntityTree::trackIncomingEntityLastEdited(quint64 lastEditedTime, int bytesRead) {
    // we don't want to track all edit deltas, just those edits that have happend
    // since we connected to this domain. This will filter out all previously created
    // content and only track new edits
    if (lastEditedTime > _treeResetTime) {
        quint64 now = usecTimestampNow();
        quint64 sinceEdit = now - lastEditedTime;

        _totalEditDeltas += sinceEdit;
        _totalEditBytes += bytesRead;
        _totalTrackedEdits++;
        if (sinceEdit > _maxEditDelta) {
            _maxEditDelta = sinceEdit;
        }
    }
}


void EntityTree::callLoader(EntityItemID entityID) {
    // this is used to bounce from the networking thread to the main thread
    EntityItemPointer entity = findEntityByEntityItemID(entityID);
    if (entity) {
        entity->loader();
    }
}<|MERGE_RESOLUTION|>--- conflicted
+++ resolved
@@ -225,23 +225,16 @@
 
         while (!toProcess.empty()) {
             EntityItemPointer childEntity = std::static_pointer_cast<EntityItem>(toProcess.dequeue());
-<<<<<<< HEAD
-            UpdateEntityOperator theChildOperator(getThisPointer(),
-                                                  childEntity->getElement(),
-                                                  childEntity, childEntity->getQueryAACube());
-=======
             if (!childEntity) {
                 continue;
             }
-            BoundingBoxRelatedProperties newChildBBRelProperties(childEntity);
             EntityTreeElementPointer containingElement = childEntity->getElement();
             if (!containingElement) {
                 continue;
             }
             UpdateEntityOperator theChildOperator(getThisPointer(),
                                                   containingElement,
-                                                  childEntity, newChildBBRelProperties);
->>>>>>> beeb3bec
+                                                  childEntity, childEntity->getQueryAACube());
             recurseTreeWithOperator(&theChildOperator);
             foreach (SpatiallyNestablePointer childChild, childEntity->getChildren()) {
                 if (childChild && childChild->getNestableType() == NestableType::Entity) {
