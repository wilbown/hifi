--- conflicted
+++ resolved
@@ -130,13 +130,8 @@
  *     <tr><td><code>"ball-socket"</code></td><td>Object constraint</td>
  *       <td>Connects two entities with a ball and socket joint.</td>
  *       <td>{@link Entities.ActionArguments-BallSocket}</td></tr>
-<<<<<<< HEAD
- *     <tr><td><code>"spring"</code></td><td colspan="3">Synonym for <code>"tractor"</code>. 
- *       <span class="important">Deprecated.</span></td></tr>
-=======
  *     <tr><td><code>"spring"</code></td><td>&nbsp;</td><td>Synonym for <code>"tractor"</code>. 
  *       <p class="important">Deprecated.</p></td><td>&nbsp;</td></tr>
->>>>>>> f38509da
  *   </tbody>
  * </table>
  * @typedef {string} Entities.ActionType
