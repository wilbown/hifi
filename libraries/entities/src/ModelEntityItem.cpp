//
//  ModelEntityItem.cpp
//  libraries/entities/src
//
//  Created by Brad Hefta-Gaub on 12/4/13.
//  Copyright 2013 High Fidelity, Inc.
//
//  Distributed under the Apache License, Version 2.0.
//  See the accompanying file LICENSE or http://www.apache.org/licenses/LICENSE-2.0.html
//

#include <QtCore/QJsonDocument>

#include <ByteCountCoding.h>
#include <GLMHelpers.h>
#include <glm/gtx/transform.hpp>

#include "EntitiesLogging.h"
#include "EntityItemProperties.h"
#include "EntityTree.h"
#include "EntityTreeElement.h"
#include "ResourceCache.h"
#include "ModelEntityItem.h"

const QString ModelEntityItem::DEFAULT_MODEL_URL = QString("");
const QString ModelEntityItem::DEFAULT_COMPOUND_SHAPE_URL = QString("");

EntityItemPointer ModelEntityItem::factory(const EntityItemID& entityID, const EntityItemProperties& properties) {
    EntityItemPointer entity(new ModelEntityItem(entityID), [](EntityItem* ptr) { ptr->deleteLater(); });
    entity->setProperties(properties);
    return entity;
}

ModelEntityItem::ModelEntityItem(const EntityItemID& entityItemID) : EntityItem(entityItemID)
{
    _lastAnimated = usecTimestampNow();
    // set the last animated when interface (re)starts
    _type = EntityTypes::Model;
    _lastKnownCurrentFrame = -1;
    _color[0] = _color[1] = _color[2] = 0;
}

const QString ModelEntityItem::getTextures() const {
    QReadLocker locker(&_texturesLock);
    auto textures = _textures;
    return textures;
}

void ModelEntityItem::setTextures(const QString& textures) {
    QWriteLocker locker(&_texturesLock);
    _textures = textures;
}

EntityItemProperties ModelEntityItem::getProperties(EntityPropertyFlags desiredProperties) const {
    EntityItemProperties properties = EntityItem::getProperties(desiredProperties); // get the properties from our base class
    COPY_ENTITY_PROPERTY_TO_PROPERTIES(color, getXColor);
    COPY_ENTITY_PROPERTY_TO_PROPERTIES(modelURL, getModelURL);
    COPY_ENTITY_PROPERTY_TO_PROPERTIES(compoundShapeURL, getCompoundShapeURL);
    COPY_ENTITY_PROPERTY_TO_PROPERTIES(textures, getTextures);
    COPY_ENTITY_PROPERTY_TO_PROPERTIES(shapeType, getShapeType);
    COPY_ENTITY_PROPERTY_TO_PROPERTIES(jointRotationsSet, getJointRotationsSet);
    COPY_ENTITY_PROPERTY_TO_PROPERTIES(jointRotations, getJointRotations);
    COPY_ENTITY_PROPERTY_TO_PROPERTIES(jointTranslationsSet, getJointTranslationsSet);
    COPY_ENTITY_PROPERTY_TO_PROPERTIES(jointTranslations, getJointTranslations);

    _animationProperties.getProperties(properties);
    return properties;
}

bool ModelEntityItem::setProperties(const EntityItemProperties& properties) {
    bool somethingChanged = false;
    somethingChanged = EntityItem::setProperties(properties); // set the properties in our base class

    SET_ENTITY_PROPERTY_FROM_PROPERTIES(color, setColor);
    SET_ENTITY_PROPERTY_FROM_PROPERTIES(modelURL, setModelURL);
    SET_ENTITY_PROPERTY_FROM_PROPERTIES(compoundShapeURL, setCompoundShapeURL);
    SET_ENTITY_PROPERTY_FROM_PROPERTIES(textures, setTextures);
    SET_ENTITY_PROPERTY_FROM_PROPERTIES(shapeType, setShapeType);
    SET_ENTITY_PROPERTY_FROM_PROPERTIES(jointRotationsSet, setJointRotationsSet);
    SET_ENTITY_PROPERTY_FROM_PROPERTIES(jointRotations, setJointRotations);
    SET_ENTITY_PROPERTY_FROM_PROPERTIES(jointTranslationsSet, setJointTranslationsSet);
    SET_ENTITY_PROPERTY_FROM_PROPERTIES(jointTranslations, setJointTranslations);

    bool somethingChangedInAnimations = _animationProperties.setProperties(properties);

    if (somethingChangedInAnimations) {
        _dirtyFlags |= Simulation::DIRTY_UPDATEABLE;
    }
    somethingChanged = somethingChanged || somethingChangedInAnimations;

    if (somethingChanged) {
        bool wantDebug = false;
        if (wantDebug) {
            uint64_t now = usecTimestampNow();
            int elapsed = now - getLastEdited();
            qCDebug(entities) << "ModelEntityItem::setProperties() AFTER update... edited AGO=" << elapsed <<
                    "now=" << now << " getLastEdited()=" << getLastEdited();
        }
        setLastEdited(properties._lastEdited);
    }

    return somethingChanged;
}

int ModelEntityItem::readEntitySubclassDataFromBuffer(const unsigned char* data, int bytesLeftToRead,
                                                ReadBitstreamToTreeParams& args,
                                                EntityPropertyFlags& propertyFlags, bool overwriteLocalData,
                                                bool& somethingChanged) {

    int bytesRead = 0;
    const unsigned char* dataAt = data;
    bool animationPropertiesChanged = false;

    READ_ENTITY_PROPERTY(PROP_COLOR, rgbColor, setColor);
    READ_ENTITY_PROPERTY(PROP_MODEL_URL, QString, setModelURL);
    READ_ENTITY_PROPERTY(PROP_COMPOUND_SHAPE_URL, QString, setCompoundShapeURL);
    READ_ENTITY_PROPERTY(PROP_TEXTURES, QString, setTextures);

    int bytesFromAnimation;
    withWriteLock([&] {
        // Note: since we've associated our _animationProperties with our _animationLoop, the readEntitySubclassDataFromBuffer()
        // will automatically read into the animation loop
        bytesFromAnimation = _animationProperties.readEntitySubclassDataFromBuffer(dataAt, (bytesLeftToRead - bytesRead), args,
            propertyFlags, overwriteLocalData, animationPropertiesChanged);
    });

    bytesRead += bytesFromAnimation;
    dataAt += bytesFromAnimation;

    READ_ENTITY_PROPERTY(PROP_SHAPE_TYPE, ShapeType, setShapeType);

    if (animationPropertiesChanged) {
        _dirtyFlags |= Simulation::DIRTY_UPDATEABLE;
        somethingChanged = true;
    }

    READ_ENTITY_PROPERTY(PROP_JOINT_ROTATIONS_SET, QVector<bool>, setJointRotationsSet);
    READ_ENTITY_PROPERTY(PROP_JOINT_ROTATIONS, QVector<glm::quat>, setJointRotations);
    READ_ENTITY_PROPERTY(PROP_JOINT_TRANSLATIONS_SET, QVector<bool>, setJointTranslationsSet);
    READ_ENTITY_PROPERTY(PROP_JOINT_TRANSLATIONS, QVector<glm::vec3>, setJointTranslations);

    return bytesRead;
}

// TODO: eventually only include properties changed since the params.nodeData->getLastTimeBagEmpty() time
EntityPropertyFlags ModelEntityItem::getEntityProperties(EncodeBitstreamParams& params) const {
    EntityPropertyFlags requestedProperties = EntityItem::getEntityProperties(params);

    requestedProperties += PROP_MODEL_URL;
    requestedProperties += PROP_COMPOUND_SHAPE_URL;
    requestedProperties += PROP_TEXTURES;
    requestedProperties += PROP_SHAPE_TYPE;
    requestedProperties += _animationProperties.getEntityProperties(params);
    requestedProperties += PROP_JOINT_ROTATIONS_SET;
    requestedProperties += PROP_JOINT_ROTATIONS;
    requestedProperties += PROP_JOINT_TRANSLATIONS_SET;
    requestedProperties += PROP_JOINT_TRANSLATIONS;

    return requestedProperties;
}


void ModelEntityItem::appendSubclassData(OctreePacketData* packetData, EncodeBitstreamParams& params,
                                EntityTreeElementExtraEncodeDataPointer entityTreeElementExtraEncodeData,
                                EntityPropertyFlags& requestedProperties,
                                EntityPropertyFlags& propertyFlags,
                                EntityPropertyFlags& propertiesDidntFit,
                                int& propertyCount, OctreeElement::AppendState& appendState) const {

    bool successPropertyFits = true;

    APPEND_ENTITY_PROPERTY(PROP_COLOR, getColor());
    APPEND_ENTITY_PROPERTY(PROP_MODEL_URL, getModelURL());
    APPEND_ENTITY_PROPERTY(PROP_COMPOUND_SHAPE_URL, getCompoundShapeURL());
    APPEND_ENTITY_PROPERTY(PROP_TEXTURES, getTextures());

    withReadLock([&] {
        _animationProperties.appendSubclassData(packetData, params, entityTreeElementExtraEncodeData, requestedProperties,
            propertyFlags, propertiesDidntFit, propertyCount, appendState);
    });

    APPEND_ENTITY_PROPERTY(PROP_SHAPE_TYPE, (uint32_t)getShapeType());

    APPEND_ENTITY_PROPERTY(PROP_JOINT_ROTATIONS_SET, getJointRotationsSet());
    APPEND_ENTITY_PROPERTY(PROP_JOINT_ROTATIONS, getJointRotations());
    APPEND_ENTITY_PROPERTY(PROP_JOINT_TRANSLATIONS_SET, getJointTranslationsSet());
    APPEND_ENTITY_PROPERTY(PROP_JOINT_TRANSLATIONS, getJointTranslations());
}



// added update function back for property fix
void ModelEntityItem::update(const quint64& now) {

    {
        auto currentAnimationProperties = this->getAnimationProperties();

        if (_previousAnimationProperties != currentAnimationProperties) {
            withWriteLock([&] {
                // if we hit start animation or change the first or last frame then restart the animation
                if ((currentAnimationProperties.getFirstFrame() != _previousAnimationProperties.getFirstFrame()) || 
                    (currentAnimationProperties.getLastFrame() != _previousAnimationProperties.getLastFrame()) || 
                    (currentAnimationProperties.getRunning() && !_previousAnimationProperties.getRunning())) {

                    // when we start interface and the property is are set then the current frame is initialized to -1
                    if (_currentFrame < 0) {
                        // don't reset _lastAnimated here because we need the timestamp from the ModelEntityItem constructor for when the properties were set
                        _currentFrame = currentAnimationProperties.getCurrentFrame();
                        setAnimationCurrentFrame(_currentFrame);
<<<<<<< HEAD
                    } else {
                        _lastAnimated = usecTimestampNow();
                        _currentFrame = currentAnimationProperties.getFirstFrame();
                        setAnimationCurrentFrame(currentAnimationProperties.getFirstFrame());
                    }
=======
                        qCDebug(entities) << "setting first frame 1 " << _currentFrame;
                    } else {
                        _lastAnimated =  usecTimestampNow();
                        _currentFrame = currentAnimationProperties.getFirstFrame();
                        setAnimationCurrentFrame(currentAnimationProperties.getFirstFrame());
                        qCDebug(entities) << "setting first frame 2" << _currentFrame;
                    }
                } else if (!currentAnimationProperties.getRunning() && _previousAnimationProperties.getRunning()) {
                    _currentFrame = currentAnimationProperties.getFirstFrame();
                    setAnimationCurrentFrame(_currentFrame);
>>>>>>> 079d9639
                } else if (currentAnimationProperties.getCurrentFrame() != _previousAnimationProperties.getCurrentFrame()) {
                    // don't reset _lastAnimated here because the currentFrame was set with the previous setting of _lastAnimated
                    _currentFrame = currentAnimationProperties.getCurrentFrame();
                    // qCDebug(entities)  << "point 3 " << _currentFrame;
                }
                
            });
            _previousAnimationProperties = this->getAnimationProperties();

        } else {
            // else the animation properties have not changed.
            // if the first frame is less than zero don't do anything. 
            if (!(getAnimationFirstFrame() < 0)) {

                // if the current frame is less than zero then we have restarted the server.
                if (_currentFrame < 0) {
<<<<<<< HEAD
                    if ((currentAnimationProperties.getCurrentFrame() < currentAnimationProperties.getLastFrame()) && 
                        (currentAnimationProperties.getCurrentFrame() > currentAnimationProperties.getFirstFrame())) {
                        _currentFrame = currentAnimationProperties.getCurrentFrame();
                    } else {
                        _currentFrame = currentAnimationProperties.getFirstFrame();
                        setAnimationCurrentFrame(_currentFrame);
                        _lastAnimated = usecTimestampNow();
=======
                    //qCDebug(entities) << "setting first frame 3 " << _currentFrame;
                    if ((currentAnimationProperties.getCurrentFrame() < currentAnimationProperties.getLastFrame()) && 
                        (currentAnimationProperties.getCurrentFrame() > currentAnimationProperties.getFirstFrame())) {
                       // _currentFrame = currentAnimationProperties.getCurrentFrame();
                    } else {
                        //qCDebug(entities) << "setting first frame 4 " << _currentFrame;
                       // _currentFrame = currentAnimationProperties.getFirstFrame();
                       // setAnimationCurrentFrame(_currentFrame);
                       // _lastAnimated = usecTimestampNow();
>>>>>>> 079d9639
                    }
                }
            }
        }
        
        if (isAnimatingSomething()) {
            if (!(getAnimationFirstFrame() < 0) && !(getAnimationFirstFrame() > getAnimationLastFrame())) {
                updateFrameCount();
            }
        }
    }

    EntityItem::update(now);
}

bool ModelEntityItem::needsToCallUpdate() const {

     return true;
}

void ModelEntityItem::updateFrameCount() {
    
    if (!_lastAnimated) {
        _lastAnimated = usecTimestampNow();
        return;
    }

    auto now = usecTimestampNow();

    // update the interval since the last animation.
    auto interval = now - _lastAnimated;
    _lastAnimated = now;

    // if fps is negative then increment timestamp and return.
<<<<<<< HEAD
    if (getAnimationFPS() < 0.0) {
=======
    if (getAnimationFPS() < 0.0f) {
>>>>>>> 079d9639
        return;
    }

    int updatedFrameCount = getAnimationLastFrame() - getAnimationFirstFrame() + 1;
    
    if (!getAnimationHold() && getAnimationIsPlaying()) {
        float deltaTime = (float)interval / (float)USECS_PER_SECOND;
        _currentFrame += (deltaTime * getAnimationFPS());
        if (_currentFrame > getAnimationLastFrame()) {
            if (getAnimationLoop()) {
<<<<<<< HEAD
                while ((_currentFrame - getAnimationFirstFrame()) > (updatedFrameCount - 1)) {
                    _currentFrame -= (updatedFrameCount - 1);
                }
=======
                _currentFrame = getAnimationFirstFrame() + (int)(glm::floor(_currentFrame - getAnimationFirstFrame())) % (updatedFrameCount - 1);
>>>>>>> 079d9639
            } else {
                _currentFrame = getAnimationLastFrame();
            }
        } else if (_currentFrame < getAnimationFirstFrame()) {
            if (getAnimationFirstFrame() < 0) {
                _currentFrame = 0;
            } else {
                _currentFrame = getAnimationFirstFrame();
            }
        }
<<<<<<< HEAD
=======
         qCDebug(entities)  << "in update frame " << _currentFrame;
>>>>>>> 079d9639
        setAnimationCurrentFrame(_currentFrame);
    }

    
}

void ModelEntityItem::debugDump() const {
    qCDebug(entities) << "ModelEntityItem id:" << getEntityItemID();
    qCDebug(entities) << "    edited ago:" << getEditedAgo();
    qCDebug(entities) << "    position:" << getWorldPosition();
    qCDebug(entities) << "    dimensions:" << getDimensions();
    qCDebug(entities) << "    model URL:" << getModelURL();
    qCDebug(entities) << "    compound shape URL:" << getCompoundShapeURL();
}

void ModelEntityItem::setShapeType(ShapeType type) {
    withWriteLock([&] {
        if (type != _shapeType) {
            if (type == SHAPE_TYPE_STATIC_MESH && _dynamic) {
                // dynamic and STATIC_MESH are incompatible
                // since the shape is being set here we clear the dynamic bit
                _dynamic = false;
                _dirtyFlags |= Simulation::DIRTY_MOTION_TYPE;
            }
            _shapeType = type;
            _dirtyFlags |= Simulation::DIRTY_SHAPE | Simulation::DIRTY_MASS;
        }
    });
}

ShapeType ModelEntityItem::getShapeType() const {
    return computeTrueShapeType();
}

ShapeType ModelEntityItem::computeTrueShapeType() const {
    ShapeType type = _shapeType;
    if (type == SHAPE_TYPE_STATIC_MESH && _dynamic) {
        // dynamic is incompatible with STATIC_MESH
        // shouldn't fall in here but just in case --> fall back to COMPOUND
        type = SHAPE_TYPE_COMPOUND;
    }
    if (type == SHAPE_TYPE_COMPOUND && !hasCompoundShapeURL()) {
        // no compoundURL set --> fall back to SIMPLE_COMPOUND
        type = SHAPE_TYPE_SIMPLE_COMPOUND;
    }
    return type;
}

void ModelEntityItem::setModelURL(const QString& url) {
    withWriteLock([&] {
        if (_modelURL != url) {
            _modelURL = url;
            if (_shapeType == SHAPE_TYPE_STATIC_MESH) {
                _dirtyFlags |= Simulation::DIRTY_SHAPE | Simulation::DIRTY_MASS;
            }
        }
    });
}

void ModelEntityItem::setCompoundShapeURL(const QString& url) {
    withWriteLock([&] {
        if (_compoundShapeURL.get() != url) {
            ShapeType oldType = computeTrueShapeType();
            _compoundShapeURL.set(url);
            if (oldType != computeTrueShapeType()) {
                _dirtyFlags |= Simulation::DIRTY_SHAPE | Simulation::DIRTY_MASS;
            }
        }
    });
}

void ModelEntityItem::setAnimationURL(const QString& url) {
    _dirtyFlags |= Simulation::DIRTY_UPDATEABLE;
    withWriteLock([&] {
        _animationProperties.setURL(url);
    });
}

void ModelEntityItem::setAnimationSettings(const QString& value) {
    // the animations setting is a JSON string that may contain various animation settings.
    // if it includes fps, currentFrame, or running, those values will be parsed out and
    // will over ride the regular animation settings

    QJsonDocument settingsAsJson = QJsonDocument::fromJson(value.toUtf8());
    QJsonObject settingsAsJsonObject = settingsAsJson.object();
    QVariantMap settingsMap = settingsAsJsonObject.toVariantMap();
    if (settingsMap.contains("fps")) {
        float fps = settingsMap["fps"].toFloat();
        setAnimationFPS(fps);
    }

    // old settings used frameIndex
    if (settingsMap.contains("frameIndex")) {
        float currentFrame = settingsMap["frameIndex"].toFloat();
#ifdef WANT_DEBUG
        if (!getAnimationURL().isEmpty()) {
            qCDebug(entities) << "ModelEntityItem::setAnimationSettings() calling setAnimationFrameIndex()...";
            qCDebug(entities) << "    model URL:" << getModelURL();
            qCDebug(entities) << "    animation URL:" << getAnimationURL();
            qCDebug(entities) << "    settings:" << value;
            qCDebug(entities) << "    settingsMap[frameIndex]:" << settingsMap["frameIndex"];
            qCDebug(entities"    currentFrame: %20.5f", currentFrame);
        }
#endif

        setAnimationCurrentFrame(currentFrame);
    }

    if (settingsMap.contains("running")) {
        bool running = settingsMap["running"].toBool();
        if (running != getAnimationIsPlaying()) {
            setAnimationIsPlaying(running);
        }
    }

    if (settingsMap.contains("firstFrame")) {
        float firstFrame = settingsMap["firstFrame"].toFloat();
        setAnimationFirstFrame(firstFrame);
    }

    if (settingsMap.contains("lastFrame")) {
        float lastFrame = settingsMap["lastFrame"].toFloat();
        setAnimationLastFrame(lastFrame);
    }

    if (settingsMap.contains("loop")) {
        bool loop = settingsMap["loop"].toBool();
        setAnimationLoop(loop);
    }

    if (settingsMap.contains("hold")) {
        bool hold = settingsMap["hold"].toBool();
        setAnimationHold(hold);
    }

    if (settingsMap.contains("allowTranslation")) {
        bool allowTranslation = settingsMap["allowTranslation"].toBool();
        setAnimationAllowTranslation(allowTranslation);
    }
    _dirtyFlags |= Simulation::DIRTY_UPDATEABLE;
}

void ModelEntityItem::setAnimationIsPlaying(bool value) {
    _dirtyFlags |= Simulation::DIRTY_UPDATEABLE;
    _animationProperties.setRunning(value);
}

void ModelEntityItem::setAnimationFPS(float value) {
    _dirtyFlags |= Simulation::DIRTY_UPDATEABLE;
    _animationProperties.setFPS(value);
}

// virtual
bool ModelEntityItem::shouldBePhysical() const {
    return !isDead() && getShapeType() != SHAPE_TYPE_NONE;
}

void ModelEntityItem::resizeJointArrays(int newSize) {
    if (newSize < 0) {
        return;
    }

    _jointDataLock.withWriteLock([&] {
        if (newSize > _localJointData.size()) {
            _localJointData.resize(newSize);
        }
    });
}

void ModelEntityItem::setAnimationJointsData(const QVector<JointData>& jointsData) {
    resizeJointArrays(jointsData.size());
    _jointDataLock.withWriteLock([&] {
        for (auto index = 0; index < jointsData.size(); ++index) {
            const auto& newJointData = jointsData[index];
            auto& localJointData = _localJointData[index];
            if (newJointData.translationSet) {
                localJointData.joint.translation = newJointData.translation;
                localJointData.translationDirty = true;
            }
            if (newJointData.rotationSet) {
                localJointData.joint.rotation = newJointData.rotation;
                localJointData.rotationDirty = true;
            }
        }
    });
}

void ModelEntityItem::setJointRotations(const QVector<glm::quat>& rotations) {
    resizeJointArrays(rotations.size());
    _jointDataLock.withWriteLock([&] {
        _jointRotationsExplicitlySet = rotations.size() > 0;
        for (int index = 0; index < rotations.size(); index++) {
            auto& jointData = _localJointData[index];
            if (jointData.joint.rotationSet) {
                jointData.joint.rotation = rotations[index];
                jointData.rotationDirty = true;
            }
        }
    });
}

void ModelEntityItem::setJointRotationsSet(const QVector<bool>& rotationsSet) {
    resizeJointArrays(rotationsSet.size());
    _jointDataLock.withWriteLock([&] {
        _jointRotationsExplicitlySet = rotationsSet.size() > 0;
        for (int index = 0; index < rotationsSet.size(); index++) {
            _localJointData[index].joint.rotationSet = rotationsSet[index];
        }
    });
}

void ModelEntityItem::setJointTranslations(const QVector<glm::vec3>& translations) {
    resizeJointArrays(translations.size());
    _jointDataLock.withWriteLock([&] {
        _jointTranslationsExplicitlySet = translations.size() > 0;
        for (int index = 0; index < translations.size(); index++) {
            auto& jointData = _localJointData[index];
            if (jointData.joint.translationSet) {
                jointData.joint.translation = translations[index];
                jointData.translationDirty = true;
            }
        }
    });
}

void ModelEntityItem::setJointTranslationsSet(const QVector<bool>& translationsSet) {
    resizeJointArrays(translationsSet.size());
    _jointDataLock.withWriteLock([&] {
        _jointTranslationsExplicitlySet = translationsSet.size() > 0;
        for (int index = 0; index < translationsSet.size(); index++) {
            _localJointData[index].joint.translationSet = translationsSet[index];
        }
    });
}

QVector<glm::quat> ModelEntityItem::getJointRotations() const {
    QVector<glm::quat> result;
    _jointDataLock.withReadLock([&] {
        if (_jointRotationsExplicitlySet) {
            result.resize(_localJointData.size());
            for (auto i = 0; i < _localJointData.size(); ++i) {
                result[i] = _localJointData[i].joint.rotation;
            }
        }
    });
    return result;
}

QVector<bool> ModelEntityItem::getJointRotationsSet() const {
    QVector<bool> result;
    _jointDataLock.withReadLock([&] {
        if (_jointRotationsExplicitlySet) {
            result.resize(_localJointData.size());
            for (auto i = 0; i < _localJointData.size(); ++i) {
                result[i] = _localJointData[i].joint.rotationSet;
            }
        }
    });

    return result;
}

QVector<glm::vec3> ModelEntityItem::getJointTranslations() const {
    QVector<glm::vec3> result;
    _jointDataLock.withReadLock([&] {
        if (_jointTranslationsExplicitlySet) {
            result.resize(_localJointData.size());
            for (auto i = 0; i < _localJointData.size(); ++i) {
                result[i] = _localJointData[i].joint.translation;
            }
        }
    });
    return result;
}

QVector<bool> ModelEntityItem::getJointTranslationsSet() const {
    QVector<bool> result;
    _jointDataLock.withReadLock([&] {
        if (_jointTranslationsExplicitlySet) {
            result.resize(_localJointData.size());
            for (auto i = 0; i < _localJointData.size(); ++i) {
                result[i] = _localJointData[i].joint.translationSet;
            }
        }
    });
    return result;
}


xColor ModelEntityItem::getXColor() const { 
    xColor color = { _color[RED_INDEX], _color[GREEN_INDEX], _color[BLUE_INDEX] }; return color; 
}
bool ModelEntityItem::hasModel() const { 
    return resultWithReadLock<bool>([&] {
        return !_modelURL.isEmpty();
    });
}
bool ModelEntityItem::hasCompoundShapeURL() const {
    return !_compoundShapeURL.get().isEmpty();
}

QString ModelEntityItem::getModelURL() const {
    return resultWithReadLock<QString>([&] {
        return _modelURL;
    });
}

QString ModelEntityItem::getCompoundShapeURL() const {
    return _compoundShapeURL.get();
}

void ModelEntityItem::setColor(const rgbColor& value) { 
    withWriteLock([&] {
        memcpy(_color, value, sizeof(_color));
    });
}

void ModelEntityItem::setColor(const xColor& value) {
    withWriteLock([&] {
        _color[RED_INDEX] = value.red;
        _color[GREEN_INDEX] = value.green;
        _color[BLUE_INDEX] = value.blue;
    });
}

// Animation related items...
AnimationPropertyGroup ModelEntityItem::getAnimationProperties() const { 
    AnimationPropertyGroup result;
    withReadLock([&] {
        result = _animationProperties;
    });
    return result; 
}

bool ModelEntityItem::hasAnimation() const { 
    return resultWithReadLock<bool>([&] { 
        return !_animationProperties.getURL().isEmpty();
    });
}

QString ModelEntityItem::getAnimationURL() const { 
    return resultWithReadLock<QString>([&] {
        return _animationProperties.getURL();
    });
}

void ModelEntityItem::setAnimationCurrentFrame(float value) {
    withWriteLock([&] {
        _animationProperties.setCurrentFrame(value);
    });
}

void ModelEntityItem::setAnimationLoop(bool loop) { 
    withWriteLock([&] {
        _animationProperties.setLoop(loop);
    });
}

bool ModelEntityItem::getAnimationLoop() const {
    return resultWithReadLock<bool>([&] {
        return _animationProperties.getLoop();
    });
}


void ModelEntityItem::setAnimationHold(bool hold) { 
    withWriteLock([&] {
        _animationProperties.setHold(hold);
    });
}

bool ModelEntityItem::getAnimationHold() const { 
    return resultWithReadLock<bool>([&] {
        return _animationProperties.getHold();
    });
}

void ModelEntityItem::setAnimationFirstFrame(float firstFrame) { 
    withWriteLock([&] {
        _animationProperties.setFirstFrame(firstFrame);
    });
}

float ModelEntityItem::getAnimationFirstFrame() const { 
    return resultWithReadLock<float>([&] {
        return _animationProperties.getFirstFrame();
    });
}

void ModelEntityItem::setAnimationLastFrame(float lastFrame) { 
    withWriteLock([&] {
        _animationProperties.setLastFrame(lastFrame);
    });
}

float ModelEntityItem::getAnimationLastFrame() const { 
    return resultWithReadLock<float>([&] {
        return _animationProperties.getLastFrame();
    });
}

bool ModelEntityItem::getAnimationIsPlaying() const { 
    return resultWithReadLock<bool>([&] {
        return _animationProperties.getRunning();
    });
}

float ModelEntityItem::getAnimationCurrentFrame() const { 
    return resultWithReadLock<float>([&] {
        return _animationProperties.getCurrentFrame();
    });
}

float ModelEntityItem::getAnimationFPS() const {
    return resultWithReadLock<float>([&] {
        return _animationProperties.getFPS();
    });
}


bool ModelEntityItem::isAnimatingSomething() const {
    return resultWithReadLock<bool>([&] {
        return !_animationProperties.getURL().isEmpty() &&
            _animationProperties.getRunning() &&
            (_animationProperties.getFPS() != 0.0f);
        });
}

int ModelEntityItem::getLastKnownCurrentFrame() const {
    return resultWithReadLock<int>([&] {
        return _lastKnownCurrentFrame;
    });
}<|MERGE_RESOLUTION|>--- conflicted
+++ resolved
@@ -207,13 +207,6 @@
                         // don't reset _lastAnimated here because we need the timestamp from the ModelEntityItem constructor for when the properties were set
                         _currentFrame = currentAnimationProperties.getCurrentFrame();
                         setAnimationCurrentFrame(_currentFrame);
-<<<<<<< HEAD
-                    } else {
-                        _lastAnimated = usecTimestampNow();
-                        _currentFrame = currentAnimationProperties.getFirstFrame();
-                        setAnimationCurrentFrame(currentAnimationProperties.getFirstFrame());
-                    }
-=======
                         qCDebug(entities) << "setting first frame 1 " << _currentFrame;
                     } else {
                         _lastAnimated =  usecTimestampNow();
@@ -224,7 +217,6 @@
                 } else if (!currentAnimationProperties.getRunning() && _previousAnimationProperties.getRunning()) {
                     _currentFrame = currentAnimationProperties.getFirstFrame();
                     setAnimationCurrentFrame(_currentFrame);
->>>>>>> 079d9639
                 } else if (currentAnimationProperties.getCurrentFrame() != _previousAnimationProperties.getCurrentFrame()) {
                     // don't reset _lastAnimated here because the currentFrame was set with the previous setting of _lastAnimated
                     _currentFrame = currentAnimationProperties.getCurrentFrame();
@@ -241,15 +233,6 @@
 
                 // if the current frame is less than zero then we have restarted the server.
                 if (_currentFrame < 0) {
-<<<<<<< HEAD
-                    if ((currentAnimationProperties.getCurrentFrame() < currentAnimationProperties.getLastFrame()) && 
-                        (currentAnimationProperties.getCurrentFrame() > currentAnimationProperties.getFirstFrame())) {
-                        _currentFrame = currentAnimationProperties.getCurrentFrame();
-                    } else {
-                        _currentFrame = currentAnimationProperties.getFirstFrame();
-                        setAnimationCurrentFrame(_currentFrame);
-                        _lastAnimated = usecTimestampNow();
-=======
                     //qCDebug(entities) << "setting first frame 3 " << _currentFrame;
                     if ((currentAnimationProperties.getCurrentFrame() < currentAnimationProperties.getLastFrame()) && 
                         (currentAnimationProperties.getCurrentFrame() > currentAnimationProperties.getFirstFrame())) {
@@ -259,7 +242,6 @@
                        // _currentFrame = currentAnimationProperties.getFirstFrame();
                        // setAnimationCurrentFrame(_currentFrame);
                        // _lastAnimated = usecTimestampNow();
->>>>>>> 079d9639
                     }
                 }
             }
@@ -294,11 +276,7 @@
     _lastAnimated = now;
 
     // if fps is negative then increment timestamp and return.
-<<<<<<< HEAD
-    if (getAnimationFPS() < 0.0) {
-=======
     if (getAnimationFPS() < 0.0f) {
->>>>>>> 079d9639
         return;
     }
 
@@ -309,13 +287,7 @@
         _currentFrame += (deltaTime * getAnimationFPS());
         if (_currentFrame > getAnimationLastFrame()) {
             if (getAnimationLoop()) {
-<<<<<<< HEAD
-                while ((_currentFrame - getAnimationFirstFrame()) > (updatedFrameCount - 1)) {
-                    _currentFrame -= (updatedFrameCount - 1);
-                }
-=======
                 _currentFrame = getAnimationFirstFrame() + (int)(glm::floor(_currentFrame - getAnimationFirstFrame())) % (updatedFrameCount - 1);
->>>>>>> 079d9639
             } else {
                 _currentFrame = getAnimationLastFrame();
             }
@@ -326,10 +298,7 @@
                 _currentFrame = getAnimationFirstFrame();
             }
         }
-<<<<<<< HEAD
-=======
          qCDebug(entities)  << "in update frame " << _currentFrame;
->>>>>>> 079d9639
         setAnimationCurrentFrame(_currentFrame);
     }
 
@@ -756,10 +725,4 @@
             _animationProperties.getRunning() &&
             (_animationProperties.getFPS() != 0.0f);
         });
-}
-
-int ModelEntityItem::getLastKnownCurrentFrame() const {
-    return resultWithReadLock<int>([&] {
-        return _lastKnownCurrentFrame;
-    });
 }