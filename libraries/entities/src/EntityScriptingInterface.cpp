//
//  EntityScriptingInterface.cpp
//  libraries/entities/src
//
//  Created by Brad Hefta-Gaub on 12/6/13.
//  Copyright 2013 High Fidelity, Inc.
//
//  Distributed under the Apache License, Version 2.0.
//  See the accompanying file LICENSE or http://www.apache.org/licenses/LICENSE-2.0.html
//

#include "EntityScriptingInterface.h"

#include <VariantMapToScriptValue.h>

#include "EntitiesLogging.h"
#include "EntityActionFactoryInterface.h"
#include "EntityActionInterface.h"
#include "EntitySimulation.h"
#include "EntityTree.h"
#include "LightEntityItem.h"
#include "ModelEntityItem.h"
#include "SimulationOwner.h"
#include "ZoneEntityItem.h"


EntityScriptingInterface::EntityScriptingInterface() :
    _entityTree(NULL)
{
    auto nodeList = DependencyManager::get<NodeList>();
    connect(nodeList.data(), &NodeList::canAdjustLocksChanged, this, &EntityScriptingInterface::canAdjustLocksChanged);
    connect(nodeList.data(), &NodeList::canRezChanged, this, &EntityScriptingInterface::canRezChanged);
}

void EntityScriptingInterface::queueEntityMessage(PacketType packetType,
                                                  EntityItemID entityID, const EntityItemProperties& properties) {
    getEntityPacketSender()->queueEditEntityMessage(packetType, entityID, properties);
}

bool EntityScriptingInterface::canAdjustLocks() {
    auto nodeList = DependencyManager::get<NodeList>();
    return nodeList->getThisNodeCanAdjustLocks();
}

bool EntityScriptingInterface::canRez() {
    auto nodeList = DependencyManager::get<NodeList>();
    return nodeList->getThisNodeCanRez();
}

void EntityScriptingInterface::setEntityTree(EntityTree* modelTree) {
    if (_entityTree) {
        disconnect(_entityTree, &EntityTree::addingEntity, this, &EntityScriptingInterface::addingEntity);
        disconnect(_entityTree, &EntityTree::deletingEntity, this, &EntityScriptingInterface::deletingEntity);
        disconnect(_entityTree, &EntityTree::clearingEntities, this, &EntityScriptingInterface::clearingEntities);
    }

    _entityTree = modelTree;

    if (_entityTree) {
        connect(_entityTree, &EntityTree::addingEntity, this, &EntityScriptingInterface::addingEntity);
        connect(_entityTree, &EntityTree::deletingEntity, this, &EntityScriptingInterface::deletingEntity);
        connect(_entityTree, &EntityTree::clearingEntities, this, &EntityScriptingInterface::clearingEntities);
    }
}

QUuid EntityScriptingInterface::addEntity(const EntityItemProperties& properties) {

    EntityItemProperties propertiesWithSimID = properties;

    EntityItemID id = EntityItemID(QUuid::createUuid());

    // If we have a local entity tree set, then also update it.
    bool success = true;
    if (_entityTree) {
        _entityTree->lockForWrite();
        EntityItemPointer entity = _entityTree->addEntity(id, propertiesWithSimID);
        if (entity) {
            // This Node is creating a new object.  If it's in motion, set this Node as the simulator.
            auto nodeList = DependencyManager::get<NodeList>();
            const QUuid myNodeID = nodeList->getSessionUUID();
            propertiesWithSimID.setSimulationOwner(myNodeID, SCRIPT_EDIT_SIMULATION_PRIORITY);

            // and make note of it now, so we can act on it right away.
            entity->setSimulationOwner(myNodeID, SCRIPT_EDIT_SIMULATION_PRIORITY);

            entity->setLastBroadcast(usecTimestampNow());
        } else {
            qCDebug(entities) << "script failed to add new Entity to local Octree";
            success = false;
        }
        _entityTree->unlock();
    }

    // queue the packet
    if (success) {
        queueEntityMessage(PacketTypeEntityAdd, id, propertiesWithSimID);
    }

    return id;
}

EntityItemProperties EntityScriptingInterface::getEntityProperties(QUuid identity) {
    EntityItemProperties results;
    if (_entityTree) {
        _entityTree->lockForRead();

        EntityItemPointer entity = _entityTree->findEntityByEntityItemID(EntityItemID(identity));

        if (entity) {
            results = entity->getProperties();

            // TODO: improve sitting points and naturalDimensions in the future,
            //       for now we've included the old sitting points model behavior for entity types that are models
            //        we've also added this hack for setting natural dimensions of models
            if (entity->getType() == EntityTypes::Model) {
                const FBXGeometry* geometry = _entityTree->getGeometryForEntity(entity);
                if (geometry) {
                    results.setSittingPoints(geometry->sittingPoints);
                    Extents meshExtents = geometry->getUnscaledMeshExtents();
                    results.setNaturalDimensions(meshExtents.maximum - meshExtents.minimum);
                }
            }

        }
        _entityTree->unlock();
    }

    return results;
}

QUuid EntityScriptingInterface::editEntity(QUuid id, EntityItemProperties properties) {
    EntityItemID entityID(id);
    // If we have a local entity tree set, then also update it.
    if (_entityTree) {
        _entityTree->lockForWrite();
        bool updatedEntity = _entityTree->updateEntity(entityID, properties);
        _entityTree->unlock();

        if (updatedEntity) {
            _entityTree->lockForRead();
            EntityItemPointer entity = _entityTree->findEntityByEntityItemID(entityID);
            if (entity) {
                // make sure the properties has a type, so that the encode can know which properties to include
                properties.setType(entity->getType());
                bool hasTerseUpdateChanges = properties.hasTerseUpdateChanges();
                bool hasPhysicsChanges = properties.hasMiscPhysicsChanges() || hasTerseUpdateChanges;
                if (hasPhysicsChanges) {
                    auto nodeList = DependencyManager::get<NodeList>();
                    const QUuid myNodeID = nodeList->getSessionUUID();

                    if (entity->getSimulatorID() == myNodeID) {
                        // we think we already own the simulation, so make sure to send ALL TerseUpdate properties
                        if (hasTerseUpdateChanges) {
                            entity->getAllTerseUpdateProperties(properties);
                        }
                        // TODO: if we knew that ONLY TerseUpdate properties have changed in properties AND the object 
                        // is dynamic AND it is active in the physics simulation then we could chose to NOT queue an update 
                        // and instead let the physics simulation decide when to send a terse update.  This would remove
                        // the "slide-no-rotate" glitch (and typical a double-update) that we see during the "poke rolling
                        // balls" test.  However, even if we solve this problem we still need to provide a "slerp the visible
                        // proxy toward the true physical position" feature to hide the final glitches in the remote watcher's
                        // simulation.

                        if (entity->getSimulationPriority() < SCRIPT_EDIT_SIMULATION_PRIORITY) {
                            // we re-assert our simulation ownership at a higher priority
                            properties.setSimulationOwner(myNodeID, 
                                    glm::max(entity->getSimulationPriority(), SCRIPT_EDIT_SIMULATION_PRIORITY));
                        }
                    } else {
                        // we make a bid for simulation ownership
                        properties.setSimulationOwner(myNodeID, SCRIPT_EDIT_SIMULATION_PRIORITY);
                        entity->flagForOwnership();
                    }
                }
                entity->setLastBroadcast(usecTimestampNow());
            }
            _entityTree->unlock();
            queueEntityMessage(PacketTypeEntityEdit, entityID, properties);
            return id;
        }
        return QUuid();
    }

    queueEntityMessage(PacketTypeEntityEdit, entityID, properties);
    return id;
}

void EntityScriptingInterface::deleteEntity(QUuid id) {
    EntityItemID entityID(id);
    bool shouldDelete = true;

    // If we have a local entity tree set, then also update it.
    if (_entityTree) {
        _entityTree->lockForWrite();

        EntityItemPointer entity = _entityTree->findEntityByEntityItemID(entityID);
        if (entity) {
            if (entity->getLocked()) {
                shouldDelete = false;
            } else {
                _entityTree->deleteEntity(entityID);
            }
        }

        _entityTree->unlock();
    }

    // if at this point, we know the id, and we should still delete the entity, send the update to the entity server
    if (shouldDelete) {
        getEntityPacketSender()->queueEraseEntityMessage(entityID);
    }
}

QUuid EntityScriptingInterface::findClosestEntity(const glm::vec3& center, float radius) const {
    EntityItemID result;
    if (_entityTree) {
        _entityTree->lockForRead();
        EntityItemPointer closestEntity = _entityTree->findClosestEntity(center, radius);
        _entityTree->unlock();
        if (closestEntity) {
            result = closestEntity->getEntityItemID();
        }
    }
    return result;
}


void EntityScriptingInterface::dumpTree() const {
    if (_entityTree) {
        _entityTree->lockForRead();
        _entityTree->dumpTree();
        _entityTree->unlock();
    }
}

QVector<QUuid> EntityScriptingInterface::findEntities(const glm::vec3& center, float radius) const {
    QVector<QUuid> result;
    if (_entityTree) {
        _entityTree->lockForRead();
        QVector<EntityItemPointer> entities;
        _entityTree->findEntities(center, radius, entities);
        _entityTree->unlock();

        foreach (EntityItemPointer entity, entities) {
            result << entity->getEntityItemID();
        }
    }
    return result;
}

QVector<QUuid> EntityScriptingInterface::findEntitiesInBox(const glm::vec3& corner, const glm::vec3& dimensions) const {
    QVector<QUuid> result;
    if (_entityTree) {
        _entityTree->lockForRead();
        AABox box(corner, dimensions);
        QVector<EntityItemPointer> entities;
        _entityTree->findEntities(box, entities);
        _entityTree->unlock();

        foreach (EntityItemPointer entity, entities) {
            result << entity->getEntityItemID();
        }
    }
    return result;
}

RayToEntityIntersectionResult EntityScriptingInterface::findRayIntersection(const PickRay& ray, bool precisionPicking) {
    return findRayIntersectionWorker(ray, Octree::TryLock, precisionPicking);
}

RayToEntityIntersectionResult EntityScriptingInterface::findRayIntersectionBlocking(const PickRay& ray, bool precisionPicking) {
    return findRayIntersectionWorker(ray, Octree::Lock, precisionPicking);
}

RayToEntityIntersectionResult EntityScriptingInterface::findRayIntersectionWorker(const PickRay& ray,
                                                                                    Octree::lockType lockType,
                                                                                    bool precisionPicking) {


    RayToEntityIntersectionResult result;
    if (_entityTree) {
        OctreeElement* element;
        EntityItemPointer intersectedEntity = NULL;
        result.intersects = _entityTree->findRayIntersection(ray.origin, ray.direction, element, result.distance, result.face,
                                                                (void**)&intersectedEntity, lockType, &result.accurate,
                                                                precisionPicking);
        if (result.intersects && intersectedEntity) {
            result.entityID = intersectedEntity->getEntityItemID();
            result.properties = intersectedEntity->getProperties();
            result.intersection = ray.origin + (ray.direction * result.distance);
        }
    }
    return result;
}

void EntityScriptingInterface::setLightsArePickable(bool value) {
    LightEntityItem::setLightsArePickable(value);
}

bool EntityScriptingInterface::getLightsArePickable() const {
    return LightEntityItem::getLightsArePickable();
}

void EntityScriptingInterface::setZonesArePickable(bool value) {
    ZoneEntityItem::setZonesArePickable(value);
}

bool EntityScriptingInterface::getZonesArePickable() const {
    return ZoneEntityItem::getZonesArePickable();
}

void EntityScriptingInterface::setDrawZoneBoundaries(bool value) {
    ZoneEntityItem::setDrawZoneBoundaries(value);
}

bool EntityScriptingInterface::getDrawZoneBoundaries() const {
    return ZoneEntityItem::getDrawZoneBoundaries();
}

void EntityScriptingInterface::setSendPhysicsUpdates(bool value) {
    EntityItem::setSendPhysicsUpdates(value);
}

bool EntityScriptingInterface::getSendPhysicsUpdates() const {
    return EntityItem::getSendPhysicsUpdates();
}


RayToEntityIntersectionResult::RayToEntityIntersectionResult() :
    intersects(false),
    accurate(true), // assume it's accurate
    entityID(),
    properties(),
    distance(0),
    face(),
    entity(NULL)
{
}

QScriptValue RayToEntityIntersectionResultToScriptValue(QScriptEngine* engine, const RayToEntityIntersectionResult& value) {
    QScriptValue obj = engine->newObject();
    obj.setProperty("intersects", value.intersects);
    obj.setProperty("accurate", value.accurate);
    QScriptValue entityItemValue = EntityItemIDtoScriptValue(engine, value.entityID);
    obj.setProperty("entityID", entityItemValue);

    QScriptValue propertiesValue = EntityItemPropertiesToScriptValue(engine, value.properties);
    obj.setProperty("properties", propertiesValue);

    obj.setProperty("distance", value.distance);

    QString faceName = "";
    // handle BoxFace
    switch (value.face) {
        case MIN_X_FACE:
            faceName = "MIN_X_FACE";
            break;
        case MAX_X_FACE:
            faceName = "MAX_X_FACE";
            break;
        case MIN_Y_FACE:
            faceName = "MIN_Y_FACE";
            break;
        case MAX_Y_FACE:
            faceName = "MAX_Y_FACE";
            break;
        case MIN_Z_FACE:
            faceName = "MIN_Z_FACE";
            break;
        case MAX_Z_FACE:
            faceName = "MAX_Z_FACE";
            break;
        case UNKNOWN_FACE:
            faceName = "UNKNOWN_FACE";
            break;
    }
    obj.setProperty("face", faceName);

    QScriptValue intersection = vec3toScriptValue(engine, value.intersection);
    obj.setProperty("intersection", intersection);
    return obj;
}

void RayToEntityIntersectionResultFromScriptValue(const QScriptValue& object, RayToEntityIntersectionResult& value) {
    value.intersects = object.property("intersects").toVariant().toBool();
    value.accurate = object.property("accurate").toVariant().toBool();
    QScriptValue entityIDValue = object.property("entityID");
    // EntityItemIDfromScriptValue(entityIDValue, value.entityID);
    quuidFromScriptValue(entityIDValue, value.entityID);
    QScriptValue entityPropertiesValue = object.property("properties");
    if (entityPropertiesValue.isValid()) {
        EntityItemPropertiesFromScriptValueHonorReadOnly(entityPropertiesValue, value.properties);
    }
    value.distance = object.property("distance").toVariant().toFloat();

    QString faceName = object.property("face").toVariant().toString();
    if (faceName == "MIN_X_FACE") {
        value.face = MIN_X_FACE;
    } else if (faceName == "MAX_X_FACE") {
        value.face = MAX_X_FACE;
    } else if (faceName == "MIN_Y_FACE") {
        value.face = MIN_Y_FACE;
    } else if (faceName == "MAX_Y_FACE") {
        value.face = MAX_Y_FACE;
    } else if (faceName == "MIN_Z_FACE") {
        value.face = MIN_Z_FACE;
    } else {
        value.face = MAX_Z_FACE;
    };
    QScriptValue intersection = object.property("intersection");
    if (intersection.isValid()) {
        vec3FromScriptValue(intersection, value.intersection);
    }
}

bool EntityScriptingInterface::setVoxels(QUuid entityID,
                                         std::function<void(PolyVoxEntityItem&)> actor) {
    if (!_entityTree) {
        return false;
    }

    EntityItemPointer entity = static_cast<EntityItemPointer>(_entityTree->findEntityByEntityItemID(entityID));
    if (!entity) {
        qCDebug(entities) << "EntityScriptingInterface::setVoxelSphere no entity with ID" << entityID;
        return false;
    }

    EntityTypes::EntityType entityType = entity->getType();
    if (entityType != EntityTypes::PolyVox) {
        return false;
    }

    auto now = usecTimestampNow();

    PolyVoxEntityItem* polyVoxEntity = static_cast<PolyVoxEntityItem*>(entity.get());
    _entityTree->lockForWrite();
    actor(*polyVoxEntity);
    entity->setLastEdited(now);
    entity->setLastBroadcast(now);
    _entityTree->unlock();

    _entityTree->lockForRead();
    EntityItemProperties properties = entity->getProperties();
    _entityTree->unlock();

    properties.setVoxelDataDirty();
    properties.setLastEdited(now);

    queueEntityMessage(PacketTypeEntityEdit, entityID, properties);
    return true;
}

bool EntityScriptingInterface::setPoints(EntityItemPointer entity, std::function<bool(LineEntityItem&)> actor) {
    if (!_entityTree) {
        return false;
    }
<<<<<<< HEAD
    
    auto now = usecTimestampNow();
    
    LineEntityItem* lineEntity = static_cast<LineEntityItem*>(entity.get());
    _entityTree->lockForWrite();
    bool success = actor(*lineEntity);
    entity->setLastEdited(now);
    entity->setLastBroadcast(now);
    _entityTree->unlock();
    
    _entityTree->lockForRead();
    EntityItemProperties properties = entity->getProperties();
    _entityTree->unlock();
    
    properties.setLinePointsDirty();
    properties.setLastEdited(now);
    
    
    queueEntityMessage(PacketTypeEntityEdit, entity->getID(), properties);
    return success;
}

bool EntityScriptingInterface::setPoints(EntityItemPointer entity, std::function<bool(PolyLineEntityItem&)> actor) {
    if (!_entityTree) {
=======

    EntityItemPointer entity = static_cast<EntityItemPointer>(_entityTree->findEntityByEntityItemID(entityID));
    if (!entity) {
        qCDebug(entities) << "EntityScriptingInterface::setPoints no entity with ID" << entityID;
    }

    EntityTypes::EntityType entityType = entity->getType();

    if (entityType != EntityTypes::Line) {
>>>>>>> db8d8a34
        return false;
    }

    auto now = usecTimestampNow();
<<<<<<< HEAD
    
    PolyLineEntityItem* PolyLineEntity = static_cast<PolyLineEntityItem*>(entity.get());
=======

    LineEntityItem* lineEntity = static_cast<LineEntityItem*>(entity.get());
>>>>>>> db8d8a34
    _entityTree->lockForWrite();
    bool success = actor(*PolyLineEntity);
    entity->setLastEdited(now);
    entity->setLastBroadcast(now);
    _entityTree->unlock();

    _entityTree->lockForRead();
    EntityItemProperties properties = entity->getProperties();
    _entityTree->unlock();

    properties.setLinePointsDirty();
    properties.setLastEdited(now);
<<<<<<< HEAD
    
    
    queueEntityMessage(PacketTypeEntityEdit, entity->getID(), properties);
=======


    queueEntityMessage(PacketTypeEntityEdit, entityID, properties);
>>>>>>> db8d8a34
    return success;
}

bool EntityScriptingInterface::setVoxelSphere(QUuid entityID, const glm::vec3& center, float radius, int value) {
    return setVoxels(entityID, [center, radius, value](PolyVoxEntityItem& polyVoxEntity) {
            polyVoxEntity.setSphere(center, radius, value);
        });
}

bool EntityScriptingInterface::setVoxel(QUuid entityID, const glm::vec3& position, int value) {
    return setVoxels(entityID, [position, value](PolyVoxEntityItem& polyVoxEntity) {
            polyVoxEntity.setVoxelInVolume(position, value);
        });
}

bool EntityScriptingInterface::setAllVoxels(QUuid entityID, int value) {
    return setVoxels(entityID, [value](PolyVoxEntityItem& polyVoxEntity) {
            polyVoxEntity.setAll(value);
        });
}

bool EntityScriptingInterface::setAllPoints(QUuid entityID, const QVector<glm::vec3>& points) {
    EntityItemPointer entity = static_cast<EntityItemPointer>(_entityTree->findEntityByEntityItemID(entityID));
    if (!entity) {
        qCDebug(entities) << "EntityScriptingInterface::setPoints no entity with ID" << entityID;
    }
    
    EntityTypes::EntityType entityType = entity->getType();
    
    if (entityType == EntityTypes::Line) {
        return setPoints(entity, [points](LineEntityItem& lineEntity) -> bool
        {
            return lineEntity.setLinePoints(points);
        });
    }
    
    if (entityType == EntityTypes::PolyLine) {
        return setPoints(entity, [points](PolyLineEntityItem& PolyLineEntity) -> bool
        {
            return PolyLineEntity.setLinePoints(points);
        });
    }

    return false;
}

bool EntityScriptingInterface::appendPoint(QUuid entityID, const glm::vec3& point) {
<<<<<<< HEAD
    EntityItemPointer entity = static_cast<EntityItemPointer>(_entityTree->findEntityByEntityItemID(entityID));
    if (!entity) {
        qCDebug(entities) << "EntityScriptingInterface::setPoints no entity with ID" << entityID;
    }
    
    EntityTypes::EntityType entityType = entity->getType();
    
    if (entityType == EntityTypes::Line) {
        return setPoints(entity, [point](LineEntityItem& lineEntity) -> bool
        {
            return lineEntity.appendPoint(point);
        });
    }
    
    if (entityType == EntityTypes::PolyLine) {
        return setPoints(entity, [point](PolyLineEntityItem& PolyLineEntity) -> bool
        {
            return PolyLineEntity.appendPoint(point);
        });
    }
    
    return false;
    
=======
    return setPoints(entityID, [point](LineEntityItem& lineEntity) -> bool
    {
        return lineEntity.appendPoint(point);
    });
>>>>>>> db8d8a34
}


bool EntityScriptingInterface::actionWorker(const QUuid& entityID,
                                            std::function<bool(EntitySimulation*, EntityItemPointer)> actor) {
    if (!_entityTree) {
        return false;
    }

    _entityTree->lockForWrite();

    EntitySimulation* simulation = _entityTree->getSimulation();
    EntityItemPointer entity = _entityTree->findEntityByEntityItemID(entityID);
    if (!entity) {
        qDebug() << "actionWorker -- unknown entity" << entityID;
        _entityTree->unlock();
        return false;
    }

    if (!simulation) {
        qDebug() << "actionWorker -- no simulation" << entityID;
        _entityTree->unlock();
        return false;
    }

    bool success = actor(simulation, entity);
    if (success) {
        _entityTree->entityChanged(entity);
    }
    _entityTree->unlock();

    // transmit the change
    _entityTree->lockForRead();
    EntityItemProperties properties = entity->getProperties();
    _entityTree->unlock();
    properties.setActionDataDirty();
    auto now = usecTimestampNow();
    properties.setLastEdited(now);
    queueEntityMessage(PacketTypeEntityEdit, entityID, properties);

    return success;
}


QUuid EntityScriptingInterface::addAction(const QString& actionTypeString,
                                          const QUuid& entityID,
                                          const QVariantMap& arguments) {
    QUuid actionID = QUuid::createUuid();
    auto actionFactory = DependencyManager::get<EntityActionFactoryInterface>();
    bool success = actionWorker(entityID, [&](EntitySimulation* simulation, EntityItemPointer entity) {
            // create this action even if the entity doesn't have physics info.  it will often be the
            // case that a script adds an action immediately after an object is created, and the physicsInfo
            // is computed asynchronously.
            // if (!entity->getPhysicsInfo()) {
            //     return false;
            // }
            EntityActionType actionType = EntityActionInterface::actionTypeFromString(actionTypeString);
            if (actionType == ACTION_TYPE_NONE) {
                return false;
            }
            EntityActionPointer action = actionFactory->factory(actionType, actionID, entity, arguments);
            if (action) {
                entity->addAction(simulation, action);
                auto nodeList = DependencyManager::get<NodeList>();
                const QUuid myNodeID = nodeList->getSessionUUID();
                if (entity->getSimulatorID() != myNodeID) {
                    entity->flagForOwnership();
                }
                return true;
            }
            return false;
        });
    if (success) {
        return actionID;
    }
    return QUuid();
}


bool EntityScriptingInterface::updateAction(const QUuid& entityID, const QUuid& actionID, const QVariantMap& arguments) {
    return actionWorker(entityID, [&](EntitySimulation* simulation, EntityItemPointer entity) {
            bool success = entity->updateAction(simulation, actionID, arguments);
            if (success) {
                auto nodeList = DependencyManager::get<NodeList>();
                const QUuid myNodeID = nodeList->getSessionUUID();
                if (entity->getSimulatorID() != myNodeID) {
                    entity->flagForOwnership();
                }
            }
            return success;
        });
}

bool EntityScriptingInterface::deleteAction(const QUuid& entityID, const QUuid& actionID) {
    return actionWorker(entityID, [&](EntitySimulation* simulation, EntityItemPointer entity) {
            return entity->removeAction(simulation, actionID);
        });
}

QVector<QUuid> EntityScriptingInterface::getActionIDs(const QUuid& entityID) {
    QVector<QUuid> result;
    actionWorker(entityID, [&](EntitySimulation* simulation, EntityItemPointer entity) {
            QList<QUuid> actionIDs = entity->getActionIDs();
            result = QVector<QUuid>::fromList(actionIDs);
            return true;
        });
    return result;
}

QVariantMap EntityScriptingInterface::getActionArguments(const QUuid& entityID, const QUuid& actionID) {
    QVariantMap result;
    actionWorker(entityID, [&](EntitySimulation* simulation, EntityItemPointer entity) {
            result = entity->getActionArguments(actionID);
            return true;
        });
    return result;
}<|MERGE_RESOLUTION|>--- conflicted
+++ resolved
@@ -454,7 +454,6 @@
     if (!_entityTree) {
         return false;
     }
-<<<<<<< HEAD
     
     auto now = usecTimestampNow();
     
@@ -479,28 +478,11 @@
 
 bool EntityScriptingInterface::setPoints(EntityItemPointer entity, std::function<bool(PolyLineEntityItem&)> actor) {
     if (!_entityTree) {
-=======
-
-    EntityItemPointer entity = static_cast<EntityItemPointer>(_entityTree->findEntityByEntityItemID(entityID));
-    if (!entity) {
-        qCDebug(entities) << "EntityScriptingInterface::setPoints no entity with ID" << entityID;
-    }
-
-    EntityTypes::EntityType entityType = entity->getType();
-
-    if (entityType != EntityTypes::Line) {
->>>>>>> db8d8a34
         return false;
     }
 
     auto now = usecTimestampNow();
-<<<<<<< HEAD
-    
     PolyLineEntityItem* PolyLineEntity = static_cast<PolyLineEntityItem*>(entity.get());
-=======
-
-    LineEntityItem* lineEntity = static_cast<LineEntityItem*>(entity.get());
->>>>>>> db8d8a34
     _entityTree->lockForWrite();
     bool success = actor(*PolyLineEntity);
     entity->setLastEdited(now);
@@ -513,15 +495,7 @@
 
     properties.setLinePointsDirty();
     properties.setLastEdited(now);
-<<<<<<< HEAD
-    
-    
     queueEntityMessage(PacketTypeEntityEdit, entity->getID(), properties);
-=======
-
-
-    queueEntityMessage(PacketTypeEntityEdit, entityID, properties);
->>>>>>> db8d8a34
     return success;
 }
 
@@ -569,7 +543,6 @@
 }
 
 bool EntityScriptingInterface::appendPoint(QUuid entityID, const glm::vec3& point) {
-<<<<<<< HEAD
     EntityItemPointer entity = static_cast<EntityItemPointer>(_entityTree->findEntityByEntityItemID(entityID));
     if (!entity) {
         qCDebug(entities) << "EntityScriptingInterface::setPoints no entity with ID" << entityID;
@@ -592,13 +565,6 @@
     }
     
     return false;
-    
-=======
-    return setPoints(entityID, [point](LineEntityItem& lineEntity) -> bool
-    {
-        return lineEntity.appendPoint(point);
-    });
->>>>>>> db8d8a34
 }
 
 
