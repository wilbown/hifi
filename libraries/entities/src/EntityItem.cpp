--- conflicted
+++ resolved
@@ -219,7 +219,6 @@
         //      PROP_PAGED_PROPERTY,
         //      PROP_CUSTOM_PROPERTIES_INCLUDED,
 
-<<<<<<< HEAD
         APPEND_ENTITY_PROPERTY(PROP_POSITION, getPosition());
         APPEND_ENTITY_PROPERTY(PROP_DIMENSIONS, getDimensions()); // NOTE: PROP_RADIUS obsolete
         APPEND_ENTITY_PROPERTY(PROP_ROTATION, getRotation());
@@ -241,30 +240,7 @@
         APPEND_ENTITY_PROPERTY(PROP_SIMULATOR_ID, getSimulatorID());
         APPEND_ENTITY_PROPERTY(PROP_MARKETPLACE_ID, getMarketplaceID());
         APPEND_ENTITY_PROPERTY(PROP_NAME, getName());
-=======
-        APPEND_ENTITY_PROPERTY(PROP_POSITION, appendPosition, getPosition());
-        APPEND_ENTITY_PROPERTY(PROP_DIMENSIONS, appendValue, getDimensions()); // NOTE: PROP_RADIUS obsolete
-        APPEND_ENTITY_PROPERTY(PROP_ROTATION, appendValue, getRotation());
-        APPEND_ENTITY_PROPERTY(PROP_DENSITY, appendValue, getDensity());
-        APPEND_ENTITY_PROPERTY(PROP_VELOCITY, appendValue, getVelocity());
-        APPEND_ENTITY_PROPERTY(PROP_GRAVITY, appendValue, getGravity());
-        APPEND_ENTITY_PROPERTY(PROP_ACCELERATION, appendValue, getAcceleration());
-        APPEND_ENTITY_PROPERTY(PROP_DAMPING, appendValue, getDamping());
-        APPEND_ENTITY_PROPERTY(PROP_LIFETIME, appendValue, getLifetime());
-        APPEND_ENTITY_PROPERTY(PROP_SCRIPT, appendValue, getScript());
-        APPEND_ENTITY_PROPERTY(PROP_REGISTRATION_POINT, appendValue, getRegistrationPoint());
-        APPEND_ENTITY_PROPERTY(PROP_ANGULAR_VELOCITY, appendValue, getAngularVelocity());
-        APPEND_ENTITY_PROPERTY(PROP_ANGULAR_DAMPING, appendValue, getAngularDamping());
-        APPEND_ENTITY_PROPERTY(PROP_VISIBLE, appendValue, getVisible());
-        APPEND_ENTITY_PROPERTY(PROP_IGNORE_FOR_COLLISIONS, appendValue, getIgnoreForCollisions());
-        APPEND_ENTITY_PROPERTY(PROP_COLLISIONS_WILL_MOVE, appendValue, getCollisionsWillMove());
-        APPEND_ENTITY_PROPERTY(PROP_LOCKED, appendValue, getLocked());
-        APPEND_ENTITY_PROPERTY(PROP_USER_DATA, appendValue, getUserData());
-        APPEND_ENTITY_PROPERTY(PROP_SIMULATOR_ID, appendValue, getSimulatorID());
-        APPEND_ENTITY_PROPERTY(PROP_MARKETPLACE_ID, appendValue, getMarketplaceID());
-        APPEND_ENTITY_PROPERTY(PROP_NAME, appendValue, getName());
-        APPEND_ENTITY_PROPERTY(PROP_COLLISION_SOUND_URL, appendValue, getCollisionSoundURL());
->>>>>>> 5da0a8d7
+        APPEND_ENTITY_PROPERTY(PROP_COLLISION_SOUND_URL, getCollisionSoundURL());
 
         appendSubclassData(packetData, params, entityTreeElementExtraEncodeData,
                                 requestedProperties,
@@ -600,13 +576,8 @@
             READ_ENTITY_PROPERTY(PROP_MARKETPLACE_ID, QString, setMarketplaceID);
         }
 
-<<<<<<< HEAD
         READ_ENTITY_PROPERTY(PROP_NAME, QString, setName);
-=======
-        READ_ENTITY_PROPERTY_STRING(PROP_NAME, setName);
-        READ_ENTITY_PROPERTY_STRING(PROP_COLLISION_SOUND_URL, setCollisionSoundURL);
->>>>>>> 5da0a8d7
-
+        READ_ENTITY_PROPERTY(PROP_COLLISION_SOUND_URL, QString, setCollisionSoundURL);
         bytesRead += readEntitySubclassDataFromBuffer(dataAt, (bytesLeftToRead - bytesRead), args, propertyFlags, overwriteLocalData);
 
         ////////////////////////////////////
