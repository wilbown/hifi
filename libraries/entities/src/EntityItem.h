--- conflicted
+++ resolved
@@ -509,12 +509,8 @@
 
     bool addCloneID(const QUuid& cloneID);
     bool removeCloneID(const QUuid& cloneID);
-<<<<<<< HEAD
-    const QList<QUuid>& getCloneIDs() const { return _cloneIDs; }
-=======
     const QList<QUuid> getCloneIDs() const;
     void setCloneIDs(const QList<QUuid>& cloneIDs);
->>>>>>> 3730cbe3
 
 signals:
     void requestRenderUpdate();
