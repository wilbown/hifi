--- conflicted
+++ resolved
@@ -158,10 +158,7 @@
                                                 { return 0; }
 
     virtual bool canRenderInScene() { return false; } // does your entity property render using Render Items and Payloads
-<<<<<<< HEAD
-=======
     virtual bool readyToAddToScene(RenderArgs* renderArgs = nullptr) { return true; } // we assume you're ready to add
->>>>>>> 50f3d2d1
     virtual bool addToScene(EntityItemPointer self, std::shared_ptr<render::Scene> scene, 
                             render::PendingChanges& pendingChanges) { return false; } // by default entity items don't add to scene
     virtual void removeFromScene(EntityItemPointer self, std::shared_ptr<render::Scene> scene, 
