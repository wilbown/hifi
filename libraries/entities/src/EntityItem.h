--- conflicted
+++ resolved
@@ -187,7 +187,6 @@
 
     // attributes applicable to all entity types
     EntityTypes::EntityType getType() const { return _type; }
-<<<<<<< HEAD
     
     inline glm::vec3 getCenterPosition() const { return getTransformToCenter().getTranslation(); }
     void setCenterPosition(const glm::vec3& position);
@@ -208,19 +207,6 @@
     /// Dimensions in meters (0.0 - TREE_SCALE)
     inline const glm::vec3& getDimensions() const { return _transform.getScale(); }
     virtual void setDimensions(const glm::vec3& value);
-=======
-    const glm::vec3& getPosition() const { return _position; } /// get position in meters
-
-    void setPosition(const glm::vec3& value) { _position = value; }
-
-    glm::vec3 getCenter() const;
-
-    const glm::vec3& getDimensions() const { return _dimensions; } /// get dimensions in meters
-
-    /// set dimensions in meter units (0.0 - TREE_SCALE)
-    virtual void setDimensions(const glm::vec3& value) { _dimensions = glm::abs(value); }
->>>>>>> 94cd0762
-
 
     float getGlowLevel() const { return _glowLevel; }
     void setGlowLevel(float glowLevel) { _glowLevel = glowLevel; }
