//
//  EntityItem.h
//  libraries/entities/src
//
//  Created by Brad Hefta-Gaub on 12/4/13.
//  Copyright 2013 High Fidelity, Inc.
//
//  Distributed under the Apache License, Version 2.0.
//  See the accompanying file LICENSE or http://www.apache.org/licenses/LICENSE-2.0.html
//

#ifndef hifi_EntityItem_h
#define hifi_EntityItem_h

#include <memory>
#include <stdint.h>

#include <glm/glm.hpp>

#include <QtGui/QWindow>

#include <Octree.h> // for EncodeBitstreamParams class
#include <OctreeElement.h> // for OctreeElement::AppendState
#include <OctreePacketData.h>
#include <PhysicsCollisionGroups.h>
#include <ShapeInfo.h>
#include <Transform.h>
#include <SpatiallyNestable.h>
#include <Interpolate.h>

#include "EntityItemID.h"
#include "EntityItemPropertiesDefaults.h"
#include "EntityPropertyFlags.h"
#include "EntityTypes.h"
#include "SimulationOwner.h"
#include "SimulationFlags.h"
#include "EntityDynamicInterface.h"

#include "graphics/Material.h"

class EntitySimulation;
class EntityTreeElement;
class EntityTreeElementExtraEncodeData;
class EntityDynamicInterface;
class EntityItemProperties;
class EntityTree;
class btCollisionShape;
typedef std::shared_ptr<EntityTree> EntityTreePointer;
typedef std::shared_ptr<EntityDynamicInterface> EntityDynamicPointer;
typedef std::shared_ptr<EntityTreeElement> EntityTreeElementPointer;
using EntityTreeElementExtraEncodeDataPointer = std::shared_ptr<EntityTreeElementExtraEncodeData>;


#define DONT_ALLOW_INSTANTIATION virtual void pureVirtualFunctionPlaceHolder() = 0;
#define ALLOW_INSTANTIATION virtual void pureVirtualFunctionPlaceHolder() override { };

#define debugTime(T, N) qPrintable(QString("%1 [ %2 ago]").arg(T, 16, 10).arg(formatUsecTime(N - T), 15))
#define debugTimeOnly(T) qPrintable(QString("%1").arg(T, 16, 10))
#define debugTreeVector(V) V << "[" << V << " in meters ]"

class MeshProxyList;

/// EntityItem class this is the base class for all entity types. It handles the basic properties and functionality available
/// to all other entity types. In particular: postion, size, rotation, age, lifetime, velocity, gravity. You can not instantiate
/// one directly, instead you must only construct one of it's derived classes with additional features.
class EntityItem : public QObject, public SpatiallyNestable, public ReadWriteLockable {
    Q_OBJECT
    // These two classes manage lists of EntityItem pointers and must be able to cleanup pointers when an EntityItem is deleted.
    // To make the cleanup robust each EntityItem has backpointers to its manager classes (which are only ever set/cleared by
    // the managers themselves, hence they are fiends) whose NULL status can be used to determine which managers still need to
    // do cleanup.
    friend class EntityTreeElement;
    friend class EntitySimulation;
public:

    DONT_ALLOW_INSTANTIATION // This class can not be instantiated directly

    EntityItem(const EntityItemID& entityItemID);
    virtual ~EntityItem();

    inline EntityItemPointer getThisPointer() const {
        return std::static_pointer_cast<EntityItem>(std::const_pointer_cast<SpatiallyNestable>(shared_from_this()));
    }

    EntityItemID getEntityItemID() const { return EntityItemID(_id); }

    // methods for getting/setting all properties of an entity
    virtual EntityItemProperties getProperties(EntityPropertyFlags desiredProperties = EntityPropertyFlags()) const;

    /// returns true if something changed
    // This function calls setSubClass properties and detects if any property changes value.
    // If something changed then the "somethingChangedNotification" calls happens
    virtual bool setProperties(const EntityItemProperties& properties);

    // Set properties for sub class so they can add their own properties
    // it does nothing in the root class
    // This function is called by setProperties which then can detects if any property changes value in the SubClass (see aboe comment on setProperties)
    virtual bool setSubClassProperties(const EntityItemProperties& properties) { return false; }

    // Update properties with empty parent id and globalized/absolute values (applying offset), and apply (non-empty) log template to args id, name-or-type, parent id.
    void globalizeProperties(EntityItemProperties& properties, const QString& messageTemplate = QString(), const glm::vec3& offset = glm::vec3(0.0f)) const;

    void recordCreationTime();    // set _created to 'now'
    quint64 getLastSimulated() const; /// Last simulated time of this entity universal usecs
    void setLastSimulated(quint64 now);

     /// Last edited time of this entity universal usecs
    quint64 getLastEdited() const;
    void setLastEdited(quint64 lastEdited);
    float getEditedAgo() const /// Elapsed seconds since this entity was last edited
        { return (float)(usecTimestampNow() - getLastEdited()) / (float)USECS_PER_SECOND; }

    /// Last time we sent out an edit packet for this entity
    quint64 getLastBroadcast() const;
    void setLastBroadcast(quint64 lastBroadcast);

    void markAsChangedOnServer();
    quint64 getLastChangedOnServer() const;

    // TODO: eventually only include properties changed since the params.nodeData->getLastTimeBagEmpty() time
    virtual EntityPropertyFlags getEntityProperties(EncodeBitstreamParams& params) const;

    virtual OctreeElement::AppendState appendEntityData(OctreePacketData* packetData, EncodeBitstreamParams& params,
                                                        EntityTreeElementExtraEncodeDataPointer entityTreeElementExtraEncodeData) const;

    virtual void appendSubclassData(OctreePacketData* packetData, EncodeBitstreamParams& params,
                                    EntityTreeElementExtraEncodeDataPointer entityTreeElementExtraEncodeData,
                                    EntityPropertyFlags& requestedProperties,
                                    EntityPropertyFlags& propertyFlags,
                                    EntityPropertyFlags& propertiesDidntFit,
                                    int& propertyCount,
                                    OctreeElement::AppendState& appendState) const { /* do nothing*/ };

    static EntityItemID readEntityItemIDFromBuffer(const unsigned char* data, int bytesLeftToRead,
                                    ReadBitstreamToTreeParams& args);

    int readEntityDataFromBuffer(const unsigned char* data, int bytesLeftToRead, ReadBitstreamToTreeParams& args);

    virtual int readEntitySubclassDataFromBuffer(const unsigned char* data, int bytesLeftToRead,
                                                ReadBitstreamToTreeParams& args,
                                                EntityPropertyFlags& propertyFlags, bool overwriteLocalData,
                                                bool& somethingChanged)
                                                { somethingChanged = false; return 0; }
    static int expectedBytes();

    static void adjustEditPacketForClockSkew(QByteArray& buffer, qint64 clockSkew);

    // perform update
    virtual void update(const quint64& now);
    quint64 getLastUpdated() const;

    // perform linear extrapolation for SimpleEntitySimulation
    void simulate(const quint64& now);
    bool stepKinematicMotion(float timeElapsed); // return 'true' if moving

    virtual bool needsToCallUpdate() const { return false; }

    virtual void debugDump() const;

    virtual bool supportsDetailedRayIntersection() const { return false; }
    virtual bool findDetailedRayIntersection(const glm::vec3& origin, const glm::vec3& direction,
                         bool& keepSearching, OctreeElementPointer& element, float& distance,
                         BoxFace& face, glm::vec3& surfaceNormal,
                         QVariantMap& extraInfo, bool precisionPicking) const { return true; }

    // attributes applicable to all entity types
    EntityTypes::EntityType getType() const { return _type; }

    inline glm::vec3 getCenterPosition(bool& success) const { return getTransformToCenter(success).getTranslation(); }
    void setCenterPosition(const glm::vec3& position);

    const Transform getTransformToCenter(bool& success) const;

    void requiresRecalcBoxes();

    // Hyperlink related getters and setters
    QString getHref() const;
    void setHref(QString value);

    QString getDescription() const;
    void setDescription(const QString& value);

    /// Dimensions in meters (0.0 - TREE_SCALE)
    glm::vec3 getScaledDimensions() const;
    virtual void setScaledDimensions(const glm::vec3& value);

    inline const glm::vec3 getUnscaledDimensions() const { return _unscaledDimensions; }
    virtual void setUnscaledDimensions(const glm::vec3& value);

    float getLocalRenderAlpha() const;
    void setLocalRenderAlpha(float localRenderAlpha);

    void setDensity(float density);
    float computeMass() const;
    void setMass(float mass);

    float getDensity() const;

    bool hasVelocity() const { return getWorldVelocity() != ENTITY_ITEM_ZERO_VEC3; }
    bool hasLocalVelocity() const { return getLocalVelocity() != ENTITY_ITEM_ZERO_VEC3; }

    glm::vec3 getGravity() const; /// get gravity in meters
    void setGravity(const glm::vec3& value); /// gravity in meters
    bool hasGravity() const { return getGravity() != ENTITY_ITEM_ZERO_VEC3; }

    glm::vec3 getAcceleration() const; /// get acceleration in meters/second/second
    void setAcceleration(const glm::vec3& value); /// acceleration in meters/second/second
    bool hasAcceleration() const { return getAcceleration() != ENTITY_ITEM_ZERO_VEC3; }

    float getDamping() const;
    void setDamping(float value);

    float getRestitution() const;
    void setRestitution(float value);

    float getFriction() const;
    void setFriction(float value);

    // lifetime related properties.
    float getLifetime() const; /// get the lifetime in seconds for the entity
    void setLifetime(float value); /// set the lifetime in seconds for the entity

    quint64 getCreated() const; /// get the created-time in useconds for the entity
    void setCreated(quint64 value); /// set the created-time in useconds for the entity

    /// is this entity immortal, in that it has no lifetime set, and will exist until manually deleted
    bool isImmortal() const { return getLifetime() == ENTITY_ITEM_IMMORTAL_LIFETIME; }

    /// is this entity mortal, in that it has a lifetime set, and will automatically be deleted when that lifetime expires
    bool isMortal() const { return getLifetime() != ENTITY_ITEM_IMMORTAL_LIFETIME; }

    /// age of this entity in seconds
    float getAge() const { return (float)(usecTimestampNow() - getCreated()) / (float)USECS_PER_SECOND; }
    bool lifetimeHasExpired() const;
    quint64 getExpiry() const;

    // position, size, and bounds related helpers
    virtual AACube getMaximumAACube(bool& success) const override;
    AACube getMinimumAACube(bool& success) const;
    AABox getAABox(bool& success) const; /// axis aligned bounding box in world-frame (meters)

    using SpatiallyNestable::getQueryAACube;
    virtual AACube getQueryAACube(bool& success) const override;
    virtual bool shouldPuffQueryAACube() const override;

    QString getScript() const;
    void setScript(const QString& value);

    quint64 getScriptTimestamp() const;
    void setScriptTimestamp(const quint64 value);

    QString getServerScripts() const;
    void setServerScripts(const QString& serverScripts);

    QString getCollisionSoundURL() const;
    void setCollisionSoundURL(const QString& value);

    glm::vec3 getRegistrationPoint() const; /// registration point as ratio of entity

    /// registration point as ratio of entity
    virtual void setRegistrationPoint(const glm::vec3& value); // FIXME: this is suspicious! 

    bool hasAngularVelocity() const { return getWorldAngularVelocity() != ENTITY_ITEM_ZERO_VEC3; }
    bool hasLocalAngularVelocity() const { return getLocalAngularVelocity() != ENTITY_ITEM_ZERO_VEC3; }

    virtual void setAngularVelocity(const glm::vec3& angularVelocity);

    float getAngularDamping() const;
    void setAngularDamping(float value);

    virtual QString getName() const override;
    void setName(const QString& value);
    QString getDebugName();

    bool getVisible() const;
    void setVisible(bool value);
    inline bool isVisible() const { return getVisible(); }
    inline bool isInvisible() const { return !getVisible(); }

    bool isChildOfMyAvatar() const;

    bool getCollisionless() const;
    void setCollisionless(bool value);

    uint8_t getCollisionMask() const;
    void setCollisionMask(uint8_t value);

    void computeCollisionGroupAndFinalMask(int16_t& group, int16_t& mask) const;

    bool getDynamic() const;
    void setDynamic(bool value);

    virtual bool shouldBePhysical() const { return false; }

    bool getLocked() const;
    void setLocked(bool value);

    QString getUserData() const;
    virtual void setUserData(const QString& value); // FIXME: This is suspicious

    // FIXME not thread safe?
    const SimulationOwner& getSimulationOwner() const { return _simulationOwner; }
    void setSimulationOwner(const QUuid& id, quint8 priority);
    void setSimulationOwner(const SimulationOwner& owner);
    void promoteSimulationPriority(quint8 priority);

    quint8 getSimulationPriority() const { return _simulationOwner.getPriority(); }
    QUuid getSimulatorID() const { return _simulationOwner.getID(); }
    void clearSimulationOwnership();
    void setPendingOwnershipPriority(quint8 priority, const quint64& timestamp);
    uint8_t getPendingOwnershipPriority() const { return _simulationOwner.getPendingPriority(); }
    void rememberHasSimulationOwnershipBid() const;

    // Certifiable Properties
    QString getItemName() const;
    void setItemName(const QString& value);
    QString getItemDescription() const;
    void setItemDescription(const QString& value);
    QString getItemCategories() const;
    void setItemCategories(const QString& value);
    QString getItemArtist() const;
    void setItemArtist(const QString& value);
    QString getItemLicense() const;
    void setItemLicense(const QString& value);
    quint32 getLimitedRun() const;
    void setLimitedRun(const quint32&);
    QString getMarketplaceID() const;
    void setMarketplaceID(const QString& value);
    quint32 getEditionNumber() const;
    void setEditionNumber(const quint32&);
    quint32 getEntityInstanceNumber() const;
    void setEntityInstanceNumber(const quint32&);
    QString getCertificateID() const;
    void setCertificateID(const QString& value);
    quint32 getStaticCertificateVersion() const;
    void setStaticCertificateVersion(const quint32&);

    // TODO: get rid of users of getRadius()...
    float getRadius() const;

    virtual void adjustShapeInfoByRegistration(ShapeInfo& info) const;
    virtual bool contains(const glm::vec3& point) const;

    virtual bool isReadyToComputeShape() const { return !isDead(); }
    virtual void computeShapeInfo(ShapeInfo& info);
    virtual float getVolumeEstimate() const;

    /// return preferred shape type (actual physical shape may differ)
    virtual ShapeType getShapeType() const { return SHAPE_TYPE_NONE; }

    virtual void setCollisionShape(const btCollisionShape* shape) {}

    void setPosition(const glm::vec3& value);
    virtual void setParentID(const QUuid& parentID) override;
    virtual void setShapeType(ShapeType type) { /* do nothing */ }

    void setRotation(glm::quat orientation);
    void setVelocity(const glm::vec3& velocity);

    uint32_t getDirtyFlags() const;
    void markDirtyFlags(uint32_t mask);
    void clearDirtyFlags(uint32_t mask = 0x0000ffff);

    uint32_t getSpecialFlags() const;
    void markSpecialFlags(uint32_t mask);
    void clearSpecialFlags(uint32_t mask = 0xffff0000);

    bool isMoving() const;
    bool isMovingRelativeToParent() const;

    bool isSimulated() const { return _simulated; }

    void* getPhysicsInfo() const { return _physicsInfo; }

    void setPhysicsInfo(void* data) { _physicsInfo = data; }

    EntityTreeElementPointer getElement() const { return _element; }
    EntityTreePointer getTree() const;
    virtual SpatialParentTree* getParentTree() const override;
    bool wantTerseEditLogging() const;

    glm::mat4 getEntityToWorldMatrix() const;
    glm::mat4 getWorldToEntityMatrix() const;
    glm::vec3 worldToEntity(const glm::vec3& point) const;
    glm::vec3 entityToWorld(const glm::vec3& point) const;

    quint64 getLastEditedFromRemote() const { return _lastEditedFromRemote; }
    void updateLastEditedFromRemote() { _lastEditedFromRemote = usecTimestampNow(); }

    void getAllTerseUpdateProperties(EntityItemProperties& properties) const;

    void flagForOwnershipBid(uint8_t priority);
    void flagForMotionStateChange() { _flags |= Simulation::DIRTY_MOTION_TYPE; }

    QString actionsToDebugString();
    bool addAction(EntitySimulationPointer simulation, EntityDynamicPointer action);
    bool updateAction(EntitySimulationPointer simulation, const QUuid& actionID, const QVariantMap& arguments);
    bool removeAction(EntitySimulationPointer simulation, const QUuid& actionID);
    bool clearActions(EntitySimulationPointer simulation);
    void setDynamicData(QByteArray dynamicData);
    const QByteArray getDynamicData() const;
    bool hasActions() const { return !_objectActions.empty(); }
    QList<QUuid> getActionIDs() const { return _objectActions.keys(); }
    QVariantMap getActionArguments(const QUuid& actionID) const;
    void deserializeActions();

    void setDynamicDataDirty(bool value) const { _dynamicDataDirty = value; }
    bool dynamicDataDirty() const { return _dynamicDataDirty; }

    void setDynamicDataNeedsTransmit(bool value) const { _dynamicDataNeedsTransmit = value; }
    bool dynamicDataNeedsTransmit() const { return _dynamicDataNeedsTransmit; }

    bool shouldSuppressLocationEdits() const;

    void setSourceUUID(const QUuid& sourceUUID) { _sourceUUID = sourceUUID; }
    const QUuid& getSourceUUID() const { return _sourceUUID; }
    bool matchesSourceUUID(const QUuid& sourceUUID) const { return _sourceUUID == sourceUUID; }

    QList<EntityDynamicPointer> getActionsOfType(EntityDynamicType typeToGet) const;

    // these are in the frame of this object
    virtual glm::quat getAbsoluteJointRotationInObjectFrame(int index) const override { return glm::quat(); }
    virtual glm::vec3 getAbsoluteJointTranslationInObjectFrame(int index) const override { return glm::vec3(0.0f); }

    virtual bool setLocalJointRotation(int index, const glm::quat& rotation) override { return false; }
    virtual bool setLocalJointTranslation(int index, const glm::vec3& translation) override { return false; }

    virtual int getJointIndex(const QString& name) const { return -1; }
    virtual QStringList getJointNames() const { return QStringList(); }

    virtual void loader() {} // called indirectly when urls for geometry are updated

    /// Should the external entity script mechanism call a preload for this entity.
    /// Due to the asyncronous nature of signals for add entity and script changing
    /// it's possible for two similar signals to cross paths. This method allows the
    /// entity to definitively state if the preload signal should be sent.
    ///
    /// We only want to preload if:
    ///    there is some script, and either the script value or the scriptTimestamp
    ///    value have changed since our last preload
    bool shouldPreloadScript() const { return !_script.isEmpty() &&
                                              ((_loadedScript != _script) || (_loadedScriptTimestamp != _scriptTimestamp)); }
    void scriptHasPreloaded() { _loadedScript = _script; _loadedScriptTimestamp = _scriptTimestamp; }
    void scriptHasUnloaded() { _loadedScript = ""; _loadedScriptTimestamp = 0; }

    bool getClientOnly() const { return _clientOnly; }
    virtual void setClientOnly(bool clientOnly) { _clientOnly = clientOnly; }
    // if this entity is client-only, which avatar is it associated with?
    QUuid getOwningAvatarID() const { return _owningAvatarID; }
    virtual void setOwningAvatarID(const QUuid& owningAvatarID) { _owningAvatarID = owningAvatarID; }

    virtual bool wantsHandControllerPointerEvents() const { return false; }
    virtual bool wantsKeyboardFocus() const { return false; }
    virtual void setProxyWindow(QWindow* proxyWindow) {}
    virtual QObject* getEventHandler() { return nullptr; }

    virtual void emitScriptEvent(const QVariant& message) {}

    QUuid getLastEditedBy() const { return _lastEditedBy; }
    void setLastEditedBy(QUuid value) { _lastEditedBy = value; }

    bool matchesJSONFilters(const QJsonObject& jsonFilters) const;

    virtual bool getMeshes(MeshProxyList& result) { return true; }

    virtual void locationChanged(bool tellPhysics = true) override;

    virtual bool getScalesWithParent() const override;

    using ChangeHandlerCallback = std::function<void(const EntityItemID&)>;
    using ChangeHandlerId = QUuid;
    ChangeHandlerId registerChangeHandler(const ChangeHandlerCallback& handler);
    void deregisterChangeHandler(const ChangeHandlerId& changeHandlerId);

    static QString _marketplacePublicKey;
    static void retrieveMarketplacePublicKey();

    void setCauterized(bool value) { _cauterized = value; }
    bool getCauterized() const { return _cauterized; }

<<<<<<< HEAD
    void setSpaceIndex(int32_t index) { assert(_spaceIndex == -1); _spaceIndex = index; }
    int32_t getSpaceIndex() const { return _spaceIndex; }
=======
    virtual void preDelete();
    virtual void postParentFixup() {}

    void addMaterial(graphics::MaterialLayer material, const std::string& parentMaterialName);
    void removeMaterial(graphics::MaterialPointer material, const std::string& parentMaterialName);
    std::unordered_map<std::string, graphics::MultiMaterial> getMaterials();

>>>>>>> 6148c407
signals:
    void requestRenderUpdate();

protected:
    QHash<ChangeHandlerId, ChangeHandlerCallback> _changeHandlers;

    void somethingChangedNotification();

    void setSimulated(bool simulated) { _simulated = simulated; }

    const QByteArray getDynamicDataInternal() const;
    bool stillHasGrabActions() const;
    void setDynamicDataInternal(QByteArray dynamicData);

    virtual void dimensionsChanged() override;

    glm::vec3 _unscaledDimensions { ENTITY_ITEM_DEFAULT_DIMENSIONS };
    EntityTypes::EntityType _type { EntityTypes::Unknown };
    quint64 _lastSimulated { 0 }; // last time this entity called simulate(), this includes velocity, angular velocity,
                            // and physics changes
    quint64 _lastUpdated { 0 }; // last time this entity called update(), this includes animations and non-physics changes
    quint64 _lastEdited { 0 }; // last official local or remote edit time
    QUuid _lastEditedBy { ENTITY_ITEM_DEFAULT_LAST_EDITED_BY }; // id of last editor
    quint64 _lastBroadcast; // the last time we sent an edit packet about this entity

    quint64 _lastEditedFromRemote { 0 }; // last time we received and edit from the server
    quint64 _lastEditedFromRemoteInRemoteTime { 0 }; // last time we received an edit from the server (in server-time-frame)
    quint64 _created { 0 };
    quint64 _changedOnServer { 0 };

    mutable AABox _cachedAABox;
    mutable AACube _maxAACube;
    mutable AACube _minAACube;
    mutable bool _recalcAABox { true };
    mutable bool _recalcMinAACube { true };
    mutable bool _recalcMaxAACube { true };

    float _localRenderAlpha { ENTITY_ITEM_DEFAULT_LOCAL_RENDER_ALPHA };
    float _density { ENTITY_ITEM_DEFAULT_DENSITY }; // kg/m^3
    // NOTE: _volumeMultiplier is used to allow some mass properties code exist in the EntityItem base class
    // rather than in all of the derived classes.  If we ever collapse these classes to one we could do it a
    // different way.
    float _volumeMultiplier { 1.0f };
    glm::vec3 _gravity { ENTITY_ITEM_DEFAULT_GRAVITY };
    glm::vec3 _acceleration { ENTITY_ITEM_DEFAULT_ACCELERATION };
    float _damping { ENTITY_ITEM_DEFAULT_DAMPING };
    float _restitution { ENTITY_ITEM_DEFAULT_RESTITUTION };
    float _friction { ENTITY_ITEM_DEFAULT_FRICTION };
    float _lifetime { ENTITY_ITEM_DEFAULT_LIFETIME };

    QString _script { ENTITY_ITEM_DEFAULT_SCRIPT }; /// the value of the script property
    QString _loadedScript; /// the value of _script when the last preload signal was sent
    quint64 _scriptTimestamp { ENTITY_ITEM_DEFAULT_SCRIPT_TIMESTAMP }; /// the script loaded property used for forced reload

    QString _serverScripts;
    /// keep track of time when _serverScripts property was last changed
    quint64 _serverScriptsChangedTimestamp { ENTITY_ITEM_DEFAULT_SCRIPT_TIMESTAMP };

    /// the value of _scriptTimestamp when the last preload signal was sent
    // NOTE: on construction we want this to be different from _scriptTimestamp so we intentionally bump it
    quint64 _loadedScriptTimestamp { ENTITY_ITEM_DEFAULT_SCRIPT_TIMESTAMP + 1 };

    QString _collisionSoundURL { ENTITY_ITEM_DEFAULT_COLLISION_SOUND_URL };
    glm::vec3 _registrationPoint { ENTITY_ITEM_DEFAULT_REGISTRATION_POINT };
    float _angularDamping { ENTITY_ITEM_DEFAULT_ANGULAR_DAMPING };
    bool _visible { ENTITY_ITEM_DEFAULT_VISIBLE };
    bool _collisionless { ENTITY_ITEM_DEFAULT_COLLISIONLESS };
    uint8_t _collisionMask { ENTITY_COLLISION_MASK_DEFAULT };
    bool _dynamic { ENTITY_ITEM_DEFAULT_DYNAMIC };
    bool _locked { ENTITY_ITEM_DEFAULT_LOCKED };
    QString _userData { ENTITY_ITEM_DEFAULT_USER_DATA };
    SimulationOwner _simulationOwner;
    bool _shouldHighlight { false };
    QString _name { ENTITY_ITEM_DEFAULT_NAME };
    QString _href; //Hyperlink href
    QString _description; //Hyperlink description

    // Certifiable Properties
    QString _itemName { ENTITY_ITEM_DEFAULT_ITEM_NAME };
    QString _itemDescription { ENTITY_ITEM_DEFAULT_ITEM_DESCRIPTION };
    QString _itemCategories { ENTITY_ITEM_DEFAULT_ITEM_CATEGORIES };
    QString _itemArtist { ENTITY_ITEM_DEFAULT_ITEM_ARTIST };
    QString _itemLicense { ENTITY_ITEM_DEFAULT_ITEM_LICENSE };
    quint32 _limitedRun { ENTITY_ITEM_DEFAULT_LIMITED_RUN };
    QString _certificateID { ENTITY_ITEM_DEFAULT_CERTIFICATE_ID };
    quint32 _editionNumber { ENTITY_ITEM_DEFAULT_EDITION_NUMBER };
    quint32 _entityInstanceNumber { ENTITY_ITEM_DEFAULT_ENTITY_INSTANCE_NUMBER };
    QString _marketplaceID { ENTITY_ITEM_DEFAULT_MARKETPLACE_ID };
    quint32 _staticCertificateVersion { ENTITY_ITEM_DEFAULT_STATIC_CERTIFICATE_VERSION };


    // NOTE: Damping is applied like this:  v *= pow(1 - damping, dt)
    //
    // Hence the damping coefficient must range from 0 (no damping) to 1 (immediate stop).
    // Each damping value relates to a corresponding exponential decay timescale as follows:
    //
    // timescale = -1 / ln(1 - damping)
    //
    // damping = 1 - exp(-1 / timescale)
    //

    // DirtyFlags are set whenever a property changes that the EntitySimulation needs to know about.
    uint32_t _flags { 0 };   // things that have changed from EXTERNAL changes (via script or packet) but NOT from simulation

    // these backpointers are only ever set/cleared by friends:
    EntityTreeElementPointer _element; // set by EntityTreeElement
    void* _physicsInfo { nullptr }; // set by EntitySimulation
    bool _simulated { false }; // set by EntitySimulation

    bool addActionInternal(EntitySimulationPointer simulation, EntityDynamicPointer action);
    bool removeActionInternal(const QUuid& actionID, EntitySimulationPointer simulation = nullptr);
    void deserializeActionsInternal();
    void serializeActions(bool& success, QByteArray& result) const;
    QHash<QUuid, EntityDynamicPointer> _objectActions;

    static int _maxActionsDataSize;
    mutable QByteArray _allActionsDataCache;

    // when an entity-server starts up, EntityItem::setDynamicData is called before the entity-tree is
    // ready.  This means we can't find our EntityItemPointer or add the action to the simulation.  These
    // are used to keep track of and work around this situation.
    void checkWaitingToRemove(EntitySimulationPointer simulation = nullptr);
    mutable QSet<QUuid> _actionsToRemove;
    mutable bool _dynamicDataDirty { false };
    mutable bool _dynamicDataNeedsTransmit { false };
    // _previouslyDeletedActions is used to avoid an action being re-added due to server round-trip lag
    static quint64 _rememberDeletedActionTime;
    mutable QHash<QUuid, quint64> _previouslyDeletedActions;

    // per entity keep state if it ever bid on simulation, so that we can ignore false simulation ownership
    mutable bool _hasBidOnSimulation { false };

    QUuid _sourceUUID; /// the server node UUID we came from

    bool _clientOnly { false };
    QUuid _owningAvatarID;

    // physics related changes from the network to suppress any duplicates and make
    // sure redundant applications are idempotent
    glm::vec3 _lastUpdatedPositionValue;
    glm::quat _lastUpdatedRotationValue;
    glm::vec3 _lastUpdatedVelocityValue;
    glm::vec3 _lastUpdatedAngularVelocityValue;
    glm::vec3 _lastUpdatedAccelerationValue;
    AACube _lastUpdatedQueryAACubeValue;

    quint64 _lastUpdatedPositionTimestamp { 0 };
    quint64 _lastUpdatedRotationTimestamp { 0 };
    quint64 _lastUpdatedVelocityTimestamp { 0 };
    quint64 _lastUpdatedAngularVelocityTimestamp { 0 };
    quint64 _lastUpdatedAccelerationTimestamp { 0 };
    quint64 _lastUpdatedQueryAACubeTimestamp { 0 };

    int32_t _spaceIndex { -1 }; // index to proxy in workload::Space
    bool _cauterized { false }; // if true, don't draw because it would obscure 1st-person camera

private:
    std::unordered_map<std::string, graphics::MultiMaterial> _materials;
    std::mutex _materialsLock;

};

#endif // hifi_EntityItem_h<|MERGE_RESOLUTION|>--- conflicted
+++ resolved
@@ -478,10 +478,9 @@
     void setCauterized(bool value) { _cauterized = value; }
     bool getCauterized() const { return _cauterized; }
 
-<<<<<<< HEAD
     void setSpaceIndex(int32_t index) { assert(_spaceIndex == -1); _spaceIndex = index; }
     int32_t getSpaceIndex() const { return _spaceIndex; }
-=======
+
     virtual void preDelete();
     virtual void postParentFixup() {}
 
@@ -489,7 +488,6 @@
     void removeMaterial(graphics::MaterialPointer material, const std::string& parentMaterialName);
     std::unordered_map<std::string, graphics::MultiMaterial> getMaterials();
 
->>>>>>> 6148c407
 signals:
     void requestRenderUpdate();
 
