//
//  EntityItem.h
//  libraries/entities/src
//
//  Created by Brad Hefta-Gaub on 12/4/13.
//  Copyright 2013 High Fidelity, Inc.
//
//  Distributed under the Apache License, Version 2.0.
//  See the accompanying file LICENSE or http://www.apache.org/licenses/LICENSE-2.0.html
//

#ifndef hifi_EntityItem_h
#define hifi_EntityItem_h

#include <memory>
#include <stdint.h>

#include <glm/glm.hpp>

#include <QtGui/QWindow>

#include <Octree.h> // for EncodeBitstreamParams class
#include <OctreeElement.h> // for OctreeElement::AppendState
#include <OctreePacketData.h>
#include <PhysicsCollisionGroups.h>
#include <ShapeInfo.h>
#include <Transform.h>
#include <SpatiallyNestable.h>
#include <Interpolate.h>

#include "EntityItemID.h"
#include "EntityItemPropertiesDefaults.h"
#include "EntityPropertyFlags.h"
#include "EntityTypes.h"
#include "SimulationOwner.h"
#include "SimulationFlags.h"
#include "EntityDynamicInterface.h"
#include "GrabPropertyGroup.h"

class EntitySimulation;
class EntityTreeElement;
class EntityTreeElementExtraEncodeData;
class EntityDynamicInterface;
class EntityItemProperties;
class EntityTree;
class btCollisionShape;
typedef std::shared_ptr<EntityTree> EntityTreePointer;
typedef std::shared_ptr<EntityDynamicInterface> EntityDynamicPointer;
typedef std::shared_ptr<EntityTreeElement> EntityTreeElementPointer;
using EntityTreeElementExtraEncodeDataPointer = std::shared_ptr<EntityTreeElementExtraEncodeData>;

#define DONT_ALLOW_INSTANTIATION virtual void pureVirtualFunctionPlaceHolder() = 0;
#define ALLOW_INSTANTIATION virtual void pureVirtualFunctionPlaceHolder() override { };

#define debugTime(T, N) qPrintable(QString("%1 [ %2 ago]").arg(T, 16, 10).arg(formatUsecTime(N - T), 15))
#define debugTimeOnly(T) qPrintable(QString("%1").arg(T, 16, 10))
#define debugTreeVector(V) V << "[" << V << " in meters ]"

const uint64_t MAX_OUTGOING_SIMULATION_UPDATE_PERIOD = 9 * USECS_PER_SECOND;
const uint64_t MAX_INCOMING_SIMULATION_UPDATE_PERIOD = MAX_OUTGOING_SIMULATION_UPDATE_PERIOD + USECS_PER_SECOND;

class MeshProxyList;

#ifdef DOMAIN
#undef DOMAIN
#endif

namespace entity {
enum class HostType {
    DOMAIN = 0,
    AVATAR,
    LOCAL
};
}

/// EntityItem class this is the base class for all entity types. It handles the basic properties and functionality available
/// to all other entity types. In particular: postion, size, rotation, age, lifetime, velocity, gravity. You can not instantiate
/// one directly, instead you must only construct one of it's derived classes with additional features.
class EntityItem : public QObject, public SpatiallyNestable, public ReadWriteLockable {
    Q_OBJECT
    // These two classes manage lists of EntityItem pointers and must be able to cleanup pointers when an EntityItem is deleted.
    // To make the cleanup robust each EntityItem has backpointers to its manager classes (which are only ever set/cleared by
    // the managers themselves, hence they are fiends) whose NULL status can be used to determine which managers still need to
    // do cleanup.
    friend class EntityTreeElement;
    friend class EntitySimulation;
public:

    DONT_ALLOW_INSTANTIATION // This class can not be instantiated directly

    EntityItem(const EntityItemID& entityItemID);
    virtual ~EntityItem();

    inline EntityItemPointer getThisPointer() const {
        return std::static_pointer_cast<EntityItem>(std::const_pointer_cast<SpatiallyNestable>(shared_from_this()));
    }

    EntityItemID getEntityItemID() const { return EntityItemID(_id); }

    // methods for getting/setting all properties of an entity
    virtual EntityItemProperties getProperties(const EntityPropertyFlags& desiredProperties = EntityPropertyFlags(), bool allowEmptyDesiredProperties = false) const;

    /// returns true if something changed
    // This function calls setSubClass properties and detects if any property changes value.
    // If something changed then the "somethingChangedNotification" calls happens
    virtual bool setProperties(const EntityItemProperties& properties);

    // Set properties for sub class so they can add their own properties
    // it does nothing in the root class
    // This function is called by setProperties which then can detects if any property changes value in the SubClass (see aboe comment on setProperties)
    virtual bool setSubClassProperties(const EntityItemProperties& properties) { return false; }

    // Update properties with empty parent id and globalized/absolute values (applying offset), and apply (non-empty) log template to args id, name-or-type, parent id.
    void globalizeProperties(EntityItemProperties& properties, const QString& messageTemplate = QString(), const glm::vec3& offset = glm::vec3(0.0f)) const;

    void recordCreationTime();    // set _created to 'now'
    quint64 getLastSimulated() const; /// Last simulated time of this entity universal usecs
    void setLastSimulated(quint64 now);

     /// Last edited time of this entity universal usecs
    quint64 getLastEdited() const;
    void setLastEdited(quint64 lastEdited);
    float getEditedAgo() const /// Elapsed seconds since this entity was last edited
        { return (float)(usecTimestampNow() - getLastEdited()) / (float)USECS_PER_SECOND; }

    /// Last time we sent out an edit packet for this entity
    quint64 getLastBroadcast() const;
    void setLastBroadcast(quint64 lastBroadcast);

    void markAsChangedOnServer();
    quint64 getLastChangedOnServer() const;

    virtual EntityPropertyFlags getEntityProperties(EncodeBitstreamParams& params) const;

    virtual OctreeElement::AppendState appendEntityData(OctreePacketData* packetData, EncodeBitstreamParams& params,
                                                        EntityTreeElementExtraEncodeDataPointer entityTreeElementExtraEncodeData) const;

    virtual void appendSubclassData(OctreePacketData* packetData, EncodeBitstreamParams& params,
                                    EntityTreeElementExtraEncodeDataPointer entityTreeElementExtraEncodeData,
                                    EntityPropertyFlags& requestedProperties,
                                    EntityPropertyFlags& propertyFlags,
                                    EntityPropertyFlags& propertiesDidntFit,
                                    int& propertyCount,
                                    OctreeElement::AppendState& appendState) const { /* do nothing*/ };

    static EntityItemID readEntityItemIDFromBuffer(const unsigned char* data, int bytesLeftToRead,
                                    ReadBitstreamToTreeParams& args);

    int readEntityDataFromBuffer(const unsigned char* data, int bytesLeftToRead, ReadBitstreamToTreeParams& args);

    virtual int readEntitySubclassDataFromBuffer(const unsigned char* data, int bytesLeftToRead,
                                                ReadBitstreamToTreeParams& args,
                                                EntityPropertyFlags& propertyFlags, bool overwriteLocalData,
                                                bool& somethingChanged)
                                                { somethingChanged = false; return 0; }
    static int expectedBytes();

    static void adjustEditPacketForClockSkew(QByteArray& buffer, qint64 clockSkew);

    // perform update
    virtual void update(const quint64& now);
    quint64 getLastUpdated() const;

    // perform linear extrapolation for SimpleEntitySimulation
    void simulate(const quint64& now);
    bool stepKinematicMotion(float timeElapsed); // return 'true' if moving

    virtual bool needsToCallUpdate() const { return false; }

    virtual void debugDump() const;

    virtual bool supportsDetailedIntersection() const { return false; }
    virtual bool findDetailedRayIntersection(const glm::vec3& origin, const glm::vec3& direction,
                         OctreeElementPointer& element, float& distance,
                         BoxFace& face, glm::vec3& surfaceNormal,
                         QVariantMap& extraInfo, bool precisionPicking) const { return true; }
    virtual bool findDetailedParabolaIntersection(const glm::vec3& origin, const glm::vec3& velocity,
                        const glm::vec3& acceleration, OctreeElementPointer& element, float& parabolicDistance,
                        BoxFace& face, glm::vec3& surfaceNormal,
                        QVariantMap& extraInfo, bool precisionPicking) const { return true; }

    // attributes applicable to all entity types
    EntityTypes::EntityType getType() const { return _type; }

    inline glm::vec3 getCenterPosition(bool& success) const { return getTransformToCenter(success).getTranslation(); }
    void setCenterPosition(const glm::vec3& position);

    const Transform getTransformToCenter(bool& success) const;

    void requiresRecalcBoxes();

    // Hyperlink related getters and setters
    QString getHref() const;
    void setHref(QString value);

    QString getDescription() const;
    void setDescription(const QString& value);

    /// Dimensions in meters (0.0 - TREE_SCALE)
    glm::vec3 getScaledDimensions() const;
    virtual void setScaledDimensions(const glm::vec3& value);
    virtual glm::vec3 getRaycastDimensions() const { return getScaledDimensions(); }

    glm::vec3 getUnscaledDimensions() const;
    virtual void setUnscaledDimensions(const glm::vec3& value);

    void setDensity(float density);
    float computeMass() const;
    void setMass(float mass);

    float getDensity() const;

    bool hasVelocity() const { return getWorldVelocity() != ENTITY_ITEM_ZERO_VEC3; }
    bool hasLocalVelocity() const { return getLocalVelocity() != ENTITY_ITEM_ZERO_VEC3; }

    glm::vec3 getGravity() const; /// get gravity in meters
    void setGravity(const glm::vec3& value); /// gravity in meters
    bool hasGravity() const { return getGravity() != ENTITY_ITEM_ZERO_VEC3; }

    glm::vec3 getAcceleration() const; /// get acceleration in meters/second/second
    void setAcceleration(const glm::vec3& value); /// acceleration in meters/second/second
    bool hasAcceleration() const { return getAcceleration() != ENTITY_ITEM_ZERO_VEC3; }

    float getDamping() const;
    void setDamping(float value);

    float getRestitution() const;
    void setRestitution(float value);

    float getFriction() const;
    void setFriction(float value);

    // lifetime related properties.
    float getLifetime() const; /// get the lifetime in seconds for the entity
    void setLifetime(float value); /// set the lifetime in seconds for the entity

    quint64 getCreated() const; /// get the created-time in useconds for the entity
    void setCreated(quint64 value); /// set the created-time in useconds for the entity

    /// is this entity immortal, in that it has no lifetime set, and will exist until manually deleted
    bool isImmortal() const { return getLifetime() == ENTITY_ITEM_IMMORTAL_LIFETIME; }

    /// is this entity mortal, in that it has a lifetime set, and will automatically be deleted when that lifetime expires
    bool isMortal() const { return getLifetime() != ENTITY_ITEM_IMMORTAL_LIFETIME; }

    /// age of this entity in seconds
    float getAge() const { return (float)(usecTimestampNow() - getCreated()) / (float)USECS_PER_SECOND; }
    bool lifetimeHasExpired() const;
    quint64 getExpiry() const;

    // position, size, and bounds related helpers
    virtual AACube getMaximumAACube(bool& success) const override;
    AACube getMinimumAACube(bool& success) const;
    virtual AABox getAABox(bool& success) const; /// axis aligned bounding box in world-frame (meters)

    using SpatiallyNestable::getQueryAACube;
    virtual AACube getQueryAACube(bool& success) const override;
    virtual bool shouldPuffQueryAACube() const override;

    QString getScript() const;
    void setScript(const QString& value);

    quint64 getScriptTimestamp() const;
    void setScriptTimestamp(const quint64 value);

    QString getServerScripts() const;
    void setServerScripts(const QString& serverScripts);

    QString getCollisionSoundURL() const;
    void setCollisionSoundURL(const QString& value);

    glm::vec3 getRegistrationPoint() const; /// registration point as ratio of entity
    /// registration point as ratio of entity
    virtual void setRegistrationPoint(const glm::vec3& value); // FIXME: this is suspicious!

    bool hasAngularVelocity() const { return getWorldAngularVelocity() != ENTITY_ITEM_ZERO_VEC3; }
    bool hasLocalAngularVelocity() const { return getLocalAngularVelocity() != ENTITY_ITEM_ZERO_VEC3; }

    virtual void setAngularVelocity(const glm::vec3& angularVelocity);

    float getAngularDamping() const;
    void setAngularDamping(float value);

    virtual QString getName() const override;
    void setName(const QString& value);
    QString getDebugName();

    bool getVisible() const;
    void setVisible(bool value);

    bool isVisibleInSecondaryCamera() const;
    void setIsVisibleInSecondaryCamera(bool value);

    RenderLayer getRenderLayer() const;
    void setRenderLayer(RenderLayer value);

    PrimitiveMode getPrimitiveMode() const;
    void setPrimitiveMode(PrimitiveMode value);

    bool getIgnorePickIntersection() const;
    void setIgnorePickIntersection(bool value);

    bool getCanCastShadow() const;
    void setCanCastShadow(bool value);

    inline bool isVisible() const { return getVisible(); }
    inline bool isInvisible() const { return !getVisible(); }

    bool isChildOfMyAvatar() const;

    bool getCollisionless() const;
    void setCollisionless(bool value);

    uint16_t getCollisionMask() const;
    void setCollisionMask(uint16_t value);

    void computeCollisionGroupAndFinalMask(int32_t& group, int32_t& mask) const;

    bool getDynamic() const;
    void setDynamic(bool value);

    virtual bool shouldBePhysical() const { return false; }
    bool isVisuallyReady() const { return _visuallyReady; }

    bool getLocked() const;
    void setLocked(bool value);

    QString getUserData() const;
    virtual void setUserData(const QString& value); // FIXME: This is suspicious

    // FIXME not thread safe?
    const SimulationOwner& getSimulationOwner() const { return _simulationOwner; }
    void setSimulationOwner(const QUuid& id, uint8_t priority);
    void setSimulationOwner(const SimulationOwner& owner);

    uint8_t getSimulationPriority() const { return _simulationOwner.getPriority(); }
    QUuid getSimulatorID() const { return _simulationOwner.getID(); }
    void clearSimulationOwnership();

    // TODO: move this "ScriptSimulationPriority" and "PendingOwnership" stuff into EntityMotionState
    // but first would need to do some other cleanup. In the meantime these live here as "scratch space"
    // to allow libs that don't know about each other to communicate.
    void upgradeScriptSimulationPriority(uint8_t priority);
    void clearScriptSimulationPriority();
    uint8_t getScriptSimulationPriority() const { return _scriptSimulationPriority; }
    void setPendingOwnershipPriority(uint8_t priority);
    uint8_t getPendingOwnershipPriority() const { return _pendingOwnershipPriority; }
    bool pendingRelease(uint64_t timestamp) const;
    bool stillWaitingToTakeOwnership(uint64_t timestamp) const;

    // Certifiable Properties
    QString getItemName() const;
    void setItemName(const QString& value);
    QString getItemDescription() const;
    void setItemDescription(const QString& value);
    QString getItemCategories() const;
    void setItemCategories(const QString& value);
    QString getItemArtist() const;
    void setItemArtist(const QString& value);
    QString getItemLicense() const;
    void setItemLicense(const QString& value);
    quint32 getLimitedRun() const;
    void setLimitedRun(const quint32&);
    QString getMarketplaceID() const;
    void setMarketplaceID(const QString& value);
    quint32 getEditionNumber() const;
    void setEditionNumber(const quint32&);
    quint32 getEntityInstanceNumber() const;
    void setEntityInstanceNumber(const quint32&);
    QString getCertificateID() const;
    void setCertificateID(const QString& value);
    quint32 getStaticCertificateVersion() const;
    void setStaticCertificateVersion(const quint32&);

    bool getCloneable() const;
    void setCloneable(bool value);
    float getCloneLifetime() const;
    void setCloneLifetime(float value);
    float getCloneLimit() const;
    void setCloneLimit(float value);
    bool getCloneDynamic() const;
    void setCloneDynamic(bool value);
    bool getCloneAvatarEntity() const;
    void setCloneAvatarEntity(bool value);
    const QUuid getCloneOriginID() const;
    void setCloneOriginID(const QUuid& value);

    // TODO: get rid of users of getRadius()...
    float getRadius() const;

    virtual void adjustShapeInfoByRegistration(ShapeInfo& info) const;
    virtual bool contains(const glm::vec3& point) const;

    virtual bool isReadyToComputeShape() const { return !isDead(); }
    virtual void computeShapeInfo(ShapeInfo& info);
    virtual float getVolumeEstimate() const;

    /// return preferred shape type (actual physical shape may differ)
    virtual ShapeType getShapeType() const { return SHAPE_TYPE_NONE; }

    void setPosition(const glm::vec3& value);
    virtual void setParentID(const QUuid& parentID) override;
    virtual void setShapeType(ShapeType type) { /* do nothing */ }

    void setRotation(glm::quat orientation);
    void setVelocity(const glm::vec3& velocity);

    uint32_t getDirtyFlags() const;
    void markDirtyFlags(uint32_t mask);
    void clearDirtyFlags(uint32_t mask = 0x0000ffff);

    uint32_t getSpecialFlags() const;
    void markSpecialFlags(uint32_t mask);
    void clearSpecialFlags(uint32_t mask = 0xffff0000);

    bool isMoving() const;
    bool isMovingRelativeToParent() const;

    bool isSimulated() const { return _simulated; }

    void* getPhysicsInfo() const { return _physicsInfo; }

    void setPhysicsInfo(void* data) { _physicsInfo = data; }

    EntityTreeElementPointer getElement() const { return _element; }
    EntityTreePointer getTree() const;
    virtual SpatialParentTree* getParentTree() const override;
    bool wantTerseEditLogging() const;

    glm::mat4 getEntityToWorldMatrix() const;
    glm::mat4 getWorldToEntityMatrix() const;
    glm::vec3 worldToEntity(const glm::vec3& point) const;
    glm::vec3 entityToWorld(const glm::vec3& point) const;

    quint64 getLastEditedFromRemote() const { return _lastEditedFromRemote; }
    void updateLastEditedFromRemote() { _lastEditedFromRemote = usecTimestampNow(); }

    void getTransformAndVelocityProperties(EntityItemProperties& properties) const;

    void flagForMotionStateChange() { _flags |= Simulation::DIRTY_MOTION_TYPE; }

    QString actionsToDebugString();
    bool addAction(EntitySimulationPointer simulation, EntityDynamicPointer action);
    bool updateAction(EntitySimulationPointer simulation, const QUuid& actionID, const QVariantMap& arguments);
    bool removeAction(EntitySimulationPointer simulation, const QUuid& actionID);
    bool clearActions(EntitySimulationPointer simulation);
    void setDynamicData(QByteArray dynamicData);
    const QByteArray getDynamicData() const;
    bool hasActions() const { return !_objectActions.empty(); }
    QList<QUuid> getActionIDs() const { return _objectActions.keys(); }
    QVariantMap getActionArguments(const QUuid& actionID) const;
    void deserializeActions();

    void setDynamicDataDirty(bool value) const { _dynamicDataDirty = value; }
    bool dynamicDataDirty() const { return _dynamicDataDirty; }

    void setDynamicDataNeedsTransmit(bool value) const { _dynamicDataNeedsTransmit = value; }
    bool dynamicDataNeedsTransmit() const { return _dynamicDataNeedsTransmit; }
    void setTransitingWithAvatar(bool value) { _transitingWithAvatar = value; }
    bool getTransitingWithAvatar() { return _transitingWithAvatar; }

    bool shouldSuppressLocationEdits() const;

    void setSourceUUID(const QUuid& sourceUUID) { _sourceUUID = sourceUUID; }
    const QUuid& getSourceUUID() const { return _sourceUUID; }
    bool matchesSourceUUID(const QUuid& sourceUUID) const { return _sourceUUID == sourceUUID; }

    QList<EntityDynamicPointer> getActionsOfType(EntityDynamicType typeToGet) const;

    // these are in the frame of this object
    virtual glm::quat getAbsoluteJointRotationInObjectFrame(int index) const override { return glm::quat(); }
    virtual glm::vec3 getAbsoluteJointTranslationInObjectFrame(int index) const override { return glm::vec3(0.0f); }
    virtual int getJointParent(int index) const override { return -1; }

    virtual bool setLocalJointRotation(int index, const glm::quat& rotation) override { return false; }
    virtual bool setLocalJointTranslation(int index, const glm::vec3& translation) override { return false; }

    virtual int getJointIndex(const QString& name) const { return -1; }
    virtual QStringList getJointNames() const { return QStringList(); }

    virtual void loader() {} // called indirectly when urls for geometry are updated

    /// Should the external entity script mechanism call a preload for this entity.
    /// Due to the asyncronous nature of signals for add entity and script changing
    /// it's possible for two similar signals to cross paths. This method allows the
    /// entity to definitively state if the preload signal should be sent.
    ///
    /// We only want to preload if:
    ///    there is some script, and either the script value or the scriptTimestamp
    ///    value have changed since our last preload
    bool shouldPreloadScript() const;
    void scriptHasPreloaded();
    void scriptHasUnloaded();
    void setScriptHasFinishedPreload(bool value);
    bool isScriptPreloadFinished();
    virtual bool isWearable() const;
    bool isDomainEntity() const { return _hostType == entity::HostType::DOMAIN; }
    bool isAvatarEntity() const { return _hostType == entity::HostType::AVATAR; }
    bool isLocalEntity() const { return _hostType == entity::HostType::LOCAL; }
    entity::HostType getEntityHostType() const { return _hostType; }
    virtual void setEntityHostType(entity::HostType hostType) { _hostType = hostType; }

    // if this entity is an avatar entity, which avatar is it associated with?
    QUuid getOwningAvatarID() const { return _owningAvatarID; }
    virtual void setOwningAvatarID(const QUuid& owningAvatarID) { _owningAvatarID = owningAvatarID; }

    virtual bool wantsHandControllerPointerEvents() const { return false; }
    virtual bool wantsKeyboardFocus() const { return false; }
    virtual void setProxyWindow(QWindow* proxyWindow) {}
    virtual QObject* getEventHandler() { return nullptr; }

    virtual void emitScriptEvent(const QVariant& message) {}

    QUuid getLastEditedBy() const { return _lastEditedBy; }
    void setLastEditedBy(QUuid value) { _lastEditedBy = value; }

    bool matchesJSONFilters(const QJsonObject& jsonFilters) const;

    virtual bool getMeshes(MeshProxyList& result) { return true; }

    virtual void locationChanged(bool tellPhysics = true) override;

    virtual bool getScalesWithParent() const override;

    using ChangeHandlerCallback = std::function<void(const EntityItemID&)>;
    using ChangeHandlerId = QUuid;
    ChangeHandlerId registerChangeHandler(const ChangeHandlerCallback& handler);
    void deregisterChangeHandler(const ChangeHandlerId& changeHandlerId);

    static QString _marketplacePublicKey;
    static void retrieveMarketplacePublicKey();

    void setCauterized(bool value) { _cauterized = value; }
    bool getCauterized() const { return _cauterized; }

    float getBoundingRadius() const { return _boundingRadius; }
    void setSpaceIndex(int32_t index);
    int32_t getSpaceIndex() const { return _spaceIndex; }

    virtual void preDelete();
    virtual void postParentFixup() {}

    void setSimulationOwnershipExpiry(uint64_t expiry) { _simulationOwnershipExpiry = expiry; }
    uint64_t getSimulationOwnershipExpiry() const { return _simulationOwnershipExpiry; }

    void addCloneID(const QUuid& cloneID);
    void removeCloneID(const QUuid& cloneID);
    const QVector<QUuid> getCloneIDs() const;
    void setCloneIDs(const QVector<QUuid>& cloneIDs);
    void setVisuallyReady(bool visuallyReady) { _visuallyReady = visuallyReady; }

    const GrabPropertyGroup& getGrabProperties() const { return _grabProperties; }

    void prepareForSimulationOwnershipBid(EntityItemProperties& properties, uint64_t now, uint8_t priority);

    virtual void addGrab(GrabPointer grab) override;
    virtual void removeGrab(GrabPointer grab) override;
    virtual void disableGrab(GrabPointer grab) override;

    static void setBillboardRotationOperator(std::function<glm::quat(const glm::vec3&, const glm::quat&, BillboardMode)> getBillboardRotationOperator) { _getBillboardRotationOperator = getBillboardRotationOperator; }
    static glm::quat getBillboardRotation(const glm::vec3& position, const glm::quat& rotation, BillboardMode billboardMode) { return _getBillboardRotationOperator(position, rotation, billboardMode); }

signals:
    void requestRenderUpdate();
    void spaceUpdate(std::pair<int32_t, glm::vec4> data);

protected:
    QHash<ChangeHandlerId, ChangeHandlerCallback> _changeHandlers;

    void somethingChangedNotification();

    void setSimulated(bool simulated) { _simulated = simulated; }

    const QByteArray getDynamicDataInternal() const;
    bool stillHasGrabActions() const;
    void setDynamicDataInternal(QByteArray dynamicData);

    virtual void dimensionsChanged() override;

    glm::vec3 _unscaledDimensions { ENTITY_ITEM_DEFAULT_DIMENSIONS };
    EntityTypes::EntityType _type { EntityTypes::Unknown };
    quint64 _lastSimulated { 0 }; // last time this entity called simulate(), this includes velocity, angular velocity,
                            // and physics changes
    quint64 _lastUpdated { 0 }; // last time this entity called update(), this includes animations and non-physics changes
    quint64 _lastEdited { 0 }; // last official local or remote edit time
    QUuid _lastEditedBy { ENTITY_ITEM_DEFAULT_LAST_EDITED_BY }; // id of last editor
    quint64 _lastBroadcast; // the last time we sent an edit packet about this entity

    quint64 _lastEditedFromRemote { 0 }; // last time we received and edit from the server
    quint64 _lastEditedFromRemoteInRemoteTime { 0 }; // last time we received an edit from the server (in server-time-frame)
    quint64 _created { 0 };
    quint64 _changedOnServer { 0 };

    mutable AABox _cachedAABox;
    mutable AACube _maxAACube;
    mutable AACube _minAACube;
    mutable bool _recalcAABox { true };
    mutable bool _recalcMinAACube { true };
    mutable bool _recalcMaxAACube { true };

    float _density { ENTITY_ITEM_DEFAULT_DENSITY }; // kg/m^3
    // NOTE: _volumeMultiplier is used to allow some mass properties code exist in the EntityItem base class
    // rather than in all of the derived classes.  If we ever collapse these classes to one we could do it a
    // different way.
    float _volumeMultiplier { 1.0f };
    glm::vec3 _gravity { ENTITY_ITEM_DEFAULT_GRAVITY };
    glm::vec3 _acceleration { ENTITY_ITEM_DEFAULT_ACCELERATION };
    float _damping { ENTITY_ITEM_DEFAULT_DAMPING };
    float _restitution { ENTITY_ITEM_DEFAULT_RESTITUTION };
    float _friction { ENTITY_ITEM_DEFAULT_FRICTION };
    float _lifetime { ENTITY_ITEM_DEFAULT_LIFETIME };

    QString _script { ENTITY_ITEM_DEFAULT_SCRIPT }; /// the value of the script property
    QString _loadedScript; /// the value of _script when the last preload signal was sent
    quint64 _scriptTimestamp { ENTITY_ITEM_DEFAULT_SCRIPT_TIMESTAMP }; /// the script loaded property used for forced reload
    bool _scriptPreloadFinished { false };

    QString _serverScripts;
    /// keep track of time when _serverScripts property was last changed
    quint64 _serverScriptsChangedTimestamp { ENTITY_ITEM_DEFAULT_SCRIPT_TIMESTAMP };

    /// the value of _scriptTimestamp when the last preload signal was sent
    // NOTE: on construction we want this to be different from _scriptTimestamp so we intentionally bump it
    quint64 _loadedScriptTimestamp { ENTITY_ITEM_DEFAULT_SCRIPT_TIMESTAMP + 1 };

    QString _collisionSoundURL { ENTITY_ITEM_DEFAULT_COLLISION_SOUND_URL };
    glm::vec3 _registrationPoint { ENTITY_ITEM_DEFAULT_REGISTRATION_POINT };
    float _angularDamping { ENTITY_ITEM_DEFAULT_ANGULAR_DAMPING };
    bool _visible { ENTITY_ITEM_DEFAULT_VISIBLE };
    bool _isVisibleInSecondaryCamera { ENTITY_ITEM_DEFAULT_VISIBLE_IN_SECONDARY_CAMERA };
    RenderLayer _renderLayer { RenderLayer::WORLD };
    PrimitiveMode _primitiveMode { PrimitiveMode::SOLID };
    bool _canCastShadow{ ENTITY_ITEM_DEFAULT_CAN_CAST_SHADOW };
    bool _ignorePickIntersection { false };
    bool _collisionless { ENTITY_ITEM_DEFAULT_COLLISIONLESS };
    uint16_t _collisionMask { ENTITY_COLLISION_MASK_DEFAULT };
    bool _dynamic { ENTITY_ITEM_DEFAULT_DYNAMIC };
    bool _locked { ENTITY_ITEM_DEFAULT_LOCKED };
    QString _userData { ENTITY_ITEM_DEFAULT_USER_DATA };
    SimulationOwner _simulationOwner;
    bool _shouldHighlight { false };
    QString _name { ENTITY_ITEM_DEFAULT_NAME };
    QString _href; //Hyperlink href
    QString _description; //Hyperlink description

    // Certifiable Properties
    QString _itemName { ENTITY_ITEM_DEFAULT_ITEM_NAME };
    QString _itemDescription { ENTITY_ITEM_DEFAULT_ITEM_DESCRIPTION };
    QString _itemCategories { ENTITY_ITEM_DEFAULT_ITEM_CATEGORIES };
    QString _itemArtist { ENTITY_ITEM_DEFAULT_ITEM_ARTIST };
    QString _itemLicense { ENTITY_ITEM_DEFAULT_ITEM_LICENSE };
    quint32 _limitedRun { ENTITY_ITEM_DEFAULT_LIMITED_RUN };
    QString _certificateID { ENTITY_ITEM_DEFAULT_CERTIFICATE_ID };
    quint32 _editionNumber { ENTITY_ITEM_DEFAULT_EDITION_NUMBER };
    quint32 _entityInstanceNumber { ENTITY_ITEM_DEFAULT_ENTITY_INSTANCE_NUMBER };
    QString _marketplaceID { ENTITY_ITEM_DEFAULT_MARKETPLACE_ID };
    quint32 _staticCertificateVersion { ENTITY_ITEM_DEFAULT_STATIC_CERTIFICATE_VERSION };


    // NOTE: Damping is applied like this:  v *= pow(1 - damping, dt)
    //
    // Hence the damping coefficient must range from 0 (no damping) to 1 (immediate stop).
    // Each damping value relates to a corresponding exponential decay timescale as follows:
    //
    // timescale = -1 / ln(1 - damping)
    //
    // damping = 1 - exp(-1 / timescale)
    //

    // DirtyFlags are set whenever a property changes that the EntitySimulation needs to know about.
    std::atomic_uint _flags { 0 };   // things that have changed from EXTERNAL changes (via script or packet) but NOT from simulation

    // these backpointers are only ever set/cleared by friends:
    EntityTreeElementPointer _element; // set by EntityTreeElement
    void* _physicsInfo { nullptr }; // set by EntitySimulation
    bool _simulated { false }; // set by EntitySimulation
    bool _visuallyReady { true };

    void enableNoBootstrap();
    void disableNoBootstrap();

    bool addActionInternal(EntitySimulationPointer simulation, EntityDynamicPointer action);
    bool removeActionInternal(const QUuid& actionID, EntitySimulationPointer simulation = nullptr);
    void deserializeActionsInternal();
    void serializeActions(bool& success, QByteArray& result) const;
    QHash<QUuid, EntityDynamicPointer> _objectActions;

    static int _maxActionsDataSize;
    mutable QByteArray _allActionsDataCache;

    // when an entity-server starts up, EntityItem::setDynamicData is called before the entity-tree is
    // ready.  This means we can't find our EntityItemPointer or add the action to the simulation.  These
    // are used to keep track of and work around this situation.
    void checkWaitingToRemove(EntitySimulationPointer simulation = nullptr);
    mutable QSet<QUuid> _actionsToRemove;
    mutable bool _dynamicDataDirty { false };
    mutable bool _dynamicDataNeedsTransmit { false };
    // _previouslyDeletedActions is used to avoid an action being re-added due to server round-trip lag
    static quint64 _rememberDeletedActionTime;
    mutable QHash<QUuid, quint64> _previouslyDeletedActions;

    QUuid _sourceUUID; /// the server node UUID we came from

    entity::HostType _hostType { entity::HostType::DOMAIN };
    bool _transitingWithAvatar{ false };
    QUuid _owningAvatarID;

    // physics related changes from the network to suppress any duplicates and make
    // sure redundant applications are idempotent
    glm::vec3 _lastUpdatedPositionValue;
    glm::quat _lastUpdatedRotationValue;
    glm::vec3 _lastUpdatedVelocityValue;
    glm::vec3 _lastUpdatedAngularVelocityValue;
    glm::vec3 _lastUpdatedAccelerationValue;
    AACube _lastUpdatedQueryAACubeValue;

    quint64 _lastUpdatedPositionTimestamp { 0 };
    quint64 _lastUpdatedRotationTimestamp { 0 };
    quint64 _lastUpdatedVelocityTimestamp { 0 };
    quint64 _lastUpdatedAngularVelocityTimestamp { 0 };
    quint64 _lastUpdatedAccelerationTimestamp { 0 };
    quint64 _lastUpdatedQueryAACubeTimestamp { 0 };
    uint64_t _simulationOwnershipExpiry { 0 };

    float _boundingRadius { 0.0f };
    int32_t _spaceIndex { -1 }; // index to proxy in workload::Space

    // TODO: move this "scriptSimulationPriority" and "pendingOwnership" stuff into EntityMotionState
    // but first would need to do some other cleanup. In the meantime these live here as "scratch space"
    // to allow libs that don't know about each other to communicate.
    uint64_t _pendingOwnershipTimestamp { 0 }; // timestamp of last owenership change request
    uint8_t _pendingOwnershipPriority { 0 }; // priority of last ownership change request
    uint8_t _pendingOwnershipState { 0 }; // TAKE or RELEASE
    uint8_t _scriptSimulationPriority { 0 }; // target priority based on script operations

    bool _cauterized { false }; // if true, don't draw because it would obscure 1st-person camera

    bool _cloneable { ENTITY_ITEM_DEFAULT_CLONEABLE };
    float _cloneLifetime { ENTITY_ITEM_DEFAULT_CLONE_LIFETIME };
    float _cloneLimit { ENTITY_ITEM_DEFAULT_CLONE_LIMIT };
    bool _cloneDynamic { ENTITY_ITEM_DEFAULT_CLONE_DYNAMIC };
    bool _cloneAvatarEntity { ENTITY_ITEM_DEFAULT_CLONE_AVATAR_ENTITY };
    QUuid _cloneOriginID;
    QVector<QUuid> _cloneIDs;

    GrabPropertyGroup _grabProperties;

    QHash<QUuid, EntityDynamicPointer> _grabActions;

<<<<<<< HEAD
=======
private:
    std::unordered_map<std::string, graphics::MultiMaterial> _materials;
    std::mutex _materialsLock;

    static std::function<glm::quat(const glm::vec3&, const glm::quat&, BillboardMode)> _getBillboardRotationOperator;

>>>>>>> 702f1c8e
};

#endif // hifi_EntityItem_h<|MERGE_RESOLUTION|>--- conflicted
+++ resolved
@@ -747,15 +747,8 @@
 
     QHash<QUuid, EntityDynamicPointer> _grabActions;
 
-<<<<<<< HEAD
-=======
 private:
-    std::unordered_map<std::string, graphics::MultiMaterial> _materials;
-    std::mutex _materialsLock;
-
     static std::function<glm::quat(const glm::vec3&, const glm::quat&, BillboardMode)> _getBillboardRotationOperator;
-
->>>>>>> 702f1c8e
 };
 
 #endif // hifi_EntityItem_h