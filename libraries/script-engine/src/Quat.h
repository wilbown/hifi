//
//  Quat.h
//  libraries/script-engine/src
//
//  Created by Brad Hefta-Gaub on 1/29/14.
//  Copyright 2014 High Fidelity, Inc.
//
//  Scriptable Quaternion class library.
//
//  Distributed under the Apache License, Version 2.0.
//  See the accompanying file LICENSE or http://www.apache.org/licenses/LICENSE-2.0.html
//

#ifndef hifi_Quat_h
#define hifi_Quat_h

#include <glm/gtc/quaternion.hpp>

#include <QObject>
#include <QString>
#include <QtScript/QScriptable>

#include <GLMHelpers.h>

/**jsdoc
 * A quaternion value. See also the {@link Quat(0)|Quat} API.
 * @typedef {object} Quat
 * @property {number} x - Imaginary component i.
 * @property {number} y - Imaginary component j.
 * @property {number} z - Imaginary component k.
 * @property {number} w - Real component.
 */

/**jsdoc
 * The <code>Quat</code> API provides facilities for generating and manipulating quaternions.
 * Quaternions should be used in preference to Euler angles wherever possible because quaternions don't suffer from the problem
 * of gimbal lock.
 *
 * @namespace Quat
 * @variation 0
 *
 * @hifi-interface
 * @hifi-client-entity
 * @hifi-avatar
 * @hifi-server-entity
 * @hifi-assignment-client
 *
 * @property {Quat} IDENTITY - <code>{ x: 0, y: 0, z: 0, w: 1 }</code> : The identity rotation, i.e., no rotation.
 *     <em>Read-only.</em>
 * @example <caption>Print the <code>IDENTITY</code> value.</caption>
 * print(JSON.stringify(Quat.IDENTITY)); // { x: 0, y: 0, z: 0, w: 1 }
 * print(JSON.stringify(Quat.safeEulerAngles(Quat.IDENTITY))); // { x: 0, y: 0, z: 0 }
 */

/// Scriptable interface a Quaternion helper class object. Used exclusively in the JavaScript API
class Quat : public QObject, protected QScriptable {
    Q_OBJECT
    Q_PROPERTY(glm::quat IDENTITY READ IDENTITY CONSTANT)

public slots:

    /**jsdoc
     * Multiplies two quaternions.
     * @function Quat(0).multiply
     * @param {Quat} q1 - The first quaternion.
     * @param {Quat} q2 - The second quaternion.
     * @returns {Quat} <code>q1</code> multiplied with <code>q2</code>.
     * @example <caption>Calculate the orientation of your avatar's right hand in world coordinates.</caption>
     * var handController = Controller.Standard.RightHand;
     * var handPose = Controller.getPoseValue(handController);
     * if (handPose.valid) {
     *     var handOrientation = Quat.multiply(MyAvatar.orientation, handPose.rotation);
     * }
     */
    glm::quat multiply(const glm::quat& q1, const glm::quat& q2);

    /**jsdoc
     * Normalizes a quaternion.
     * @function Quat(0).normalize
     * @param {Quat} q - The quaternion to normalize.
     * @returns {Quat} <code>q</code> normalized to have unit length.
     * @example <caption>Normalize a repeated delta rotation so that maths rounding errors don't accumulate.</caption>
     * var deltaRotation = Quat.fromPitchYawRollDegrees(0, 0.1, 0);
     * var currentRotation = Quat.ZERO;
     * while (Quat.safeEulerAngles(currentRotation).y < 180) {
     *     currentRotation = Quat.multiply(deltaRotation, currentRotation);
     *     currentRotation = Quat.normalize(currentRotation);
     *     // Use currentRotatation for something.
     * }
     */
    glm::quat normalize(const glm::quat& q);

    /**jsdoc
    * Calculates the conjugate of a quaternion. For a unit quaternion, its conjugate is the same as its 
    * {@link Quat(0).inverse|Quat.inverse}.
    * @function Quat(0).conjugate
    * @param {Quat} q - The quaternion to conjugate.
    * @returns {Quat} The conjugate of <code>q</code>.
    * @example <caption>A unit quaternion multiplied by its conjugate is a zero rotation.</caption>
    * var quaternion = Quat.fromPitchYawRollDegrees(10, 20, 30);
    * Quat.print("quaternion", quaternion, true); // dvec3(10.000000, 20.000004, 30.000004)
    * var conjugate = Quat.conjugate(quaternion);
    * Quat.print("conjugate", conjugate, true); // dvec3(1.116056, -22.242186, -28.451778)
    * var identity = Quat.multiply(conjugate, quaternion);
    * Quat.print("identity", identity, true); // dvec3(0.000000, 0.000000, 0.000000)
    */
    glm::quat conjugate(const glm::quat& q);

    /**jsdoc
     * Calculates a camera orientation given an eye position, point of interest, and "up" direction. The camera's negative 
     * z-axis is the forward direction. The result has zero roll about its forward direction with respect to the given "up" 
     * direction.
     * @function Quat(0).lookAt
     * @param {Vec3} eye - The eye position.
     * @param {Vec3} target - The point to look at.
     * @param {Vec3} up - The "up" direction.
     * @returns {Quat} A quaternion that orients the negative z-axis to point along the eye-to-target vector and the x-axis to
     * be the cross product of the eye-to-target and up vectors.
     * @example <caption>Rotate your view in independent mode to look at the world origin upside down.</caption>
     * Camera.mode = "independent";
     * Camera.orientation = Quat.lookAt(Camera.position, Vec3.ZERO, Vec3.UNIT_NEG_Y);
     */
    glm::quat lookAt(const glm::vec3& eye, const glm::vec3& center, const glm::vec3& up);

    /**jsdoc
    * Calculates a camera orientation given an eye position and point of interest. The camera's negative z-axis is the forward 
    * direction. The result has zero roll about its forward direction.
    * @function Quat(0).lookAtSimple
    * @param {Vec3} eye - The eye position.
    * @param {Vec3} target - The point to look at.
    * @returns {Quat} A quaternion that orients the negative z-axis to point along the eye-to-target vector and the x-axis to be
    *     the cross product of the eye-to-target and an "up" vector. The "up" vector is the y-axis unless the eye-to-target
    *     vector is nearly aligned with it (i.e., looking near vertically up or down), in which case the x-axis is used as the
    *     "up" vector.
    * @example <caption>Rotate your view in independent mode to look at the world origin.</caption>
    * Camera.mode = "independent";
    * Camera.orientation = Quat.lookAtSimple(Camera.position, Vec3.ZERO);
    */
    glm::quat lookAtSimple(const glm::vec3& eye, const glm::vec3& center);

    /**jsdoc
    * Calculates the shortest rotation from a first vector onto a second.
    * @function Quat(0).rotationBetween
    * @param {Vec3} v1 - The first vector.
    * @param {Vec3} v2 - The second vector.
    * @returns {Quat} The rotation from <code>v1</code> onto <code>v2</code>.
    * @example <caption>Apply a change in velocity to an entity and rotate it to face the direction it's travelling.</caption>
    * var newVelocity = Vec3.sum(entityVelocity, deltaVelocity);
    * var properties = { velocity: newVelocity };
    * if (Vec3.length(newVelocity) > 0.001) {
    *     properties.rotation = Quat.rotationBetween(entityVelocity, newVelocity);
    * }
    * Entities.editEntity(entityID, properties);
    * entityVelocity = newVelocity;
    */
    glm::quat rotationBetween(const glm::vec3& v1, const glm::vec3& v2);

    /**jsdoc
     * Generates a quaternion from a {@link Vec3} of Euler angles in degrees.
     * @function Quat(0).fromVec3Degrees
     * @param {Vec3} vector - A vector of three Euler angles in degrees, the angles being the rotations about the x, y, and z
     *     axes.
     * @returns {Quat} A quaternion created from the Euler angles in <code>vector</code>.
     * @example <caption>Zero out pitch and roll from an orientation.</caption>
     * var eulerAngles = Quat.safeEulerAngles(orientation);
     * eulerAngles.x = 0;
     * eulerAngles.z = 0;
     * var newOrientation = Quat.fromVec3Degrees(eulerAngles);
     */
    glm::quat fromVec3Degrees(const glm::vec3& vec3);

    /**jsdoc
     * Generates a quaternion from a {@link Vec3} of Euler angles in radians.
     * @function Quat(0).fromVec3Radians
     * @param {Vec3} vector - A vector of three Euler angles in radians, the angles being the rotations about the x, y, and z
     *     axes.
     * @returns {Quat} A quaternion created using the Euler angles in <code>vector</code>.
     * @example <caption>Create a rotation of 180 degrees about the y axis.</caption>
     * var rotation = Quat.fromVec3Radians({ x: 0, y: Math.PI, z: 0 });
     */
    glm::quat fromVec3Radians(const glm::vec3& vec3);

    /**jsdoc
    * Generates a quaternion from pitch, yaw, and roll values in degrees.
    * @function Quat(0).fromPitchYawRollDegrees
    * @param {number} pitch - The pitch angle in degrees.
    * @param {number} yaw - The yaw angle in degrees.
    * @param {number} roll - The roll angle in degrees.
    * @returns {Quat} A quaternion created using the <code>pitch</code>, <code>yaw</code>, and <code>roll</code> Euler angles.
    * @example <caption>Create a rotation of 180 degrees about the y axis.</caption>
    * var rotation = Quat.fromPitchYawRollDgrees(0, 180, 0 );
    */
    glm::quat fromPitchYawRollDegrees(float pitch, float yaw, float roll);

    /**jsdoc
    * Generates a quaternion from pitch, yaw, and roll values in radians.
    * @function Quat(0).fromPitchYawRollRadians
    * @param {number} pitch - The pitch angle in radians.
    * @param {number} yaw - The yaw angle in radians.
    * @param {number} roll - The roll angle in radians.
    * @returns {Quat} A quaternion created from the <code>pitch</code>, <code>yaw</code>, and <code>roll</code> Euler angles.
    * @example <caption>Create a rotation of 180 degrees about the y axis.</caption>
    * var rotation = Quat.fromPitchYawRollRadians(0, Math.PI, 0);
    */
    glm::quat fromPitchYawRollRadians(float pitch, float yaw, float roll);

    /**jsdoc
     * Calculates the inverse of a quaternion. For a unit quaternion, its inverse is the same as its
     *     {@link Quat(0).conjugate|Quat.conjugate}.
     * @function Quat(0).inverse
     * @param {Quat} q - The quaternion.
     * @returns {Quat} The inverse of <code>q</code>.
     * @example <caption>A quaternion multiplied by its inverse is a zero rotation.</caption>
     * var quaternion = Quat.fromPitchYawRollDegrees(10, 20, 30);
     * Quat.print("quaternion", quaternion, true); // dvec3(10.000000, 20.000004, 30.000004)
     * var inverse = Quat.invserse(quaternion);
     * Quat.print("inverse", inverse, true); // dvec3(1.116056, -22.242186, -28.451778)
     * var identity = Quat.multiply(inverse, quaternion);
     * Quat.print("identity", identity, true); // dvec3(0.000000, 0.000000, 0.000000)
     */
    glm::quat inverse(const glm::quat& q);

    /**jsdoc
     * Gets the "front" direction that the camera would face if its orientation was set to the quaternion value.
     * This is a synonym for {@link Quat(0).getForward|Quat.getForward}.
<<<<<<< HEAD
     * The High Fidelity camera has axes <code>x</code> = right, <code>y</code> = up, </code>-z</code> = forward.
=======
     * The High Fidelity camera has axes <code>x</code> = right, <code>y</code> = up, <code>-z</code> = forward.
>>>>>>> f38509da
     * @function Quat(0).getFront
     * @param {Quat} orientation - A quaternion representing an orientation.
     * @returns {Vec3} The negative z-axis rotated by <code>orientation</code>.
     */
    glm::vec3 getFront(const glm::quat& orientation) { return getForward(orientation); }

    /**jsdoc
     * Gets the "forward" direction that the camera would face if its orientation was set to the quaternion value.
     * This is a synonym for {@link Quat(0).getFront|Quat.getFront}.
<<<<<<< HEAD
     * The High Fidelity camera has axes <code>x</code> = right, <code>y</code> = up, </code>-z</code> = forward.
=======
     * The High Fidelity camera has axes <code>x</code> = right, <code>y</code> = up, <code>-z</code> = forward.
>>>>>>> f38509da
     * @function Quat(0).getForward
     * @param {Quat} orientation - A quaternion representing an orientation.
     * @returns {Vec3} The negative z-axis rotated by <code>orientation</code>.
     * @example <caption>Demonstrate that the "forward" vector is for the negative z-axis.</caption>
     * var forward = Quat.getForward(Quat.IDENTITY);
     * print(JSON.stringify(forward)); // {"x":0,"y":0,"z":-1}
     */
    glm::vec3 getForward(const glm::quat& orientation);

    /**jsdoc
     * Gets the "right" direction that the camera would have if its orientation was set to the quaternion value.
<<<<<<< HEAD
     * The High Fidelity camera has axes <code>x</code> = right, <code>y</code> = up, </code>-z</code> = forward.
=======
     * The High Fidelity camera has axes <code>x</code> = right, <code>y</code> = up, <code>-z</code> = forward.
>>>>>>> f38509da
     * @function Quat(0).getRight
     * @param {Quat} orientation - A quaternion representing an orientation.
     * @returns {Vec3} The x-axis rotated by <code>orientation</code>.
     */
    glm::vec3 getRight(const glm::quat& orientation);

    /**jsdoc
     * Gets the "up" direction that the camera would have if its orientation was set to the quaternion value.
<<<<<<< HEAD
     * The High Fidelity camera has axes <code>x</code> = right, <code>y</code> = up, </code>-z</code> = forward.
=======
     * The High Fidelity camera has axes <code>x</code> = right, <code>y</code> = up, <code>-z</code> = forward.
>>>>>>> f38509da
     * @function Quat(0).getUp
     * @param {Quat} orientation - A quaternion representing an orientation.
     * @returns {Vec3} The y-axis rotated by <code>orientation</code>.
     */
    glm::vec3 getUp(const glm::quat& orientation);

    /**jsdoc
     * Calculates the Euler angles for the quaternion, in degrees. (The "safe" in the name signifies that the angle results 
     * will not be garbage even when the rotation is particularly difficult to decompose with pitches around +/-90 degrees.)
     * @function Quat(0).safeEulerAngles
     * @param {Quat} orientation - A quaternion representing an orientation.
     * @returns {Vec3} A {@link Vec3} of Euler angles for the <code>orientation</code>, in degrees, the angles being the 
     * rotations about the x, y, and z axes.
     * @example <caption>Report the camera yaw.</caption>
     * var eulerAngles = Quat.safeEulerAngles(Camera.orientation);
     * print("Camera yaw: " + eulerAngles.y);
     */
    glm::vec3 safeEulerAngles(const glm::quat& orientation);

    /**jsdoc
     * Generates a quaternion given an angle to rotate through and an axis to rotate about.
     * @function Quat(0).angleAxis
     * @param {number} angle - The angle to rotate through, in degrees.
     * @param {Vec3} axis - The unit axis to rotate about.
     * @returns {Quat} A quaternion that is a rotation through <code>angle</code> degrees about the <code>axis</code>. 
     * <strong>WARNING:</strong> This value is in degrees whereas the value returned by {@link Quat(0).angle|Quat.angle} is
     * in radians.
     * @example <caption>Calculate a rotation of 90 degrees about the direction your camera is looking.</caption>
     * var rotation = Quat.angleAxis(90, Quat.getForward(Camera.orientation));
     */
    glm::quat angleAxis(float angle, const glm::vec3& v);

    /**jsdoc
     * Gets the rotation axis for a quaternion.
     * @function Quat(0).axis
     * @param {Quat} q - The quaternion.
     * @returns {Vec3} The normalized rotation axis for <code>q</code>.
     * @example <caption>Get the rotation axis of a quaternion.</caption>
     * var forward = Quat.getForward(Camera.orientation);
     * var rotation = Quat.angleAxis(90, forward);
     * var axis = Quat.axis(rotation);
     * print("Forward: " + JSON.stringify(forward));
     * print("Axis: " + JSON.stringify(axis)); // Same value as forward.
     */
    glm::vec3 axis(const glm::quat& orientation);

    /**jsdoc
     * Gets the rotation angle for a quaternion.
     * @function Quat(0).angle
     * @param {Quat} q - The quaternion.
     * @returns {number} The rotation angle for <code>q</code>, in radians. <strong>WARNING:</strong> This value is in radians 
     * whereas the value used by {@link Quat(0).angleAxis|Quat.angleAxis} is in degrees.
     * @example <caption>Get the rotation angle of a quaternion.</caption>
     * var forward = Quat.getForward(Camera.orientation);
     * var rotation = Quat.angleAxis(90, forward);
     * var angle = Quat.angle(rotation);
     * print("Angle: " + angle * 180 / Math.PI);  // 90 degrees.
     */
    float angle(const glm::quat& orientation);

    // spherical linear interpolation
    // alpha: 0.0 to 1.0?
    /**jsdoc
     * Computes a spherical linear interpolation between two rotations, safely handling two rotations that are very similar.
     * See also, {@link Quat(0).slerp|Quat.slerp}.
     * @function Quat(0).mix
     * @param {Quat} q1 - The beginning rotation.
     * @param {Quat} q2 - The ending rotation.
     * @param {number} alpha - The mixture coefficient between <code>0.0</code> and <code>1.0</code>. Specifies the proportion
     *     of <code>q2</code>'s value to return in favor of <code>q1</code>'s value. A value of <code>0.0</code> returns 
     *     <code>q1</code>'s value; <code>1.0</code> returns <code>q2s</code>'s value.
     * @returns {Quat} A spherical linear interpolation between rotations <code>q1</code> and <code>q2</code>.
     * @example <caption>Animate between one rotation and another.</caption>
     * var dt = amountOfTimeThatHasPassed;
     * var mixFactor = amountOfTimeThatHasPassed / TIME_TO_COMPLETE;
     * if (mixFactor > 1) {
     *     mixFactor = 1;
     * }
     * var newRotation = Quat.mix(startRotation, endRotation, mixFactor);
     */
    glm::quat mix(const glm::quat& q1, const glm::quat& q2, float alpha);

    /**jsdoc
     * Computes a spherical linear interpolation between two rotations, for rotations that are not very similar.
     * See also, {@link Quat(0).mix|Quat.mix}.
     * @function Quat(0).slerp
     * @param {Quat} q1 - The beginning rotation.
     * @param {Quat} q2 - The ending rotation.
     * @param {number} alpha - The mixture coefficient between <code>0.0</code> and <code>1.0</code>. Specifies the proportion
     *     of <code>q2</code>'s value to return in favor of <code>q1</code>'s value. A value of <code>0.0</code> returns
     *     <code>q1</code>'s value; <code>1.0</code> returns <code>q2s</code>'s value.
     * @returns {Quat} A spherical linear interpolation between rotations <code>q1</code> and <code>q2</code>.
     */
    glm::quat slerp(const glm::quat& q1, const glm::quat& q2, float alpha);

    /**jsdoc
     * Computes a spherical quadrangle interpolation between two rotations along a path oriented toward two other rotations.
     * Equivalent to: <code>Quat.slerp(Quat.slerp(q1, q2, alpha), Quat.slerp(s1, s2, alpha), 2 * alpha * (1.0 - alpha))</code>.
     * @function Quat(0).squad
     * @param {Quat} q1 - Initial rotation.
     * @param {Quat} q2 - Final rotation.
     * @param {Quat} s1 - First control point.
     * @param {Quat} s2 - Second control point.
     * @param {number} alpha - The mixture coefficient between <code>0.0</code> and <code>1.0</code>. A value of 
     *     <code>0.0</code> returns <code>q1</code>'s value; <code>1.0</code> returns <code>q2s</code>'s value.
     * @returns {Quat} A spherical quadrangle interpolation between rotations <code>q1</code> and <code>q2</code> using control
     *     points <code>s1</code> and <code>s2</code>.
     */
    glm::quat squad(const glm::quat& q1, const glm::quat& q2, const glm::quat& s1, const glm::quat& s2, float h);

    /**jsdoc
     * Calculates the dot product of two quaternions. The closer the quaternions are to each other the more non-zero the value 
     * is (either positive or negative). Identical unit rotations have a dot product of +/-1.
     * @function Quat(0).dot
     * @param {Quat} q1 - The first quaternion.
     * @param {Quat} q2 - The second quaternion.
     * @returns {number} The dot product of <code>q1</code> and <code>q2</code>.
     * @example <caption>Testing unit quaternions for equality.</caption>
     * var q1 = Quat.fromPitchYawRollDegrees(0, 0, 0);
     * var q2 = Quat.fromPitchYawRollDegrees(0, 0, 0);
     * print(Quat.equal(q1, q2)); // true
     * var q3 = Quat.fromPitchYawRollDegrees(0, 0, 359.95);
     * print(Quat.equal(q1, q3)); // false
     *
     * var dot = Quat.dot(q1, q3);
     * print(dot); // -0.9999999403953552
     * var equal = Math.abs(1 - Math.abs(dot)) < 0.000001;
     * print(equal); // true
     */
    float dot(const glm::quat& q1, const glm::quat& q2);
    
    /**jsdoc
     * Prints to the program log a text label followed by a quaternion's pitch, yaw, and roll Euler angles.
     * @function Quat(0).print
     * @param {string} label - The label to print.
     * @param {Quat} q - The quaternion to print.
     * @param {boolean} [asDegrees=false] - If <code>true</code> the angle values are printed in degrees, otherwise they are
     *     printed in radians.
     * @example <caption>Two ways of printing a label plus a quaternion's Euler angles.</caption>
     * var quaternion = Quat.fromPitchYawRollDegrees(0, 45, 0);
     *
     * // Quaternion: dvec3(0.000000, 45.000004, 0.000000)
     * Quat.print("Quaternion:", quaternion,  true);
     *
     * // Quaternion: {"x":0,"y":45.000003814697266,"z":0}
     * print("Quaternion: " + JSON.stringify(Quat.safeEulerAngles(quaternion)));
     */
    void print(const QString& label, const glm::quat& q, bool asDegrees = false);

    /**jsdoc
<<<<<<< HEAD
     * Tests whether two quaternions are equal. <strong>Note:</strong> The quaternions must be exactly equal in order for 
     * <code>true</code> to be returned; it is often better to use {@link Quat(0).dot|Quat.dot} and test for closeness to +/-1.
=======
     * Tests whether two quaternions are equal.
     * <p><strong>Note:</strong> The quaternions must be exactly equal in order for <code>true</code> to be returned; it is 
     * often better to use {@link Quat(0).dot|Quat.dot} and test for closeness to +/-1.</p>
>>>>>>> f38509da
     * @function Quat(0).equal
     * @param {Quat} q1 - The first quaternion.
     * @param {Quat} q2 - The second quaternion.
     * @returns {boolean} <code>true</code> if the quaternions are equal, otherwise <code>false</code>.
     * @example <caption>Testing unit quaternions for equality.</caption>
     * var q1 = Quat.fromPitchYawRollDegrees(0, 0, 0);
     * var q2 = Quat.fromPitchYawRollDegrees(0, 0, 0);
     * print(Quat.equal(q1, q2)); // true
     * var q3 = Quat.fromPitchYawRollDegrees(0, 0, 359.95);
     * print(Quat.equal(q1, q3)); // false
     *
     * var dot = Quat.dot(q1, q3);
     * print(dot); // -0.9999999403953552
     * var equal = Math.abs(1 - Math.abs(dot)) < 0.000001;
     * print(equal); // true
     */
    bool equal(const glm::quat& q1, const glm::quat& q2);

    /**jsdoc
     * Cancels out the roll and pitch component of a quaternion so that its completely horizontal with a yaw pointing in the 
     * given quaternion's direction.
     * @function Quat(0).cancelOutRollAndPitch
     * @param {Quat} orientation - A quaternion representing an orientation.
     * @returns {Quat}  <code>orientation</code> with its roll and pitch canceled out.
     * @example <caption>Two ways of calculating a camera orientation in the x-z plane with a yaw pointing in the direction of
     *     a given quaternion.</caption>
     * var quaternion = Quat.fromPitchYawRollDegrees(10, 20, 30);
     *
     * var noRollOrPitch = Quat.cancelOutRollAndPitch(quaternion);
     * Quat.print("", noRollOrPitch, true); // dvec3(0.000000, 22.245995, 0.000000)
     *
     * var front = Quat.getFront(quaternion);
     * var lookAt = Quat.lookAtSimple(Vec3.ZERO, { x: front.x, y: 0, z: front.z });
     * Quat.print("", lookAt, true); // dvec3(0.000000, 22.245996, 0.000000)
     *
     */
    glm::quat cancelOutRollAndPitch(const glm::quat& q);

    /**jsdoc
    * Cancels out the roll component of a quaternion so that its horizontal axis is level.
    * @function Quat(0).cancelOutRoll
    * @param {Quat} orientation - A quaternion representing an orientation.
    * @returns {Quat} <code>orientation</code> with its roll canceled out.
    * @example <caption>Two ways of calculating a camera orientation that points in the direction of a given quaternion but
    *     keeps the camera's horizontal axis level.</caption>
    * var quaternion = Quat.fromPitchYawRollDegrees(10, 20, 30);
    *
    * var noRoll = Quat.cancelOutRoll(quaternion);
    * Quat.print("", noRoll, true); // dvec3(-1.033004, 22.245996, -0.000000)
    *
    * var front = Quat.getFront(quaternion);
    * var lookAt = Quat.lookAtSimple(Vec3.ZERO, front);
    * Quat.print("", lookAt, true); // dvec3(-1.033004, 22.245996, -0.000000)
    */
    glm::quat cancelOutRoll(const glm::quat& q);

private:
    const glm::quat& IDENTITY() const { return Quaternions::IDENTITY; }

};

#endif // hifi_Quat_h<|MERGE_RESOLUTION|>--- conflicted
+++ resolved
@@ -223,11 +223,7 @@
     /**jsdoc
      * Gets the "front" direction that the camera would face if its orientation was set to the quaternion value.
      * This is a synonym for {@link Quat(0).getForward|Quat.getForward}.
-<<<<<<< HEAD
-     * The High Fidelity camera has axes <code>x</code> = right, <code>y</code> = up, </code>-z</code> = forward.
-=======
      * The High Fidelity camera has axes <code>x</code> = right, <code>y</code> = up, <code>-z</code> = forward.
->>>>>>> f38509da
      * @function Quat(0).getFront
      * @param {Quat} orientation - A quaternion representing an orientation.
      * @returns {Vec3} The negative z-axis rotated by <code>orientation</code>.
@@ -237,11 +233,7 @@
     /**jsdoc
      * Gets the "forward" direction that the camera would face if its orientation was set to the quaternion value.
      * This is a synonym for {@link Quat(0).getFront|Quat.getFront}.
-<<<<<<< HEAD
-     * The High Fidelity camera has axes <code>x</code> = right, <code>y</code> = up, </code>-z</code> = forward.
-=======
      * The High Fidelity camera has axes <code>x</code> = right, <code>y</code> = up, <code>-z</code> = forward.
->>>>>>> f38509da
      * @function Quat(0).getForward
      * @param {Quat} orientation - A quaternion representing an orientation.
      * @returns {Vec3} The negative z-axis rotated by <code>orientation</code>.
@@ -253,11 +245,7 @@
 
     /**jsdoc
      * Gets the "right" direction that the camera would have if its orientation was set to the quaternion value.
-<<<<<<< HEAD
-     * The High Fidelity camera has axes <code>x</code> = right, <code>y</code> = up, </code>-z</code> = forward.
-=======
      * The High Fidelity camera has axes <code>x</code> = right, <code>y</code> = up, <code>-z</code> = forward.
->>>>>>> f38509da
      * @function Quat(0).getRight
      * @param {Quat} orientation - A quaternion representing an orientation.
      * @returns {Vec3} The x-axis rotated by <code>orientation</code>.
@@ -266,11 +254,7 @@
 
     /**jsdoc
      * Gets the "up" direction that the camera would have if its orientation was set to the quaternion value.
-<<<<<<< HEAD
-     * The High Fidelity camera has axes <code>x</code> = right, <code>y</code> = up, </code>-z</code> = forward.
-=======
      * The High Fidelity camera has axes <code>x</code> = right, <code>y</code> = up, <code>-z</code> = forward.
->>>>>>> f38509da
      * @function Quat(0).getUp
      * @param {Quat} orientation - A quaternion representing an orientation.
      * @returns {Vec3} The y-axis rotated by <code>orientation</code>.
@@ -421,14 +405,9 @@
     void print(const QString& label, const glm::quat& q, bool asDegrees = false);
 
     /**jsdoc
-<<<<<<< HEAD
-     * Tests whether two quaternions are equal. <strong>Note:</strong> The quaternions must be exactly equal in order for 
-     * <code>true</code> to be returned; it is often better to use {@link Quat(0).dot|Quat.dot} and test for closeness to +/-1.
-=======
      * Tests whether two quaternions are equal.
      * <p><strong>Note:</strong> The quaternions must be exactly equal in order for <code>true</code> to be returned; it is 
      * often better to use {@link Quat(0).dot|Quat.dot} and test for closeness to +/-1.</p>
->>>>>>> f38509da
      * @function Quat(0).equal
      * @param {Quat} q1 - The first quaternion.
      * @param {Quat} q2 - The second quaternion.
