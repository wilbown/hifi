--- conflicted
+++ resolved
@@ -12,188 +12,8 @@
 #ifndef hifi_SceneScriptingInterface_h
 #define hifi_SceneScriptingInterface_h
 
-<<<<<<< HEAD
-#include <qscriptengine.h> // QObject
-#include <DependencyManager.h> // Dependency
-
-#include "graphics/Stage.h"
-
-// TODO: if QT moc ever supports nested classes, subclass these to the interface instead of namespacing
-namespace SceneScripting {
-    
-    /**jsdoc
-     * Stage location.
-     * @typedef {object} Stage.Location
-     * @property {number} longitude - Longitude.
-     * @property {number} latitude - Latitude.
-     * @property {number} altitude - Altitude.
-     */
-    class Location : public QObject {
-        Q_OBJECT
-
-    public:
-        Location(graphics::SunSkyStagePointer skyStage) : _skyStage{ skyStage } {}
-
-        Q_PROPERTY(float longitude READ getLongitude WRITE setLongitude)
-        Q_PROPERTY(float latitude READ getLatitude WRITE setLatitude)
-        Q_PROPERTY(float altitude READ getAltitude WRITE setAltitude)
-
-        float getLongitude() const;
-        float getLatitude() const;
-        float getAltitude() const;
-        void setLongitude(float longitude);
-        void setLatitude(float latitude);
-        void setAltitude(float altitude);
-
-    protected:
-        graphics::SunSkyStagePointer _skyStage;
-    };
-    using LocationPointer = std::unique_ptr<Location>;
-    
-    /**jsdoc
-     * Stage time.
-     * @typedef {object} Stage.Time
-     * @property {number} hour - Hour.
-     * @property {number} day - Day.
-     */
-    class Time : public QObject {
-        Q_OBJECT
-
-    public:
-        Time(graphics::SunSkyStagePointer skyStage) : _skyStage{ skyStage } {}
-
-        Q_PROPERTY(float hour READ getHour WRITE setHour)
-        Q_PROPERTY(int day READ getDay WRITE setDay)
-
-        float getHour() const;
-        void setHour(float hour);
-        int getDay() const;
-        void setDay(int day);
-
-    protected:
-        graphics::SunSkyStagePointer _skyStage;
-    };
-    using TimePointer = std::unique_ptr<Time>;
-
-    /**jsdoc
-     * Stage key light.
-     * @typedef {object} Stage.KeyLight
-     * @property {Vec3} color - Color.
-     * @property {number} intensity - Intensity.
-     * @property {number} ambientIntensity - Ambient intensity.
-     * @property {Vec3} direction - Direction.
-     */
-    class KeyLight : public QObject {
-        Q_OBJECT
-
-    public:
-        KeyLight(graphics::SunSkyStagePointer skyStage) : _skyStage{ skyStage } {}
-
-        Q_PROPERTY(glm::vec3 color READ getColor WRITE setColor)
-        Q_PROPERTY(float intensity READ getIntensity WRITE setIntensity)
-        Q_PROPERTY(float ambientIntensity READ getAmbientIntensity WRITE setAmbientIntensity)
-        Q_PROPERTY(glm::vec3 direction READ getDirection WRITE setDirection)
-
-        glm::vec3 getColor() const;
-        void setColor(const glm::vec3& color);
-        float getIntensity() const;
-        void setIntensity(float intensity);
-        float getAmbientIntensity() const;
-        void setAmbientIntensity(float intensity);
-        glm::vec3 getDirection() const;
-        // setDirection is only effective if stage Sun model is disabled
-        void setDirection(const glm::vec3& direction);
-
-        // AmbientTexture is unscriptable - it must be set through the zone entity
-        void setAmbientSphere(const gpu::SHPointer& sphere);
-        void resetAmbientSphere() { setAmbientSphere(nullptr); }
-        void setAmbientMap(const gpu::TexturePointer& map);
-
-    protected:
-        graphics::SunSkyStagePointer _skyStage;
-    };
-    using KeyLightPointer = std::unique_ptr<KeyLight>;
-    
-    /**jsdoc
-     * The <code>Stage</code> class is no longer used.
-     *
-     * <p>Provided as a property in the {@link Scene} API.</p>
-     *
-     * <p class="important">Deprecated: This class is deprecated and will be removed.</p>
-     *
-     * @class Stage
-     *
-     * @hifi-interface
-     * @hifi-client-entity
-     * @hifi-avatar
-     *
-     * @property {string} backgroundMode - Background mode.
-     *     <p class="important">Deprecated: This property is deprecated and will be removed.</p>
-     * @property {Stage.KeyLight} keyLight - Key light.
-     *     <p class="important">Deprecated: This property is deprecated and will be removed.</p>
-     * @property {Stage.Location} location - Location.
-     *     <p class="important">Deprecated: This property is deprecated and will be removed.</p>
-     * @property {boolean} sunModel - Sun model.
-     *     <p class="important">Deprecated: This property is deprecated and will be removed.</p>
-     * @property {Stage.Time} time - Time.
-     *     <p class="important">Deprecated: This property is deprecated and will be removed.</p>
-     */
-    class Stage : public QObject {
-        Q_OBJECT
-
-    public:
-        Stage(graphics::SunSkyStagePointer skyStage)
-            : _skyStage{ skyStage },
-            _location{ new Location{ skyStage } }, _time{ new Time{ skyStage } }, _keyLight{ new KeyLight{ skyStage } }{}
-
-        /**jsdoc
-         * @function Stage.setOrientation
-         * @param {Quat} orientation - Orientation.
-         * @deprecated This method is deprecated and will be removed.
-         */
-        Q_INVOKABLE void setOrientation(const glm::quat& orientation) const;
-
-        Q_PROPERTY(Location* location READ getLocation)
-
-        Location* getLocation() const { return _location.get(); }
-
-        /**jsdoc
-         * @function Stage.setLocation
-         * @param {number} longitude - Longitude.
-         * @param {number} latitude - Latitude.
-         * @param {number} altitude - Altitude.
-         * @deprecated This method is deprecated and will be removed.
-         */
-        Q_INVOKABLE void setLocation(float longitude, float latitude, float altitude);
-
-        Q_PROPERTY(Time* time READ getTime)
-        Time* getTime() const { return _time.get(); }
-
-        Q_PROPERTY(KeyLight* keyLight READ getKeyLight)
-        KeyLight* getKeyLight() const { return _keyLight.get(); }
-
-        // Enable/disable the stage sun model which uses the key light to simulate
-        // the sun light based on the location of the stage relative to earth and the current time 
-        Q_PROPERTY(bool sunModel READ isSunModelEnabled WRITE setSunModelEnable)
-        void setSunModelEnable(bool isEnabled);
-        bool isSunModelEnabled() const;
-
-        Q_PROPERTY(QString backgroundMode READ getBackgroundMode WRITE setBackgroundMode)
-        void setBackgroundMode(const QString& mode);
-        QString getBackgroundMode() const;
-
-    protected:
-        graphics::SunSkyStagePointer _skyStage;
-        LocationPointer _location;
-        TimePointer _time;
-        KeyLightPointer _keyLight;
-    };
-    using StagePointer = std::unique_ptr<Stage>;
-};
-=======
 #include <qscriptengine.h>
 #include <DependencyManager.h>
->>>>>>> f38509da
 
 /**jsdoc
  * The <code>Scene</code> API provides some control over what is rendered.
@@ -207,12 +27,6 @@
  * @property {boolean} shouldRenderAvatars - <code>true</code> if avatars are rendered, <code>false</code> if they aren't.
  * @property {boolean} shouldRenderEntities - <code>true</code> if entities (domain, avatar, and local) are rendered, 
  *     <code>false</code> if they aren't.
-<<<<<<< HEAD
- * @property {Stage} stage - Stage. <em>Read-only.</em>
- *     <p class="important">Deprecated: This property is deprecated and will be removed. Use {@link Entities| Zone entities} 
- *     for lighting instead.</p>
-=======
->>>>>>> f38509da
  */
 class SceneScriptingInterface : public QObject, public Dependency {
     Q_OBJECT
