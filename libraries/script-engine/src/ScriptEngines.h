//
//  Created by Bradley Austin Davis on 2016/01/08
//  Copyright 2013-2016 High Fidelity, Inc.
//
//  Distributed under the Apache License, Version 2.0.
//  See the accompanying file LICENSE or http://www.apache.org/licenses/LICENSE-2.0.html
//

#ifndef hifi_ScriptEngines_h
#define hifi_ScriptEngines_h

#include <functional>
#include <atomic>
#include <memory>

#include <QtCore/QObject>
#include <QtCore/QMutex>
#include <QtCore/QReadWriteLock>

#include <SettingHandle.h>
#include <DependencyManager.h>
#include <shared/ScriptInitializerMixin.h>

#include "ScriptEngine.h"
#include "ScriptsModel.h"
#include "ScriptsModelFilter.h"

class ScriptEngine;

/**jsdoc
 * The <code>ScriptDiscoveryService</code> API provides facilities to work with Interface scripts.
 *
 * @namespace ScriptDiscoveryService
 *
 * @hifi-interface
 * @hifi-avatar
 * @hifi-client-entity
 *
 * @property {string} debugScriptUrl="" - The path and name of a script to debug using the "API Debugger" developer tool 
 *     (currentAPI.js). If set, the API Debugger dialog displays the objects and values exposed by the script using 
 *     {@link Script.registerValue} and similar.
 * @property {string} defaultScriptsPath - The path where the default scripts are located in the Interface installation. 
 *     <em>Read-only.</em>
 * @property {ScriptsModel} scriptsModel - Information on the scripts that are in the default scripts directory of the 
 *     Interface installation.
 *     <em>Read-only.</em>
 * @property {ScriptsModelFilter} scriptsModelFilter - Sorted and filtered information on the scripts that are in the default 
 *     scripts directory of the Interface installation.
 *     <em>Read-only.</em>
 */
<<<<<<< HEAD
class NativeScriptInitializers : public ScriptInitializerMixin {
public:
    bool registerNativeScriptInitializer(NativeScriptInitializer initializer) override;
    bool registerScriptInitializer(ScriptInitializer initializer) override;
};

class ScriptEngines : public QObject, public Dependency {
=======

class ScriptEngines : public QObject, public Dependency, public ScriptInitializerMixin<ScriptEnginePointer> {
>>>>>>> f38509da
    Q_OBJECT

    Q_PROPERTY(ScriptsModel* scriptsModel READ scriptsModel CONSTANT)
    Q_PROPERTY(ScriptsModelFilter* scriptsModelFilter READ scriptsModelFilter CONSTANT)
    Q_PROPERTY(QString debugScriptUrl READ getDebugScriptUrl WRITE setDebugScriptUrl)

public:
    ScriptEngines(ScriptEngine::Context context, const QUrl& defaultScriptsOverride = QUrl());
    int runScriptInitializers(ScriptEnginePointer engine) override;

<<<<<<< HEAD
    ScriptEngines(ScriptEngine::Context context, const QUrl& defaultScriptsOverride = QUrl());
    void registerScriptInitializer(ScriptInitializer initializer);
    int runScriptInitializers(ScriptEnginePointer engine);
=======
>>>>>>> f38509da
    void loadScripts();
    void saveScripts();

    QString getDebugScriptUrl() { return _debugScriptUrl; };
    void setDebugScriptUrl(const QString& url) { _debugScriptUrl = url; };

    void loadDefaultScripts();
    void reloadLocalFiles();

    QStringList getRunningScripts();
    ScriptEnginePointer getScriptEngine(const QUrl& scriptHash);

    ScriptsModel* scriptsModel() { return &_scriptsModel; };
    ScriptsModelFilter* scriptsModelFilter() { return &_scriptsModelFilter; };

    QString getDefaultScriptsLocation() const;

    /**jsdoc
     * Starts running an Interface script, if it isn't already running. The script is automatically loaded next time Interface 
     * starts.
     * <p>This is a synonym for calling {@link ScriptDiscoveryService.loadScript|loadScript} with just the script URL.</p>
     * <p class="availableIn"><strong>Supported Script Types:</strong> Interface Scripts &bull; Avatar Scripts</p>
     * <p>See also, {@link Script.load}.</p>
     * @function ScriptDiscoveryService.loadOneScript
     * @param {string} url - The path and name of the script. If a local file, including the <code>"file:///"</code> scheme is 
     *     optional.
     */
    Q_INVOKABLE void loadOneScript(const QString& scriptFilename);

    /**jsdoc
     * Starts running an Interface script, if it isn't already running.
     * <p class="availableIn"><strong>Supported Script Types:</strong> Interface Scripts &bull; Avatar Scripts</p>
     * <p>See also, {@link Script.load}.</p>
     * @function ScriptDiscoveryService.loadScript
     * @param {string} [url=""] - The path and name of the script. If a local file, including the <code>"file:///"</code> 
     *     scheme is optional.
     * @param {boolean} [isUserLoaded=true] - <code>true</code> if the user specifically loaded it, <code>false</code> if not 
     *     (e.g., a script loaded it). If <code>false</code>, the script is not automatically loaded next time Interface starts.
     * @param {boolean} [loadScriptFromEditor=false] - <em>Not used.</em>
     * @param {boolean} [activateMainWindow=false] - <em>Not used.</em>
     * @param {boolean} [reload=false] - <code>true</code> to redownload the script, <code>false</code> to use the copy from 
     *     the cache if available.
     * @param {boolean} [quitWhenFinished=false] - <code>true</code> to close Interface when the script finishes, 
     *     <code>false</code> to not close Interface.
     * @returns {object} An empty object, <code>{}</code>.
     */
    Q_INVOKABLE ScriptEnginePointer loadScript(const QUrl& scriptFilename = QString(),
        bool isUserLoaded = true, bool loadScriptFromEditor = false, bool activateMainWindow = false, bool reload = false, bool quitWhenFinished = false);

    /**jsdoc
     * Stops or restarts an Interface script.
     * @function ScriptDiscoveryService.stopScript
     * @param {string} url - The path and name of the script. If a local file, including the <code>"file:///"</code> scheme is 
     *     optional.
     * @param {boolean} [restart=false] -  <code>true</code> to redownload and restart the script, <code>false</code> to stop 
     *     it.
     * @returns {boolean} <code>true</code> if the script was successfully stopped or restarted, <code>false</code> if it 
     *     wasn't (e.g., the script couldn't be found).
     */
    Q_INVOKABLE bool stopScript(const QString& scriptHash, bool restart = false);


    /**jsdoc
     * Restarts all Interface, avatar, and client entity scripts after clearing the scripts cache.
     * @function ScriptDiscoveryService.reloadAllScripts
     */
    Q_INVOKABLE void reloadAllScripts();

    /**jsdoc
     * Stops or restarts all Interface scripts. The scripts cache is not cleared. If restarting, avatar and client entity 
     * scripts are also restarted.
     * @function ScriptDiscoveryService.stopAllScripts
     * @param {boolean} [restart=false] - <code>true</code> to restart the scripts, <code>false</code> to stop them.
     */
    Q_INVOKABLE void stopAllScripts(bool restart = false);


    /**jsdoc
     * Gets a list of all Interface scripts that are currently running.
     * @function ScriptDiscoveryService.getRunning
     * @returns {ScriptDiscoveryService.RunningScript[]} All Interface scripts that are currently running.
     * @example <caption>Report all running scripts.</caption>
     * var runningScripts = ScriptDiscoveryService.getRunning();
     * print("Running scripts:");
     * for (var i = 0; i < runningScripts.length; i++) {
     *     print(JSON.stringify(runningScripts[i]));
     * }
     */
    Q_INVOKABLE QVariantList getRunning();

    /**jsdoc
     * Gets a list of all script files that are in the default scripts directory of the Interface installation.
     * @function ScriptDiscoveryService.getPublic
     * @returns {ScriptDiscoveryService.PublicScript[]} All scripts in the "scripts" directory of the Interface 
     *     installation.
     */
    Q_INVOKABLE QVariantList getPublic();

    /**jsdoc
     * @function ScriptDiscoveryService.getLocal
     * @returns {ScriptDiscoveryService.LocalScript[]} Local scripts.
     * @deprecated This function is deprecated and will be removed.
     */
    // Deprecated because there is no longer a notion of a "local" scripts folder where you would put your personal scripts.
    Q_INVOKABLE QVariantList getLocal();

    // FIXME: Move to other Q_PROPERTY declarations.
    Q_PROPERTY(QString defaultScriptsPath READ getDefaultScriptsLocation)

    void defaultScriptsLocationOverridden(bool overridden) { _defaultScriptsLocationOverridden = overridden; };

    // Called at shutdown time
    void shutdownScripting();
    bool isStopped() const { return _isStopped; }

    void addScriptEngine(ScriptEnginePointer);

signals:

    /**jsdoc
     * Triggered when the number of Interface scripts running changes.
     * @function ScriptDiscoveryService.scriptCountChanged
     * @returns {Signal}
     * @example <caption>Report when the number of running scripts changes.</caption>
     * ScriptDiscoveryService.scriptCountChanged.connect(function () {
     *     print("Scripts count changed: " + ScriptDiscoveryService.getRunning().length);
     * });
     */
    void scriptCountChanged();

    /**jsdoc
     * Triggered when Interface, avatar, and client entity scripts are restarting as a result of
     * {@link ScriptDiscoveryService.reloadAllScripts|reloadAllScripts} or 
     * {@link ScriptDiscoveryService.stopAllScripts|stopAllScripts}.
     * @function ScriptDiscoveryService.scriptsReloading
     * @returns {Signal}
     */
    void scriptsReloading();

    /**jsdoc
     * Triggered when a script could not be loaded.
     * @function ScriptDiscoveryService.scriptLoadError
     * @param {string} url - The path and name of the script that could not be loaded.
     * @param {string} error - <code>""</code> always.
     * @returns {Signal}
     */
    void scriptLoadError(const QString& filename, const QString& error);

    /**jsdoc
     * Triggered when any script prints a message to the program log via {@link  print}, {@link Script.print},
     * {@link console.log}, or {@link console.debug}.
     * @function ScriptDiscoveryService.printedMessage
     * @param {string} message - The message.
     * @param {string} scriptName - The name of the script that generated the message.
     * @returns {Signal}
     */
    void printedMessage(const QString& message, const QString& engineName);

    /**jsdoc
     * Triggered when any script generates an error or {@link console.error} is called.
     * @function ScriptDiscoveryService.errorMessage
     * @param {string} message - The error message.
     * @param {string} scriptName - The name of the script that generated the error message.
     * @returns {Signal}
     */
    void errorMessage(const QString& message, const QString& engineName);

    /**jsdoc
     * Triggered when any script generates a warning or {@link console.warn} is called.
     * @function ScriptDiscoveryService.warningMessage
     * @param {string} message - The warning message.
     * @param {string} scriptName - The name of the script that generated the warning message.
     * @returns {Signal}
     */
    void warningMessage(const QString& message, const QString& engineName);

    /**jsdoc
     * Triggered when any script generates an information message or {@link console.info} is called.
     * @function ScriptDiscoveryService.infoMessage
     * @param {string} message - The information message.
     * @param {string} scriptName - The name of the script that generated the informaton message.
     * @returns {Signal}
     */
    void infoMessage(const QString& message, const QString& engineName);

    /**jsdoc
     * @function ScriptDiscoveryService.errorLoadingScript
     * @param {string} url - URL.
     * @returns {Signal}
     * @deprecated This signal is deprecated and will be removed.
     */
    // Deprecated because never emitted.
    void errorLoadingScript(const QString& url);

    /**jsdoc
     * Triggered when the Debug Window is cleared.
     * @function ScriptDiscoveryService.clearDebugWindow
     * @returns {Signal}
     */
    void clearDebugWindow();

public slots:

    /**jsdoc
     * @function ScriptDiscoveryService.onPrintedMessage
     * @param {string} message - Message.
     * @param {string} scriptName - Script name.
     * @deprecated This function is deprecated and will be removed.
     */
    // Deprecated because only use is to emit a signal.
    void onPrintedMessage(const QString& message, const QString& scriptName);

    /**jsdoc
     * @function ScriptDiscoveryService.onErrorMessage
     * @param {string} message - Message.
     * @param {string} scriptName - Script name.
     * @deprecated This function is deprecated and will be removed.
     */
    // Deprecated because only use is to emit a signal.
    void onErrorMessage(const QString& message, const QString& scriptName);

    /**jsdoc
     * @function ScriptDiscoveryService.onWarningMessage
     * @param {string} message - Message.
     * @param {string} scriptName - Script name.
     * @deprecated This function is deprecated and will be removed.
     */
    // Deprecated because only use is to emit a signal.
    void onWarningMessage(const QString& message, const QString& scriptName);

    /**jsdoc
     * @function ScriptDiscoveryService.onInfoMessage
     * @param {string} message - Message.
     * @param {string} scriptName - Script name.
     * @deprecated This function is deprecated and will be removed.
     */
    // Deprecated because only use is to emit a signal.
    void onInfoMessage(const QString& message, const QString& scriptName);

    /**jsdoc
     * @function ScriptDiscoveryService.onErrorLoadingScript
     * @param {string} url - URL.
     * @deprecated This function is deprecated and will be removed.
     */
    // Deprecated because only use is to emit a signal. And it isn't used.
    void onErrorLoadingScript(const QString& url);

    /**jsdoc
     * @function ScriptDiscoveryService.onClearDebugWindow
     * @deprecated This function is deprecated and will be removed.
     */
    // Deprecated because only use is to emit a signal.
    void onClearDebugWindow();

protected slots:

    /**jsdoc
     * @function ScriptDiscoveryService.onScriptFinished
     * @param {string} scriptName - Script name.
     * @param {object} engine - Engine.
     * @deprecated This function is deprecated and will be removed.
     */
    // Deprecated because it wasn't intended to be in the API.
    void onScriptFinished(const QString& fileNameString, ScriptEnginePointer engine);

protected:
    friend class ScriptEngine;

    ScriptEnginePointer reloadScript(const QString& scriptName, bool isUserLoaded = true) { return loadScript(scriptName, isUserLoaded, false, false, true); }
    void removeScriptEngine(ScriptEnginePointer);
    void onScriptEngineLoaded(const QString& scriptFilename);
    void quitWhenFinished();
    void onScriptEngineError(const QString& scriptFilename);
    void launchScriptEngine(ScriptEnginePointer);

    ScriptEngine::Context _context;
    QReadWriteLock _scriptEnginesHashLock;
    QHash<QUrl, ScriptEnginePointer> _scriptEnginesHash;
    QSet<ScriptEnginePointer> _allKnownScriptEngines;
    QMutex _allScriptsMutex;
    ScriptsModel _scriptsModel;
    ScriptsModelFilter _scriptsModelFilter;
    std::atomic<bool> _isStopped { false };
    std::atomic<bool> _isReloading { false };
    bool _defaultScriptsLocationOverridden { false };
    QString _debugScriptUrl;

    // If this is set, defaultScripts.js will not be run if it is in the settings,
    // and this will be run instead. This script will not be persisted to settings.
    const QUrl _defaultScriptsOverride { };
    // If an override is set, this will be true if defaultScripts.js was previously running.
    bool _defaultScriptsWasRunning { false };
};

QUrl normalizeScriptURL(const QUrl& rawScriptURL);
QString expandScriptPath(const QString& rawPath);
QUrl expandScriptUrl(const QUrl& rawScriptURL);

#endif // hifi_ScriptEngine_h<|MERGE_RESOLUTION|>--- conflicted
+++ resolved
@@ -48,18 +48,8 @@
  *     scripts directory of the Interface installation.
  *     <em>Read-only.</em>
  */
-<<<<<<< HEAD
-class NativeScriptInitializers : public ScriptInitializerMixin {
-public:
-    bool registerNativeScriptInitializer(NativeScriptInitializer initializer) override;
-    bool registerScriptInitializer(ScriptInitializer initializer) override;
-};
-
-class ScriptEngines : public QObject, public Dependency {
-=======
 
 class ScriptEngines : public QObject, public Dependency, public ScriptInitializerMixin<ScriptEnginePointer> {
->>>>>>> f38509da
     Q_OBJECT
 
     Q_PROPERTY(ScriptsModel* scriptsModel READ scriptsModel CONSTANT)
@@ -70,12 +60,6 @@
     ScriptEngines(ScriptEngine::Context context, const QUrl& defaultScriptsOverride = QUrl());
     int runScriptInitializers(ScriptEnginePointer engine) override;
 
-<<<<<<< HEAD
-    ScriptEngines(ScriptEngine::Context context, const QUrl& defaultScriptsOverride = QUrl());
-    void registerScriptInitializer(ScriptInitializer initializer);
-    int runScriptInitializers(ScriptEnginePointer engine);
-=======
->>>>>>> f38509da
     void loadScripts();
     void saveScripts();
 
