--- conflicted
+++ resolved
@@ -26,12 +26,9 @@
 glm::vec3 Vec3::sum(const glm::vec3& v1, const glm::vec3& v2) {
     return v1 + v2;
 }
-
-<<<<<<< HEAD
 glm::vec3 Vec3::subtract(const glm::vec3& v1, const glm::vec3& v2) {
         return v1 - v2;
-=======
+}
 float Vec3::length(const glm::vec3& v) {
     return glm::length(v);
->>>>>>> cd057af1
 }