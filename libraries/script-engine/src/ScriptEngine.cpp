--- conflicted
+++ resolved
@@ -681,13 +681,8 @@
     QUrl url = resolveInclude(includeFile);
     QString includeContents;
 
-<<<<<<< HEAD
-    if (url.scheme() == "http" || url.scheme() == "ftp") {
-        QNetworkAccessManager& networkAccessManager = NetworkAccessManager::getInstance();
-=======
     if (url.scheme() == "http" || url.scheme() == "https" || url.scheme() == "ftp") {
         NetworkAccessManager& networkAccessManager = NetworkAccessManager::getInstance();
->>>>>>> e38562b9
         QNetworkReply* reply = networkAccessManager.get(QNetworkRequest(url));
         qDebug() << "Downloading included script at" << includeFile;
         QEventLoop loop;
