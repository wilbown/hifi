--- conflicted
+++ resolved
@@ -1030,13 +1030,8 @@
         };
 
         /**jsdoc
-<<<<<<< HEAD
-         * The name of an entity event. When the entity event occurs, any function that has been registered for that event via 
-         * {@link Script.addEventHandler} is called with parameters per the entity event.
-=======
          * <p>The name of an entity event. When the entity event occurs, any function that has been registered for that event via 
          * {@link Script.addEventHandler} is called with parameters per the entity event.</p>
->>>>>>> f38509da
          * <table>
          *   <thead>
          *     <tr><th>Event Name</th><th>Entity Event</th></tr>
