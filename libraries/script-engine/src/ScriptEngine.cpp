--- conflicted
+++ resolved
@@ -583,19 +583,6 @@
 
     auto entityScriptingInterface = DependencyManager::get<EntityScriptingInterface>();
     entityScriptingInterface->init();
-<<<<<<< HEAD
-    connect(entityScriptingInterface.data(), &EntityScriptingInterface::deletingEntity, this, [this](const EntityItemID& entityID) {
-        if (_entityScripts.contains(entityID)) {
-            if (isEntityScriptRunning(entityID) && !isStopping()) {
-                qCWarning(scriptengine) << "deletingEntity while entity script is still running" << entityID;
-            }
-            _entityScripts.remove(entityID);
-            emit entityScriptDetailsUpdated();
-        }
-    });
-
-=======
->>>>>>> a69cf76d
 
     // register various meta-types
     registerMetaTypes(this);
@@ -2320,17 +2307,12 @@
         else {
             qCDebug(scriptengine) << "unload called while !running" << entityID << oldDetails.status;
         }
-<<<<<<< HEAD
-#endif
-        if (oldDetails.status != EntityScriptStatus::UNLOADED) {
-=======
-
+#endif
         if (shouldRemoveFromMap) {
             // this was a deleted entity, we've been asked to remove it from the map
             _entityScripts.remove(entityID);
             emit entityScriptDetailsUpdated();
         } else if (oldDetails.status != EntityScriptStatus::UNLOADED) {
->>>>>>> a69cf76d
             EntityScriptDetails newDetails;
             newDetails.status = EntityScriptStatus::UNLOADED;
             newDetails.lastModified = QDateTime::currentMSecsSinceEpoch();
