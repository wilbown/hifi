//
//  Mat4.h
//  libraries/script-engine/src
//
//  Created by Anthony Thibault on 3/7/16.
//  Copyright 2016 High Fidelity, Inc.
//
//  Scriptable 4x4 Matrix class library.
//
//  Distributed under the Apache License, Version 2.0.
//  See the accompanying file LICENSE or http://www.apache.org/licenses/LICENSE-2.0.html
//

#ifndef hifi_Mat4_h
#define hifi_Mat4_h

#include <QObject>
#include <QString>
#include <QtScript/QScriptable>
#include <QVector>
#include <glm/glm.hpp>
#include "RegisteredMetaTypes.h"

/**jsdoc
 * The <code>Mat4</code> API provides facilities for generating and using 4 x 4 matrices. These matrices are typically used to 
 * represent transforms (scale, rotate, and translate) that convert one coordinate system into another, or perspective 
 * transforms that convert 3D points into screen coordinates.
 *
 * @namespace Mat4
 * @variation 0
 *
 * @hifi-interface
 * @hifi-client-entity
 * @hifi-avatar
 * @hifi-server-entity
 * @hifi-assignment-client
 */

/// Scriptable Mat4 object.  Used exclusively in the JavaScript API
class Mat4 : public QObject, protected QScriptable {
    Q_OBJECT

public slots:

    /**jsdoc
<<<<<<< HEAD
     * @function Mat4(0).multiply
     * @param {Mat4} m1
     * @param {Mat4} m2
     * @returns {Mat4}
=======
     * Multiplies two matrices.
     * @function Mat4(0).multiply
     * @param {Mat4} m1 - The first matrix.
     * @param {Mat4} m2 - The second matrix.
     * @returns {Mat4} <code>m1</code> multiplied with <code>m2</code>.
>>>>>>> f38509da
     */
    glm::mat4 multiply(const glm::mat4& m1, const glm::mat4& m2) const;


    /**jsdoc
<<<<<<< HEAD
     * @function Mat4(0).createFromRotAndTrans
     * @param {Quat} rot
     * @param {Vec3} trans
     * @returns {Mat4}
=======
     * Creates a matrix that represents a rotation and translation.
     * @function Mat4(0).createFromRotAndTrans
     * @param {Quat} rot - The rotation.
     * @param {Vec3} trans - The translation.
     * @returns {Mat4} The matrix that represents the rotation and translation.
     * @example <caption>Create a matrix with rotation and translation.</caption>
     * var rot = Quat.fromPitchYawRollDegrees(30, 45, 60);
     * var trans = { x: 10, y: 11, z: 12 };
     * var matrix = Mat4.createFromRotAndTrans(rot, trans);
     * Mat4.print("Matrix:", matrix);
     * // Matrix: dmat4x4((0.353553, 0.612372, -0.707107, 0.000000),
     * //                 (-0.573223, 0.739199, 0.353553, 0.000000),
     * //                 (0.739199, 0.280330, 0.612372, 0.000000),
     * //                 (10.000000, 11.000000, 12.000000, 1.000000))
>>>>>>> f38509da
     */
    glm::mat4 createFromRotAndTrans(const glm::quat& rot, const glm::vec3& trans) const;

    /**jsdoc
<<<<<<< HEAD
     * @function Mat4(0).createFromScaleRotAndTrans
     * @param {Vec3} scale
     * @param {Quat} rot
     * @param {Vec3} trans
     * @returns {Mat4}
=======
     * Creates a matrix that represents a scale, rotation, and translation.
     * @function Mat4(0).createFromScaleRotAndTrans
     * @param {Vec3} scale - The scale.
     * @param {Quat} rot - The rotation.
     * @param {Vec3} trans - The translation.
     * @returns {Mat4} The matrix that represents the scale, rotation, and translation.
     * @example <caption>Create a matrix with scale, rotation, and translation.</caption>
     * var scale = Vec3.multiply(2, Vec3.ONE);
     * var rot = Quat.fromPitchYawRollDegrees(30, 45, 60);
     * var trans = { x: 10, y: 11, z: 12 };
     * var matrix = Mat4.createFromScaleRotAndTrans(scale, rot, trans);
     * Mat4.print("Matrix:", matrix);
     * // Matrix: dmat4x4((0.707107, 1.224745, -1.414214, 0.000000),
     * //                 (-1.146447, 1.478398, 0.707107, 0.000000),
     * //                 (1.478398, 0.560660, 1.224745, 0.000000),
     * //                 (10.000000, 11.000000, 12.000000, 1.000000))
>>>>>>> f38509da
     */
    glm::mat4 createFromScaleRotAndTrans(const glm::vec3& scale, const glm::quat& rot, const glm::vec3& trans) const;

    /**jsdoc
<<<<<<< HEAD
     * @function Mat4(0).createFromColumns
     * @param {Vec4} col0
     * @param {Vec4} col1
     * @param {Vec4} col2
     * @param {Vec4} col
     * @returns {Mat4}
=======
     * Creates a matrix from columns of values.
     * @function Mat4(0).createFromColumns
     * @param {Vec4} col0 - Column 0 values.
     * @param {Vec4} col1 - Column 1 values.
     * @param {Vec4} col2 - Column 2 values.
     * @param {Vec4} col3 - Column 3 valuse.
     * @returns {Mat4} The matrix with the specified columns values.
     * @example <caption>Create a matrix from columns.</caption>
     * var col0 = { x: 0.707107, y: 1.224745, z: -1.414214, w: 0.0 };
     * var col1 = { x: -1.146447, y: 1.478398, z: 0.707107, w: 0.0 };
     * var col2 = { x: 1.478398, y: 0.560660, z: 1.224745, w: 0.0 };
     * var col3 = { x: 10.0, y: 11.0, z: 12.0, w: 1.0 };
     * var matrix = Mat4.createFromColumns(col0, col1, col2, col3);
     * Mat4.print("Matrix:", matrix);
     * //Matrix: dmat4x4((0.707107, 1.224745, -1.414214, 0.000000),
     * //                (-1.146447, 1.478398, 0.707107, 0.000000),
     * //                (1.478398, 0.560660, 1.224745, 0.000000),
     * //                (10.000000, 11.000000, 12.000000, 1.000000))
>>>>>>> f38509da
     */
    glm::mat4 createFromColumns(const glm::vec4& col0, const glm::vec4& col1, const glm::vec4& col2, const glm::vec4& col3) const;

    /**jsdoc
<<<<<<< HEAD
     * @function Mat4(0).createFromArray
     * @param {number[]} numbers
     * @returns {Mat4}
=======
     * Creates a matrix from an array of values.
     * @function Mat4(0).createFromArray
     * @param {number[]} arr  - The array of values, starting with column 0.
     * @returns {Mat4} The matrix with the specified values.
     * @example <caption>Create a matrix from an array.</caption>
     * var arr = [
     *     0.707107, 1.224745, -1.414214, 0.0,
     *     -1.146447, 1.478398, 0.707107, 0.0,
     *     1.478398, 0.560660, 1.224745, 0.0,
     *     10.0, 11.0, 12.0, 1.00
     * ];
     * var matrix = Mat4.createFromArray(arr);
     * Mat4.print("Matrix:", matrix);
     * //Matrix: dmat4x4((0.707107, 1.224745, -1.414214, 0.000000),
     * //                (-1.146447, 1.478398, 0.707107, 0.000000),
     * //                (1.478398, 0.560660, 1.224745, 0.000000),
     * //                (10.000000, 11.000000, 12.000000, 1.000000))
>>>>>>> f38509da
     */
    glm::mat4 createFromArray(const QVector<float>& floats) const;


    /**jsdoc
<<<<<<< HEAD
     * @function Mat4(0).extractTranslation
     * @param {Mat4} m
     * @returns {Vec3}
=======
     * Extracts the translation from a matrix.
     * @function Mat4(0).extractTranslation
     * @param {Mat4} m - The matrix.
     * @returns {Vec3} The translation contained in the matrix.
     * @example <caption>Extract the translation from a matrix.</caption>
     * var scale = Vec3.multiply(2, Vec3.ONE);
     * var rot = Quat.fromPitchYawRollDegrees(30, 45, 60);
     * var trans = { x: 10, y: 11, z: 12 };
     * var matrix = Mat4.createFromScaleRotAndTrans(scale, rot, trans);
     * 
     * trans = Mat4.extractTranslation(matrix);
     * print("Translation: " + JSON.stringify(trans));
     * // Translation: {"x":10,"y":11,"z":12}
>>>>>>> f38509da
     */
    glm::vec3 extractTranslation(const glm::mat4& m) const;

    /**jsdoc
<<<<<<< HEAD
     * @function Mat4(0).extractRotation
     * @param {Mat4} m
     * @returns {Vec3}
=======
     * Extracts the rotation from a matrix.
     * @function Mat4(0).extractRotation
     * @param {Mat4} m - The matrix.
     * @returns {Quat} The rotation contained in the matrix.
     * @example <caption>Extract the rotation from a matrix.</caption>
     * var scale = Vec3.multiply(2, Vec3.ONE);
     * var rot = Quat.fromPitchYawRollDegrees(30, 45, 60);
     * var trans = { x: 10, y: 11, z: 12 };
     * var matrix = Mat4.createFromScaleRotAndTrans(scale, rot, trans);
     * 
     * rot = Mat4.extractRotation(matrix);
     * print("Rotation: " + JSON.stringify(Quat.safeEulerAngles(rot)));
     * // Rotation: {"x":29.999998092651367,"y":45.00000762939453,"z":60.000003814697266}
>>>>>>> f38509da
     */
    glm::quat extractRotation(const glm::mat4& m) const;

    /**jsdoc
<<<<<<< HEAD
     * @function Mat4(0).extractScale
     * @param {Mat4} m
     * @returns {Vec3}
=======
     * Extracts the scale from a matrix.
     * @function Mat4(0).extractScale
     * @param {Mat4} m - The matrix.
     * @returns {Vec3} The scale contained in the matrix.
     * @example <caption>Extract the scale from a matrix.</caption>
     * var scale = Vec3.multiply(2, Vec3.ONE);
     * var rot = Quat.fromPitchYawRollDegrees(30, 45, 60);
     * var trans = { x: 10, y: 11, z: 12 };
     * var matrix = Mat4.createFromScaleRotAndTrans(scale, rot, trans);
     * 
     * scale = Mat4.extractScale(matrix);
     * print("Scale: " + JSON.stringify(scale));
     * // Scale: {"x":1.9999998807907104,"y":1.9999998807907104,"z":1.9999998807907104}
>>>>>>> f38509da
     */
    glm::vec3 extractScale(const glm::mat4& m) const;


    /**jsdoc
<<<<<<< HEAD
     * @function Mat4(0).transformPoint
     * @param {Mat4} m
     * @param {Vec3} point
     * @returns {Vec3}
=======
     * Transforms a point into a new coordinate system: the point value is scaled, rotated, and translated.
     * @function Mat4(0).transformPoint
     * @param {Mat4} m - The transform to the new coordinate system.
     * @param {Vec3} point - The point to transform.
     * @returns {Vec3} The point in the new coordinate system.
     * @example <caption>Transform a point.</caption>
     * var scale = Vec3.multiply(2, Vec3.ONE);
     * var rot = Quat.fromPitchYawRollDegrees(0, 45, 0);
     * var trans = { x: 0, y: 10, z: 0 };
     * var matrix = Mat4.createFromScaleRotAndTrans(scale, rot, trans);
     * 
     * var point = { x: 1, y: 1, z: 1 };
     * var transformedPoint = Mat4.transformPoint(matrix, point);
     * print("Transformed point: " + JSON.stringify(transformedPoint));
     * // Transformed point: { "x": 2.8284270763397217, "y": 12, "z": -2.384185791015625e-7 }
>>>>>>> f38509da
     */
    glm::vec3 transformPoint(const glm::mat4& m, const glm::vec3& point) const;

    /**jsdoc
<<<<<<< HEAD
     * @function Mat4(0).transformVector
     * @param {Mat4} m
     * @param {Vec3} vector
     * @returns {Vec3}
=======
     * Transforms a vector into a new coordinate system: the vector is scaled and rotated.
     * @function Mat4(0).transformVector
     * @param {Mat4} m - The transform to the new coordinate system.
     * @param {Vec3} vector - The vector to transform.
     * @returns {Vec3} The vector in the new coordinate system.
     * @example <caption>Transform a vector.</caption>
     * var scale = Vec3.multiply(2, Vec3.ONE);
     * var rot = Quat.fromPitchYawRollDegrees(0, 45, 0);
     * var trans = { x: 0, y: 10, z: 0 };
     * var matrix = Mat4.createFromScaleRotAndTrans(scale, rot, trans);
     *
     * var vector = { x: 1, y: 1, z: 1 };
     * var transformedVector = Mat4.transformVector(matrix, vector);
     * print("Transformed vector: " + JSON.stringify(transformedVector));
     * // Transformed vector: { "x": 2.8284270763397217, "y": 2, "z": -2.384185791015625e-7 }
>>>>>>> f38509da
     */
    glm::vec3 transformVector(const glm::mat4& m, const glm::vec3& vector) const;


    /**jsdoc
<<<<<<< HEAD
     * @function Mat4(0).inverse
     * @param {Mat4} m
     * @returns {Mat4}
=======
     * Calculates the inverse of a matrix.
     * @function Mat4(0).inverse
     * @param {Mat4} m - The matrix.
     * @returns {Mat4} The inverse of the matrix.
     * @example <caption>A matrix multiplied with its inverse is the unit matrix.</caption>
     * var scale = Vec3.multiply(2, Vec3.ONE);
     * var rot = Quat.fromPitchYawRollDegrees(30, 45, 60);
     * var trans = { x: 10, y: 11, z: 12 };
     * var matrix = Mat4.createFromScaleRotAndTrans(scale, rot, trans);
     * var inverse = Mat4.inverse(matrix);
     * var multiplied = Mat4.multiply(matrix, inverse);
     * Mat4.print("Multiplied:", multiplied);
     * //Multiplied: dmat4x4((1.000000, 0.000000, 0.000000, 0.000000),
     * //                    (0.000000, 1.000000, -0.000000, 0.000000),
     * //                    (0.000000, 0.000000, 1.000000, 0.000000),
     * //                    (0.000000, 0.000000, 0.000001, 1.000000))
>>>>>>> f38509da
     */
    glm::mat4 inverse(const glm::mat4& m) const;


    /**jsdoc
<<<<<<< HEAD
     * @function Mat4(0).getFront
     * @param {Mat4} m
     * @returns {Vec3}
=======
     * Gets the "forward" direction that the camera would face if its orientation was set to the rotation contained in a 
     * matrix. The High Fidelity camera has axes x = right, y = up, -z = forward. 
     * <p>Synonym for {@link Mat4(0).getForward|getForward}.</p>
     * @function Mat4(0).getFront
     * @param {Mat4} m - The matrix.
     * @returns {Vec3} The negative z-axis rotated by orientation.
>>>>>>> f38509da
     */
    // redundant, calls getForward which better describes the returned vector as a direction
    glm::vec3 getFront(const glm::mat4& m) const { return getForward(m); }

    /**jsdoc
<<<<<<< HEAD
     * @function Mat4(0).getForward
     * @param {Mat4} m
     * @returns {Vec3}
=======
     * Gets the "forward" direction that the camera would face if its orientation was set to the rotation contained in a
     * matrix. The High Fidelity camera has axes x = right, y = up, -z = forward.
     * @function Mat4(0).getForward
     * @param {Mat4} m - The matrix.
     * @returns {Vec3} The negative z-axis rotated by the rotation in the matrix.
     * @example <caption>Demonstrate that the "forward" direction is the negative z-axis.</caption>
     * var rot = Quat.IDENTITY;
     * var trans = Vec3.ZERO;
     * var matrix = Mat4.createFromRotAndTrans(rot, trans);
     * var forward = Mat4.getForward(matrix);
     * print("Forward: " + JSON.stringify(forward));
     * // Forward: {"x":0,"y":0,"z":-1}
>>>>>>> f38509da
     */
    glm::vec3 getForward(const glm::mat4& m) const;

    /**jsdoc
<<<<<<< HEAD
     * @function Mat4(0).getRight
     * @param {Mat4} m
     * @returns {Vec3}
=======
     * Gets the "right" direction that the camera would have if its orientation was set to the rotation contained in a matrix. 
     * The High Fidelity camera has axes x = right, y = up, -z = forward.
     * @function Mat4(0).getRight
     * @param {Mat4} m - The matrix.
     * @returns {Vec3} The x-axis rotated by the rotation in the matrix.
>>>>>>> f38509da
     */
    glm::vec3 getRight(const glm::mat4& m) const;

    /**jsdoc
<<<<<<< HEAD
     * @function Mat4(0).getUp
     * @param {Mat4} m
     * @returns {Vec3}
=======
     * Gets the "up" direction that the camera would have if its orientation was set to the rotation contained in a matrix. The 
     * High Fidelity camera has axes x = right, y = up, -z = forward.
     * @function Mat4(0).getUp
     * @param {Mat4} m - The matrix.
     * @returns {Vec3} The y-axis rotated by the rotation in the matrix.
>>>>>>> f38509da
     */
    glm::vec3 getUp(const glm::mat4& m) const;


    /**jsdoc
<<<<<<< HEAD
     * @function Mat4(0).print
     * @param {string} label
     * @param {Mat4} m
     * @param {boolean} [transpose=false]
=======
     * Prints a matrix to the program log as a label followed by the matrix's values.
     * @function Mat4(0).print
     * @param {string} label - The label to print.
     * @param {Mat4} m - The matrix to print.
     * @param {boolean} [transpose=false] - <code>true</code> to transpose the matrix before printing (so that it prints the 
     *     matrix's rows), <code>false</code> to not transpose the matrix (so that it prints the matrix's columns).
     * @example <caption>Two ways of printing a label and matrix value.</caption>
     * var scale = Vec3.multiply(2, Vec3.ONE);
     * var rot = Quat.fromPitchYawRollDegrees(30, 45, 60);
     * var trans = { x: 10, y: 11, z: 12 };
     * var matrix = Mat4.createFromScaleRotAndTrans(scale, rot, trans);
     * 
     * Mat4.print("Matrix:", matrix);
     * // Matrix: dmat4x4((0.707107, 1.224745, -1.414214, 0.000000),
     * //                 (-1.146447, 1.478398, 0.707107, 0.000000),
     * //                 (1.478398, 0.560660, 1.224745, 0.000000),
     * //                 (10.000000, 11.000000, 12.000000, 1.000000))
     * 
     * print("Matrix: " + JSON.stringify(matrix));
     * // Matrix: {"r0c0":0.7071067094802856,"r1c0":1.2247446775436401,"r2c0":-1.4142136573791504,"r3c0":0,
     * //          "r0c1": -1.1464465856552124, "r1c1": 1.4783978462219238, "r2c1": 0.7071066498756409, "r3c1": 0,
     * //          "r0c2": 1.4783978462219238, "r1c2": 0.5606603026390076, "r2c2": 1.2247447967529297, "r3c2": 0,
     * //          "r0c3": 10, "r1c3": 11, "r2c3": 12, "r3c3": 1}
>>>>>>> f38509da
     */
    void print(const QString& label, const glm::mat4& m, bool transpose = false) const;
};

#endif // hifi_Mat4_h<|MERGE_RESOLUTION|>--- conflicted
+++ resolved
@@ -43,29 +43,16 @@
 public slots:
 
     /**jsdoc
-<<<<<<< HEAD
-     * @function Mat4(0).multiply
-     * @param {Mat4} m1
-     * @param {Mat4} m2
-     * @returns {Mat4}
-=======
      * Multiplies two matrices.
      * @function Mat4(0).multiply
      * @param {Mat4} m1 - The first matrix.
      * @param {Mat4} m2 - The second matrix.
      * @returns {Mat4} <code>m1</code> multiplied with <code>m2</code>.
->>>>>>> f38509da
      */
     glm::mat4 multiply(const glm::mat4& m1, const glm::mat4& m2) const;
 
 
     /**jsdoc
-<<<<<<< HEAD
-     * @function Mat4(0).createFromRotAndTrans
-     * @param {Quat} rot
-     * @param {Vec3} trans
-     * @returns {Mat4}
-=======
      * Creates a matrix that represents a rotation and translation.
      * @function Mat4(0).createFromRotAndTrans
      * @param {Quat} rot - The rotation.
@@ -80,18 +67,10 @@
      * //                 (-0.573223, 0.739199, 0.353553, 0.000000),
      * //                 (0.739199, 0.280330, 0.612372, 0.000000),
      * //                 (10.000000, 11.000000, 12.000000, 1.000000))
->>>>>>> f38509da
      */
     glm::mat4 createFromRotAndTrans(const glm::quat& rot, const glm::vec3& trans) const;
 
     /**jsdoc
-<<<<<<< HEAD
-     * @function Mat4(0).createFromScaleRotAndTrans
-     * @param {Vec3} scale
-     * @param {Quat} rot
-     * @param {Vec3} trans
-     * @returns {Mat4}
-=======
      * Creates a matrix that represents a scale, rotation, and translation.
      * @function Mat4(0).createFromScaleRotAndTrans
      * @param {Vec3} scale - The scale.
@@ -108,19 +87,10 @@
      * //                 (-1.146447, 1.478398, 0.707107, 0.000000),
      * //                 (1.478398, 0.560660, 1.224745, 0.000000),
      * //                 (10.000000, 11.000000, 12.000000, 1.000000))
->>>>>>> f38509da
      */
     glm::mat4 createFromScaleRotAndTrans(const glm::vec3& scale, const glm::quat& rot, const glm::vec3& trans) const;
 
     /**jsdoc
-<<<<<<< HEAD
-     * @function Mat4(0).createFromColumns
-     * @param {Vec4} col0
-     * @param {Vec4} col1
-     * @param {Vec4} col2
-     * @param {Vec4} col
-     * @returns {Mat4}
-=======
      * Creates a matrix from columns of values.
      * @function Mat4(0).createFromColumns
      * @param {Vec4} col0 - Column 0 values.
@@ -139,16 +109,10 @@
      * //                (-1.146447, 1.478398, 0.707107, 0.000000),
      * //                (1.478398, 0.560660, 1.224745, 0.000000),
      * //                (10.000000, 11.000000, 12.000000, 1.000000))
->>>>>>> f38509da
      */
     glm::mat4 createFromColumns(const glm::vec4& col0, const glm::vec4& col1, const glm::vec4& col2, const glm::vec4& col3) const;
 
     /**jsdoc
-<<<<<<< HEAD
-     * @function Mat4(0).createFromArray
-     * @param {number[]} numbers
-     * @returns {Mat4}
-=======
      * Creates a matrix from an array of values.
      * @function Mat4(0).createFromArray
      * @param {number[]} arr  - The array of values, starting with column 0.
@@ -166,17 +130,11 @@
      * //                (-1.146447, 1.478398, 0.707107, 0.000000),
      * //                (1.478398, 0.560660, 1.224745, 0.000000),
      * //                (10.000000, 11.000000, 12.000000, 1.000000))
->>>>>>> f38509da
      */
     glm::mat4 createFromArray(const QVector<float>& floats) const;
 
 
     /**jsdoc
-<<<<<<< HEAD
-     * @function Mat4(0).extractTranslation
-     * @param {Mat4} m
-     * @returns {Vec3}
-=======
      * Extracts the translation from a matrix.
      * @function Mat4(0).extractTranslation
      * @param {Mat4} m - The matrix.
@@ -190,16 +148,10 @@
      * trans = Mat4.extractTranslation(matrix);
      * print("Translation: " + JSON.stringify(trans));
      * // Translation: {"x":10,"y":11,"z":12}
->>>>>>> f38509da
      */
     glm::vec3 extractTranslation(const glm::mat4& m) const;
 
     /**jsdoc
-<<<<<<< HEAD
-     * @function Mat4(0).extractRotation
-     * @param {Mat4} m
-     * @returns {Vec3}
-=======
      * Extracts the rotation from a matrix.
      * @function Mat4(0).extractRotation
      * @param {Mat4} m - The matrix.
@@ -213,16 +165,10 @@
      * rot = Mat4.extractRotation(matrix);
      * print("Rotation: " + JSON.stringify(Quat.safeEulerAngles(rot)));
      * // Rotation: {"x":29.999998092651367,"y":45.00000762939453,"z":60.000003814697266}
->>>>>>> f38509da
      */
     glm::quat extractRotation(const glm::mat4& m) const;
 
     /**jsdoc
-<<<<<<< HEAD
-     * @function Mat4(0).extractScale
-     * @param {Mat4} m
-     * @returns {Vec3}
-=======
      * Extracts the scale from a matrix.
      * @function Mat4(0).extractScale
      * @param {Mat4} m - The matrix.
@@ -236,18 +182,11 @@
      * scale = Mat4.extractScale(matrix);
      * print("Scale: " + JSON.stringify(scale));
      * // Scale: {"x":1.9999998807907104,"y":1.9999998807907104,"z":1.9999998807907104}
->>>>>>> f38509da
      */
     glm::vec3 extractScale(const glm::mat4& m) const;
 
 
     /**jsdoc
-<<<<<<< HEAD
-     * @function Mat4(0).transformPoint
-     * @param {Mat4} m
-     * @param {Vec3} point
-     * @returns {Vec3}
-=======
      * Transforms a point into a new coordinate system: the point value is scaled, rotated, and translated.
      * @function Mat4(0).transformPoint
      * @param {Mat4} m - The transform to the new coordinate system.
@@ -263,17 +202,10 @@
      * var transformedPoint = Mat4.transformPoint(matrix, point);
      * print("Transformed point: " + JSON.stringify(transformedPoint));
      * // Transformed point: { "x": 2.8284270763397217, "y": 12, "z": -2.384185791015625e-7 }
->>>>>>> f38509da
      */
     glm::vec3 transformPoint(const glm::mat4& m, const glm::vec3& point) const;
 
     /**jsdoc
-<<<<<<< HEAD
-     * @function Mat4(0).transformVector
-     * @param {Mat4} m
-     * @param {Vec3} vector
-     * @returns {Vec3}
-=======
      * Transforms a vector into a new coordinate system: the vector is scaled and rotated.
      * @function Mat4(0).transformVector
      * @param {Mat4} m - The transform to the new coordinate system.
@@ -289,17 +221,11 @@
      * var transformedVector = Mat4.transformVector(matrix, vector);
      * print("Transformed vector: " + JSON.stringify(transformedVector));
      * // Transformed vector: { "x": 2.8284270763397217, "y": 2, "z": -2.384185791015625e-7 }
->>>>>>> f38509da
      */
     glm::vec3 transformVector(const glm::mat4& m, const glm::vec3& vector) const;
 
 
     /**jsdoc
-<<<<<<< HEAD
-     * @function Mat4(0).inverse
-     * @param {Mat4} m
-     * @returns {Mat4}
-=======
      * Calculates the inverse of a matrix.
      * @function Mat4(0).inverse
      * @param {Mat4} m - The matrix.
@@ -316,34 +242,22 @@
      * //                    (0.000000, 1.000000, -0.000000, 0.000000),
      * //                    (0.000000, 0.000000, 1.000000, 0.000000),
      * //                    (0.000000, 0.000000, 0.000001, 1.000000))
->>>>>>> f38509da
      */
     glm::mat4 inverse(const glm::mat4& m) const;
 
 
     /**jsdoc
-<<<<<<< HEAD
-     * @function Mat4(0).getFront
-     * @param {Mat4} m
-     * @returns {Vec3}
-=======
      * Gets the "forward" direction that the camera would face if its orientation was set to the rotation contained in a 
      * matrix. The High Fidelity camera has axes x = right, y = up, -z = forward. 
      * <p>Synonym for {@link Mat4(0).getForward|getForward}.</p>
      * @function Mat4(0).getFront
      * @param {Mat4} m - The matrix.
      * @returns {Vec3} The negative z-axis rotated by orientation.
->>>>>>> f38509da
      */
     // redundant, calls getForward which better describes the returned vector as a direction
     glm::vec3 getFront(const glm::mat4& m) const { return getForward(m); }
 
     /**jsdoc
-<<<<<<< HEAD
-     * @function Mat4(0).getForward
-     * @param {Mat4} m
-     * @returns {Vec3}
-=======
      * Gets the "forward" direction that the camera would face if its orientation was set to the rotation contained in a
      * matrix. The High Fidelity camera has axes x = right, y = up, -z = forward.
      * @function Mat4(0).getForward
@@ -356,48 +270,29 @@
      * var forward = Mat4.getForward(matrix);
      * print("Forward: " + JSON.stringify(forward));
      * // Forward: {"x":0,"y":0,"z":-1}
->>>>>>> f38509da
      */
     glm::vec3 getForward(const glm::mat4& m) const;
 
     /**jsdoc
-<<<<<<< HEAD
-     * @function Mat4(0).getRight
-     * @param {Mat4} m
-     * @returns {Vec3}
-=======
      * Gets the "right" direction that the camera would have if its orientation was set to the rotation contained in a matrix. 
      * The High Fidelity camera has axes x = right, y = up, -z = forward.
      * @function Mat4(0).getRight
      * @param {Mat4} m - The matrix.
      * @returns {Vec3} The x-axis rotated by the rotation in the matrix.
->>>>>>> f38509da
      */
     glm::vec3 getRight(const glm::mat4& m) const;
 
     /**jsdoc
-<<<<<<< HEAD
-     * @function Mat4(0).getUp
-     * @param {Mat4} m
-     * @returns {Vec3}
-=======
      * Gets the "up" direction that the camera would have if its orientation was set to the rotation contained in a matrix. The 
      * High Fidelity camera has axes x = right, y = up, -z = forward.
      * @function Mat4(0).getUp
      * @param {Mat4} m - The matrix.
      * @returns {Vec3} The y-axis rotated by the rotation in the matrix.
->>>>>>> f38509da
      */
     glm::vec3 getUp(const glm::mat4& m) const;
 
 
     /**jsdoc
-<<<<<<< HEAD
-     * @function Mat4(0).print
-     * @param {string} label
-     * @param {Mat4} m
-     * @param {boolean} [transpose=false]
-=======
      * Prints a matrix to the program log as a label followed by the matrix's values.
      * @function Mat4(0).print
      * @param {string} label - The label to print.
@@ -421,7 +316,6 @@
      * //          "r0c1": -1.1464465856552124, "r1c1": 1.4783978462219238, "r2c1": 0.7071066498756409, "r3c1": 0,
      * //          "r0c2": 1.4783978462219238, "r1c2": 0.5606603026390076, "r2c2": 1.2247447967529297, "r3c2": 0,
      * //          "r0c3": 10, "r1c3": 11, "r2c3": 12, "r3c3": 1}
->>>>>>> f38509da
      */
     void print(const QString& label, const glm::mat4& m, bool transpose = false) const;
 };
