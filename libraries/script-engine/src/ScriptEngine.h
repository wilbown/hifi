//
//  ScriptEngine.h
//  libraries/script-engine/src
//
//  Created by Brad Hefta-Gaub on 12/14/13.
//  Copyright 2013 High Fidelity, Inc.
//
//  Distributed under the Apache License, Version 2.0.
//  See the accompanying file LICENSE or http://www.apache.org/licenses/LICENSE-2.0.html
//

#ifndef hifi_ScriptEngine_h
#define hifi_ScriptEngine_h

#include <vector>

#include <QtCore/QObject>
#include <QtCore/QUrl>
#include <QtScript/QScriptEngine>

#include <AudioScriptingInterface.h>
#include <VoxelsScriptingInterface.h>

#include <AvatarData.h>
#include <AvatarHashMap.h>

#include "AnimationCache.h"
#include "AbstractControllerScriptingInterface.h"
#include "Quat.h"
#include "ScriptUUID.h"
#include "Vec3.h"

class ParticlesScriptingInterface;

const QString NO_SCRIPT("");

const unsigned int SCRIPT_DATA_CALLBACK_USECS = floor(((1.0 / 60.0f) * 1000 * 1000) + 0.5);

class ScriptEngine : public QObject {
    Q_OBJECT
public:
    ScriptEngine(const QUrl& scriptURL,
                 AbstractControllerScriptingInterface* controllerScriptingInterface = NULL);

    ScriptEngine(const QString& scriptContents = NO_SCRIPT,
                 const QString& fileNameString = QString(""),
                 AbstractControllerScriptingInterface* controllerScriptingInterface = NULL);

    /// Access the VoxelsScriptingInterface in order to initialize it with a custom packet sender and jurisdiction listener
    static VoxelsScriptingInterface* getVoxelsScriptingInterface() { return &_voxelsScriptingInterface; }

    /// Access the ParticlesScriptingInterface in order to initialize it with a custom packet sender and jurisdiction listener
    static ParticlesScriptingInterface* getParticlesScriptingInterface() { return &_particlesScriptingInterface; }

    /// sets the script contents, will return false if failed, will fail if script is already running
    bool setScriptContents(const QString& scriptContents, const QString& fileNameString = QString(""));

    const QString& getScriptName() const { return _scriptName; }
    void cleanupMenuItems();

    void registerGlobalObject(const QString& name, QObject* object); /// registers a global object by name

    Q_INVOKABLE void setIsAvatar(bool isAvatar);
    bool isAvatar() const { return _isAvatar; }

    void setAvatarData(AvatarData* avatarData, const QString& objectName);
<<<<<<< HEAD
=======
    void setAvatarHashMap(AvatarHashMap* avatarHashMap, const QString& objectName);
>>>>>>> d441e6a4

    bool isListeningToAudioStream() const { return _isListeningToAudioStream; }
    void setIsListeningToAudioStream(bool isListeningToAudioStream) { _isListeningToAudioStream = isListeningToAudioStream; }

    void setAvatarSound(Sound* avatarSound) { _avatarSound = avatarSound; }
    bool isPlayingAvatarSound() const { return _avatarSound != NULL; }

    void init();
    void run(); /// runs continuously until Agent.stop() is called
    void evaluate(); /// initializes the engine, and evaluates the script, but then returns control to caller

    void timerFired();

    bool hasScript() const { return !_scriptContents.isEmpty(); }

    bool isFinished() const { return _isFinished; }
    bool isRunning() const { return _isRunning; }

public slots:
    void stop();

    QObject* setInterval(const QScriptValue& function, int intervalMS);
    QObject* setTimeout(const QScriptValue& function, int timeoutMS);
    void clearInterval(QObject* timer) { stopTimer(reinterpret_cast<QTimer*>(timer)); }
    void clearTimeout(QObject* timer) { stopTimer(reinterpret_cast<QTimer*>(timer)); }
    void include(const QString& includeFile);
<<<<<<< HEAD
=======
    void print(const QString& message);
>>>>>>> d441e6a4

signals:
    void update(float deltaTime);
    void scriptEnding();
    void finished(const QString& fileNameString);
    void cleanupMenuItem(const QString& menuItemString);
    void printedMessage(const QString& message);
    void errorMessage(const QString& message);
    void runningStateChanged();

protected:
    QString _scriptContents;
    bool _isFinished;
    bool _isRunning;
    bool _isInitialized;
    QScriptEngine _engine;
    bool _isAvatar;
    QTimer* _avatarIdentityTimer;
    QTimer* _avatarBillboardTimer;
    QHash<QTimer*, QScriptValue> _timerFunctionMap;
    bool _isListeningToAudioStream;
    Sound* _avatarSound;
    int _numAvatarSoundSentBytes;

private:
    QUrl resolveInclude(const QString& include) const;
    void sendAvatarIdentityPacket();
    void sendAvatarBillboardPacket();

    QObject* setupTimerWithInterval(const QScriptValue& function, int intervalMS, bool isSingleShot);
    void stopTimer(QTimer* timer);

    static VoxelsScriptingInterface _voxelsScriptingInterface;
    static ParticlesScriptingInterface _particlesScriptingInterface;
<<<<<<< HEAD
    static int _scriptNumber;
=======
>>>>>>> d441e6a4

    AbstractControllerScriptingInterface* _controllerScriptingInterface;
    AudioScriptingInterface _audioScriptingInterface;
    AvatarData* _avatarData;
    QString _scriptName;
    QString _fileNameString;
    Quat _quatLibrary;
    Vec3 _vec3Library;
    ScriptUUID _uuidLibrary;
    AnimationCache _animationCache;
};

#endif // hifi_ScriptEngine_h<|MERGE_RESOLUTION|>--- conflicted
+++ resolved
@@ -64,10 +64,7 @@
     bool isAvatar() const { return _isAvatar; }
 
     void setAvatarData(AvatarData* avatarData, const QString& objectName);
-<<<<<<< HEAD
-=======
     void setAvatarHashMap(AvatarHashMap* avatarHashMap, const QString& objectName);
->>>>>>> d441e6a4
 
     bool isListeningToAudioStream() const { return _isListeningToAudioStream; }
     void setIsListeningToAudioStream(bool isListeningToAudioStream) { _isListeningToAudioStream = isListeningToAudioStream; }
@@ -94,10 +91,7 @@
     void clearInterval(QObject* timer) { stopTimer(reinterpret_cast<QTimer*>(timer)); }
     void clearTimeout(QObject* timer) { stopTimer(reinterpret_cast<QTimer*>(timer)); }
     void include(const QString& includeFile);
-<<<<<<< HEAD
-=======
     void print(const QString& message);
->>>>>>> d441e6a4
 
 signals:
     void update(float deltaTime);
@@ -132,10 +126,6 @@
 
     static VoxelsScriptingInterface _voxelsScriptingInterface;
     static ParticlesScriptingInterface _particlesScriptingInterface;
-<<<<<<< HEAD
-    static int _scriptNumber;
-=======
->>>>>>> d441e6a4
 
     AbstractControllerScriptingInterface* _controllerScriptingInterface;
     AudioScriptingInterface _audioScriptingInterface;
