--- conflicted
+++ resolved
@@ -296,17 +296,6 @@
     bool shouldInitCollisions() const { return _collisionsConfig.size() > 0; }
 };
 
-<<<<<<< HEAD
-// DEPRECATED in favor of using hfm::Joint
-class TransformNode {
-public:
-    static const uint32_t INVALID_PARENT_INDEX{ (uint32_t)-1 };
-    uint32_t parent { INVALID_PARENT_INDEX };
-    Transform transform;
-};
-
-=======
->>>>>>> 78cb3ac1
 // Formerly contained in hfm::Mesh
 class SkinCluster {
 public:
