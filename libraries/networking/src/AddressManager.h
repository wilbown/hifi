--- conflicted
+++ resolved
@@ -188,19 +188,11 @@
     /**jsdoc
      * Takes you to a specified metaverse address.
      * @function location.handleLookupString
-<<<<<<< HEAD
-     * @param {string} address - The address to go to: a <code>"hifi://"<code> address, an IP address (e.g., 
-     * <code>"127.0.0.1"</code> or <code>"localhost"</code>), a domain name, a named path on a domain (starts with 
-     * <code>"/"</code>), a position or position and orientation, or a user (starts with <code>"@"</code>).
-     * @param {boolean} [fromSuggestions=false] - Set to <code>true</code> if the address is obtained from the "Goto" dialog.
-     *    Helps ensure that user's location history is correctly maintained.
-=======
      * @param {string} address - The address to go to: a <code>"hifi://"</code> address, an IP address (e.g., 
      *     <code>"127.0.0.1"</code> or <code>"localhost"</code>), a domain name, a named path on a domain (starts with 
      *     <code>"/"</code>), a position or position and orientation, or a user (starts with <code>"@"</code>).
      * @param {boolean} [fromSuggestions=false] - Set to <code>true</code> if the address is obtained from the "Goto" dialog.
      *     Helps ensure that user's location history is correctly maintained.
->>>>>>> f38509da
      */
     void handleLookupString(const QString& lookupString, bool fromSuggestions = false);
 
@@ -267,11 +259,7 @@
     /**jsdoc
      * Checks if going back to the previous location is possible.
      * @function location.canGoBack
-<<<<<<< HEAD
-     * @returns <code>true</code> if going back is possible, <code>false</code> if it isn't.
-=======
      * @returns {boolean} <code>true</code> if going back is possible, <code>false</code> if it isn't.
->>>>>>> f38509da
      */
     bool canGoBack() const;
 
