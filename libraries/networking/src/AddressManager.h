--- conflicted
+++ resolved
@@ -76,13 +76,7 @@
     void handleAPIError(QNetworkReply& errorReply);
     void storeCurrentAddress();
 private:
-<<<<<<< HEAD
-    void setDomainHostnameAndName(const QString& hostname, const QString& domainName = QString());
-=======
-    AddressManager();
-    
     void setDomainInfo(const QString& hostname, quint16 port, const QString& domainName = QString());
->>>>>>> 0ef26b14
     
     const JSONCallbackParameters& apiCallbackParameters();
     
