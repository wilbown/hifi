--- conflicted
+++ resolved
@@ -42,11 +42,7 @@
     void processControl(std::unique_ptr<ControlPacket> controlPacket);
     
 private:
-<<<<<<< HEAD
-    LossList _lossList;
-=======
     LossList _lossList; // List of all missing packets
->>>>>>> 6577845d
     SeqNum _largestReceivedSeqNum; // The largest sequence number received from the peer
     SeqNum _lastSentACK; // The last sent ACK
     SeqNum _lastReceivedAcknowledgedACK; // The last sent ACK that has been acknowledged via an ACK2 from the peer
