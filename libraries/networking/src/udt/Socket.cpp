--- conflicted
+++ resolved
@@ -247,17 +247,6 @@
     int pending = _udpSocket.bytesToWrite();
     if (bytesWritten < 0 || pending) {
         int wsaError = 0;
-<<<<<<< HEAD
-#ifdef WIN32
-        wsaError = WSAGetLastError();
-#endif
-        qCDebug(networking) << "udt::writeDatagram (" << _udpSocket.state() << sockAddr << ") error - " << wsaError << _udpSocket.error() << "(" << _udpSocket.errorString() << ")"
-            << (pending ? "pending bytes:" : "pending:") << pending;
-#ifdef DEBUG_EVENT_QUEUE
-        int nodeListQueueSize = ::hifi::qt::getEventQueueSize(thread());
-        qCDebug(networking) << "Networking queue size - " << nodeListQueueSize << "writing datagram to" << sockAddr;
-#endif // DEBUG_EVENT_QUEUE    
-=======
         static std::atomic<int> previousWsaError (0);
 #ifdef WIN32
         wsaError = WSAGetLastError();
@@ -276,7 +265,6 @@
         } else {
             HIFI_FCDEBUG(networking(), errorString.toLatin1().constData());
         }
->>>>>>> f38509da
     }
 
     return bytesWritten;
@@ -554,22 +542,11 @@
 
 void Socket::handleSocketError(QAbstractSocket::SocketError socketError) {
     int wsaError = 0;
-<<<<<<< HEAD
-=======
     static std::atomic<int> previousWsaError(0);
->>>>>>> f38509da
 #ifdef WIN32
     wsaError = WSAGetLastError();
 #endif
     int pending = _udpSocket.bytesToWrite();
-<<<<<<< HEAD
-    qCDebug(networking) << "udt::Socket (" << _udpSocket.state() << ") error - " << wsaError << socketError << "(" << _udpSocket.errorString() << ")"
-        << (pending ? "pending bytes:" : "pending:") << pending;
-#ifdef DEBUG_EVENT_QUEUE
-    int nodeListQueueSize = ::hifi::qt::getEventQueueSize(thread());
-    qCDebug(networking) << "Networking queue size - " << nodeListQueueSize;
-#endif // DEBUG_EVENT_QUEUE
-=======
     QString errorString;
     QDebug(&errorString) << "udt::Socket (" << _udpSocket.state() << ") error - " << wsaError << socketError <<
         "(" << _udpSocket.errorString() << ")" << (pending ? "pending bytes:" : "pending:")
@@ -584,7 +561,6 @@
     } else {
         HIFI_FCDEBUG(networking(), errorString.toLatin1().constData());
     }
->>>>>>> f38509da
 }
 
 void Socket::handleStateChanged(QAbstractSocket::SocketState socketState) {
@@ -596,35 +572,14 @@
 void Socket::handleRemoteAddressChange(HifiSockAddr previousAddress, HifiSockAddr currentAddress) {
     {
         Lock connectionsLock(_connectionsHashMutex);
-<<<<<<< HEAD
-        _connectionsHash.erase(currentAddress);
-
-        const auto connectionIter = _connectionsHash.find(previousAddress);
-        if (connectionIter != _connectionsHash.end()) {
-=======
 
         const auto connectionIter = _connectionsHash.find(previousAddress);
         // Don't move classes that are unused so far.
         if (connectionIter != _connectionsHash.end() && connectionIter->second->hasReceivedHandshake()) {
->>>>>>> f38509da
             auto connection = move(connectionIter->second);
             _connectionsHash.erase(connectionIter);
             connection->setDestinationAddress(currentAddress);
             _connectionsHash[currentAddress] = move(connection);
-<<<<<<< HEAD
-        }
-    }
-
-    {
-        Lock sequenceNumbersLock(_unreliableSequenceNumbersMutex);
-        _unreliableSequenceNumbers.erase(currentAddress);
-
-        const auto sequenceNumbersIter = _unreliableSequenceNumbers.find(previousAddress);
-        if (sequenceNumbersIter != _unreliableSequenceNumbers.end()) {
-            auto sequenceNumbers = sequenceNumbersIter->second;
-            _unreliableSequenceNumbers.erase(sequenceNumbersIter);
-            _unreliableSequenceNumbers[currentAddress] = sequenceNumbers;
-=======
             connectionsLock.unlock();
             qCDebug(networking) << "Moved Connection class from" << previousAddress << "to" << currentAddress;
 
@@ -636,7 +591,6 @@
                 _unreliableSequenceNumbers[currentAddress] = sequenceNumbers;
             }
 
->>>>>>> f38509da
         }
     }
 }
