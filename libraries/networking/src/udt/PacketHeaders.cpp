//
//  PacketHeaders.cpp
//  libraries/networking/src
//
//  Created by Stephen Birarda on 6/28/13.
//  Copyright 2013 High Fidelity, Inc.
//
//  Distributed under the Apache License, Version 2.0.
//  See the accompanying file LICENSE or http://www.apache.org/licenses/LICENSE-2.0.html
//

#include "PacketHeaders.h"

#include <math.h>
#include <mutex>

#include <QtCore/QDataStream>
#include <QtCore/QDebug>
#include <QtCore/QMetaEnum>


Q_DECLARE_METATYPE(PacketType);
int packetTypeMetaTypeId = qRegisterMetaType<PacketType>();

PacketVersion versionForPacketType(PacketType packetType) {
    switch (packetType) {
        case PacketType::DomainList:
            return static_cast<PacketVersion>(DomainListVersion::GetMachineFingerprintFromUUIDSupport);
        case PacketType::EntityAdd:
        case PacketType::EntityEdit:
        case PacketType::EntityData:
        case PacketType::EntityPhysics:
<<<<<<< HEAD
            return VERSION_ENTITIES_HAS_DYNAMIC_OWNERSHIP_TESTS;
=======
            return static_cast<PacketVersion>(EntityVersion::StrokeColorProperty);

>>>>>>> 815f6804
        case PacketType::EntityQuery:
            return static_cast<PacketVersion>(EntityQueryPacketVersion::JSONFilterWithFamilyTree);
        case PacketType::AvatarIdentity:
        case PacketType::AvatarData:
        case PacketType::BulkAvatarData:
        case PacketType::KillAvatar:
            return static_cast<PacketVersion>(AvatarMixerPacketVersion::UpdatedMannequinDefaultAvatar);
        case PacketType::MessagesData:
            return static_cast<PacketVersion>(MessageDataVersion::TextOrBinaryData);
        case PacketType::ICEServerHeartbeat:
            return 18; // ICE Server Heartbeat signing
        case PacketType::AssetMappingOperation:
        case PacketType::AssetMappingOperationReply:
            return static_cast<PacketVersion>(AssetServerPacketVersion::RedirectedMappings);
        case PacketType::AssetGetInfo:
        case PacketType::AssetGet:
        case PacketType::AssetUpload:
            return static_cast<PacketVersion>(AssetServerPacketVersion::RangeRequestSupport);
        case PacketType::NodeIgnoreRequest:
            return 18; // Introduction of node ignore request (which replaced an unused packet tpye)

        case PacketType::DomainConnectionDenied:
            return static_cast<PacketVersion>(DomainConnectionDeniedVersion::IncludesExtraInfo);

        case PacketType::DomainConnectRequest:
            return static_cast<PacketVersion>(DomainConnectRequestVersion::HasMachineFingerprint);

        case PacketType::DomainServerAddedNode:
            return static_cast<PacketVersion>(DomainServerAddedNodeVersion::PermissionsGrid);

        case PacketType::EntityScriptCallMethod:
            return static_cast<PacketVersion>(EntityScriptCallMethodVersion::ClientCallable);

        case PacketType::MixedAudio:
        case PacketType::SilentAudioFrame:
        case PacketType::InjectAudio:
        case PacketType::MicrophoneAudioNoEcho:
        case PacketType::MicrophoneAudioWithEcho:
        case PacketType::AudioStreamStats:
            return static_cast<PacketVersion>(AudioVersion::HighDynamicRangeVolume);
        default:
            return 17;
    }
}

uint qHash(const PacketType& key, uint seed) {
    // seems odd that Qt couldn't figure out this cast itself, but this fixes a compile error after switch
    // to strongly typed enum for PacketType
    return qHash((quint8) key, seed);
}

QDebug operator<<(QDebug debug, const PacketType& type) {
    QMetaObject metaObject = PacketTypeEnum::staticMetaObject;
    QMetaEnum metaEnum = metaObject.enumerator(metaObject.enumeratorOffset());
    QString typeName = metaEnum.valueToKey((int) type);

    debug.nospace().noquote() << (uint8_t) type << " (" << typeName << ")";
    return debug.space();
}

#if (PR_BUILD || DEV_BUILD)
static bool sendWrongProtocolVersion = false;
void sendWrongProtocolVersionsSignature(bool sendWrongVersion) {
    sendWrongProtocolVersion = sendWrongVersion;
}
#endif

static QByteArray protocolVersionSignature;
static QString protocolVersionSignatureBase64;
static void ensureProtocolVersionsSignature() {
    static std::once_flag once;
    std::call_once(once, [&] {
        QByteArray buffer;
        QDataStream stream(&buffer, QIODevice::WriteOnly);
        uint8_t numberOfProtocols = static_cast<uint8_t>(PacketType::NUM_PACKET_TYPE);
        stream << numberOfProtocols;
        for (uint8_t packetType = 0; packetType < numberOfProtocols; packetType++) {
            uint8_t packetTypeVersion = static_cast<uint8_t>(versionForPacketType(static_cast<PacketType>(packetType)));
            stream << packetTypeVersion;
        }
        QCryptographicHash hash(QCryptographicHash::Md5);
        hash.addData(buffer);
        protocolVersionSignature = hash.result();
        protocolVersionSignatureBase64 = protocolVersionSignature.toBase64();
    });
}
QByteArray protocolVersionsSignature() {
    ensureProtocolVersionsSignature();
    #if (PR_BUILD || DEV_BUILD)
    if (sendWrongProtocolVersion) {
        return QByteArray("INCORRECTVERSION"); // only for debugging version checking
    }
    #endif

    return protocolVersionSignature;
}
QString protocolVersionsSignatureBase64() {
    ensureProtocolVersionsSignature();
    return protocolVersionSignatureBase64;
}<|MERGE_RESOLUTION|>--- conflicted
+++ resolved
@@ -30,12 +30,8 @@
         case PacketType::EntityEdit:
         case PacketType::EntityData:
         case PacketType::EntityPhysics:
-<<<<<<< HEAD
-            return VERSION_ENTITIES_HAS_DYNAMIC_OWNERSHIP_TESTS;
-=======
-            return static_cast<PacketVersion>(EntityVersion::StrokeColorProperty);
+            return static_cast<PacketVersion>(EntityVersion::HasDynamicOwnershipTests);
 
->>>>>>> 815f6804
         case PacketType::EntityQuery:
             return static_cast<PacketVersion>(EntityQueryPacketVersion::JSONFilterWithFamilyTree);
         case PacketType::AvatarIdentity:
