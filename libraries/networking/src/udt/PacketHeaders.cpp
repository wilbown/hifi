//
//  PacketHeaders.cpp
//  libraries/networking/src
//
//  Created by Stephen Birarda on 6/28/13.
//  Copyright 2013 High Fidelity, Inc.
//
//  Distributed under the Apache License, Version 2.0.
//  See the accompanying file LICENSE or http://www.apache.org/licenses/LICENSE-2.0.html
//

#include "PacketHeaders.h"

#include <math.h>
#include <mutex>

#include <QtCore/QDataStream>
#include <QtCore/QDebug>
#include <QtCore/QMetaEnum>


Q_DECLARE_METATYPE(PacketType);
int packetTypeMetaTypeId = qRegisterMetaType<PacketType>();

PacketVersion versionForPacketType(PacketType packetType) {
    switch (packetType) {
        case PacketType::StunResponse:
            return 17;
        case PacketType::DomainList:
            return static_cast<PacketVersion>(DomainListVersion::GetMachineFingerprintFromUUIDSupport);
        case PacketType::EntityAdd:
        case PacketType::EntityEdit:
        case PacketType::EntityData:
        case PacketType::EntityPhysics:
            return static_cast<PacketVersion>(EntityVersion::MaterialData);
        case PacketType::EntityQuery:
            return static_cast<PacketVersion>(EntityQueryPacketVersion::RemovedJurisdictions);
        case PacketType::AvatarIdentity:
        case PacketType::AvatarData:
        case PacketType::BulkAvatarData:
        case PacketType::KillAvatar:
            return static_cast<PacketVersion>(AvatarMixerPacketVersion::FBXReaderNodeReparenting);
        case PacketType::MessagesData:
            return static_cast<PacketVersion>(MessageDataVersion::TextOrBinaryData);
        // ICE packets
        case PacketType::ICEServerPeerInformation:
            return 17;
        case PacketType::ICEServerHeartbeatACK:
            return 17;
        case PacketType::ICEServerQuery:
            return 17;
        case PacketType::ICEServerHeartbeat:
            return 18; // ICE Server Heartbeat signing
        case PacketType::ICEPing:
            return static_cast<PacketVersion>(IcePingVersion::SendICEPeerID);
        case PacketType::ICEPingReply:
            return 17;
        case PacketType::ICEServerHeartbeatDenied:
            return 17;
        case PacketType::AssetMappingOperation:
        case PacketType::AssetMappingOperationReply:
            return static_cast<PacketVersion>(AssetServerPacketVersion::RedirectedMappings);
        case PacketType::AssetGetInfo:
        case PacketType::AssetGet:
        case PacketType::AssetUpload:
            return static_cast<PacketVersion>(AssetServerPacketVersion::RangeRequestSupport);
        case PacketType::NodeIgnoreRequest:
            return 18; // Introduction of node ignore request (which replaced an unused packet tpye)

        case PacketType::DomainConnectionDenied:
            return static_cast<PacketVersion>(DomainConnectionDeniedVersion::IncludesExtraInfo);

        case PacketType::DomainConnectRequest:
            return static_cast<PacketVersion>(DomainConnectRequestVersion::AlwaysHasMachineFingerprint);

        case PacketType::DomainServerAddedNode:
            return static_cast<PacketVersion>(DomainServerAddedNodeVersion::PermissionsGrid);

        case PacketType::EntityScriptCallMethod:
            return static_cast<PacketVersion>(EntityScriptCallMethodVersion::ClientCallable);

        case PacketType::MixedAudio:
        case PacketType::SilentAudioFrame:
        case PacketType::InjectAudio:
        case PacketType::MicrophoneAudioNoEcho:
        case PacketType::MicrophoneAudioWithEcho:
        case PacketType::AudioStreamStats:
            return static_cast<PacketVersion>(AudioVersion::HighDynamicRangeVolume);
        case PacketType::DomainSettings:
            return 18;  // replace min_avatar_scale and max_avatar_scale with min_avatar_height and max_avatar_height
        case PacketType::Ping:
            return static_cast<PacketVersion>(PingVersion::IncludeConnectionID);
        default:
<<<<<<< HEAD
            return 19;
=======
            return 18;
>>>>>>> ba436409
    }
}

uint qHash(const PacketType& key, uint seed) {
    // seems odd that Qt couldn't figure out this cast itself, but this fixes a compile error after switch
    // to strongly typed enum for PacketType
    return qHash((quint8) key, seed);
}

QDebug operator<<(QDebug debug, const PacketType& type) {
    QMetaObject metaObject = PacketTypeEnum::staticMetaObject;
    QMetaEnum metaEnum = metaObject.enumerator(metaObject.enumeratorOffset());
    QString typeName = metaEnum.valueToKey((int) type);

    debug.nospace().noquote() << (uint8_t) type << " (" << typeName << ")";
    return debug.space();
}

#if (PR_BUILD || DEV_BUILD)
static bool sendWrongProtocolVersion = false;
void sendWrongProtocolVersionsSignature(bool sendWrongVersion) {
    sendWrongProtocolVersion = sendWrongVersion;
}
#endif

static QByteArray protocolVersionSignature;
static QString protocolVersionSignatureBase64;
static void ensureProtocolVersionsSignature() {
    static std::once_flag once;
    std::call_once(once, [&] {
        QByteArray buffer;
        QDataStream stream(&buffer, QIODevice::WriteOnly);
        uint8_t numberOfProtocols = static_cast<uint8_t>(PacketType::NUM_PACKET_TYPE);
        stream << numberOfProtocols;
        for (uint8_t packetType = 0; packetType < numberOfProtocols; packetType++) {
            uint8_t packetTypeVersion = static_cast<uint8_t>(versionForPacketType(static_cast<PacketType>(packetType)));
            stream << packetTypeVersion;
        }
        QCryptographicHash hash(QCryptographicHash::Md5);
        hash.addData(buffer);
        protocolVersionSignature = hash.result();
        protocolVersionSignatureBase64 = protocolVersionSignature.toBase64();
    });
}
QByteArray protocolVersionsSignature() {
    ensureProtocolVersionsSignature();
    #if (PR_BUILD || DEV_BUILD)
    if (sendWrongProtocolVersion) {
        return QByteArray("INCORRECTVERSION"); // only for debugging version checking
    }
    #endif

    return protocolVersionSignature;
}
QString protocolVersionsSignatureBase64() {
    ensureProtocolVersionsSignature();
    return protocolVersionSignatureBase64;
}<|MERGE_RESOLUTION|>--- conflicted
+++ resolved
@@ -91,11 +91,7 @@
         case PacketType::Ping:
             return static_cast<PacketVersion>(PingVersion::IncludeConnectionID);
         default:
-<<<<<<< HEAD
             return 19;
-=======
-            return 18;
->>>>>>> ba436409
     }
 }
 
