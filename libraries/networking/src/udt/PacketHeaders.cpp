--- conflicted
+++ resolved
@@ -38,17 +38,10 @@
             return static_cast<PacketVersion>(EntityQueryPacketVersion::ConicalFrustums);
         case PacketType::AvatarIdentity:
         case PacketType::AvatarData:
-<<<<<<< HEAD
-            return static_cast<PacketVersion>(AvatarMixerPacketVersion::SendVerificationFailed);
-        case PacketType::BulkAvatarData:
-        case PacketType::KillAvatar:
-            return static_cast<PacketVersion>(AvatarMixerPacketVersion::SendVerificationFailed);
-=======
             return static_cast<PacketVersion>(AvatarMixerPacketVersion::ARKitBlendshapes);
         case PacketType::BulkAvatarData:
         case PacketType::KillAvatar:
             return static_cast<PacketVersion>(AvatarMixerPacketVersion::ARKitBlendshapes);
->>>>>>> f38509da
         case PacketType::MessagesData:
             return static_cast<PacketVersion>(MessageDataVersion::TextOrBinaryData);
         // ICE packets
