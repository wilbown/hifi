//
//  PacketHeaders.h
//  libraries/networking/src
//
//  Created by Stephen Birarda on 4/8/13.
//  Copyright 2013 High Fidelity, Inc.
//
//  Distributed under the Apache License, Version 2.0.
//  See the accompanying file LICENSE or http://www.apache.org/licenses/LICENSE-2.0.html
//

#ifndef hifi_PacketHeaders_h
#define hifi_PacketHeaders_h

#pragma once

#include <cstdint>
#include <map>

#include <QtCore/QCryptographicHash>
#include <QtCore/QObject>
#include <QtCore/QSet>
#include <QtCore/QUuid>

// The enums are inside this PacketTypeEnum for run-time conversion of enum value to string via
// Q_ENUMS, without requiring a macro that is called for each enum value.
class PacketTypeEnum {
    Q_GADGET
    Q_ENUMS(Value)
public:
    // If adding a new packet packetType, you can replace one marked usable or add at the end.
    // This enum must hold 256 or fewer packet types (so the value is <= 255) since it is statically typed as a uint8_t
    enum class Value : uint8_t {
        Unknown,
        StunResponse,
        DomainList,
        Ping,
        PingReply,
        KillAvatar,
        AvatarData,
        InjectAudio,
        MixedAudio,
        MicrophoneAudioNoEcho,
        MicrophoneAudioWithEcho,
        BulkAvatarData,
        SilentAudioFrame,
        DomainListRequest,
        RequestAssignment,
        CreateAssignment,
        DomainConnectionDenied,
        MuteEnvironment,
        AudioStreamStats,
        DomainServerPathQuery,
        DomainServerPathResponse,
        DomainServerAddedNode,
        ICEServerPeerInformation,
        ICEServerQuery,
        OctreeStats,
        SetAvatarTraits,
        AvatarIdentityRequest,
        AssignmentClientStatus,
        NoisyMute,
        AvatarIdentity,
        NodeIgnoreRequest,
        DomainConnectRequest,
        DomainServerRequireDTLS,
        NodeJsonStats,
        OctreeDataNack,
        StopNode,
        AudioEnvironment,
        EntityEditNack,
        ICEServerHeartbeat,
        ICEPing,
        ICEPingReply,
        EntityData,
        EntityQuery,
        EntityAdd,
        EntityErase,
        EntityEdit,
        DomainServerConnectionToken,
        DomainSettingsRequest,
        DomainSettings,
        AssetGet,
        AssetGetReply,
        AssetUpload,
        AssetUploadReply,
        AssetGetInfo,
        AssetGetInfoReply,
        DomainDisconnectRequest,
        DomainServerRemovedNode,
        MessagesData,
        MessagesSubscribe,
        MessagesUnsubscribe,
        ICEServerHeartbeatDenied,
        AssetMappingOperation,
        AssetMappingOperationReply,
        ICEServerHeartbeatACK,
        NegotiateAudioFormat,
        SelectedAudioFormat,
        MoreEntityShapes,
        NodeKickRequest,
        NodeMuteRequest,
        RadiusIgnoreRequest,
        UsernameFromIDRequest,
        UsernameFromIDReply,
        AvatarQuery,
        RequestsDomainListData,
        PerAvatarGainSet,
        EntityScriptGetStatus,
        EntityScriptGetStatusReply,
        ReloadEntityServerScript,
        EntityPhysics,
        EntityServerScriptLog,
        AdjustAvatarSorting,
        OctreeFileReplacement,
        CollisionEventChanges,
        ReplicatedMicrophoneAudioNoEcho,
        ReplicatedMicrophoneAudioWithEcho,
        ReplicatedInjectAudio,
        ReplicatedSilentAudioFrame,
        ReplicatedAvatarIdentity,
        ReplicatedKillAvatar,
        ReplicatedBulkAvatarData,
        DomainContentReplacementFromUrl,
        ChallengeOwnership,
        EntityScriptCallMethod,
        ChallengeOwnershipRequest,
        ChallengeOwnershipReply,
        OctreeDataFileRequest,
        OctreeDataFileReply,
        OctreeDataPersist,
        EntityClone,
        EntityQueryInitialResultsComplete,
        BulkAvatarTraits,
        AudioSoloRequest,

        NUM_PACKET_TYPE
    };

    const static QHash<PacketTypeEnum::Value, PacketTypeEnum::Value> getReplicatedPacketMapping() {
        const static QHash<PacketTypeEnum::Value, PacketTypeEnum::Value> REPLICATED_PACKET_MAPPING {
            { PacketTypeEnum::Value::MicrophoneAudioNoEcho, PacketTypeEnum::Value::ReplicatedMicrophoneAudioNoEcho },
            { PacketTypeEnum::Value::MicrophoneAudioWithEcho, PacketTypeEnum::Value::ReplicatedMicrophoneAudioWithEcho },
            { PacketTypeEnum::Value::InjectAudio, PacketTypeEnum::Value::ReplicatedInjectAudio },
            { PacketTypeEnum::Value::SilentAudioFrame, PacketTypeEnum::Value::ReplicatedSilentAudioFrame },
            { PacketTypeEnum::Value::AvatarIdentity, PacketTypeEnum::Value::ReplicatedAvatarIdentity },
            { PacketTypeEnum::Value::KillAvatar, PacketTypeEnum::Value::ReplicatedKillAvatar },
            { PacketTypeEnum::Value::BulkAvatarData, PacketTypeEnum::Value::ReplicatedBulkAvatarData }
        };
        return REPLICATED_PACKET_MAPPING;
    }

    const static QSet<PacketTypeEnum::Value> getNonVerifiedPackets() {
        const static QSet<PacketTypeEnum::Value> NON_VERIFIED_PACKETS = QSet<PacketTypeEnum::Value>()
            << PacketTypeEnum::Value::NodeJsonStats
            << PacketTypeEnum::Value::EntityQuery
            << PacketTypeEnum::Value::OctreeDataNack
            << PacketTypeEnum::Value::EntityEditNack
            << PacketTypeEnum::Value::DomainListRequest
            << PacketTypeEnum::Value::StopNode
            << PacketTypeEnum::Value::DomainDisconnectRequest
            << PacketTypeEnum::Value::UsernameFromIDRequest
            << PacketTypeEnum::Value::NodeKickRequest
            << PacketTypeEnum::Value::NodeMuteRequest;
        return NON_VERIFIED_PACKETS;
    }

    const static QSet<PacketTypeEnum::Value> getNonSourcedPackets() {
        const static QSet<PacketTypeEnum::Value> NON_SOURCED_PACKETS = QSet<PacketTypeEnum::Value>()
            << PacketTypeEnum::Value::StunResponse << PacketTypeEnum::Value::CreateAssignment
            << PacketTypeEnum::Value::RequestAssignment << PacketTypeEnum::Value::DomainServerRequireDTLS
            << PacketTypeEnum::Value::DomainConnectRequest << PacketTypeEnum::Value::DomainList
            << PacketTypeEnum::Value::DomainConnectionDenied << PacketTypeEnum::Value::DomainServerPathQuery
            << PacketTypeEnum::Value::DomainServerPathResponse << PacketTypeEnum::Value::DomainServerAddedNode
            << PacketTypeEnum::Value::DomainServerConnectionToken << PacketTypeEnum::Value::DomainSettingsRequest
            << PacketTypeEnum::Value::OctreeDataFileRequest << PacketTypeEnum::Value::OctreeDataFileReply
            << PacketTypeEnum::Value::OctreeDataPersist << PacketTypeEnum::Value::DomainContentReplacementFromUrl
            << PacketTypeEnum::Value::DomainSettings << PacketTypeEnum::Value::ICEServerPeerInformation
            << PacketTypeEnum::Value::ICEServerQuery << PacketTypeEnum::Value::ICEServerHeartbeat
            << PacketTypeEnum::Value::ICEServerHeartbeatACK << PacketTypeEnum::Value::ICEPing
            << PacketTypeEnum::Value::ICEPingReply << PacketTypeEnum::Value::ICEServerHeartbeatDenied
            << PacketTypeEnum::Value::AssignmentClientStatus << PacketTypeEnum::Value::StopNode
            << PacketTypeEnum::Value::DomainServerRemovedNode << PacketTypeEnum::Value::UsernameFromIDReply
            << PacketTypeEnum::Value::OctreeFileReplacement << PacketTypeEnum::Value::ReplicatedMicrophoneAudioNoEcho
            << PacketTypeEnum::Value::ReplicatedMicrophoneAudioWithEcho << PacketTypeEnum::Value::ReplicatedInjectAudio
            << PacketTypeEnum::Value::ReplicatedSilentAudioFrame << PacketTypeEnum::Value::ReplicatedAvatarIdentity
            << PacketTypeEnum::Value::ReplicatedKillAvatar << PacketTypeEnum::Value::ReplicatedBulkAvatarData;
        return NON_SOURCED_PACKETS;
    }

    const static QSet<PacketTypeEnum::Value> getDomainSourcedPackets() {
        const static QSet<PacketTypeEnum::Value> DOMAIN_SOURCED_PACKETS = QSet<PacketTypeEnum::Value>()
            << PacketTypeEnum::Value::AssetMappingOperation
            << PacketTypeEnum::Value::AssetGet
            << PacketTypeEnum::Value::AssetUpload;
        return DOMAIN_SOURCED_PACKETS;
    }

    const static QSet<PacketTypeEnum::Value> getDomainIgnoredVerificationPackets() {
        const static QSet<PacketTypeEnum::Value> DOMAIN_IGNORED_VERIFICATION_PACKETS = QSet<PacketTypeEnum::Value>()
            << PacketTypeEnum::Value::AssetMappingOperationReply
            << PacketTypeEnum::Value::AssetGetReply
            << PacketTypeEnum::Value::AssetUploadReply;
        return DOMAIN_IGNORED_VERIFICATION_PACKETS;
    }
};

using PacketType = PacketTypeEnum::Value;

const int NUM_BYTES_MD5_HASH = 16;

typedef char PacketVersion;

PacketVersion versionForPacketType(PacketType packetType);
QByteArray protocolVersionsSignature(); /// returns a unqiue signature for all the current protocols
QString protocolVersionsSignatureBase64();

#if (PR_BUILD || DEV_BUILD)
void sendWrongProtocolVersionsSignature(bool sendWrongVersion); /// for debugging version negotiation
#endif

uint qHash(const PacketType& key, uint seed);
QDebug operator<<(QDebug debug, const PacketType& type);

// Due to the different legacy behaviour, we need special processing for domains that were created before
// the zone inheritance modes were added.  These have version numbers up to 80
enum class EntityVersion : PacketVersion {
    StrokeColorProperty = 0,
    HasDynamicOwnershipTests,
    HazeEffect,
    StaticCertJsonVersionOne,
    OwnershipChallengeFix,
    ZoneLightInheritModes = 82,
    ZoneStageRemoved,
    SoftEntities,
    MaterialEntities,
    ShadowControl,
    MaterialData,
    CloneableData,
    CollisionMask16Bytes,
    YieldSimulationOwnership,
    ParticleEntityFix,
    ParticleSpin,
    BloomEffect,
    GrabProperties,
    ScriptGlmVectors,
    FixedLightSerialization,
<<<<<<< HEAD
    CleanupProperties,
    ImageEntities,
    GridEntities
=======
    MaterialRepeat
>>>>>>> 43f84a95
};

enum class EntityScriptCallMethodVersion : PacketVersion {
    ServerCallable = 18,
    ClientCallable = 19
};

enum class EntityQueryPacketVersion: PacketVersion {
    JSONFilter = 18,
    JSONFilterWithFamilyTree = 19,
    ConnectionIdentifier = 20,
    RemovedJurisdictions = 21,
    MultiFrustumQuery = 22,
    ConicalFrustums = 23
};

enum class AssetServerPacketVersion: PacketVersion {
    VegasCongestionControl = 19,
    RangeRequestSupport,
    RedirectedMappings,
    BakingTextureMeta
};

enum class AvatarMixerPacketVersion : PacketVersion {
    TranslationSupport = 17,
    SoftAttachmentSupport,
    AvatarEntities,
    AbsoluteSixByteRotations,
    SensorToWorldMat,
    HandControllerJoints,
    HasKillAvatarReason,
    SessionDisplayName,
    Unignore,
    ImmediateSessionDisplayNameUpdates,
    VariableAvatarData,
    AvatarAsChildFixes,
    StickAndBallDefaultAvatar,
    IdentityPacketsIncludeUpdateTime,
    AvatarIdentitySequenceId,
    MannequinDefaultAvatar,
    AvatarIdentitySequenceFront,
    IsReplicatedInAvatarIdentity,
    AvatarIdentityLookAtSnapping,
    UpdatedMannequinDefaultAvatar,
    AvatarJointDefaultPoseFlags,
    FBXReaderNodeReparenting,
    FixMannequinDefaultAvatarFeet,
    ProceduralFaceMovementFlagsAndBlendshapes,
    FarGrabJoints,
    MigrateSkeletonURLToTraits,
    MigrateAvatarEntitiesToTraits,
    FarGrabJointsRedux,
    JointTransScaled
};

enum class DomainConnectRequestVersion : PacketVersion {
    NoHostname = 17,
    HasHostname,
    HasProtocolVersions,
    HasMACAddress,
    HasMachineFingerprint,
    AlwaysHasMachineFingerprint
};

enum class DomainConnectionDeniedVersion : PacketVersion {
    ReasonMessageOnly = 17,
    IncludesReasonCode,
    IncludesExtraInfo
};

enum class DomainServerAddedNodeVersion : PacketVersion {
    PrePermissionsGrid = 17,
    PermissionsGrid
};

enum class DomainListVersion : PacketVersion {
    PrePermissionsGrid = 18,
    PermissionsGrid,
    GetUsernameFromUUIDSupport,
    GetMachineFingerprintFromUUIDSupport,
    AuthenticationOptional
};

enum class AudioVersion : PacketVersion {
    HasCompressedAudio = 17,
    CodecNameInAudioPackets,
    Exactly10msAudioPackets,
    TerminatingStreamStats,
    SpaceBubbleChanges,
    HasPersonalMute,
    HighDynamicRangeVolume,
};

enum class MessageDataVersion : PacketVersion {
    TextOrBinaryData = 18
};

enum class IcePingVersion : PacketVersion {
    SendICEPeerID = 18
};

enum class PingVersion : PacketVersion {
    IncludeConnectionID = 18
};

enum class AvatarQueryVersion : PacketVersion {
    SendMultipleFrustums = 21,
    ConicalFrustums = 22
};

#endif // hifi_PacketHeaders_h<|MERGE_RESOLUTION|>--- conflicted
+++ resolved
@@ -245,13 +245,10 @@
     GrabProperties,
     ScriptGlmVectors,
     FixedLightSerialization,
-<<<<<<< HEAD
+    MaterialRepeat,
     CleanupProperties,
     ImageEntities,
     GridEntities
-=======
-    MaterialRepeat
->>>>>>> 43f84a95
 };
 
 enum class EntityScriptCallMethodVersion : PacketVersion {
