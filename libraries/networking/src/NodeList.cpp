//
//  NodeList.cpp
//  libraries/networking/src
//
//  Created by Stephen Birarda on 2/15/13.
//  Copyright 2013 High Fidelity, Inc.
//
//  Distributed under the Apache License, Version 2.0.
//  See the accompanying file LICENSE or http://www.apache.org/licenses/LICENSE-2.0.html
//

#include <QtCore/QDataStream>
#include <QtCore/QDebug>
#include <QtCore/QJsonDocument>
#include <QtCore/QUrl>
#include <QtNetwork/QHostInfo>

#include <LogHandler.h>

#include "AccountManager.h"
#include "AddressManager.h"
#include "Assignment.h"
#include "HifiSockAddr.h"
#include "NodeList.h"
#include "PacketHeaders.h"
#include "SharedUtil.h"
#include "UUID.h"

<<<<<<< HEAD
NodeList* NodeList::createInstance(char ownerType, unsigned short socketListenPort, unsigned short dtlsPort) {
    
    NodeType::init();
    
    if (_sharedInstance.get()) {
        qDebug() << "NodeList called with existing instance." <<
        "Releasing unique_ptr, deleting existing instance and creating a new one.";
        
        delete _sharedInstance.release();
    }
    
    _sharedInstance = std::move(std::unique_ptr<LimitedNodeList>(new NodeList(ownerType, socketListenPort, dtlsPort)));
    
    // register the SharedNodePointer meta-type for signals/slots
    qRegisterMetaType<SharedNodePointer>();
    
    return static_cast<NodeList*>(_sharedInstance.get());
}

NodeList* NodeList::getInstance() {
    if (!_sharedInstance.get()) {
        qDebug("NodeList getInstance called before call to createInstance. Returning NULL pointer.");
    }

    return static_cast<NodeList*>(_sharedInstance.get());
}

=======
>>>>>>> cc95e512
NodeList::NodeList(char newOwnerType, unsigned short socketListenPort, unsigned short dtlsListenPort) :
    LimitedNodeList(socketListenPort, dtlsListenPort),
    _ownerType(newOwnerType),
    _nodeTypesOfInterest(),
    _domainHandler(this),
    _numNoReplyDomainCheckIns(0),
    _assignmentServerSocket(),
    _hasCompletedInitialSTUNFailure(false),
    _stunRequestsSinceSuccess(0)
{
    static bool firstCall = true;
    if (firstCall) {
        NodeType::init();
        // register the SharedNodePointer meta-type for signals/slots
        qRegisterMetaType<SharedNodePointer>();
        firstCall = false;
    }
    auto addressManager = DependencyManager::get<AddressManager>();
    
    // handle domain change signals from AddressManager
    connect(addressManager.data(), &AddressManager::possibleDomainChangeRequired,
            &_domainHandler, &DomainHandler::setHostnameAndPort);
    
    connect(addressManager.data(), &AddressManager::possibleDomainChangeRequiredViaICEForID,
            &_domainHandler, &DomainHandler::setIceServerHostnameAndID);
    
    // clear our NodeList when the domain changes
    connect(&_domainHandler, &DomainHandler::disconnectedFromDomain, this, &NodeList::reset);
    
    // handle ICE signal from DS so connection is attempted immediately
    connect(&_domainHandler, &DomainHandler::requestICEConnectionAttempt, this, &NodeList::handleICEConnectionToDomainServer);
    
    // clear our NodeList when logout is requested
    connect(&AccountManager::getInstance(), &AccountManager::logoutComplete , this, &NodeList::reset);
}

qint64 NodeList::sendStatsToDomainServer(const QJsonObject& statsObject) {
    QByteArray statsPacket = byteArrayWithPopulatedHeader(PacketTypeNodeJsonStats);
    QDataStream statsPacketStream(&statsPacket, QIODevice::Append);
    
    statsPacketStream << statsObject.toVariantMap();
    
    return writeUnverifiedDatagram(statsPacket, _domainHandler.getSockAddr());
}

void NodeList::timePingReply(const QByteArray& packet, const SharedNodePointer& sendingNode) {
    QDataStream packetStream(packet);
    packetStream.skipRawData(numBytesForPacketHeader(packet));
    
    quint8 pingType;
    quint64 ourOriginalTime, othersReplyTime;
    
    packetStream >> pingType >> ourOriginalTime >> othersReplyTime;
    
    quint64 now = usecTimestampNow();
    int pingTime = now - ourOriginalTime;
    int oneWayFlightTime = pingTime / 2; // half of the ping is our one way flight
    
    // The other node's expected time should be our original time plus the one way flight time
    // anything other than that is clock skew
    quint64 othersExprectedReply = ourOriginalTime + oneWayFlightTime;
    int clockSkew = othersReplyTime - othersExprectedReply;
    
    sendingNode->setPingMs(pingTime / 1000);
    sendingNode->updateClockSkewUsec(clockSkew);

    const bool wantDebug = false;
    
    if (wantDebug) {
        qDebug() << "PING_REPLY from node " << *sendingNode << "\n" <<
        "                     now: " << now << "\n" <<
        "                 ourTime: " << ourOriginalTime << "\n" <<
        "                pingTime: " << pingTime << "\n" <<
        "        oneWayFlightTime: " << oneWayFlightTime << "\n" <<
        "         othersReplyTime: " << othersReplyTime << "\n" <<
        "    othersExprectedReply: " << othersExprectedReply << "\n" <<
        "               clockSkew: " << clockSkew  << "\n" <<
        "       average clockSkew: " << sendingNode->getClockSkewUsec();
    }
}

void NodeList::processNodeData(const HifiSockAddr& senderSockAddr, const QByteArray& packet) {
    switch (packetTypeForPacket(packet)) {
        case PacketTypeDomainList: {
            processDomainServerList(packet);
            break;
        }
        case PacketTypeDomainServerRequireDTLS: {
            _domainHandler.parseDTLSRequirementPacket(packet);
            break;
        }
        case PacketTypeIceServerHeartbeatResponse: {
            _domainHandler.processICEResponsePacket(packet);
            break;
        }
        case PacketTypePing: {
            // send back a reply
            SharedNodePointer matchingNode = sendingNodeForPacket(packet);
            if (matchingNode) {
                matchingNode->setLastHeardMicrostamp(usecTimestampNow());
                QByteArray replyPacket = constructPingReplyPacket(packet);
                writeDatagram(replyPacket, matchingNode, senderSockAddr);
                
                // If we don't have a symmetric socket for this node and this socket doesn't match
                // what we have for public and local then set it as the symmetric.
                // This allows a server on a reachable port to communicate with nodes on symmetric NATs
                if (matchingNode->getSymmetricSocket().isNull()) {
                    if (senderSockAddr != matchingNode->getLocalSocket() && senderSockAddr != matchingNode->getPublicSocket()) {
                        matchingNode->setSymmetricSocket(senderSockAddr);
                    }
                }
            }
            
            break;
        }
        case PacketTypePingReply: {
            SharedNodePointer sendingNode = sendingNodeForPacket(packet);
            
            if (sendingNode) {
                sendingNode->setLastHeardMicrostamp(usecTimestampNow());
                
                // activate the appropriate socket for this node, if not yet updated
                activateSocketFromNodeCommunication(packet, sendingNode);
                
                // set the ping time for this node for stat collection
                timePingReply(packet, sendingNode);
            }
            
            break;
        }
        case PacketTypeUnverifiedPing: {
            // send back a reply
            QByteArray replyPacket = constructPingReplyPacket(packet, _domainHandler.getICEClientID());
            writeUnverifiedDatagram(replyPacket, senderSockAddr);
            break;
        }
        case PacketTypeUnverifiedPingReply: {
            qDebug() << "Received reply from domain-server on" << senderSockAddr;
            
            // for now we're unsafely assuming this came back from the domain
            if (senderSockAddr == _domainHandler.getICEPeer().getLocalSocket()) {
                qDebug() << "Connecting to domain using local socket";
                _domainHandler.activateICELocalSocket();
            } else if (senderSockAddr == _domainHandler.getICEPeer().getPublicSocket()) {
                qDebug() << "Conecting to domain using public socket";
                _domainHandler.activateICEPublicSocket();
            } else {
                qDebug() << "Reply does not match either local or public socket for domain. Will not connect.";
            }
        }
        case PacketTypeStunResponse: {
            // a STUN packet begins with 00, we've checked the second zero with packetVersionMatch
            // pass it along so it can be processed into our public address and port
            processSTUNResponse(packet);
            break;
        }
        default:
            LimitedNodeList::processNodeData(senderSockAddr, packet);
            break;
    }
}

void NodeList::reset() {
    LimitedNodeList::reset();
    
    _numNoReplyDomainCheckIns = 0;

    // refresh the owner UUID to the NULL UUID
    setSessionUUID(QUuid());
    
    if (sender() != &_domainHandler) {
        // clear the domain connection information, unless they're the ones that asked us to reset
        _domainHandler.softReset();
    }
    
    // if we setup the DTLS socket, also disconnect from the DTLS socket readyRead() so it can handle handshaking
    if (_dtlsSocket) {
        disconnect(_dtlsSocket, 0, this, 0);
    }
}

void NodeList::addNodeTypeToInterestSet(NodeType_t nodeTypeToAdd) {
    _nodeTypesOfInterest << nodeTypeToAdd;
}

void NodeList::addSetOfNodeTypesToNodeInterestSet(const NodeSet& setOfNodeTypes) {
    _nodeTypesOfInterest.unite(setOfNodeTypes);
}


const unsigned int NUM_STUN_REQUESTS_BEFORE_FALLBACK = 5;

void NodeList::sendSTUNRequest() {

    if (!_hasCompletedInitialSTUNFailure) {
        qDebug() << "Sending intial stun request to" << STUN_SERVER_HOSTNAME;
    }
    
    LimitedNodeList::sendSTUNRequest();

    _stunRequestsSinceSuccess++;

    if (_stunRequestsSinceSuccess >= NUM_STUN_REQUESTS_BEFORE_FALLBACK) {
        if (!_hasCompletedInitialSTUNFailure) {
            // if we're here this was the last failed STUN request
            // use our DS as our stun server
            qDebug("Failed to lookup public address via STUN server at %s:%hu. Using DS for STUN.",
                   STUN_SERVER_HOSTNAME, STUN_SERVER_PORT);

            _hasCompletedInitialSTUNFailure = true;
        }

        // reset the public address and port
        // use 0 so the DS knows to act as out STUN server
        _publicSockAddr = HifiSockAddr(QHostAddress(), _nodeSocket.localPort());
    }
}

bool NodeList::processSTUNResponse(const QByteArray& packet) {
    if (LimitedNodeList::processSTUNResponse(packet)) {
        // reset the number of failed STUN requests since last success
        _stunRequestsSinceSuccess = 0;
        
        _hasCompletedInitialSTUNFailure = true;
        
        return true;
    } else {
        return false;
    }
}

void NodeList::sendDomainServerCheckIn() {
    if (_publicSockAddr.isNull() && !_hasCompletedInitialSTUNFailure) {
        // we don't know our public socket and we need to send it to the domain server
        // send a STUN request to figure it out
        sendSTUNRequest();
    } else if (_domainHandler.getIP().isNull() && _domainHandler.requiresICE()) {
        handleICEConnectionToDomainServer();
    } else if (!_domainHandler.getIP().isNull()) {
        
        bool isUsingDTLS = false;
        
        PacketType domainPacketType = !_domainHandler.isConnected()
            ? PacketTypeDomainConnectRequest : PacketTypeDomainListRequest;
        
        if (!_domainHandler.isConnected()) {
            qDebug() << "Sending connect request to domain-server at" << _domainHandler.getHostname();
        }
        
        // construct the DS check in packet
        QUuid packetUUID = _sessionUUID;
        
        if (domainPacketType == PacketTypeDomainConnectRequest) {
            if (!_domainHandler.getAssignmentUUID().isNull()) {
                // this is a connect request and we're an assigned node
                // so set our packetUUID as the assignment UUID
                packetUUID = _domainHandler.getAssignmentUUID();
            } else if (_domainHandler.requiresICE()) {
                // this is a connect request and we're an interface client
                // that used ice to discover the DS
                // so send our ICE client UUID with the connect request
                packetUUID = _domainHandler.getICEClientID();
            }
        }
        
        QByteArray domainServerPacket = byteArrayWithPopulatedHeader(domainPacketType, packetUUID);
        QDataStream packetStream(&domainServerPacket, QIODevice::Append);
        
        // pack our data to send to the domain-server
        packetStream << _ownerType << _publicSockAddr << _localSockAddr << _nodeTypesOfInterest.toList();
        
        
        // if this is a connect request, and we can present a username signature, send it along
        if (!_domainHandler.isConnected()) {
            DataServerAccountInfo& accountInfo = AccountManager::getInstance().getAccountInfo();
            packetStream << accountInfo.getUsername();
            
            const QByteArray& usernameSignature = AccountManager::getInstance().getAccountInfo().getUsernameSignature();
            
            if (!usernameSignature.isEmpty()) {
                qDebug() << "Including username signature in domain connect request.";
                packetStream << usernameSignature;
            }
        }
        
        if (!isUsingDTLS) {
            writeDatagram(domainServerPacket, _domainHandler.getSockAddr(), QUuid());
        }
        
        const int NUM_DOMAIN_SERVER_CHECKINS_PER_STUN_REQUEST = 5;
        static unsigned int numDomainCheckins = 0;
        
        // send a STUN request every Nth domain server check in so we update our public socket, if required
        if (numDomainCheckins++ % NUM_DOMAIN_SERVER_CHECKINS_PER_STUN_REQUEST == 0) {
            sendSTUNRequest();
        }
        
        if (_numNoReplyDomainCheckIns >= MAX_SILENT_DOMAIN_SERVER_CHECK_INS) {
            // we haven't heard back from DS in MAX_SILENT_DOMAIN_SERVER_CHECK_INS
            // so emit our signal that says that
            emit limitOfSilentDomainCheckInsReached();
        }
        
        // increment the count of un-replied check-ins
        _numNoReplyDomainCheckIns++;
    }
}

void NodeList::handleICEConnectionToDomainServer() {
    if (_domainHandler.getICEPeer().isNull()
        || _domainHandler.getICEPeer().getConnectionAttempts() >= MAX_ICE_CONNECTION_ATTEMPTS) {
        
        _domainHandler.getICEPeer().resetConnectionAttemps();
        
        LimitedNodeList::sendHeartbeatToIceServer(_domainHandler.getICEServerSockAddr(),
                                                  _domainHandler.getICEClientID(),
                                                  _domainHandler.getICEDomainID());
    } else {
        qDebug() << "Sending ping packets to establish connectivity with domain-server with ID"
            << uuidStringWithoutCurlyBraces(_domainHandler.getICEDomainID());
        
        // send the ping packet to the local and public sockets for this nodfe
        QByteArray localPingPacket = constructPingPacket(PingType::Local, false, _domainHandler.getICEClientID());
        writeUnverifiedDatagram(localPingPacket, _domainHandler.getICEPeer().getLocalSocket());
        
        QByteArray publicPingPacket = constructPingPacket(PingType::Public, false, _domainHandler.getICEClientID());
        writeUnverifiedDatagram(publicPingPacket, _domainHandler.getICEPeer().getPublicSocket());
        
        _domainHandler.getICEPeer().incrementConnectionAttempts();
    }
}

int NodeList::processDomainServerList(const QByteArray& packet) {
    // this is a packet from the domain server, reset the count of un-replied check-ins
    _numNoReplyDomainCheckIns = 0;
    
    // if this was the first domain-server list from this domain, we've now connected
    if (!_domainHandler.isConnected()) {
        _domainHandler.setUUID(uuidFromPacketHeader(packet));
        _domainHandler.setIsConnected(true);
    }

    int readNodes = 0;
    
    // setup variables to read into from QDataStream
    qint8 nodeType;
    
    QUuid nodeUUID, connectionUUID;

    HifiSockAddr nodePublicSocket;
    HifiSockAddr nodeLocalSocket;
    
    QDataStream packetStream(packet);
    packetStream.skipRawData(numBytesForPacketHeader(packet));
    
    // pull our owner UUID from the packet, it's always the first thing
    QUuid newUUID;
    packetStream >> newUUID;
    setSessionUUID(newUUID);
    
    // pull each node in the packet
    while(packetStream.device()->pos() < packet.size()) {
        packetStream >> nodeType >> nodeUUID >> nodePublicSocket >> nodeLocalSocket;

        // if the public socket address is 0 then it's reachable at the same IP
        // as the domain server
        if (nodePublicSocket.getAddress().isNull()) {
            nodePublicSocket.setAddress(_domainHandler.getIP());
        }

        SharedNodePointer node = addOrUpdateNode(nodeUUID, nodeType, nodePublicSocket, nodeLocalSocket);
        
        packetStream >> connectionUUID;
        node->setConnectionSecret(connectionUUID);
    }
    
    // ping inactive nodes in conjunction with receipt of list from domain-server
    // this makes it happen every second and also pings any newly added nodes
    pingInactiveNodes();

    return readNodes;
}

void NodeList::sendAssignment(Assignment& assignment) {
    
    PacketType assignmentPacketType = assignment.getCommand() == Assignment::CreateCommand
        ? PacketTypeCreateAssignment
        : PacketTypeRequestAssignment;
    
    QByteArray packet = byteArrayWithPopulatedHeader(assignmentPacketType);
    QDataStream packetStream(&packet, QIODevice::Append);
    
    packetStream << assignment;

    _nodeSocket.writeDatagram(packet, _assignmentServerSocket.getAddress(), _assignmentServerSocket.getPort());
}

void NodeList::pingPunchForInactiveNode(const SharedNodePointer& node) {
    
    // send the ping packet to the local and public sockets for this node
    QByteArray localPingPacket = constructPingPacket(PingType::Local);
    writeDatagram(localPingPacket, node, node->getLocalSocket());
    
    QByteArray publicPingPacket = constructPingPacket(PingType::Public);
    writeDatagram(publicPingPacket, node, node->getPublicSocket());
    
    if (!node->getSymmetricSocket().isNull()) {
        QByteArray symmetricPingPacket = constructPingPacket(PingType::Symmetric);
        writeDatagram(symmetricPingPacket, node, node->getSymmetricSocket());
    }
}

void NodeList::pingInactiveNodes() {
    eachNode([this](const SharedNodePointer& node){
        if (!node->getActiveSocket()) {
            // we don't have an active link to this node, ping it to set that up
            pingPunchForInactiveNode(node);
        }
    });
}

void NodeList::activateSocketFromNodeCommunication(const QByteArray& packet, const SharedNodePointer& sendingNode) {
    // deconstruct this ping packet to see if it is a public or local reply
    QDataStream packetStream(packet);
    packetStream.skipRawData(numBytesForPacketHeader(packet));
    
    quint8 pingType;
    packetStream >> pingType;
    
    // if this is a local or public ping then we can activate a socket
    // we do nothing with agnostic pings, those are simply for timing
    if (pingType == PingType::Local && sendingNode->getActiveSocket() != &sendingNode->getLocalSocket()) {
        sendingNode->activateLocalSocket();
    } else if (pingType == PingType::Public && !sendingNode->getActiveSocket()) {
        sendingNode->activatePublicSocket();
    } else if (pingType == PingType::Symmetric && !sendingNode->getActiveSocket()) {
        sendingNode->activateSymmetricSocket();
    }
}<|MERGE_RESOLUTION|>--- conflicted
+++ resolved
@@ -26,36 +26,6 @@
 #include "SharedUtil.h"
 #include "UUID.h"
 
-<<<<<<< HEAD
-NodeList* NodeList::createInstance(char ownerType, unsigned short socketListenPort, unsigned short dtlsPort) {
-    
-    NodeType::init();
-    
-    if (_sharedInstance.get()) {
-        qDebug() << "NodeList called with existing instance." <<
-        "Releasing unique_ptr, deleting existing instance and creating a new one.";
-        
-        delete _sharedInstance.release();
-    }
-    
-    _sharedInstance = std::move(std::unique_ptr<LimitedNodeList>(new NodeList(ownerType, socketListenPort, dtlsPort)));
-    
-    // register the SharedNodePointer meta-type for signals/slots
-    qRegisterMetaType<SharedNodePointer>();
-    
-    return static_cast<NodeList*>(_sharedInstance.get());
-}
-
-NodeList* NodeList::getInstance() {
-    if (!_sharedInstance.get()) {
-        qDebug("NodeList getInstance called before call to createInstance. Returning NULL pointer.");
-    }
-
-    return static_cast<NodeList*>(_sharedInstance.get());
-}
-
-=======
->>>>>>> cc95e512
 NodeList::NodeList(char newOwnerType, unsigned short socketListenPort, unsigned short dtlsListenPort) :
     LimitedNodeList(socketListenPort, dtlsListenPort),
     _ownerType(newOwnerType),
