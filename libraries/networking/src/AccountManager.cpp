--- conflicted
+++ resolved
@@ -92,8 +92,6 @@
 
     qRegisterMetaType<AccountManagerAuth::Type>();
     connect(this, &AccountManager::loginComplete, this, &AccountManager::uploadPublicKey);
-<<<<<<< HEAD
-=======
     connect(this, &AccountManager::loginComplete, this, &AccountManager::requestAccountSettings);
 
     _pullSettingsRetryTimer = new QTimer(this);
@@ -107,17 +105,13 @@
     connect(this, &AccountManager::logoutComplete, _postSettingsTimer, &QTimer::stop);
     connect(_postSettingsTimer, &QTimer::timeout, this, &AccountManager::postAccountSettings);
     connect(qApp, &QCoreApplication::aboutToQuit, this, &AccountManager::postAccountSettings);
->>>>>>> f38509da
 }
 
 const QString ACCOUNT_MANAGER_REQUESTED_SCOPE = "owner";
 
 void AccountManager::logout() {
-<<<<<<< HEAD
-=======
     postAccountSettings();
     _numPullRetries = 0;
->>>>>>> f38509da
 
     // a logout means we want to delete the DataServerAccountInfo we currently have for this URL, in-memory and in file
     _accountInfo = DataServerAccountInfo();
