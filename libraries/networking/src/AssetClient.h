//
//  AssetClient.h
//
//  Created by Ryan Huffman on 2015/07/21
//  Copyright 2015 High Fidelity, Inc.
//
//  Distributed under the Apache License, Version 2.0.
//  See the accompanying file LICENSE or http://www.apache.org/licenses/LICENSE-2.0.html
//


#ifndef hifi_AssetClient_h
#define hifi_AssetClient_h

#include <QString>

#include <DependencyManager.h>

#include "AssetUtils.h"
#include "LimitedNodeList.h"
#include "NLPacket.h"

class AssetRequest;
class AssetUpload;

struct AssetInfo {
    QString hash;
    int64_t size;
};

using ReceivedAssetCallback = std::function<void(bool result, QByteArray data)>;
using GetInfoCallback = std::function<void(bool result, AssetInfo info)>;
using UploadResultCallback = std::function<void(bool result, QString hash)>;

class AssetClient : public QObject, public Dependency {
    Q_OBJECT
public:
    AssetClient();

<<<<<<< HEAD
    Q_INVOKABLE AssetRequest* createRequest(QString hash);
    Q_INVOKABLE AssetUpload* createUpload(QString filename);
=======
    Q_INVOKABLE AssetRequest* create(QString hash);
>>>>>>> c6493b17

private slots:
    void handleAssetGetInfoReply(QSharedPointer<NLPacket> packet, SharedNodePointer senderNode);
    void handleAssetGetReply(QSharedPointer<NLPacketList> packetList, SharedNodePointer senderNode);
    void handleAssetUploadReply(QSharedPointer<NLPacket> packet, SharedNodePointer senderNode);

private:
<<<<<<< HEAD
    bool getAssetInfo(QString hash, GetInfoCallback callback);
    bool getAsset(QString hash, DataOffset start, DataOffset end, ReceivedAssetCallback callback);
    bool uploadAsset(QByteArray data, QString extension, UploadResultCallback callback);
    bool abortDataRequest(MessageID messageID);
    
=======
    friend class AssetRequest;
    friend class Menu;

    bool getAssetInfo(QString hash, GetInfoCallback callback);
    bool getAsset(QString hash, DataOffset start, DataOffset end, ReceivedAssetCallback callback);
    bool uploadAsset(QByteArray data, QString extension, UploadResultCallback callback);

>>>>>>> c6493b17
    static MessageID _currentID;
    QHash<MessageID, ReceivedAssetCallback> _pendingRequests;
    QHash<MessageID, GetInfoCallback> _pendingInfoRequests;
    QHash<MessageID, UploadResultCallback> _pendingUploads;
    
    friend class AssetRequest;
    friend class AssetUpload;
};

#endif<|MERGE_RESOLUTION|>--- conflicted
+++ resolved
@@ -37,12 +37,8 @@
 public:
     AssetClient();
 
-<<<<<<< HEAD
     Q_INVOKABLE AssetRequest* createRequest(QString hash);
     Q_INVOKABLE AssetUpload* createUpload(QString filename);
-=======
-    Q_INVOKABLE AssetRequest* create(QString hash);
->>>>>>> c6493b17
 
 private slots:
     void handleAssetGetInfoReply(QSharedPointer<NLPacket> packet, SharedNodePointer senderNode);
@@ -50,21 +46,10 @@
     void handleAssetUploadReply(QSharedPointer<NLPacket> packet, SharedNodePointer senderNode);
 
 private:
-<<<<<<< HEAD
-    bool getAssetInfo(QString hash, GetInfoCallback callback);
-    bool getAsset(QString hash, DataOffset start, DataOffset end, ReceivedAssetCallback callback);
-    bool uploadAsset(QByteArray data, QString extension, UploadResultCallback callback);
-    bool abortDataRequest(MessageID messageID);
-    
-=======
-    friend class AssetRequest;
-    friend class Menu;
-
     bool getAssetInfo(QString hash, GetInfoCallback callback);
     bool getAsset(QString hash, DataOffset start, DataOffset end, ReceivedAssetCallback callback);
     bool uploadAsset(QByteArray data, QString extension, UploadResultCallback callback);
 
->>>>>>> c6493b17
     static MessageID _currentID;
     QHash<MessageID, ReceivedAssetCallback> _pendingRequests;
     QHash<MessageID, GetInfoCallback> _pendingInfoRequests;
