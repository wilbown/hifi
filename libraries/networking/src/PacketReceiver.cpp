//
//  PacketReceiver.cpp
//  libraries/networking/src
//
//  Created by Stephen Birarda on 1/23/2014.
//  Update by Ryan Huffman on 7/8/2015.
//  Copyright 2014 High Fidelity, Inc.
//
//  Distributed under the Apache License, Version 2.0.
//  See the accompanying file LICENSE or http://www.apache.org/licenses/LICENSE-2.0.html
//

#include "PacketReceiver.h"

#include "DependencyManager.h"
#include "NetworkLogging.h"
#include "NodeList.h"
#include "SharedUtil.h"

PacketReceiver::PacketReceiver(QObject* parent) :
    QObject(parent),
    _packetListenerMap()
{
    qRegisterMetaType<QSharedPointer<NLPacket>>();
}

bool PacketReceiver::registerListenerForTypes(const QSet<PacketType>& types, QObject* listener, const char* slot) {
    QSet<PacketType> nonSourcedTypes;
    QSet<PacketType> sourcedTypes;

    foreach(PacketType type, types) {
        if (NON_SOURCED_PACKETS.contains(type)) {
            nonSourcedTypes << type;
        } else {
            sourcedTypes << type;
        }
    }

    Q_ASSERT(listener);

    if (nonSourcedTypes.size() > 0) {
        QMetaMethod nonSourcedMethod = matchingMethodForListener(*nonSourcedTypes.begin(), listener, slot);
        if (nonSourcedMethod.isValid()) {
            foreach(PacketType type, nonSourcedTypes) {
                registerVerifiedListener(type, listener, nonSourcedMethod);
            }
        } else {
            return false;
        }
    }

    if (sourcedTypes.size() > 0) {
        QMetaMethod sourcedMethod = matchingMethodForListener(*sourcedTypes.begin(), listener, slot);
        if (sourcedMethod.isValid()) {
            foreach(PacketType type, sourcedTypes) {
                registerVerifiedListener(type, listener, sourcedMethod);
            }
        } else {
            return false;
        }
    }
    
    return true;
}

void PacketReceiver::registerDirectListener(PacketType type, QObject* listener, const char* slot) {
    bool success = registerListener(type, listener, slot);
    if (success) {
        _directConnectSetMutex.lock();
        
        // if we successfully registered, add this object to the set of objects that are directly connected
        _directlyConnectedObjects.insert(listener);
        
        _directConnectSetMutex.unlock();
    }
}

void PacketReceiver::registerDirectListenerForTypes(const QSet<PacketType>& types,
                                                    QObject* listener, const char* slot) {
    // just call register listener for types to start
    bool success = registerListenerForTypes(types, listener, slot);
    if (success) {
        _directConnectSetMutex.lock();
        
        // if we successfully registered, add this object to the set of objects that are directly connected
        _directlyConnectedObjects.insert(listener);
        
        _directConnectSetMutex.unlock();
    }
}

bool PacketReceiver::registerListener(PacketType type, QObject* listener, const char* slot) {
    Q_ASSERT(listener);

    QMetaMethod matchingMethod = matchingMethodForListener(type, listener, slot);

    if (matchingMethod.isValid()) {
        registerVerifiedListener(type, listener, matchingMethod);
        return true;
    } else {
        return false;
    }
}

QMetaMethod PacketReceiver::matchingMethodForListener(PacketType type, QObject* object, const char* slot) const {
    Q_ASSERT(object);

    // normalize the slot with the expected parameters

    const QString NON_SOURCED_PACKET_LISTENER_PARAMETERS = "QSharedPointer<NLPacket>";

    QSet<QString> possibleSignatures { QString("%1(%2)").arg(slot).arg(NON_SOURCED_PACKET_LISTENER_PARAMETERS) };

    if (!NON_SOURCED_PACKETS.contains(type)) {
        static const QString SOURCED_PACKET_LISTENER_PARAMETERS = "QSharedPointer<NLPacket>,QSharedPointer<Node>";
        static const QString TYPEDEF_SOURCED_PACKET_LISTENER_PARAMETERS = "QSharedPointer<NLPacket>,SharedNodePointer";

        // a sourced packet must take the shared pointer to the packet but optionally could include
        // a shared pointer to the node

        possibleSignatures << QString("%1(%2)").arg(slot).arg(TYPEDEF_SOURCED_PACKET_LISTENER_PARAMETERS);
        possibleSignatures << QString("%1(%2)").arg(slot).arg(SOURCED_PACKET_LISTENER_PARAMETERS);
    }

    int methodIndex = -1;

    foreach(const QString& signature, possibleSignatures) {
        QByteArray normalizedSlot =
            QMetaObject::normalizedSignature(signature.toStdString().c_str());
        
        // does the constructed normalized method exist?
        methodIndex = object->metaObject()->indexOfSlot(normalizedSlot.toStdString().c_str());

        if (methodIndex >= 0) {
            break;
        }
    }

    if (methodIndex < 0) {
        qDebug() << "PacketReceiver::registerListener expected a slot with one of the following signatures:"
                 << possibleSignatures.toList() << "- but such a slot was not found."
                 << "Could not complete listener registration for type" << type;
    }

    Q_ASSERT(methodIndex >= 0);

    // return the converted QMetaMethod
    if (methodIndex >= 0) {
        return object->metaObject()->method(methodIndex);
    } else {
        // if somehow (scripting?) something bad gets in here at runtime that doesn't hit the asserts above
        // return a non-valid QMetaMethod
        return QMetaMethod();
    }
}

void PacketReceiver::registerVerifiedListener(PacketType type, QObject* object, const QMetaMethod& slot) {
    _packetListenerLock.lock();

    if (_packetListenerMap.contains(type)) {
        qDebug() << "Warning: Registering a packet listener for packet type" << type
            << "that will remove a previously registered listener";
    }

    // add the mapping
    _packetListenerMap[type] = ObjectMethodPair(QPointer<QObject>(object), slot);

    _packetListenerLock.unlock();

}

void PacketReceiver::unregisterListener(QObject* listener) {
    _packetListenerLock.lock();

    auto it = _packetListenerMap.begin();

    while (it != _packetListenerMap.end()) {
        if (it.value().first == listener) {
            // this listener matches - erase it
            it = _packetListenerMap.erase(it);
        } else {
            ++it;
        }
    }

    _packetListenerLock.unlock();
    
    _directConnectSetMutex.lock();
    _directlyConnectedObjects.remove(listener);
    _directConnectSetMutex.unlock();
}

void PacketReceiver::handleVerifiedPacket(std::unique_ptr<udt::Packet> packet) {
    
    // if we're supposed to drop this packet then break out here
    if (_shouldDropPackets) {
        return;
    }
    
    auto nodeList = DependencyManager::get<LimitedNodeList>();
    
    // setup a HifiSockAddr to read into
    HifiSockAddr senderSockAddr;
    
<<<<<<< HEAD
    // setup an NLPacket from the packet we were passed
=======
    // setup an NLPacket from the data we just read
>>>>>>> d23e5a39
    auto nlPacket = NLPacket::fromBase(std::move(packet));
    
    _inPacketCount++;
    _inByteCount += nlPacket->getDataSize();
    
    SharedNodePointer matchingNode;
<<<<<<< HEAD
    
=======
>>>>>>> d23e5a39
    if (!nlPacket->getSourceID().isNull()) {
        matchingNode = nodeList->nodeWithUUID(nlPacket->getSourceID());
        
        if (matchingNode) {
            // No matter if this packet is handled or not, we update the timestamp for the last time we heard
            // from this sending node
            matchingNode->setLastHeardMicrostamp(usecTimestampNow());
        }
    }
    
    _packetListenerLock.lock();
    
    bool listenerIsDead = false;
    
    auto it = _packetListenerMap.find(nlPacket->getType());
    
<<<<<<< HEAD
    if (it != _packetListenerMap.end()) {
        
        auto listener = it.value();
        
        if (listener.first && it->second.isValid()) {
=======
    if (it != _packetListenerMap.end() && it->second.isValid()) {
        
        auto listener = it.value();
        
        if (listener.first) {
>>>>>>> d23e5a39
            
            bool success = false;
            
            // check if this is a directly connected listener
            _directConnectSetMutex.lock();
            
            Qt::ConnectionType connectionType =
                _directlyConnectedObjects.contains(listener.first) ? Qt::DirectConnection : Qt::AutoConnection;
            
            _directConnectSetMutex.unlock();
            
<<<<<<< HEAD
            PacketType packetType = nlPacket->getType();
            
            if (matchingNode) {
                emit dataReceived(matchingNode->getType(), nlPacket->getDataSize());
                QMetaMethod metaMethod = listener.second;
                
=======
            PacketType::Value packetType = nlPacket->getType();
            
            if (matchingNode) {
                // if this was a sequence numbered packet we should store the last seq number for
                // a packet of this type for this node
                if (SEQUENCE_NUMBERED_PACKETS.contains(nlPacket->getType())) {
                    matchingNode->setLastSequenceNumberForPacketType(nlPacket->readSequenceNumber(), nlPacket->getType());
                }
                
                emit dataReceived(matchingNode->getType(), nlPacket->getDataSize());
                QMetaMethod metaMethod = listener.second;
                
>>>>>>> d23e5a39
                static const QByteArray QSHAREDPOINTER_NODE_NORMALIZED = QMetaObject::normalizedType("QSharedPointer<Node>");
                static const QByteArray SHARED_NODE_NORMALIZED = QMetaObject::normalizedType("SharedNodePointer");
                
                // one final check on the QPointer before we go to invoke
                if (listener.first) {
                    if (metaMethod.parameterTypes().contains(SHARED_NODE_NORMALIZED)) {
                        success = metaMethod.invoke(listener.first,
                                                    connectionType,
                                                    Q_ARG(QSharedPointer<NLPacket>,
                                                          QSharedPointer<NLPacket>(nlPacket.release())),
                                                    Q_ARG(SharedNodePointer, matchingNode));
                        
                    } else if (metaMethod.parameterTypes().contains(QSHAREDPOINTER_NODE_NORMALIZED)) {
                        success = metaMethod.invoke(listener.first,
                                                    connectionType,
                                                    Q_ARG(QSharedPointer<NLPacket>,
                                                          QSharedPointer<NLPacket>(nlPacket.release())),
                                                    Q_ARG(QSharedPointer<Node>, matchingNode));
                        
                    } else {
                        success = metaMethod.invoke(listener.first,
                                                    connectionType,
                                                    Q_ARG(QSharedPointer<NLPacket>,
                                                          QSharedPointer<NLPacket>(nlPacket.release())));
<<<<<<< HEAD
                    }
                }
=======
                    }
                } else {
                    listenerIsDead = true;
                    if (it == _packetListenerMap.end()) {
                        qWarning() << "No listener found for packet type " << nameForPacketType(packet->getType());
                        
                        // insert a dummy listener so we don't print this again
                        _packetListenerMap.insert(packet->getType(), { nullptr, QMetaMethod() });
                    }
                }
                
>>>>>>> d23e5a39
            } else {
                emit dataReceived(NodeType::Unassigned, nlPacket->getDataSize());
                
                success = listener.second.invoke(listener.first,
                                                 Q_ARG(QSharedPointer<NLPacket>, QSharedPointer<NLPacket>(nlPacket.release())));
<<<<<<< HEAD
            }
            
            if (!success) {
                qDebug().nospace() << "Error delivering packet " << packetType << " to listener "
                    << listener.first << "::" << qPrintable(listener.second.methodSignature());
            }
            
=======
            }
            
            if (!success) {
                qDebug().nospace() << "Error delivering packet " << packetType
                    << " (" << qPrintable(nameForPacketType(packetType)) << ") to listener "
                    << listener.first << "::" << qPrintable(listener.second.methodSignature());
            }
            
>>>>>>> d23e5a39
        } else {
            listenerIsDead = true;
        }
        
        if (listenerIsDead) {
<<<<<<< HEAD
            qDebug().nospace() << "Listener for packet " << nlPacket->getType()
=======
            qDebug().nospace() << "Listener for packet" << nlPacket->getType()
                << " (" << qPrintable(nameForPacketType(nlPacket->getType())) << ")"
>>>>>>> d23e5a39
                << " has been destroyed. Removing from listener map.";
            it = _packetListenerMap.erase(it);
            
            // if it exists, remove the listener from _directlyConnectedObjects
            _directConnectSetMutex.lock();
            _directlyConnectedObjects.remove(listener.first);
            _directConnectSetMutex.unlock();
        }
        
<<<<<<< HEAD
    } else if (it == _packetListenerMap.end()) {
        qWarning() << "No listener found for packet type" << nlPacket->getType();
        
        // insert a dummy listener so we don't print this again
        _packetListenerMap.insert(nlPacket->getType(), { nullptr, QMetaMethod() });
=======
    } else {
        qWarning() << "No listener found for packet type " << nameForPacketType(nlPacket->getType());
        
        // insert a dummy listener so we don't print this again
        _packetListenerMap.insert(packet->getType(), { nullptr, QMetaMethod() });
>>>>>>> d23e5a39
    }
    
    _packetListenerLock.unlock();
    
}<|MERGE_RESOLUTION|>--- conflicted
+++ resolved
@@ -202,21 +202,14 @@
     // setup a HifiSockAddr to read into
     HifiSockAddr senderSockAddr;
     
-<<<<<<< HEAD
     // setup an NLPacket from the packet we were passed
-=======
-    // setup an NLPacket from the data we just read
->>>>>>> d23e5a39
     auto nlPacket = NLPacket::fromBase(std::move(packet));
     
     _inPacketCount++;
     _inByteCount += nlPacket->getDataSize();
     
     SharedNodePointer matchingNode;
-<<<<<<< HEAD
-    
-=======
->>>>>>> d23e5a39
+    
     if (!nlPacket->getSourceID().isNull()) {
         matchingNode = nodeList->nodeWithUUID(nlPacket->getSourceID());
         
@@ -233,19 +226,11 @@
     
     auto it = _packetListenerMap.find(nlPacket->getType());
     
-<<<<<<< HEAD
-    if (it != _packetListenerMap.end()) {
+    if (it != _packetListenerMap.end() && it->second.isValid()) {
         
         auto listener = it.value();
         
         if (listener.first && it->second.isValid()) {
-=======
-    if (it != _packetListenerMap.end() && it->second.isValid()) {
-        
-        auto listener = it.value();
-        
-        if (listener.first) {
->>>>>>> d23e5a39
             
             bool success = false;
             
@@ -257,27 +242,12 @@
             
             _directConnectSetMutex.unlock();
             
-<<<<<<< HEAD
             PacketType packetType = nlPacket->getType();
             
             if (matchingNode) {
                 emit dataReceived(matchingNode->getType(), nlPacket->getDataSize());
                 QMetaMethod metaMethod = listener.second;
                 
-=======
-            PacketType::Value packetType = nlPacket->getType();
-            
-            if (matchingNode) {
-                // if this was a sequence numbered packet we should store the last seq number for
-                // a packet of this type for this node
-                if (SEQUENCE_NUMBERED_PACKETS.contains(nlPacket->getType())) {
-                    matchingNode->setLastSequenceNumberForPacketType(nlPacket->readSequenceNumber(), nlPacket->getType());
-                }
-                
-                emit dataReceived(matchingNode->getType(), nlPacket->getDataSize());
-                QMetaMethod metaMethod = listener.second;
-                
->>>>>>> d23e5a39
                 static const QByteArray QSHAREDPOINTER_NODE_NORMALIZED = QMetaObject::normalizedType("QSharedPointer<Node>");
                 static const QByteArray SHARED_NODE_NORMALIZED = QMetaObject::normalizedType("SharedNodePointer");
                 
@@ -302,28 +272,13 @@
                                                     connectionType,
                                                     Q_ARG(QSharedPointer<NLPacket>,
                                                           QSharedPointer<NLPacket>(nlPacket.release())));
-<<<<<<< HEAD
                     }
                 }
-=======
-                    }
-                } else {
-                    listenerIsDead = true;
-                    if (it == _packetListenerMap.end()) {
-                        qWarning() << "No listener found for packet type " << nameForPacketType(packet->getType());
-                        
-                        // insert a dummy listener so we don't print this again
-                        _packetListenerMap.insert(packet->getType(), { nullptr, QMetaMethod() });
-                    }
-                }
-                
->>>>>>> d23e5a39
             } else {
                 emit dataReceived(NodeType::Unassigned, nlPacket->getDataSize());
                 
                 success = listener.second.invoke(listener.first,
                                                  Q_ARG(QSharedPointer<NLPacket>, QSharedPointer<NLPacket>(nlPacket.release())));
-<<<<<<< HEAD
             }
             
             if (!success) {
@@ -331,27 +286,12 @@
                     << listener.first << "::" << qPrintable(listener.second.methodSignature());
             }
             
-=======
-            }
-            
-            if (!success) {
-                qDebug().nospace() << "Error delivering packet " << packetType
-                    << " (" << qPrintable(nameForPacketType(packetType)) << ") to listener "
-                    << listener.first << "::" << qPrintable(listener.second.methodSignature());
-            }
-            
->>>>>>> d23e5a39
         } else {
             listenerIsDead = true;
         }
         
         if (listenerIsDead) {
-<<<<<<< HEAD
             qDebug().nospace() << "Listener for packet " << nlPacket->getType()
-=======
-            qDebug().nospace() << "Listener for packet" << nlPacket->getType()
-                << " (" << qPrintable(nameForPacketType(nlPacket->getType())) << ")"
->>>>>>> d23e5a39
                 << " has been destroyed. Removing from listener map.";
             it = _packetListenerMap.erase(it);
             
@@ -361,19 +301,11 @@
             _directConnectSetMutex.unlock();
         }
         
-<<<<<<< HEAD
     } else if (it == _packetListenerMap.end()) {
         qWarning() << "No listener found for packet type" << nlPacket->getType();
         
         // insert a dummy listener so we don't print this again
         _packetListenerMap.insert(nlPacket->getType(), { nullptr, QMetaMethod() });
-=======
-    } else {
-        qWarning() << "No listener found for packet type " << nameForPacketType(nlPacket->getType());
-        
-        // insert a dummy listener so we don't print this again
-        _packetListenerMap.insert(packet->getType(), { nullptr, QMetaMethod() });
->>>>>>> d23e5a39
     }
     
     _packetListenerLock.unlock();
