--- conflicted
+++ resolved
@@ -108,11 +108,8 @@
     void setConfigFileURL(const QString& fileURL) { _configFileURL = fileURL; }
     void saveLoginStatus(bool isLoggedIn);
 
-<<<<<<< HEAD
-=======
     AccountSettings& getAccountSettings() { return _settings; }
 
->>>>>>> f38509da
 public slots:
     void requestAccessToken(const QString& login, const QString& password);
     void requestAccessTokenWithSteam(QByteArray authSessionTicket);
@@ -184,8 +181,6 @@
 
     bool _limitedCommerce { false };
     QString _configFileURL;
-<<<<<<< HEAD
-=======
 
     bool _accountSettingsEnabled { false };
     AccountSettings _settings;
@@ -194,7 +189,6 @@
     int _numPullRetries { 0 };
     QTimer* _pullSettingsRetryTimer { nullptr };
     QTimer* _postSettingsTimer { nullptr };
->>>>>>> f38509da
 };
 
 #endif  // hifi_AccountManager_h