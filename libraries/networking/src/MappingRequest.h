--- conflicted
+++ resolved
@@ -120,26 +120,15 @@
 class GetAllMappingsRequest : public MappingRequest {
     Q_OBJECT
 public:
-<<<<<<< HEAD
-    GetAllMappingsRequest();
-
-    AssetUtils::AssetMapping getMappings() const { return _mappings;  }
-=======
     AssetUtils::AssetMappings getMappings() const { return _mappings;  }
->>>>>>> 730dce31
 
 signals:
     void finished(GetAllMappingsRequest* thisRequest);
 
 private:
     virtual void doStart() override;
-<<<<<<< HEAD
-    
-    AssetUtils::AssetMapping _mappings;
-=======
 
     AssetUtils::AssetMappings _mappings;
->>>>>>> 730dce31
 };
 
 class SetBakingEnabledRequest : public MappingRequest {
