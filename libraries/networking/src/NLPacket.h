//
//  NLPacket.h
//  libraries/networking/src
//
//  Created by Clement on 7/6/15.
//  Copyright 2015 High Fidelity, Inc.
//
//  Distributed under the Apache License, Version 2.0.
//  See the accompanying file LICENSE or http://www.apache.org/licenses/LICENSE-2.0.html
//

#ifndef hifi_NLPacket_h
#define hifi_NLPacket_h

#include <QtCore/QSharedPointer>

#include <UUID.h>

#include "udt/Packet.h"

class HMACAuth;

class NLPacket : public udt::Packet {
    Q_OBJECT
public:
    //
    //    NLPacket format:
    //
    //    |      BYTE     |      BYTE     |      BYTE     |      BYTE     |
    //     0                   1                   2                   3
    //     0 1 2 3 4 5 6 7 8 9 0 1 2 3 4 5 6 7 8 9 0 1 2 3 4 5 6 7 8 9 0 1
    //    +-+-+-+-+-+-+-+-+-+-+-+-+-+-+-+-+-+-+-+-+-+-+-+-+-+-+-+-+-+-+-+-+
    //    |  Packet Type  |    Version    | Local Node ID - sourced only  |
    //    +-+-+-+-+-+-+-+-+-+-+-+-+-+-+-+-+-+-+-+-+-+-+-+-+-+-+-+-+-+-+-+-+
    //    |                                                               |
    //    |                 MD5 Verification - 16 bytes                   |
    //    |                 (ONLY FOR VERIFIED PACKETS)                   |
    //    |                                                               |
    //    +-+-+-+-+-+-+-+-+-+-+-+-+-+-+-+-+-+-+-+-+-+-+-+-+-+-+-+-+-+-+-+-+
    //

    using LocalID = NetworkLocalID;
    static const LocalID NULL_LOCAL_ID = 0;
    
    static const int NUM_BYTES_LOCALID = sizeof(LocalID);
    // this is used by the Octree classes - must be known at compile time
    static const int MAX_PACKET_HEADER_SIZE =
        sizeof(udt::Packet::SequenceNumberAndBitField) + sizeof(udt::Packet::MessageNumberAndBitField) +
        sizeof(PacketType) + sizeof(PacketVersion) + NUM_BYTES_LOCALID + NUM_BYTES_MD5_HASH;
    
    static std::unique_ptr<NLPacket> create(PacketType type, qint64 size = -1,
                    bool isReliable = false, bool isPartOfMessage = false, PacketVersion version = 0);
    
    static std::unique_ptr<NLPacket> fromReceivedPacket(std::unique_ptr<char[]> data, qint64 size,
                                                        const HifiSockAddr& senderSockAddr);

    static std::unique_ptr<NLPacket> fromBase(std::unique_ptr<Packet> packet);
    
    // Provided for convenience, try to limit use
    static std::unique_ptr<NLPacket> createCopy(const NLPacket& other);
    
    // Current level's header size
    static int localHeaderSize(PacketType type);
    // Cumulated size of all the headers
    static int totalHeaderSize(PacketType type, bool isPartOfMessage = false);
    // The maximum payload size this packet can use to fit in MTU
    static int maxPayloadSize(PacketType type, bool isPartOfMessage = false);
    
    static PacketType typeInHeader(const udt::Packet& packet);
    static PacketVersion versionInHeader(const udt::Packet& packet);
    
    static LocalID sourceIDInHeader(const udt::Packet& packet);
    static QByteArray verificationHashInHeader(const udt::Packet& packet);
    static QByteArray hashForPacketAndHMAC(const udt::Packet& packet, HMACAuth& hash);
    
    PacketType getType() const { return _type; }
    void setType(PacketType type);
    
    PacketVersion getVersion() const { return _version; }
    void setVersion(PacketVersion version);

    LocalID getSourceID() const { return _sourceID; }
    
<<<<<<< HEAD
    void writeSourceID(LocalID sourceID) const;
    void writeVerificationHashGivenSecret(const QUuid& connectionSecret) const;
=======
    void writeSourceID(const QUuid& sourceID) const;
    void writeVerificationHash(HMACAuth& hmacAuth) const;
>>>>>>> ba436409

protected:
    
    NLPacket(PacketType type, qint64 size = -1, bool forceReliable = false, bool isPartOfMessage = false, PacketVersion version = 0);
    NLPacket(std::unique_ptr<char[]> data, qint64 size, const HifiSockAddr& senderSockAddr);
    
    NLPacket(const NLPacket& other);
    NLPacket(NLPacket&& other);
    NLPacket(Packet&& other);
    
    NLPacket& operator=(const NLPacket& other);
    NLPacket& operator=(NLPacket&& other);
    
    // Header writers
    void writeTypeAndVersion();

    // Header readers, used to set member variables after getting a packet from the network
    void readType();
    void readVersion();
    void readSourceID();
    
    PacketType _type;
    PacketVersion _version;
    mutable LocalID _sourceID;
};

#endif // hifi_NLPacket_h<|MERGE_RESOLUTION|>--- conflicted
+++ resolved
@@ -81,13 +81,8 @@
 
     LocalID getSourceID() const { return _sourceID; }
     
-<<<<<<< HEAD
     void writeSourceID(LocalID sourceID) const;
-    void writeVerificationHashGivenSecret(const QUuid& connectionSecret) const;
-=======
-    void writeSourceID(const QUuid& sourceID) const;
     void writeVerificationHash(HMACAuth& hmacAuth) const;
->>>>>>> ba436409
 
 protected:
     
