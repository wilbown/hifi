//
//  NLPacket.h
//  libraries/networking/src
//
//  Created by Clement on 7/6/15.
//  Copyright 2015 High Fidelity, Inc.
//
//  Distributed under the Apache License, Version 2.0.
//  See the accompanying file LICENSE or http://www.apache.org/licenses/LICENSE-2.0.html
//

#ifndef hifi_NLPacket_h
#define hifi_NLPacket_h

#include <QtCore/QSharedPointer>

#include "UUID.h"
#include "udt/Packet.h"

class NLPacket : public udt::Packet {
    Q_OBJECT
public:
<<<<<<< HEAD
    
    // this is used by the Octree classes - must be known at compile time
    static const int MAX_PACKET_HEADER_SIZE =
        sizeof(udt::Packet::SequenceNumberAndBitField) + sizeof(udt::Packet::MessageNumberAndBitField) +
        sizeof(PacketType) + sizeof(PacketVersion) + NUM_BYTES_RFC4122_UUID + NUM_BYTES_MD5_HASH;
    
    static std::unique_ptr<NLPacket> create(PacketType type, qint64 size = -1,
                                            bool isReliable = false, bool isPartOfMessage = false);
    
    static std::unique_ptr<NLPacket> fromReceivedPacket(std::unique_ptr<char> data, qint64 size,
=======
    static std::unique_ptr<NLPacket> create(PacketType::Value type, qint64 size = -1);
    static std::unique_ptr<NLPacket> fromReceivedPacket(std::unique_ptr<char[]> data, qint64 size,
>>>>>>> bbee0013
                                                        const HifiSockAddr& senderSockAddr);
    static std::unique_ptr<NLPacket> fromBase(std::unique_ptr<Packet> packet);
    
    // Provided for convenience, try to limit use
    static std::unique_ptr<NLPacket> createCopy(const NLPacket& other);
    
    // Current level's header size
    static int localHeaderSize(PacketType type);
    // Cumulated size of all the headers
    static int totalHeaderSize(PacketType type, bool isPartOfMessage = false);
    // The maximum payload size this packet can use to fit in MTU
    static int maxPayloadSize(PacketType type, bool isPartOfMessage = false);
    
    static PacketType typeInHeader(const udt::Packet& packet);
    static PacketVersion versionInHeader(const udt::Packet& packet);
    
    static QUuid sourceIDInHeader(const udt::Packet& packet);
    static QByteArray verificationHashInHeader(const udt::Packet& packet);
    static QByteArray hashForPacketAndSecret(const udt::Packet& packet, const QUuid& connectionSecret);
    
    PacketType getType() const { return _type; }
    void setType(PacketType type);
    
    PacketVersion getVersion() const { return _version; }

    const QUuid& getSourceID() const { return _sourceID; }
    
    void writeSourceID(const QUuid& sourceID) const;
    void writeVerificationHashGivenSecret(const QUuid& connectionSecret) const;

protected:
    
<<<<<<< HEAD
    NLPacket(PacketType type, qint64 size = -1, bool forceReliable = false, bool isPartOfMessage = false);
    NLPacket(std::unique_ptr<char> data, qint64 size, const HifiSockAddr& senderSockAddr);
    NLPacket(std::unique_ptr<Packet> packet);
=======
    void adjustPayloadStartAndCapacity();
    
    NLPacket(PacketType::Value type);
    NLPacket(PacketType::Value type, qint64 size);
    NLPacket(std::unique_ptr<char[]> data, qint64 size, const HifiSockAddr& senderSockAddr);
>>>>>>> bbee0013
    NLPacket(const NLPacket& other);
    NLPacket(NLPacket&& other);
    
    NLPacket& operator=(const NLPacket& other);
    NLPacket& operator=(NLPacket&& other);
    
    // Header writers
    void writeTypeAndVersion();

    // Header readers, used to set member variables after getting a packet from the network
    void readType();
    void readVersion();
    void readSourceID();
    
    PacketType _type;
    PacketVersion _version;
    mutable QUuid _sourceID;
};

#endif // hifi_NLPacket_h<|MERGE_RESOLUTION|>--- conflicted
+++ resolved
@@ -20,8 +20,6 @@
 class NLPacket : public udt::Packet {
     Q_OBJECT
 public:
-<<<<<<< HEAD
-    
     // this is used by the Octree classes - must be known at compile time
     static const int MAX_PACKET_HEADER_SIZE =
         sizeof(udt::Packet::SequenceNumberAndBitField) + sizeof(udt::Packet::MessageNumberAndBitField) +
@@ -30,11 +28,7 @@
     static std::unique_ptr<NLPacket> create(PacketType type, qint64 size = -1,
                                             bool isReliable = false, bool isPartOfMessage = false);
     
-    static std::unique_ptr<NLPacket> fromReceivedPacket(std::unique_ptr<char> data, qint64 size,
-=======
-    static std::unique_ptr<NLPacket> create(PacketType::Value type, qint64 size = -1);
     static std::unique_ptr<NLPacket> fromReceivedPacket(std::unique_ptr<char[]> data, qint64 size,
->>>>>>> bbee0013
                                                         const HifiSockAddr& senderSockAddr);
     static std::unique_ptr<NLPacket> fromBase(std::unique_ptr<Packet> packet);
     
@@ -67,17 +61,9 @@
 
 protected:
     
-<<<<<<< HEAD
     NLPacket(PacketType type, qint64 size = -1, bool forceReliable = false, bool isPartOfMessage = false);
-    NLPacket(std::unique_ptr<char> data, qint64 size, const HifiSockAddr& senderSockAddr);
+    NLPacket(std::unique_ptr<char[]> data, qint64 size, const HifiSockAddr& senderSockAddr);
     NLPacket(std::unique_ptr<Packet> packet);
-=======
-    void adjustPayloadStartAndCapacity();
-    
-    NLPacket(PacketType::Value type);
-    NLPacket(PacketType::Value type, qint64 size);
-    NLPacket(std::unique_ptr<char[]> data, qint64 size, const HifiSockAddr& senderSockAddr);
->>>>>>> bbee0013
     NLPacket(const NLPacket& other);
     NLPacket(NLPacket&& other);
     
