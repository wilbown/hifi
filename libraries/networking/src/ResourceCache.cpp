//
//  ResourceCache.cpp
//  libraries/shared/src
//
//  Created by Andrzej Kapolka on 2/27/14.
//  Copyright 2014 High Fidelity, Inc.
//
//  Distributed under the Apache License, Version 2.0.
//  See the accompanying file LICENSE or http://www.apache.org/licenses/LICENSE-2.0.html
//

#include <cfloat>
#include <cmath>

#include <QDebug>
#include <QNetworkDiskCache>
#include <QThread>
#include <QTimer>

#include <SharedUtil.h>
#include <assert.h>

#include "NetworkAccessManager.h"
#include "NetworkLogging.h"

#include "ResourceCache.h"

#define clamp(x, min, max) (((x) < (min)) ? (min) :\
                           (((x) > (max)) ? (max) :\
                                            (x)))

ResourceCache::ResourceCache(QObject* parent) :
    QObject(parent) {    
}

ResourceCache::~ResourceCache() {
    clearUnusedResource();
}

void ResourceCache::refreshAll() {
    // Clear all unused resources so we don't have to reload them
    clearUnusedResource();
    
    // Refresh all remaining resources in use
    foreach (auto resource, _resources) {
        if (!resource.isNull()) {
            resource.data()->refresh();
        }
    }
}

void ResourceCache::refresh(const QUrl& url) {
    QSharedPointer<Resource> resource = _resources.value(url);
    if (!resource.isNull()) {
        resource->refresh();
    } else {
        _resources.remove(url);
    }
}

void ResourceCache::getResourceAsynchronously(const QUrl& url) {
    qCDebug(networking) << "ResourceCache::getResourceAsynchronously" << url.toString();
    _resourcesToBeGottenLock.lockForWrite();
    _resourcesToBeGotten.enqueue(QUrl(url));
    _resourcesToBeGottenLock.unlock();
}

void ResourceCache::checkAsynchronousGets() {
    assert(QThread::currentThread() == thread());
    if (!_resourcesToBeGotten.isEmpty()) {
        _resourcesToBeGottenLock.lockForWrite();
        QUrl url = _resourcesToBeGotten.dequeue();
        _resourcesToBeGottenLock.unlock();
        getResource(url);
    }
}

QSharedPointer<Resource> ResourceCache::getResource(const QUrl& url, const QUrl& fallback,
                                                    bool delayLoad, void* extra) {
    QSharedPointer<Resource> resource = _resources.value(url);
    if (!resource.isNull()) {
        removeUnusedResource(resource);
        return resource;
    }

    if (QThread::currentThread() != thread()) {
        assert(delayLoad);
        getResourceAsynchronously(url);
        return QSharedPointer<Resource>();
    }

    if (!url.isValid() && !url.isEmpty() && fallback.isValid()) {
        return getResource(fallback, QUrl(), delayLoad);
    }

    resource = createResource(url, fallback.isValid() ?
                              getResource(fallback, QUrl(), true) : QSharedPointer<Resource>(), delayLoad, extra);
    resource->setSelf(resource);
    resource->setCache(this);
    _resources.insert(url, resource);
    removeUnusedResource(resource);
    resource->ensureLoading();

    return resource;
}

void ResourceCache::setUnusedResourceCacheSize(qint64 unusedResourcesMaxSize) {
    _unusedResourcesMaxSize = clamp(unusedResourcesMaxSize, MIN_UNUSED_MAX_SIZE, MAX_UNUSED_MAX_SIZE);
    reserveUnusedResource(0);
}

void ResourceCache::addUnusedResource(const QSharedPointer<Resource>& resource) {
    if (resource->getBytesTotal() > _unusedResourcesMaxSize) {
        // If it doesn't fit anyway, let's leave whatever is already in the cache.
        resource->setCache(nullptr);
        return;
    }
    reserveUnusedResource(resource->getBytesTotal());
    
    resource->setLRUKey(++_lastLRUKey);
    _unusedResources.insert(resource->getLRUKey(), resource);
    _unusedResourcesSize += resource->getBytesTotal();
}

void ResourceCache::removeUnusedResource(const QSharedPointer<Resource>& resource) {
    if (_unusedResources.contains(resource->getLRUKey())) {
        _unusedResources.remove(resource->getLRUKey());
        _unusedResourcesSize -= resource->getBytesTotal();
    }
}

void ResourceCache::reserveUnusedResource(qint64 resourceSize) {
    while (!_unusedResources.empty() &&
           _unusedResourcesSize + resourceSize > _unusedResourcesMaxSize) {
        // unload the oldest resource
        QMap<int, QSharedPointer<Resource> >::iterator it = _unusedResources.begin();
        
        _unusedResourcesSize -= it.value()->getBytesTotal();
        it.value()->setCache(nullptr);
        _unusedResources.erase(it);
    }
}

void ResourceCache::clearUnusedResource() {
    // the unused resources may themselves reference resources that will be added to the unused
    // list on destruction, so keep clearing until there are no references left
    while (!_unusedResources.isEmpty()) {
        foreach (const QSharedPointer<Resource>& resource, _unusedResources) {
            resource->setCache(nullptr);
        }
        _unusedResources.clear();
    }
}

void ResourceCache::attemptRequest(Resource* resource) {
    auto sharedItems = DependencyManager::get<ResourceCacheSharedItems>();
    // if (_requestLimit <= 0) {
    //     qDebug() << "REQUEST LIMIT REACHED (" << _requestLimit << "), queueing: " << resource->getURL();
    //     // wait until a slot becomes available
    //     sharedItems->_pendingRequests.append(resource);
    //     return;
    // }
    qDebug() << "-- Decreasing limit for : " << resource->getURL();
    _requestLimit--;
    sharedItems->_loadingRequests.append(resource);
    resource->makeRequest();
}

void ResourceCache::requestCompleted(Resource* resource) {
    
    auto sharedItems = DependencyManager::get<ResourceCacheSharedItems>();
    sharedItems->_loadingRequests.removeOne(resource);
    qDebug() << "++ Increasing limit after finished: " << resource->getURL();
    _requestLimit++;
    
    // look for the highest priority pending request
    int highestIndex = -1;
    float highestPriority = -FLT_MAX;
    for (int i = 0; i < sharedItems->_pendingRequests.size(); ) {
        Resource* resource = sharedItems->_pendingRequests.at(i).data();
        if (!resource) {
            sharedItems->_pendingRequests.removeAt(i);
            continue;
        }
        float priority = resource->getLoadPriority();
        if (priority >= highestPriority) {
            highestPriority = priority;
            highestIndex = i;
        }
        i++;
    }
    if (highestIndex >= 0) {
        qDebug() << "trying to attempt a pending request";
        attemptRequest(sharedItems->_pendingRequests.takeAt(highestIndex));
    }
}

const int DEFAULT_REQUEST_LIMIT = 10;
int ResourceCache::_requestLimit = DEFAULT_REQUEST_LIMIT;

Resource::Resource(const QUrl& url, bool delayLoad) :
    _url(url),
    _activeUrl(url),
    _request(nullptr) {
    
    init();
    
    // start loading immediately unless instructed otherwise
    if (!(_startedLoading || delayLoad)) {    
        // QTimer::singleShot(1, this, &Resource::attemptRequest);
        //attemptRequest();
    }
}

Resource::~Resource() {
    if (_request) {
        ResourceCache::requestCompleted(this);
        _request->deleteLater();
        _request = nullptr;
    }
}

void Resource::ensureLoading() {
    if (!_startedLoading) {
        attemptRequest();
    }
}

void Resource::setLoadPriority(const QPointer<QObject>& owner, float priority) {
    if (!(_failedToLoad || _loaded)) {
        _loadPriorities.insert(owner, priority);
    }
}

void Resource::setLoadPriorities(const QHash<QPointer<QObject>, float>& priorities) {
    if (_failedToLoad || _loaded) {
        return;
    }
    for (QHash<QPointer<QObject>, float>::const_iterator it = priorities.constBegin();
            it != priorities.constEnd(); it++) {
        _loadPriorities.insert(it.key(), it.value());
    }
}

void Resource::clearLoadPriority(const QPointer<QObject>& owner) {
    if (!(_failedToLoad || _loaded)) {
        _loadPriorities.remove(owner);
    }
}

float Resource::getLoadPriority() {
    float highestPriority = -FLT_MAX;
    for (QHash<QPointer<QObject>, float>::iterator it = _loadPriorities.begin(); it != _loadPriorities.end(); ) {
        if (it.key().isNull()) {
            it = _loadPriorities.erase(it);
            continue;
        }
        highestPriority = qMax(highestPriority, it.value());
        it++;
    }
    return highestPriority;
}

void Resource::refresh() {
    if (_request && !(_loaded || _failedToLoad)) {
        return;
    }
    if (_request) {
        _request->disconnect(this);
        _request->deleteLater();
        _request = nullptr;
        ResourceCache::requestCompleted(this);
    }
    
    init();
    ensureLoading();
    emit onRefresh();
}

void Resource::allReferencesCleared() {
    if (_cache) {
        if (QThread::currentThread() != thread()) {
            QMetaObject::invokeMethod(this, "allReferencesCleared");
            return;
        }
        
        // create and reinsert new shared pointer 
        QSharedPointer<Resource> self(this, &Resource::allReferencesCleared);
        setSelf(self);
        reinsert();
        
        // add to the unused list
        _cache->addUnusedResource(self);
        
    } else {
        delete this;
    }
}

void Resource::init() {
    _startedLoading = false;
    _failedToLoad = false;
    _loaded = false;
    _attempts = 0;
    _activeUrl = _url;
    
    if (_url.isEmpty()) {
        _startedLoading = _loaded = true;
        
    } else if (!(_url.isValid())) {
        _startedLoading = _failedToLoad = true;
    }
}

void Resource::attemptRequest() {
    _startedLoading = true;
    ResourceCache::attemptRequest(this);
}

void Resource::finishedLoading(bool success) {
    qDebug() << "Finished loading: " << _url;
    if (success) {
        _loaded = true;
    } else {
        _failedToLoad = true;
    }
    _loadPriorities.clear();
}

void Resource::reinsert() {
    _cache->_resources.insert(_url, _self);
}

<<<<<<< HEAD
// static const int REPLY_TIMEOUT_MS = 5000;
// void Resource::handleDownloadProgress(qint64 bytesReceived, qint64 bytesTotal) {
//     if (!_reply->isFinished()) {
//         _bytesReceived = bytesReceived;
//         _bytesTotal = bytesTotal;
//         _replyTimer->start(REPLY_TIMEOUT_MS);
//         return;
//     }
//     _reply->disconnect(this);
//     _replyTimer->disconnect(this);
//     QNetworkReply* reply = _reply;
//     _reply = nullptr;
//     _replyTimer->deleteLater();
//     _replyTimer = nullptr;
//     ResourceCache::requestCompleted(this);
//     
//     // downloadFinished(reply);
// }
//
void Resource::maybeRefresh() {
    if (Q_LIKELY(NetworkAccessManager::getInstance().cache())) {
        QNetworkReply* reply = qobject_cast<QNetworkReply*>(sender());
        QVariant variant = reply->header(QNetworkRequest::LastModifiedHeader);
        QNetworkCacheMetaData metaData = NetworkAccessManager::getInstance().cache()->metaData(_url);
        if (variant.isValid() && variant.canConvert<QDateTime>() && metaData.isValid()) {
            QDateTime lastModified = variant.value<QDateTime>();
            QDateTime lastModifiedOld = metaData.lastModified();
            if (lastModified.isValid() && lastModifiedOld.isValid() &&
                lastModifiedOld >= lastModified) { // With >=, cache won't thrash in eventually-consistent cdn.
                qCDebug(networking) << "Using cached version of" << _url.fileName();
                // We don't need to update, return
                return;
            }
        } else if (!variant.isValid() || !variant.canConvert<QDateTime>() ||
                   !variant.value<QDateTime>().isValid() || variant.value<QDateTime>().isNull()) {
            qCDebug(networking) << "Cannot determine when" << _url.fileName() << "was modified last, cached version might be outdated";
            return;
        }
        qCDebug(networking) << "Loaded" << _url.fileName() << "from the disk cache but the network version is newer, refreshing.";
        refresh();
    }
}

void Resource::makeRequest() {
    QString u = _activeUrl.path();
    QString uu = _url.path();
    Q_ASSERT(!_request);

    _request = ResourceManager::createResourceRequest(this, _activeUrl);

    if (!_request) {
        qDebug() << "Failed to get request for " << _url;
        ResourceCache::requestCompleted(this);
        finishedLoading(false);
        return;
    }
    
    qDebug() << "Starting request for: " << _url;

    connect(_request, &ResourceRequest::finished, this, &Resource::handleReplyFinished);
    // connect(_reply, SIGNAL(downloadProgress(qint64,qint64)), SLOT(handleDownloadProgress(qint64,qint64)));
    // connect(_reply, SIGNAL(error(QNetworkReply::NetworkError)), SLOT(handleReplyError()));
    // connect(_reply, SIGNAL(finished()), SLOT(handleReplyFinished()));

=======
static const int REPLY_TIMEOUT_MS = 5000;
void Resource::handleDownloadProgress(qint64 bytesReceived, qint64 bytesTotal) {
    _bytesReceived = bytesReceived;
    _bytesTotal = bytesTotal;
    _replyTimer->start(REPLY_TIMEOUT_MS);
}

void Resource::handleReplyError() {
    handleReplyErrorInternal(_reply->error());
}

void Resource::handleReplyTimeout() {
    handleReplyErrorInternal(QNetworkReply::TimeoutError);
}

void Resource::makeRequest() {
    _reply = NetworkAccessManager::getInstance().get(_request);

    connect(_reply, SIGNAL(downloadProgress(qint64,qint64)), SLOT(handleDownloadProgress(qint64,qint64)));
    connect(_reply, SIGNAL(error(QNetworkReply::NetworkError)), SLOT(handleReplyError()));
    connect(_reply, SIGNAL(finished()), SLOT(handleReplyFinished()));

    _replyTimer = new QTimer(this);
    connect(_replyTimer, SIGNAL(timeout()), SLOT(handleReplyTimeout()));
    _replyTimer->setSingleShot(true);
    _replyTimer->start(REPLY_TIMEOUT_MS);
>>>>>>> 29aee1ee
    _bytesReceived = _bytesTotal = 0;

<<<<<<< HEAD
    _request->send();
    
    // if (_reply->attribute(QNetworkRequest::SourceIsFromCacheAttribute).toBool()) {
    //     // If the file as been updated since it was cached, refresh it
    //     QNetworkRequest request(_request);
    //     request.setAttribute(QNetworkRequest::CacheLoadControlAttribute, QNetworkRequest::AlwaysNetwork);
    //     request.setAttribute(QNetworkRequest::CacheSaveControlAttribute, false);
    //     QNetworkReply* reply = NetworkAccessManager::getInstance().head(request);
    //     connect(reply, &QNetworkReply::finished, this, &Resource::maybeRefresh);
    // } else {
    //     if (Q_LIKELY(NetworkAccessManager::getInstance().cache())) {
    //         QNetworkCacheMetaData metaData = NetworkAccessManager::getInstance().cache()->metaData(_url);
    //         bool needUpdate = false;
    //         if (metaData.expirationDate().isNull() || metaData.expirationDate() <= QDateTime::currentDateTime()) {
    //             // If the expiration date is NULL or in the past,
    //             // put one far enough away that it won't be an issue.
    //             metaData.setExpirationDate(QDateTime::currentDateTime().addYears(100));
    //             needUpdate = true;
    //         }
    //         if (metaData.lastModified().isNull()) {
    //             // If the lastModified date is NULL, set it to now.
    //             metaData.setLastModified(QDateTime::currentDateTime());
    //             needUpdate = true;
    //         }
    //         if (needUpdate) {
    //             NetworkAccessManager::getInstance().cache()->updateMetaData(metaData);
    //         }
    //     }
    // }
}

// void Resource::handleReplyError(ResourceRequest::Result result, QDebug debug) {
//
//     // // retry for certain types of failures
//     // switch (error) {
//     //     case QNetworkReply::RemoteHostClosedError:
//     //     case QNetworkReply::TimeoutError:
//     //     case QNetworkReply::TemporaryNetworkFailureError:
//     //     case QNetworkReply::ProxyConnectionClosedError:
//     //     case QNetworkReply::ProxyTimeoutError:
//     //     case QNetworkReply::UnknownNetworkError:
//     //     case QNetworkReply::UnknownProxyError:
//     //     case QNetworkReply::UnknownContentError:
//     //     case QNetworkReply::ProtocolFailure: {        
//     //         // retry with increasing delays
//     //         const int MAX_ATTEMPTS = 8;
//     //         const int BASE_DELAY_MS = 1000;
//     //         if (++_attempts < MAX_ATTEMPTS) {
//     //             QTimer::singleShot(BASE_DELAY_MS * (int)pow(2.0, _attempts), this, SLOT(nttemptRequest()));
//     //             debug << "-- retrying...";
//     //             return;
//     //         }
//     //         // fall through to final failure
//     //     }    
//     //     default:
//     //         finishedLoading(false);
//     //         break;
//     // }
// }
//
void Resource::handleReplyFinished() {
    QString u = _url.path();
    Q_ASSERT(_request);

    auto result = _request->getResult();
    if (result == ResourceRequest::SUCCESS) {
        _data = _request->getData();
        qDebug() << "Reqeust finsihed for " << _url << ", " << _activeUrl;

        _request->disconnect(this);
        _request->deleteLater();
        _request = nullptr;

        ResourceCache::requestCompleted(this);

        downloadFinished(_data);
    } else {
        _request->disconnect(this);
        _request->deleteLater();
        _request = nullptr;

        if (result == ResourceRequest::Result::TIMEOUT) {
            qDebug() << "Timed out loading" << _url <<
                "received" << _bytesReceived << "total" << _bytesTotal;
        } else {
            qDebug() << "Error loading " << _url;
        }

        bool retry = false;
        switch (result) {
            case ResourceRequest::Result::TIMEOUT:
            case ResourceRequest::Result::ERROR: {
                // retry with increasing delays
                const int MAX_ATTEMPTS = 8;
                const int BASE_DELAY_MS = 1000;
                if (++_attempts < MAX_ATTEMPTS) {
                    QTimer::singleShot(BASE_DELAY_MS * (int)pow(2.0, _attempts), this, SLOT(attemptRequest()));
                    retry = true;
                    break;
                }
                // fall through to final failure
            }
            default:
                finishedLoading(false);
                break;
        }

        if (!retry) {
            ResourceCache::requestCompleted(this);
        }
    }
=======
void Resource::handleReplyErrorInternal(QNetworkReply::NetworkError error) {

    _reply->disconnect(this);
    _replyTimer->disconnect(this);
    _reply->deleteLater();
    _reply = nullptr;
    _replyTimer->deleteLater();
    _replyTimer = nullptr;
    ResourceCache::requestCompleted(this);

    // retry for certain types of failures
    switch (error) {
        case QNetworkReply::RemoteHostClosedError:
        case QNetworkReply::TimeoutError:
        case QNetworkReply::TemporaryNetworkFailureError:
        case QNetworkReply::ProxyConnectionClosedError:
        case QNetworkReply::ProxyTimeoutError:
        case QNetworkReply::UnknownNetworkError:
        case QNetworkReply::UnknownProxyError:
        case QNetworkReply::UnknownContentError:
        case QNetworkReply::ProtocolFailure: {
            // retry with increasing delays
            const int MAX_ATTEMPTS = 8;
            const int BASE_DELAY_MS = 1000;
            if (++_attempts < MAX_ATTEMPTS) {
                QTimer::singleShot(BASE_DELAY_MS * (int)pow(2.0, _attempts), this, SLOT(attemptRequest()));
                qCWarning(networking) << "error downloading url =" << _url.toDisplayString() << ", error =" << error << ", retrying (" << _attempts << "/" << MAX_ATTEMPTS << ")";
                return;
            }
            // fall through to final failure
        }
        default:
            qCCritical(networking) << "error downloading, url =" << _url.toDisplayString() << ", error =" << error;
            emit failed(error);
            finishedLoading(false);
            break;
    }
}

void Resource::handleReplyFinished() {

    bool fromCache = _reply->attribute(QNetworkRequest::SourceIsFromCacheAttribute).toBool();
    qCDebug(networking) << "success downloading url =" << _url.toDisplayString() << (fromCache ? "from cache" : "");

    _reply->disconnect(this);
    _replyTimer->disconnect(this);
    QNetworkReply* reply = _reply;
    _reply = nullptr;
    _replyTimer->deleteLater();
    _replyTimer = nullptr;
    ResourceCache::requestCompleted(this);

    finishedLoading(true);
    emit loaded(*reply);
    downloadFinished(reply);
}


void Resource::downloadFinished(QNetworkReply* reply) {
    ;
>>>>>>> 29aee1ee
}

uint qHash(const QPointer<QObject>& value, uint seed) {
    return qHash(value.data(), seed);
}<|MERGE_RESOLUTION|>--- conflicted
+++ resolved
@@ -331,54 +331,11 @@
     _cache->_resources.insert(_url, _self);
 }
 
-<<<<<<< HEAD
-// static const int REPLY_TIMEOUT_MS = 5000;
-// void Resource::handleDownloadProgress(qint64 bytesReceived, qint64 bytesTotal) {
-//     if (!_reply->isFinished()) {
-//         _bytesReceived = bytesReceived;
-//         _bytesTotal = bytesTotal;
-//         _replyTimer->start(REPLY_TIMEOUT_MS);
-//         return;
-//     }
-//     _reply->disconnect(this);
-//     _replyTimer->disconnect(this);
-//     QNetworkReply* reply = _reply;
-//     _reply = nullptr;
-//     _replyTimer->deleteLater();
-//     _replyTimer = nullptr;
-//     ResourceCache::requestCompleted(this);
-//     
-//     // downloadFinished(reply);
-// }
-//
-void Resource::maybeRefresh() {
-    if (Q_LIKELY(NetworkAccessManager::getInstance().cache())) {
-        QNetworkReply* reply = qobject_cast<QNetworkReply*>(sender());
-        QVariant variant = reply->header(QNetworkRequest::LastModifiedHeader);
-        QNetworkCacheMetaData metaData = NetworkAccessManager::getInstance().cache()->metaData(_url);
-        if (variant.isValid() && variant.canConvert<QDateTime>() && metaData.isValid()) {
-            QDateTime lastModified = variant.value<QDateTime>();
-            QDateTime lastModifiedOld = metaData.lastModified();
-            if (lastModified.isValid() && lastModifiedOld.isValid() &&
-                lastModifiedOld >= lastModified) { // With >=, cache won't thrash in eventually-consistent cdn.
-                qCDebug(networking) << "Using cached version of" << _url.fileName();
-                // We don't need to update, return
-                return;
-            }
-        } else if (!variant.isValid() || !variant.canConvert<QDateTime>() ||
-                   !variant.value<QDateTime>().isValid() || variant.value<QDateTime>().isNull()) {
-            qCDebug(networking) << "Cannot determine when" << _url.fileName() << "was modified last, cached version might be outdated";
-            return;
-        }
-        qCDebug(networking) << "Loaded" << _url.fileName() << "from the disk cache but the network version is newer, refreshing.";
-        refresh();
-    }
-}
 
 void Resource::makeRequest() {
-    QString u = _activeUrl.path();
-    QString uu = _url.path();
     Q_ASSERT(!_request);
+
+    static const int REPLY_TIMEOUT_MS = 5000;
 
     _request = ResourceManager::createResourceRequest(this, _activeUrl);
 
@@ -391,102 +348,19 @@
     
     qDebug() << "Starting request for: " << _url;
 
+    connect(_request, &ResourceRequest::progress, this, &Resource::handleDownloadProgress);
     connect(_request, &ResourceRequest::finished, this, &Resource::handleReplyFinished);
-    // connect(_reply, SIGNAL(downloadProgress(qint64,qint64)), SLOT(handleDownloadProgress(qint64,qint64)));
-    // connect(_reply, SIGNAL(error(QNetworkReply::NetworkError)), SLOT(handleReplyError()));
-    // connect(_reply, SIGNAL(finished()), SLOT(handleReplyFinished()));
-
-=======
-static const int REPLY_TIMEOUT_MS = 5000;
-void Resource::handleDownloadProgress(qint64 bytesReceived, qint64 bytesTotal) {
+
+    _bytesReceived = _bytesTotal = 0;
+
+    _request->send();
+}
+
+void Resource::handleDownloadProgress(uint64_t bytesReceived, uint64_t bytesTotal) {
     _bytesReceived = bytesReceived;
     _bytesTotal = bytesTotal;
-    _replyTimer->start(REPLY_TIMEOUT_MS);
-}
-
-void Resource::handleReplyError() {
-    handleReplyErrorInternal(_reply->error());
-}
-
-void Resource::handleReplyTimeout() {
-    handleReplyErrorInternal(QNetworkReply::TimeoutError);
-}
-
-void Resource::makeRequest() {
-    _reply = NetworkAccessManager::getInstance().get(_request);
-
-    connect(_reply, SIGNAL(downloadProgress(qint64,qint64)), SLOT(handleDownloadProgress(qint64,qint64)));
-    connect(_reply, SIGNAL(error(QNetworkReply::NetworkError)), SLOT(handleReplyError()));
-    connect(_reply, SIGNAL(finished()), SLOT(handleReplyFinished()));
-
-    _replyTimer = new QTimer(this);
-    connect(_replyTimer, SIGNAL(timeout()), SLOT(handleReplyTimeout()));
-    _replyTimer->setSingleShot(true);
-    _replyTimer->start(REPLY_TIMEOUT_MS);
->>>>>>> 29aee1ee
-    _bytesReceived = _bytesTotal = 0;
-
-<<<<<<< HEAD
-    _request->send();
-    
-    // if (_reply->attribute(QNetworkRequest::SourceIsFromCacheAttribute).toBool()) {
-    //     // If the file as been updated since it was cached, refresh it
-    //     QNetworkRequest request(_request);
-    //     request.setAttribute(QNetworkRequest::CacheLoadControlAttribute, QNetworkRequest::AlwaysNetwork);
-    //     request.setAttribute(QNetworkRequest::CacheSaveControlAttribute, false);
-    //     QNetworkReply* reply = NetworkAccessManager::getInstance().head(request);
-    //     connect(reply, &QNetworkReply::finished, this, &Resource::maybeRefresh);
-    // } else {
-    //     if (Q_LIKELY(NetworkAccessManager::getInstance().cache())) {
-    //         QNetworkCacheMetaData metaData = NetworkAccessManager::getInstance().cache()->metaData(_url);
-    //         bool needUpdate = false;
-    //         if (metaData.expirationDate().isNull() || metaData.expirationDate() <= QDateTime::currentDateTime()) {
-    //             // If the expiration date is NULL or in the past,
-    //             // put one far enough away that it won't be an issue.
-    //             metaData.setExpirationDate(QDateTime::currentDateTime().addYears(100));
-    //             needUpdate = true;
-    //         }
-    //         if (metaData.lastModified().isNull()) {
-    //             // If the lastModified date is NULL, set it to now.
-    //             metaData.setLastModified(QDateTime::currentDateTime());
-    //             needUpdate = true;
-    //         }
-    //         if (needUpdate) {
-    //             NetworkAccessManager::getInstance().cache()->updateMetaData(metaData);
-    //         }
-    //     }
-    // }
-}
-
-// void Resource::handleReplyError(ResourceRequest::Result result, QDebug debug) {
-//
-//     // // retry for certain types of failures
-//     // switch (error) {
-//     //     case QNetworkReply::RemoteHostClosedError:
-//     //     case QNetworkReply::TimeoutError:
-//     //     case QNetworkReply::TemporaryNetworkFailureError:
-//     //     case QNetworkReply::ProxyConnectionClosedError:
-//     //     case QNetworkReply::ProxyTimeoutError:
-//     //     case QNetworkReply::UnknownNetworkError:
-//     //     case QNetworkReply::UnknownProxyError:
-//     //     case QNetworkReply::UnknownContentError:
-//     //     case QNetworkReply::ProtocolFailure: {        
-//     //         // retry with increasing delays
-//     //         const int MAX_ATTEMPTS = 8;
-//     //         const int BASE_DELAY_MS = 1000;
-//     //         if (++_attempts < MAX_ATTEMPTS) {
-//     //             QTimer::singleShot(BASE_DELAY_MS * (int)pow(2.0, _attempts), this, SLOT(nttemptRequest()));
-//     //             debug << "-- retrying...";
-//     //             return;
-//     //         }
-//     //         // fall through to final failure
-//     //     }    
-//     //     default:
-//     //         finishedLoading(false);
-//     //         break;
-//     // }
-// }
-//
+}
+
 void Resource::handleReplyFinished() {
     QString u = _url.path();
     Q_ASSERT(_request);
@@ -538,68 +412,10 @@
             ResourceCache::requestCompleted(this);
         }
     }
-=======
-void Resource::handleReplyErrorInternal(QNetworkReply::NetworkError error) {
-
-    _reply->disconnect(this);
-    _replyTimer->disconnect(this);
-    _reply->deleteLater();
-    _reply = nullptr;
-    _replyTimer->deleteLater();
-    _replyTimer = nullptr;
-    ResourceCache::requestCompleted(this);
-
-    // retry for certain types of failures
-    switch (error) {
-        case QNetworkReply::RemoteHostClosedError:
-        case QNetworkReply::TimeoutError:
-        case QNetworkReply::TemporaryNetworkFailureError:
-        case QNetworkReply::ProxyConnectionClosedError:
-        case QNetworkReply::ProxyTimeoutError:
-        case QNetworkReply::UnknownNetworkError:
-        case QNetworkReply::UnknownProxyError:
-        case QNetworkReply::UnknownContentError:
-        case QNetworkReply::ProtocolFailure: {
-            // retry with increasing delays
-            const int MAX_ATTEMPTS = 8;
-            const int BASE_DELAY_MS = 1000;
-            if (++_attempts < MAX_ATTEMPTS) {
-                QTimer::singleShot(BASE_DELAY_MS * (int)pow(2.0, _attempts), this, SLOT(attemptRequest()));
-                qCWarning(networking) << "error downloading url =" << _url.toDisplayString() << ", error =" << error << ", retrying (" << _attempts << "/" << MAX_ATTEMPTS << ")";
-                return;
-            }
-            // fall through to final failure
-        }
-        default:
-            qCCritical(networking) << "error downloading, url =" << _url.toDisplayString() << ", error =" << error;
-            emit failed(error);
-            finishedLoading(false);
-            break;
-    }
-}
-
-void Resource::handleReplyFinished() {
-
-    bool fromCache = _reply->attribute(QNetworkRequest::SourceIsFromCacheAttribute).toBool();
-    qCDebug(networking) << "success downloading url =" << _url.toDisplayString() << (fromCache ? "from cache" : "");
-
-    _reply->disconnect(this);
-    _replyTimer->disconnect(this);
-    QNetworkReply* reply = _reply;
-    _reply = nullptr;
-    _replyTimer->deleteLater();
-    _replyTimer = nullptr;
-    ResourceCache::requestCompleted(this);
-
-    finishedLoading(true);
-    emit loaded(*reply);
-    downloadFinished(reply);
-}
-
-
-void Resource::downloadFinished(QNetworkReply* reply) {
+}
+
+void Resource::downloadFinished(const QByteArray& data) {
     ;
->>>>>>> 29aee1ee
 }
 
 uint qHash(const QPointer<QObject>& value, uint seed) {
