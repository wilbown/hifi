--- conflicted
+++ resolved
@@ -99,18 +99,11 @@
         QString lightMap;
         QString scatteringMap;
         std::array<glm::mat4, graphics::Material::NUM_TEXCOORD_TRANSFORMS> texCoordTransforms;
-<<<<<<< HEAD
-
-        bool defaultFallthrough;
-        std::unordered_map<uint, bool> propertyFallthroughs; // not actually exposed to script
-
-=======
         bool defaultFallthrough;
         std::unordered_map<uint, bool> propertyFallthroughs; // not actually exposed to script
 
         QString procedural;
 
->>>>>>> f38509da
         graphics::MaterialKey key { 0 };
     };
 
