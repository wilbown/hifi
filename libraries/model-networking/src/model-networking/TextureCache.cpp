--- conflicted
+++ resolved
@@ -50,18 +50,12 @@
 Q_LOGGING_CATEGORY(trace_resource_parse_image_raw, "trace.resource.parse.image.raw")
 Q_LOGGING_CATEGORY(trace_resource_parse_image_ktx, "trace.resource.parse.image.ktx")
 
-<<<<<<< HEAD
 #if defined(USE_GLES)
 const std::string TextureCache::KTX_DIRNAME { "ktx_cache_gles" };
 #else
 const std::string TextureCache::KTX_DIRNAME{ "ktx_cache" };
 #endif
-=======
-#if !defined(DISABLE_KTX_CACHE)
-const std::string TextureCache::KTX_DIRNAME { "ktx_cache" };
->>>>>>> 730dce31
 const std::string TextureCache::KTX_EXT { "ktx" };
-#endif
 
 static const QString RESOURCE_SCHEME = "resource";
 static const QUrl SPECTATOR_CAMERA_FRAME_URL("resource://spectatorCameraFrame");
@@ -71,13 +65,9 @@
 static const float HIGH_MIPS_LOAD_PRIORITY { 9.0f }; // Make sure high mips loads after skybox but before models
 
 TextureCache::TextureCache() {
-#if !defined(DISABLE_KTX_CACHE)
     _ktxCache->initialize();
-<<<<<<< HEAD
 #if defined(DISABLE_KTX_CACHE)
     _ktxCache->wipe();
-=======
->>>>>>> 730dce31
 #endif
     setUnusedResourceCacheSize(0);
     setObjectName("TextureCache");
@@ -852,7 +842,6 @@
 
         gpu::TexturePointer texture = textureCache->getTextureByHash(hash);
 
-#if !defined(DISABLE_KTX_CACHE)
         if (!texture) {
             auto ktxFile = textureCache->_ktxCache->getFile(hash);
             if (ktxFile) {
@@ -865,7 +854,7 @@
                 }
             }
         }
-#endif
+
         if (!texture) {
             auto memKtx = ktx::KTX::createBare(*header, keyValues);
             if (!memKtx) {
@@ -879,7 +868,6 @@
 
             // Move ktx to file
             const char* data = reinterpret_cast<const char*>(memKtx->_storage->data());
-#if !defined(DISABLE_KTX_CACHE)
             size_t length = memKtx->_storage->size();
             cache::FilePointer file;
             auto& ktxCache = textureCache->_ktxCache;
@@ -891,14 +879,11 @@
                     Q_ARG(int, 0));
                 return;
             }
-#endif
 
             auto newKtxDescriptor = memKtx->toDescriptor();
 
             texture = gpu::Texture::build(newKtxDescriptor);
-#if !defined(DISABLE_KTX_CACHE)
             texture->setKtxBacking(file);
-#endif
             texture->setSource(filename);
 
             auto& images = originalKtxDescriptor->images;
@@ -1041,7 +1026,6 @@
         // If we already have a live texture with the same hash, use it
         auto texture = textureCache->getTextureByHash(hash);
 
-#if !defined(DISABLE_KTX_CACHE)
         // If there is no live texture, check if there's an existing KTX file
         if (!texture) {
             auto ktxFile = textureCache->_ktxCache->getFile(hash);
@@ -1054,7 +1038,6 @@
                 }
             }
         }
-#endif
 
         // If we found the texture either because it's in use or via KTX deserialization,
         // set the image and return immediately.
@@ -1090,7 +1073,6 @@
 
     // Save the image into a KTXFile
     if (texture && textureCache) {
-#if !defined(DISABLE_KTX_CACHE)
         auto memKtx = gpu::Texture::serialize(*texture);
 
         // Move the texture into a memory mapped file
@@ -1107,7 +1089,7 @@
         } else {
             qCWarning(modelnetworking) << "Unable to serialize texture to KTX " << _url;
         }
-#endif
+
         // We replace the texture with the one stored in the cache.  This deals with the possible race condition of two different
         // images with the same hash being loaded concurrently.  Only one of them will make it into the cache by hash first and will
         // be the winner
