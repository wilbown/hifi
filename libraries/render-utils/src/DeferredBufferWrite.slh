--- conflicted
+++ resolved
@@ -60,12 +60,7 @@
     }
 
     _fragColor0 = vec4(diffuse.rgb, alpha);
-<<<<<<< HEAD
-    _fragColor1 = vec4(normal, 0.0) * 0.5 + vec4(0.5, 0.5, 0.5, 0.5);
-=======
-    //_fragColor1 = vec4(normal, 0.0) * 0.5 + vec4(0.5, 0.5, 0.5, 1.0);
     _fragColor1 = vec4(bestFitNormal(normal), 0.5);
->>>>>>> ec863945
     _fragColor2 = vec4(emissive, shininess / 128.0);
 }
 
