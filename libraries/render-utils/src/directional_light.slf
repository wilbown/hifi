<@include gpu/Config.slh@>
<$VERSION_HEADER$>
//  Generated on <$_SCRIBE_DATE$>
//
//  directional_light.frag
//  fragment shader
//
//  Created by Andrzej Kapolka on 9/3/14.
//  Copyright 2014 High Fidelity, Inc.
//
//  Distributed under the Apache License, Version 2.0.
//  See the accompanying file LICENSE or http://www.apache.org/licenses/LICENSE-2.0.html
//

// Everything about deferred buffer
<@include DeferredBuffer.slh@>

<@include DeferredGlobalLight.slh@>

<$declareEvalLightmappedColor()$>
<$declareEvalAmbientGlobalColor()$>

in vec2 _texCoord0;
out vec4 _fragColor;

void main(void) {
    DeferredTransform deferredTransform = getDeferredTransform();
    DeferredFragment frag = unpackDeferredFragment(deferredTransform, _texCoord0);

    // Light mapped or not ?
    if ((frag.normalVal.a >= 0.45) && (frag.normalVal.a <= 0.55)) {
         vec3 color = evalLightmappedColor(
                        deferredTransform.viewInverse,
                        1.0,
                        frag.normal,
                        frag.diffuse,
<<<<<<< HEAD
                        frag.specularVal),
                        1.0);
=======
                        frag.specularVal.xyz);
        _fragColor = vec4(color, 1.0);
>>>>>>> ec863945
    } else {
        vec3 color =  evalAmbienGlobalColor(
                        deferredTransform.viewInverse,
                        1.0,
                        frag.position.xyz,
                        frag.normal,
                        frag.diffuse,
                        frag.specular,
                        frag.gloss);
        _fragColor = vec4(color, frag.normalVal.a);
    }
}<|MERGE_RESOLUTION|>--- conflicted
+++ resolved
@@ -34,13 +34,8 @@
                         1.0,
                         frag.normal,
                         frag.diffuse,
-<<<<<<< HEAD
-                        frag.specularVal),
-                        1.0);
-=======
                         frag.specularVal.xyz);
         _fragColor = vec4(color, 1.0);
->>>>>>> ec863945
     } else {
         vec3 color =  evalAmbienGlobalColor(
                         deferredTransform.viewInverse,
