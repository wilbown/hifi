<@include gpu/Config.slh@>
<$VERSION_HEADER$>
//  <$_SCRIBE_FILENAME$>
//  Generated on <$_SCRIBE_DATE$>
//
//  Created by Andrzej Kapolka on 5/6/14.
//  Copyright 2014 High Fidelity, Inc.
//
//  Distributed under the Apache License, Version 2.0.
//  See the accompanying file LICENSE or http://www.apache.org/licenses/LICENSE-2.0.html
//

<@include graphics/Material.slh@>
<@include graphics/MaterialTextures.slh@>
<@include render-utils/ShaderConstants.h@>

<@if not HIFI_USE_SHADOW@>
    <@if HIFI_USE_FORWARD or HIFI_USE_TRANSLUCENT@>
        <@include DefaultMaterials.slh@>
        <@include GlobalLight.slh@>
        <@if HIFI_USE_LIGHTMAP@>
            <$declareEvalLightmappedColor()$>
        <@elif HIFI_USE_TRANSLUCENT@>
            <@if not HIFI_USE_FORWARD@>
                <@include LightLocal.slh@>
            <@endif@>
            <$declareEvalGlobalLightingAlphaBlended()$>
        <@else@>
            <$declareEvalSkyboxGlobalColor(_SCRIBE_NULL, HIFI_USE_FORWARD)$>
        <@endif@>
        <@include gpu/Transform.slh@>
        <$declareStandardCameraTransform()$>
        layout(location=0) out vec4 _fragColor0;
    <@else@>
        <@include DeferredBufferWrite.slh@>
    <@endif@>
<@else@>
    layout(location=0) out vec4 _fragColor0;
<@endif@>

<@if HIFI_USE_UNLIT@>
    <@include LightingModel.slh@>
<@endif@>

<@if HIFI_USE_SHADOW or HIFI_USE_UNLIT@>
    <$declareMaterialTextures(ALBEDO)$>
<@else@>
    <@if not HIFI_USE_LIGHTMAP@>
        <@if HIFI_USE_NORMALMAP and HIFI_USE_TRANSLUCENT@>
            <$declareMaterialTextures(ALBEDO, ROUGHNESS, NORMAL , METALLIC, EMISSIVE, OCCLUSION)$>
        <@elif HIFI_USE_NORMALMAP@>
            <$declareMaterialTextures(ALBEDO, ROUGHNESS, NORMAL , METALLIC, EMISSIVE, OCCLUSION, SCATTERING)$>
        <@elif HIFI_USE_TRANSLUCENT@>
            <$declareMaterialTextures(ALBEDO, ROUGHNESS, _SCRIBE_NULL , METALLIC, EMISSIVE, OCCLUSION)$>
        <@else@>
            <$declareMaterialTextures(ALBEDO, ROUGHNESS, _SCRIBE_NULL , METALLIC, EMISSIVE, OCCLUSION, SCATTERING)$>
        <@endif@>
    <@else@>
        <@if HIFI_USE_NORMALMAP@>
            <$declareMaterialTextures(ALBEDO, ROUGHNESS, NORMAL, METALLIC)$>
        <@else@>
            <$declareMaterialTextures(ALBEDO, ROUGHNESS, _SCRIBE_NULL, METALLIC)$>
        <@endif@>
        <$declareMaterialLightmap()$>
    <@endif@>
<@endif@>

<@if HIFI_USE_FADE@>
    <@include Fade.slh@>
    <$declareFadeFragment()$>
<@endif@>

layout(location=RENDER_UTILS_ATTR_POSITION_WS) in vec4 _positionWS;
layout(location=RENDER_UTILS_ATTR_TEXCOORD01) in vec4 _texCoord01;
#define _texCoord0 _texCoord01.xy
#define _texCoord1 _texCoord01.zw
<@if not HIFI_USE_SHADOW@>
    layout(location=RENDER_UTILS_ATTR_POSITION_ES) in vec4 _positionES;
    layout(location=RENDER_UTILS_ATTR_NORMAL_WS) in vec3 _normalWS;
    layout(location=RENDER_UTILS_ATTR_COLOR) in vec4 _color;
    <@if HIFI_USE_NORMALMAP@>
        layout(location=RENDER_UTILS_ATTR_TANGENT_WS) in vec3 _tangentWS;
    <@endif@>
<@endif@>

void main(void) {
<@if HIFI_USE_FADE@>
    <@if not HIFI_USE_SHADOW@>
        vec3 fadeEmissive;
        FadeObjectParams fadeParams;
        <$fetchFadeObjectParams(fadeParams)$>
        applyFade(fadeParams, _positionWS.xyz, fadeEmissive);
    <@else@>
        FadeObjectParams fadeParams;
        <$fetchFadeObjectParams(fadeParams)$>
        applyFadeClip(fadeParams, _positionWS.xyz);
    <@endif@>
<@endif@>

    Material mat = getMaterial();
    BITFIELD matKey = getMaterialKey(mat);
<@if HIFI_USE_SHADOW or HIFI_USE_UNLIT@>
        <$fetchMaterialTexturesCoord0(matKey, _texCoord0, albedoTex)$>

    <@if HIFI_USE_TRANSLUCENT@>
<<<<<<< HEAD
        float opacity = getMaterialOpacity(mat) * _color.a;
    <@else@>
        float opacity = 1.0;
    <@endif@>
        <$evalMaterialOpacity(albedoTex.a, opacity, matKey, opacity)$>;
    <@if HIFI_USE_TRANSLUCENT@>
        <$discardInvisible(opacity)$>;
    <@else@>
=======
        float cutoff = getMaterialOpacityCutoff(mat);
        float opacity = getMaterialOpacity(mat) * _color.a;
        <$evalMaterialOpacity(albedoTex.a, cutoff, opacity, matKey, opacity)$>;
        <$discardInvisible(opacity)$>;
    <@else@>
        float cutoff = getMaterialOpacityCutoff(mat);
        float opacity = 1.0;
        <$evalMaterialOpacityMask(albedoTex.a, cutoff, opacity)$>;
>>>>>>> f38509da
        <$discardTransparent(opacity)$>;
    <@endif@>

    <@if not HIFI_USE_SHADOW@>
            vec3 albedo = getMaterialAlbedo(mat);
            <$evalMaterialAlbedo(albedoTex, albedo, matKey, albedo)$>;
            albedo *= _color.rgb;
        <@if HIFI_USE_FADE@>
                albedo += fadeEmissive;
        <@endif@>
    <@endif@>

    <@if HIFI_USE_SHADOW@>
            _fragColor0 = vec4(1.0);
    <@elif HIFI_USE_TRANSLUCENT or HIFI_USE_FORWARD@>
            _fragColor0 = vec4(albedo * isUnlitEnabled(), opacity);
    <@else@>
            packDeferredFragmentUnlit(
                normalize(_normalWS),
                opacity,
                albedo * isUnlitEnabled());
    <@endif@>
<@else@>
    <@if not HIFI_USE_LIGHTMAP@>
        <@if HIFI_USE_NORMALMAP and HIFI_USE_TRANSLUCENT@>
            <$fetchMaterialTexturesCoord0(matKey, _texCoord0, albedoTex, roughnessTex, normalTex, metallicTex, emissiveTex, _SCRIBE_NULL)$>
        <@elif HIFI_USE_NORMALMAP@>
            <$fetchMaterialTexturesCoord0(matKey, _texCoord0, albedoTex, roughnessTex, normalTex, metallicTex, emissiveTex, scatteringTex)$>
        <@elif HIFI_USE_TRANSLUCENT@>
            <$fetchMaterialTexturesCoord0(matKey, _texCoord0, albedoTex, roughnessTex, _SCRIBE_NULL, metallicTex, emissiveTex, _SCRIBE_NULL)$>
        <@else@>
            <$fetchMaterialTexturesCoord0(matKey, _texCoord0, albedoTex, roughnessTex, _SCRIBE_NULL, metallicTex, emissiveTex, scatteringTex)$>
        <@endif@>
            <$fetchMaterialTexturesCoord1(matKey, _texCoord1, occlusionTex)$>
    <@else@>
        <@if HIFI_USE_NORMALMAP@>
            <$fetchMaterialTexturesCoord0(matKey, _texCoord0, albedoTex, roughnessTex, normalTex, metallicTex)$>
        <@else@>
            <$fetchMaterialTexturesCoord0(matKey, _texCoord0, albedoTex, roughnessTex, _SCRIBE_NULL, metallicTex)$>
        <@endif@>
            <$fetchMaterialTexturesCoord1(matKey, _texCoord1, _SCRIBE_NULL, lightmap)$>
    <@endif@>

    <@if HIFI_USE_TRANSLUCENT@>
<<<<<<< HEAD
        float opacity = getMaterialOpacity(mat) * _color.a;
    <@else@>
        float opacity = 1.0;
    <@endif@>
        <$evalMaterialOpacity(albedoTex.a, opacity, matKey, opacity)$>;
    <@if HIFI_USE_TRANSLUCENT@>
            <$discardInvisible(opacity)$>;
    <@else@>
            <$discardTransparent(opacity)$>;
=======
        float cutoff = getMaterialOpacityCutoff(mat);
        float opacity = getMaterialOpacity(mat) * _color.a;
        <$evalMaterialOpacity(albedoTex.a, cutoff, opacity, matKey, opacity)$>;
        <$discardInvisible(opacity)$>;
    <@else@>
        float cutoff = getMaterialOpacityCutoff(mat);
        float opacity = 1.0;
        <$evalMaterialOpacityMask(albedoTex.a, cutoff, opacity)$>;
        <$discardTransparent(opacity)$>;
>>>>>>> f38509da
    <@endif@>

        vec3 albedo = getMaterialAlbedo(mat);
        <$evalMaterialAlbedo(albedoTex, albedo, matKey, albedo)$>;
        albedo *= _color.rgb;

        float roughness = getMaterialRoughness(mat);
        <$evalMaterialRoughness(roughnessTex, roughness, matKey, roughness)$>;

        float metallic = getMaterialMetallic(mat);
        <$evalMaterialMetallic(metallicTex, metallic, matKey, metallic)$>;

    <@if not HIFI_USE_LIGHTMAP@>
            vec3 emissive = getMaterialEmissive(mat);
            <$evalMaterialEmissive(emissiveTex, emissive, matKey, emissive)$>;

            float occlusion = DEFAULT_OCCLUSION;
            <$evalMaterialOcclusion(occlusionTex, matKey, occlusion)$>;

        <@if not HIFI_USE_TRANSLUCENT@>
                float scattering = getMaterialScattering(mat);
                <$evalMaterialScattering(scatteringTex, scattering, matKey, scattering)$>;
        <@endif@>
    <@endif@>

    <@if HIFI_USE_NORMALMAP@>
            vec3 fragNormalWS;
            <$evalMaterialNormalLOD(_positionES, normalTex, _normalWS, _tangentWS, fragNormalWS)$>
    <@else@>
            vec3 fragNormalWS = _normalWS;
    <@endif@>
        fragNormalWS = normalize(fragNormalWS);

    <@if HIFI_USE_FORWARD@>
        TransformCamera cam = getTransformCamera();
        vec3 fresnel = getFresnelF0(metallic, albedo);
        <@if not HIFI_USE_TRANSLUCENT@>
            <@if not HIFI_USE_LIGHTMAP@>
                vec4 color = vec4(evalSkyboxGlobalColor(
                    cam._viewInverse,
                    1.0,
                    occlusion,
                    _positionES.xyz,
                    fragNormalWS,
                    albedo,
                    fresnel,
                    metallic,
                    roughness),
                    opacity);
                color.rgb += emissive * isEmissiveEnabled();
                _fragColor0 = color;
            <@else@>
                _fragColor0 = vec4(evalLightmappedColor(
<<<<<<< HEAD
		            cam._viewInverse,
		            1.0,
		            DEFAULT_OCCLUSION,
		            fragNormalWS,
		            albedo,
		            lightmap),
		            opacity);
=======
                    cam._viewInverse,
                    1.0,
                    DEFAULT_OCCLUSION,
                    fragNormalWS,
                    albedo,
                    lightmap),
                    opacity);
>>>>>>> f38509da
            <@endif@>
        <@else@>
            <@if not HIFI_USE_LIGHTMAP@>
                _fragColor0 =  vec4(evalGlobalLightingAlphaBlended(
                    cam._viewInverse,
                    1.0,
                    occlusion,
                    _positionES.xyz,
                    fragNormalWS,
                    albedo,
                    fresnel,
                    metallic,
                    emissive,
                    roughness, opacity),
                    opacity);
            <@else@>
                _fragColor0 = vec4(evalLightmappedColor(
<<<<<<< HEAD
		            cam._viewInverse,
		            1.0,
		            DEFAULT_OCCLUSION,
		            fragNormalWS,
		            albedo,
		            lightmap),
		            opacity);
=======
                cam._viewInverse,
                1.0,
                DEFAULT_OCCLUSION,
                fragNormalWS,
                albedo,
                lightmap),
                opacity);
>>>>>>> f38509da
            <@endif@>
        <@endif@>
    <@else@>
        <@if not HIFI_USE_TRANSLUCENT@>
            <@if not HIFI_USE_LIGHTMAP@>
                packDeferredFragment(
                    fragNormalWS,
                    opacity,
                    albedo,
                    roughness,
                    metallic,
                    emissive
                <@if HIFI_USE_FADE@>
                        + fadeEmissive
                <@endif@>
                    ,
                    occlusion,
                    scattering);
            <@else@>
                packDeferredFragmentLightmap(
                    fragNormalWS,
                    evalOpaqueFinalAlpha(getMaterialOpacity(mat), opacity),
                    albedo,
                    roughness,
                    metallic,
                    lightmap
                <@if HIFI_USE_FADE@>
                        + fadeEmissive
                <@endif@>
                    );
            <@endif@>
        <@else@>
            TransformCamera cam = getTransformCamera();
            <@if not HIFI_USE_LIGHTMAP@>
                vec3 fresnel = getFresnelF0(metallic, albedo);

                vec3 fragPositionWS = _positionWS.xyz;
                vec3 fragToEyeWS = cam._viewInverse[3].xyz - fragPositionWS;
                vec3 fragToEyeDirWS = normalize(fragToEyeWS);
                SurfaceData surfaceWS = initSurfaceData(roughness, fragNormalWS, fragToEyeDirWS);

                vec4 localLighting = vec4(0.0);
                <$fetchClusterInfo(_positionWS)$>;
                if (hasLocalLights(numLights, clusterPos, dims)) {
                    localLighting = evalLocalLighting(cluster, numLights, fragPositionWS, surfaceWS,
                                                      metallic, fresnel, albedo, 0.0,
                                                      vec4(0), vec4(0), opacity);
                }

                _fragColor0 = vec4(evalGlobalLightingAlphaBlended(
                    cam._viewInverse,
                    1.0,
                    occlusion,
                    _positionES.xyz,
                    fragNormalWS,
                    albedo,
                    fresnel,
                    metallic,
                    emissive
                <@if HIFI_USE_FADE@>
                        + fadeEmissive
                <@endif@>
                    ,
                    surfaceWS, opacity, localLighting.rgb),
                    opacity);
            <@else@>
                _fragColor0 = vec4(evalLightmappedColor(
<<<<<<< HEAD
		            cam._viewInverse,
		            1.0,
		            DEFAULT_OCCLUSION,
		            fragNormalWS,
		            albedo,
		            lightmap),
		            opacity);
=======
                    cam._viewInverse,
                    1.0,
                    DEFAULT_OCCLUSION,
                    fragNormalWS,
                    albedo,
                    lightmap),
                    opacity);
>>>>>>> f38509da
            <@endif@>
        <@endif@>
    <@endif@>
<@endif@>
}<|MERGE_RESOLUTION|>--- conflicted
+++ resolved
@@ -103,16 +103,6 @@
         <$fetchMaterialTexturesCoord0(matKey, _texCoord0, albedoTex)$>
 
     <@if HIFI_USE_TRANSLUCENT@>
-<<<<<<< HEAD
-        float opacity = getMaterialOpacity(mat) * _color.a;
-    <@else@>
-        float opacity = 1.0;
-    <@endif@>
-        <$evalMaterialOpacity(albedoTex.a, opacity, matKey, opacity)$>;
-    <@if HIFI_USE_TRANSLUCENT@>
-        <$discardInvisible(opacity)$>;
-    <@else@>
-=======
         float cutoff = getMaterialOpacityCutoff(mat);
         float opacity = getMaterialOpacity(mat) * _color.a;
         <$evalMaterialOpacity(albedoTex.a, cutoff, opacity, matKey, opacity)$>;
@@ -121,7 +111,6 @@
         float cutoff = getMaterialOpacityCutoff(mat);
         float opacity = 1.0;
         <$evalMaterialOpacityMask(albedoTex.a, cutoff, opacity)$>;
->>>>>>> f38509da
         <$discardTransparent(opacity)$>;
     <@endif@>
 
@@ -166,17 +155,6 @@
     <@endif@>
 
     <@if HIFI_USE_TRANSLUCENT@>
-<<<<<<< HEAD
-        float opacity = getMaterialOpacity(mat) * _color.a;
-    <@else@>
-        float opacity = 1.0;
-    <@endif@>
-        <$evalMaterialOpacity(albedoTex.a, opacity, matKey, opacity)$>;
-    <@if HIFI_USE_TRANSLUCENT@>
-            <$discardInvisible(opacity)$>;
-    <@else@>
-            <$discardTransparent(opacity)$>;
-=======
         float cutoff = getMaterialOpacityCutoff(mat);
         float opacity = getMaterialOpacity(mat) * _color.a;
         <$evalMaterialOpacity(albedoTex.a, cutoff, opacity, matKey, opacity)$>;
@@ -186,7 +164,6 @@
         float opacity = 1.0;
         <$evalMaterialOpacityMask(albedoTex.a, cutoff, opacity)$>;
         <$discardTransparent(opacity)$>;
->>>>>>> f38509da
     <@endif@>
 
         vec3 albedo = getMaterialAlbedo(mat);
@@ -240,15 +217,6 @@
                 _fragColor0 = color;
             <@else@>
                 _fragColor0 = vec4(evalLightmappedColor(
-<<<<<<< HEAD
-		            cam._viewInverse,
-		            1.0,
-		            DEFAULT_OCCLUSION,
-		            fragNormalWS,
-		            albedo,
-		            lightmap),
-		            opacity);
-=======
                     cam._viewInverse,
                     1.0,
                     DEFAULT_OCCLUSION,
@@ -256,7 +224,6 @@
                     albedo,
                     lightmap),
                     opacity);
->>>>>>> f38509da
             <@endif@>
         <@else@>
             <@if not HIFI_USE_LIGHTMAP@>
@@ -274,15 +241,6 @@
                     opacity);
             <@else@>
                 _fragColor0 = vec4(evalLightmappedColor(
-<<<<<<< HEAD
-		            cam._viewInverse,
-		            1.0,
-		            DEFAULT_OCCLUSION,
-		            fragNormalWS,
-		            albedo,
-		            lightmap),
-		            opacity);
-=======
                 cam._viewInverse,
                 1.0,
                 DEFAULT_OCCLUSION,
@@ -290,7 +248,6 @@
                 albedo,
                 lightmap),
                 opacity);
->>>>>>> f38509da
             <@endif@>
         <@endif@>
     <@else@>
@@ -358,15 +315,6 @@
                     opacity);
             <@else@>
                 _fragColor0 = vec4(evalLightmappedColor(
-<<<<<<< HEAD
-		            cam._viewInverse,
-		            1.0,
-		            DEFAULT_OCCLUSION,
-		            fragNormalWS,
-		            albedo,
-		            lightmap),
-		            opacity);
-=======
                     cam._viewInverse,
                     1.0,
                     DEFAULT_OCCLUSION,
@@ -374,7 +322,6 @@
                     albedo,
                     lightmap),
                     opacity);
->>>>>>> f38509da
             <@endif@>
         <@endif@>
     <@endif@>
