--- conflicted
+++ resolved
@@ -38,11 +38,7 @@
     push(glm::mat4());
   }
 
-<<<<<<< HEAD
-  explicit MatrixStack(const MatrixStack& other) {
-=======
-  explicit MatrixStack(const MatrixStack & other) : std::stack<glm::mat4>() {
->>>>>>> c08fde8e
+  explicit MatrixStack(const MatrixStack& other) : std::stack<glm::mat4>() {
     *((std::stack<glm::mat4>*)this) = *((std::stack<glm::mat4>*)&other);
   }
 
