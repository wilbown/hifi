//
//  DebugDeferredBuffer.h
//  libraries/render-utils/src
//
//  Created by Clement on 12/3/15.
//  Copyright 2015 High Fidelity, Inc.
//
//  Distributed under the Apache License, Version 2.0.
//  See the accompanying file LICENSE or http://www.apache.org/licenses/LICENSE-2.0.html
//

#ifndef hifi_DebugDeferredBuffer_h
#define hifi_DebugDeferredBuffer_h

#include <QFileInfo>

#include <render/DrawTask.h>

class DebugDeferredBuffer {
public:
    using JobModel = render::Task::Job::Model<DebugDeferredBuffer>;
    
    DebugDeferredBuffer();
    
    void run(const render::SceneContextPointer& sceneContext, const render::RenderContextPointer& renderContext);
    
private:
    enum Modes : uint8_t {
        DiffuseMode = 0,
        AmbientOcclusionMode,
        SpecularMode,
        RoughnessMode,
        NormalMode,
        DepthMode,
        LightingMode,
<<<<<<< HEAD
        PyramidDepthMode,
        OcclusionRawMode,
        OcclusionBlurredMode,
=======
        ShadowMode,
>>>>>>> 29945bba
        
        CustomMode // Needs to stay last
    };
    struct CustomPipeline {
        gpu::PipelinePointer pipeline;
        mutable QFileInfo info;
    };
    using StandardPipelines = std::array<gpu::PipelinePointer, CustomMode>;
    using CustomPipelines = std::unordered_map<std::string, CustomPipeline>;
    
    bool pipelineNeedsUpdate(Modes mode, std::string customFile = std::string()) const;
    const gpu::PipelinePointer& getPipeline(Modes mode, std::string customFile = std::string());
    std::string getShaderSourceCode(Modes mode, std::string customFile = std::string());
    
    StandardPipelines _pipelines;
    CustomPipelines _customPipelines;
};

#endif // hifi_DebugDeferredBuffer_h<|MERGE_RESOLUTION|>--- conflicted
+++ resolved
@@ -27,20 +27,16 @@
 private:
     enum Modes : uint8_t {
         DiffuseMode = 0,
-        AmbientOcclusionMode,
         SpecularMode,
         RoughnessMode,
         NormalMode,
         DepthMode,
         LightingMode,
-<<<<<<< HEAD
+        ShadowMode,
         PyramidDepthMode,
+        AmbientOcclusionMode,
         OcclusionRawMode,
         OcclusionBlurredMode,
-=======
-        ShadowMode,
->>>>>>> 29945bba
-        
         CustomMode // Needs to stay last
     };
     struct CustomPipeline {
