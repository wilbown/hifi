--- conflicted
+++ resolved
@@ -48,7 +48,6 @@
 
     coneVertex.xyz *= coneParam.w;
 
-<<<<<<< HEAD
     coneVertex.xyz += lightPos;
 
     // standard transform
@@ -58,9 +57,6 @@
     vec4 projected = gl_Position / gl_Position.w;
     projected.xy = (projected.xy + 1.0) * 0.5;
 
-    if (cam_isStereo()) {
-        projected.x = 0.5 * (projected.x + cam_getStereoSide());
-=======
 #ifdef GPU_TRANSFORM_IS_STEREO
 #ifdef GPU_TRANSFORM_STEREO_SPLIT_SCREEN
 #else
@@ -69,37 +65,5 @@
         }
 #endif
 #endif
-        _texCoord0 = vec4(projected.xy, 0.0, 1.0) * gl_Position.w;
-    } else {
-        const float depth = -1.0; //Draw at near plane
-        const vec4 UNIT_QUAD[4] = vec4[4](
-            vec4(-1.0, -1.0, depth, 1.0),
-            vec4(1.0, -1.0, depth, 1.0),
-            vec4(-1.0, 1.0, depth, 1.0),
-            vec4(1.0, 1.0, depth, 1.0)
-        );
-        vec4 pos = UNIT_QUAD[gl_VertexID];
-
-#ifdef GPU_TRANSFORM_IS_STEREO
-#ifdef GPU_TRANSFORM_STEREO_SPLIT_SCREEN
-        TransformCamera cam = getTransformCamera();
-        <$transformStereoClipsSpace(cam, pos)$>
-#endif
-#endif
-
-        _texCoord0 = vec4((pos.xy + 1.0) * 0.5, 0.0, 1.0);
-
-#ifdef GPU_TRANSFORM_IS_STEREO
-#ifdef GPU_TRANSFORM_STEREO_SPLIT_SCREEN
-#else
-        if (cam_isStereo()) {
-            _texCoord0.x = 0.5 * (_texCoord0.x + cam_getStereoSide());
-        }
-#endif
-#endif
-
-        gl_Position = pos;
->>>>>>> 84573d37
-    }
     _texCoord0 = vec4(projected.xy, 0.0, 1.0) * gl_Position.w;
 }