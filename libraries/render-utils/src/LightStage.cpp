--- conflicted
+++ resolved
@@ -34,47 +34,31 @@
     ambientOffLight->setColor(model::Vec3(0.0));
     ambientOffLight->setIntensity(0.0f);
     ambientOffLight->setType(model::Light::Type::AMBIENT);
-<<<<<<< HEAD
-    _ambientOffLight = addLight(ambientOffLight);
-=======
     _ambientOffLightId = addLight(ambientOffLight);
->>>>>>> 539ee829
 
     const LightPointer pointOffLight { std::make_shared<model::Light>() };
     pointOffLight->setAmbientIntensity(0.0f);
     pointOffLight->setColor(model::Vec3(0.0));
     pointOffLight->setIntensity(0.0f);
     pointOffLight->setType(model::Light::Type::POINT);
-<<<<<<< HEAD
-    _pointOffLight = addLight(pointOffLight);
-=======
     _pointOffLightId = addLight(pointOffLight);
->>>>>>> 539ee829
 
     const LightPointer spotOffLight { std::make_shared<model::Light>() };
     spotOffLight->setAmbientIntensity(0.0f);
     spotOffLight->setColor(model::Vec3(0.0));
     spotOffLight->setIntensity(0.0f);
     spotOffLight->setType(model::Light::Type::SPOT);
-<<<<<<< HEAD
-    _spotOffLight = addLight(spotOffLight);
-=======
     _spotOffLightId = addLight(spotOffLight);
->>>>>>> 539ee829
 
     const LightPointer sunOffLight { std::make_shared<model::Light>() };
     sunOffLight->setAmbientIntensity(0.0f);
     sunOffLight->setColor(model::Vec3(0.0));
     sunOffLight->setIntensity(0.0f);
     sunOffLight->setType(model::Light::Type::SUN);
-<<<<<<< HEAD
-    _sunOffLight = addLight(sunOffLight);
-=======
     _sunOffLightId = addLight(sunOffLight);
 
     // Set default light to the off ambient light (until changed)
     _defaultLightId = _ambientOffLightId;
->>>>>>> 539ee829
 }
 
 LightStage::Shadow::Schema::Schema() {
