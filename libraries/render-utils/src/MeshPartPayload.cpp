//
//  MeshPartPayload.cpp
//  interface/src/renderer
//
//  Created by Sam Gateau on 10/3/15.
//  Copyright 2015 High Fidelity, Inc.
//
//  Distributed under the Apache License, Version 2.0.
//  See the accompanying file LICENSE or http://www.apache.org/licenses/LICENSE-2.0.html
//

#include "MeshPartPayload.h"

#include <PerfStat.h>

#include "DeferredLightingEffect.h"
#include "EntityItem.h"

using namespace render;

namespace render {
template <> const ItemKey payloadGetKey(const MeshPartPayload::Pointer& payload) {
    if (payload) {
        return payload->getKey();
    }
    return ItemKey::Builder::opaqueShape(); // for lack of a better idea
}

template <> const Item::Bound payloadGetBound(const MeshPartPayload::Pointer& payload) {
    if (payload) {
        return payload->getBound();
    }
    return Item::Bound();
}

template <> const ShapeKey shapeGetShapeKey(const MeshPartPayload::Pointer& payload) {
    if (payload) {
        return payload->getShapeKey();
    }
    return ShapeKey::Builder::invalid();
}

template <> void payloadRender(const MeshPartPayload::Pointer& payload, RenderArgs* args) {
    return payload->render(args);
}
}

MeshPartPayload::MeshPartPayload(const std::shared_ptr<const model::Mesh>& mesh, int partIndex, model::MaterialPointer material) {
    updateMeshPart(mesh, partIndex);
    updateMaterial(material);
}

void MeshPartPayload::updateMeshPart(const std::shared_ptr<const model::Mesh>& drawMesh, int partIndex) {
    _drawMesh = drawMesh;
    if (_drawMesh) {
        auto vertexFormat = _drawMesh->getVertexFormat();
        _hasColorAttrib = vertexFormat->hasAttribute(gpu::Stream::COLOR);
        _drawPart = _drawMesh->getPartBuffer().get<model::Mesh::Part>(partIndex);
        _localBound = _drawMesh->evalPartBound(partIndex);
    }
}

void MeshPartPayload::updateTransform(const Transform& transform, const Transform& offsetTransform) {
    _transform = transform;
    Transform::mult(_drawTransform, _transform, offsetTransform);
    _worldBound = _localBound;
    _worldBound.transform(_drawTransform);
}

void MeshPartPayload::updateMaterial(model::MaterialPointer drawMaterial) {
    _drawMaterial = drawMaterial;
}

ItemKey MeshPartPayload::getKey() const {
    ItemKey::Builder builder;
    builder.withTypeShape();

    if (_drawMaterial) {
        auto matKey = _drawMaterial->getKey();
        if (matKey.isTranslucent()) {
            builder.withTransparent();
        }
    }

    return builder.build();
}

Item::Bound MeshPartPayload::getBound() const {
    return _worldBound;
}

ShapeKey MeshPartPayload::getShapeKey() const {
    model::MaterialKey drawMaterialKey;
    if (_drawMaterial) {
        drawMaterialKey = _drawMaterial->getKey();
    }

    ShapeKey::Builder builder;
    builder.withMaterial();

    if (drawMaterialKey.isTranslucent()) {
        builder.withTranslucent();
    }
    if (drawMaterialKey.isNormalMap()) {
        builder.withTangents();
    }
    if (drawMaterialKey.isMetallicMap()) {
        builder.withSpecular();
    }
    if (drawMaterialKey.isLightmapMap()) {
        builder.withLightmap();
    }
    return builder.build();
}

void MeshPartPayload::drawCall(gpu::Batch& batch) const {
    batch.drawIndexed(gpu::TRIANGLES, _drawPart._numIndices, _drawPart._startIndex);
}

void MeshPartPayload::bindMesh(gpu::Batch& batch) {
    batch.setIndexBuffer(gpu::UINT32, (_drawMesh->getIndexBuffer()._buffer), 0);

    batch.setInputFormat((_drawMesh->getVertexFormat()));

    batch.setInputStream(0, _drawMesh->getVertexStream());

    // TODO: Get rid of that extra call
    if (!_hasColorAttrib) {
        batch._glColor4f(1.0f, 1.0f, 1.0f, 1.0f);
    }
}

void MeshPartPayload::bindMaterial(gpu::Batch& batch, const ShapePipeline::LocationsPointer locations, bool enableTextures) const {
    if (!_drawMaterial) {
        return;
    }

    auto textureCache = DependencyManager::get<TextureCache>();

    batch.setUniformBuffer(ShapePipeline::Slot::BUFFER::MATERIAL, _drawMaterial->getSchemaBuffer());
    batch.setUniformBuffer(ShapePipeline::Slot::BUFFER::TEXMAPARRAY, _drawMaterial->getTexMapArrayBuffer());

    const auto& materialKey = _drawMaterial->getKey();
    const auto& textureMaps = _drawMaterial->getTextureMaps();

    int numUnlit = 0;
    if (materialKey.isUnlit()) {
        numUnlit++;
    }

    if (!enableTextures) {
        batch.setResourceTexture(ShapePipeline::Slot::ALBEDO, textureCache->getWhiteTexture());
        batch.setResourceTexture(ShapePipeline::Slot::MAP::ROUGHNESS, textureCache->getWhiteTexture());
        batch.setResourceTexture(ShapePipeline::Slot::MAP::NORMAL, textureCache->getBlueTexture());
        batch.setResourceTexture(ShapePipeline::Slot::MAP::METALLIC, textureCache->getBlackTexture());
        batch.setResourceTexture(ShapePipeline::Slot::MAP::OCCLUSION, textureCache->getWhiteTexture());
        batch.setResourceTexture(ShapePipeline::Slot::MAP::SCATTERING, textureCache->getWhiteTexture());
        batch.setResourceTexture(ShapePipeline::Slot::MAP::EMISSIVE_LIGHTMAP, textureCache->getBlackTexture());
        return;
    }

    // Albedo
    if (materialKey.isAlbedoMap()) {
        auto itr = textureMaps.find(model::MaterialKey::ALBEDO_MAP);
        if (itr != textureMaps.end() && itr->second->isDefined()) {
            batch.setResourceTexture(ShapePipeline::Slot::ALBEDO, itr->second->getTextureView());
        } else {
            batch.setResourceTexture(ShapePipeline::Slot::ALBEDO, textureCache->getGrayTexture());
        }
    }

    // Roughness map
    if (materialKey.isRoughnessMap()) {
        auto itr = textureMaps.find(model::MaterialKey::ROUGHNESS_MAP);
        if (itr != textureMaps.end() && itr->second->isDefined()) {
            batch.setResourceTexture(ShapePipeline::Slot::MAP::ROUGHNESS, itr->second->getTextureView());

            // texcoord are assumed to be the same has albedo
        } else {
            batch.setResourceTexture(ShapePipeline::Slot::MAP::ROUGHNESS, textureCache->getWhiteTexture());
        }
    }

    // Normal map
    if (materialKey.isNormalMap()) {
        auto itr = textureMaps.find(model::MaterialKey::NORMAL_MAP);
        if (itr != textureMaps.end() && itr->second->isDefined()) {
            batch.setResourceTexture(ShapePipeline::Slot::MAP::NORMAL, itr->second->getTextureView());

            // texcoord are assumed to be the same has albedo
        } else {
            batch.setResourceTexture(ShapePipeline::Slot::MAP::NORMAL, textureCache->getBlueTexture());
        }
    }

    // Metallic map
    if (materialKey.isMetallicMap()) {
        auto itr = textureMaps.find(model::MaterialKey::METALLIC_MAP);
        if (itr != textureMaps.end() && itr->second->isDefined()) {
            batch.setResourceTexture(ShapePipeline::Slot::MAP::METALLIC, itr->second->getTextureView());

            // texcoord are assumed to be the same has albedo
        } else {
            batch.setResourceTexture(ShapePipeline::Slot::MAP::METALLIC, textureCache->getBlackTexture());
        }
    }

    // Occlusion map
    if (materialKey.isOcclusionMap()) {
        auto itr = textureMaps.find(model::MaterialKey::OCCLUSION_MAP);
        if (itr != textureMaps.end() && itr->second->isDefined()) {
            batch.setResourceTexture(ShapePipeline::Slot::MAP::OCCLUSION, itr->second->getTextureView());

            // texcoord are assumed to be the same has albedo
        } else {
            batch.setResourceTexture(ShapePipeline::Slot::MAP::OCCLUSION, textureCache->getWhiteTexture());
        }
    }

    // Scattering map
    if (materialKey.isScatteringMap()) {
        auto itr = textureMaps.find(model::MaterialKey::SCATTERING_MAP);
        if (itr != textureMaps.end() && itr->second->isDefined()) {
            batch.setResourceTexture(ShapePipeline::Slot::MAP::SCATTERING, itr->second->getTextureView());

            // texcoord are assumed to be the same has albedo
        } else {
            batch.setResourceTexture(ShapePipeline::Slot::MAP::SCATTERING, textureCache->getWhiteTexture());
        }
    }

    // Emissive / Lightmap
    if (materialKey.isLightmapMap()) {
        auto itr = textureMaps.find(model::MaterialKey::LIGHTMAP_MAP);

        if (itr != textureMaps.end() && itr->second->isDefined()) {
            batch.setResourceTexture(ShapePipeline::Slot::MAP::EMISSIVE_LIGHTMAP, itr->second->getTextureView());
        } else {
            batch.setResourceTexture(ShapePipeline::Slot::MAP::EMISSIVE_LIGHTMAP, textureCache->getGrayTexture());
        }
    } else if (materialKey.isEmissiveMap()) {
        auto itr = textureMaps.find(model::MaterialKey::EMISSIVE_MAP);

        if (itr != textureMaps.end() && itr->second->isDefined()) {
            batch.setResourceTexture(ShapePipeline::Slot::MAP::EMISSIVE_LIGHTMAP, itr->second->getTextureView());
        } else {
            batch.setResourceTexture(ShapePipeline::Slot::MAP::EMISSIVE_LIGHTMAP, textureCache->getBlackTexture());
        }
    }
}

void MeshPartPayload::bindTransform(gpu::Batch& batch, const ShapePipeline::LocationsPointer locations, RenderArgs::RenderMode renderMode) const {
    batch.setModelTransform(_drawTransform);
}


void MeshPartPayload::render(RenderArgs* args) {
    PerformanceTimer perfTimer("MeshPartPayload::render");

    gpu::Batch& batch = *(args->_batch);

    auto locations = args->_pipeline->locations;
    assert(locations);

    // Bind the model transform and the skinCLusterMatrices if needed
    bindTransform(batch, locations, args->_renderMode);

    //Bind the index buffer and vertex buffer and Blend shapes if needed
    bindMesh(batch);

    // apply material properties
    bindMaterial(batch, locations, args->_enableTexturing);

    if (args) {
        args->_details._materialSwitches++;
    }

    // Draw!
    {
        PerformanceTimer perfTimer("batch.drawIndexed()");
        drawCall(batch);
    }

    if (args) {
        const int INDICES_PER_TRIANGLE = 3;
        args->_details._trianglesRendered += _drawPart._numIndices / INDICES_PER_TRIANGLE;
    }
}

namespace render {
template <> const ItemKey payloadGetKey(const ModelMeshPartPayload::Pointer& payload) {
    if (payload) {
        return payload->getKey();
    }
    return ItemKey::Builder::opaqueShape(); // for lack of a better idea
}

template <> const Item::Bound payloadGetBound(const ModelMeshPartPayload::Pointer& payload) {
    if (payload) {
        return payload->getBound();
    }
    return Item::Bound();
}
template <> int payloadGetLayer(const ModelMeshPartPayload::Pointer& payload) {
    if (payload) {
        return payload->getLayer();
    }
    return 0;
}

template <> const ShapeKey shapeGetShapeKey(const ModelMeshPartPayload::Pointer& payload) {
    if (payload) {
        return payload->getShapeKey();
    }
    return ShapeKey::Builder::invalid();
}

template <> void payloadRender(const ModelMeshPartPayload::Pointer& payload, RenderArgs* args) {
    return payload->render(args);
}
}

<<<<<<< HEAD
ModelMeshPartPayload::ModelMeshPartPayload(ModelPointer model, int _meshIndex, int partIndex, int shapeIndex, const Transform& transform, const Transform& offsetTransform) :
    _meshIndex(_meshIndex),
    _shapeID(shapeIndex) {

    assert(model && model->isLoaded());
    _model = model;
    auto& modelMesh = model->getGeometry()->getMeshes().at(_meshIndex);
=======
struct ModelMeshPartPayload::Fade
{
    glm::vec3 _offset;  // The noise offset
    float _percent;     // The fade percent
};

ModelMeshPartPayload::ModelMeshPartPayload(Model* model, int _meshIndex, int partIndex, int shapeIndex, const Transform& transform, const Transform& offsetTransform) :
    _model(model),
    _meshIndex(_meshIndex),
    _shapeID(shapeIndex) {

    Fade fade;
    _fadeBuffer = gpu::BufferView(std::make_shared<gpu::Buffer>(sizeof(Fade), (const gpu::Byte*) &fade));

    assert(_model && _model->isLoaded());
    auto& modelMesh = _model->getGeometry()->getMeshes().at(_meshIndex);
>>>>>>> ff3cf780
    updateMeshPart(modelMesh, partIndex);

    updateTransform(transform, offsetTransform);
    initCache();
}

void ModelMeshPartPayload::initCache() {
    ModelPointer model = _model.lock();
    assert(model && model->isLoaded());

    if (_drawMesh) {
        auto vertexFormat = _drawMesh->getVertexFormat();
        _hasColorAttrib = vertexFormat->hasAttribute(gpu::Stream::COLOR);
        _isSkinned = vertexFormat->hasAttribute(gpu::Stream::SKIN_CLUSTER_WEIGHT) && vertexFormat->hasAttribute(gpu::Stream::SKIN_CLUSTER_INDEX);

        const FBXGeometry& geometry = model->getFBXGeometry();
        const FBXMesh& mesh = geometry.meshes.at(_meshIndex);

        _isBlendShaped = !mesh.blendshapes.isEmpty();
    }

    auto networkMaterial = model->getGeometry()->getShapeMaterial(_shapeID);
    if (networkMaterial) {
        _drawMaterial = networkMaterial;
    }
}

void ModelMeshPartPayload::notifyLocationChanged() {

}

void ModelMeshPartPayload::updateTransformForSkinnedMesh(const Transform& renderTransform, const Transform& boundTransform,
        const gpu::BufferPointer& buffer) {
    _transform = renderTransform;
    _worldBound = _adjustedLocalBound;
    _worldBound.transform(boundTransform);
    _clusterBuffer = buffer;
}

ItemKey ModelMeshPartPayload::getKey() const {
    ItemKey::Builder builder;
    builder.withTypeShape();

    ModelPointer model = _model.lock();
    if (model) {
        if (!model->isVisible()) {
            builder.withInvisible();
        }

        if (model->isLayeredInFront()) {
            builder.withLayered();
        }

        if (_isBlendShaped || _isSkinned) {
            builder.withDeformed();
        }

        if (_drawMaterial) {
            auto matKey = _drawMaterial->getKey();
            if (matKey.isTranslucent()) {
                builder.withTransparent();
            }
        }

        if (_fadeState != FADE_COMPLETE) {
            builder.withTransparent();
        }
    }
    return builder.build();
}

int ModelMeshPartPayload::getLayer() const {
    // MAgic number while we are defining the layering mechanism:
    const int LAYER_3D_FRONT = 1;
    const int LAYER_3D = 0;
    ModelPointer model = _model.lock();
    if (model && model->isLayeredInFront()) {
        return LAYER_3D_FRONT;
    } else {
        return LAYER_3D;
    }
}

ShapeKey ModelMeshPartPayload::getShapeKey() const {

    // guard against partially loaded meshes
    ModelPointer model = _model.lock();
    if (!model || !model->isLoaded() || !model->getGeometry()) {
        return ShapeKey::Builder::invalid();
    }

    const FBXGeometry& geometry = model->getFBXGeometry();
    const auto& networkMeshes = model->getGeometry()->getMeshes();

    // guard against partially loaded meshes
    if (_meshIndex >= (int)networkMeshes.size() || _meshIndex >= (int)geometry.meshes.size() || _meshIndex >= (int)model->_meshStates.size()) {
        return ShapeKey::Builder::invalid();
    }

    const FBXMesh& mesh = geometry.meshes.at(_meshIndex);

    // if our index is ever out of range for either meshes or networkMeshes, then skip it, and set our _meshGroupsKnown
    // to false to rebuild out mesh groups.
    if (_meshIndex < 0 || _meshIndex >= (int)networkMeshes.size() || _meshIndex > geometry.meshes.size()) {
        model->_needsFixupInScene = true; // trigger remove/add cycle
        model->invalidCalculatedMeshBoxes(); // if we have to reload, we need to assume our mesh boxes are all invalid
        return ShapeKey::Builder::invalid();
    }


    int vertexCount = mesh.vertices.size();
    if (vertexCount == 0) {
        // sanity check
        return ShapeKey::Builder::invalid(); // FIXME
    }


    model::MaterialKey drawMaterialKey;
    if (_drawMaterial) {
        drawMaterialKey = _drawMaterial->getKey();
    }

    bool isTranslucent = drawMaterialKey.isTranslucent();
    bool hasTangents = drawMaterialKey.isNormalMap() && !mesh.tangents.isEmpty();
    bool hasSpecular = drawMaterialKey.isMetallicMap();
    bool hasLightmap = drawMaterialKey.isLightmapMap();
    bool isUnlit = drawMaterialKey.isUnlit();

    bool isSkinned = _isSkinned;
    bool wireframe = model->isWireframe();

    if (wireframe) {
        isTranslucent = hasTangents = hasSpecular = hasLightmap = isSkinned = false;
    }

    ShapeKey::Builder builder;
    builder.withMaterial();

    if (isTranslucent) {
        builder.withTranslucent();
    }
    if (hasTangents) {
        builder.withTangents();
    }
    if (hasSpecular) {
        builder.withSpecular();
    }
    if (hasLightmap) {
        builder.withLightmap();
    }
    if (isUnlit) {
        builder.withUnlit();
    }
    if (isSkinned) {
        builder.withSkinned();
    }
    if (wireframe) {
        builder.withWireframe();
    }
    if (_fadeState != FADE_COMPLETE) {
        builder.withFade();
    }
    return builder.build();
}

void ModelMeshPartPayload::bindMesh(gpu::Batch& batch) {
    if (!_isBlendShaped) {
        batch.setIndexBuffer(gpu::UINT32, (_drawMesh->getIndexBuffer()._buffer), 0);
        batch.setInputFormat((_drawMesh->getVertexFormat()));
        batch.setInputStream(0, _drawMesh->getVertexStream());
    } else {
        batch.setIndexBuffer(gpu::UINT32, (_drawMesh->getIndexBuffer()._buffer), 0);
        batch.setInputFormat((_drawMesh->getVertexFormat()));

        ModelPointer model = _model.lock();
        if (model) {
            batch.setInputBuffer(0, model->_blendedVertexBuffers[_meshIndex], 0, sizeof(glm::vec3));
            batch.setInputBuffer(1, model->_blendedVertexBuffers[_meshIndex], _drawMesh->getNumVertices() * sizeof(glm::vec3), sizeof(glm::vec3));
            batch.setInputStream(2, _drawMesh->getVertexStream().makeRangedStream(2));
        } else {
            batch.setIndexBuffer(gpu::UINT32, (_drawMesh->getIndexBuffer()._buffer), 0);
            batch.setInputFormat((_drawMesh->getVertexFormat()));
            batch.setInputStream(0, _drawMesh->getVertexStream());
        }
    }
}

void ModelMeshPartPayload::bindTransform(gpu::Batch& batch, const ShapePipeline::LocationsPointer locations, RenderArgs::RenderMode renderMode) const {
    // Still relying on the raw data from the model
    if (_clusterBuffer) {
        batch.setUniformBuffer(ShapePipeline::Slot::BUFFER::SKINNING, _clusterBuffer);
    }
    batch.setModelTransform(_transform);
}

float ModelMeshPartPayload::computeFadePercent() const {
    if (_fadeState == FADE_WAITING_TO_START) {
        return 0.0f;
    }
    float fadeAlpha = 1.0f;
    const float INV_FADE_PERIOD = 1.0f / (float)(3 * USECS_PER_SECOND);
    float fraction = (float)(usecTimestampNow() - _fadeStartTime) * INV_FADE_PERIOD;
    if (fraction < 1.0f) {
        fadeAlpha = Interpolate::simpleNonLinearBlend(fraction);
    }
    if (fadeAlpha >= 1.0f) {
        _fadeState = FADE_COMPLETE;
        // when fade-in completes we flag model for one last "render item update"
        ModelPointer model = _model.lock();
        if (model) {
            model->setRenderItemsNeedUpdate();
        }
        return 1.0f;
    }
    return Interpolate::simpleNonLinearBlend(fadeAlpha);
}

void ModelMeshPartPayload::bindFade(gpu::Batch& batch, const RenderArgs* args) const {
    const bool isDebugEnabled = (args->_debugFlags & RenderArgs::RENDER_DEBUG_FADE) != 0;

    if (_fadeState != FADE_COMPLETE || isDebugEnabled) {
        auto& fade = _fadeBuffer.edit<Fade>();
        glm::vec3 offset = _transform.getTranslation();

        // A bit ugly to have the test at every bind...
        if (!isDebugEnabled) {
            fade._percent = computeFadePercent();
        }
        else {
            fade._percent = args->_debugFadePercent;
        }

        fade._offset = offset;
        batch.setUniformBuffer(ShapePipeline::Slot::BUFFER::FADE, _fadeBuffer);
    }
}

void ModelMeshPartPayload::render(RenderArgs* args) {
    PerformanceTimer perfTimer("ModelMeshPartPayload::render");

    ModelPointer model = _model.lock();
    if (!model || !model->addedToScene() || !model->isVisible()) {
        return; // bail asap
    }

    if (_fadeState == FADE_WAITING_TO_START) {
        if (model->isLoaded()) {
            if (EntityItem::getEntitiesShouldFadeFunction()()) {
                _fadeStartTime = usecTimestampNow();
                _fadeState = FADE_IN_PROGRESS;
            } else {
                _fadeState = FADE_COMPLETE;
            }
            model->setRenderItemsNeedUpdate();
        } else {
            return;
        }
    }

    if (_materialNeedsUpdate && model->getGeometry()->areTexturesLoaded()) {
        model->setRenderItemsNeedUpdate();
        _materialNeedsUpdate = false;
    }

    if (!args) {
        return;
    }
    if (!getShapeKey().isValid()) {
        return;
    }

    gpu::Batch& batch = *(args->_batch);
    auto locations =  args->_pipeline->locations;
    assert(locations);

    bindTransform(batch, locations, args->_renderMode);

    //Bind the index buffer and vertex buffer and Blend shapes if needed
    bindMesh(batch);

    // apply material properties
    bindMaterial(batch, locations, args->_enableTexturing);

    // Apply fade effect
    bindFade(batch, args);

    args->_details._materialSwitches++;

    // Draw!
    {
        PerformanceTimer perfTimer("batch.drawIndexed()");
        drawCall(batch);
    }

    const int INDICES_PER_TRIANGLE = 3;
    args->_details._trianglesRendered += _drawPart._numIndices / INDICES_PER_TRIANGLE;
}

void ModelMeshPartPayload::computeAdjustedLocalBound(const QVector<glm::mat4>& clusterMatrices) {
    _adjustedLocalBound = _localBound;
    if (clusterMatrices.size() > 0) {
        _adjustedLocalBound.transform(clusterMatrices[0]);
        for (int i = 1; i < clusterMatrices.size(); ++i) {
            AABox clusterBound = _localBound;
            clusterBound.transform(clusterMatrices[i]);
            _adjustedLocalBound += clusterBound;
        }
    }
}<|MERGE_RESOLUTION|>--- conflicted
+++ resolved
@@ -320,32 +320,23 @@
 }
 }
 
-<<<<<<< HEAD
-ModelMeshPartPayload::ModelMeshPartPayload(ModelPointer model, int _meshIndex, int partIndex, int shapeIndex, const Transform& transform, const Transform& offsetTransform) :
-    _meshIndex(_meshIndex),
-    _shapeID(shapeIndex) {
-
-    assert(model && model->isLoaded());
-    _model = model;
-    auto& modelMesh = model->getGeometry()->getMeshes().at(_meshIndex);
-=======
 struct ModelMeshPartPayload::Fade
 {
     glm::vec3 _offset;  // The noise offset
     float _percent;     // The fade percent
 };
 
-ModelMeshPartPayload::ModelMeshPartPayload(Model* model, int _meshIndex, int partIndex, int shapeIndex, const Transform& transform, const Transform& offsetTransform) :
-    _model(model),
+ModelMeshPartPayload::ModelMeshPartPayload(ModelPointer model, int _meshIndex, int partIndex, int shapeIndex, const Transform& transform, const Transform& offsetTransform) :
     _meshIndex(_meshIndex),
     _shapeID(shapeIndex) {
 
     Fade fade;
     _fadeBuffer = gpu::BufferView(std::make_shared<gpu::Buffer>(sizeof(Fade), (const gpu::Byte*) &fade));
 
-    assert(_model && _model->isLoaded());
-    auto& modelMesh = _model->getGeometry()->getMeshes().at(_meshIndex);
->>>>>>> ff3cf780
+    assert(model && model->isLoaded());
+    _model = model;
+    auto& modelMesh = model->getGeometry()->getMeshes().at(_meshIndex);
+
     updateMeshPart(modelMesh, partIndex);
 
     updateTransform(transform, offsetTransform);
