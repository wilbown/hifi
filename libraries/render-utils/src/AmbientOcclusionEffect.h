--- conflicted
+++ resolved
@@ -68,12 +68,7 @@
     Q_PROPERTY(int numSamples MEMBER numSamples WRITE setNumSamples)
     Q_PROPERTY(int resolutionLevel MEMBER resolutionLevel WRITE setResolutionLevel)
     Q_PROPERTY(int blurRadius MEMBER blurRadius WRITE setBlurRadius)
-<<<<<<< HEAD
-    Q_PROPERTY(double gpuTime READ getGpuTime)
-    Q_PROPERTY(double gpuBatchTime READ getGpuBatchTime)
-=======
-
->>>>>>> af68a255
+
 public:
     AmbientOcclusionEffectConfig() : render::GPUJobConfig::Persistent("Ambient Occlusion", false) {}
 
@@ -89,11 +84,6 @@
     void setNumSamples(int samples) { numSamples = std::max(1.0f, (float)samples); emit dirty(); }
     void setResolutionLevel(int level) { resolutionLevel = std::max(0, std::min(level, MAX_RESOLUTION_LEVEL)); emit dirty(); }
     void setBlurRadius(int radius) { blurRadius = std::max(0, std::min(MAX_BLUR_RADIUS, radius)); emit dirty(); }
-<<<<<<< HEAD
-    double getGpuTime() { return gpuTime; }
-    double getGpuBatchTime() { return gpuBatchTime; }
-=======
->>>>>>> af68a255
 
     float radius{ 0.5f };
     float perspectiveScale{ 1.0f };
@@ -108,11 +98,6 @@
     bool ditheringEnabled{ true }; // randomize the distribution of taps per pixel, should always be true
     bool borderingEnabled{ true }; // avoid evaluating information from non existing pixels out of the frame, should always be true
     bool fetchMipsEnabled{ true }; // fetch taps in sub mips to otpimize cache, should always be true
-<<<<<<< HEAD
-    double gpuTime { 0.0 };
-    double gpuBatchTime { 0.0 };
-=======
->>>>>>> af68a255
 
 signals:
     void dirty();
