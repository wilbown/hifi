//
//  DebugDeferredBuffer.cpp
//  libraries/render-utils/src
//
//  Created by Clement on 12/3/15.
//  Copyright 2015 High Fidelity, Inc.
//
//  Distributed under the Apache License, Version 2.0.
//  See the accompanying file LICENSE or http://www.apache.org/licenses/LICENSE-2.0.html
//

#include "DebugDeferredBuffer.h"

#include <QFile>

#include <gpu/Batch.h>
#include <gpu/Context.h>
#include <render/Scene.h>
#include <ViewFrustum.h>

#include "GeometryCache.h"
#include "FramebufferCache.h"
#include "DeferredLightingEffect.h"

#include "debug_deferred_buffer_vert.h"
#include "debug_deferred_buffer_frag.h"

using namespace render;

enum Slots {
    Diffuse = 0,
    Normal,
    Specular,
    Depth,
    Lighting,
<<<<<<< HEAD
    Pyramid,
    OcclusionRaw,
    OcclusionBlurred
=======
    Shadow
>>>>>>> 29945bba
};

static const std::string DEFAULT_DIFFUSE_SHADER {
    "vec4 getFragmentColor() {"
    "    return vec4(pow(texture(diffuseMap, uv).xyz, vec3(1.0 / 2.2)), 1.0);"
    " }"
};
<<<<<<< HEAD
static const std::string DEFAULT_AMBIENT_OCCLUSION_SHADER {
=======
static const std::string DEFAULT_ALPHA_SHADER {
>>>>>>> 29945bba
    "vec4 getFragmentColor() {"
    "    return vec4(vec3(texture(diffuseMap, uv).a), 1.0);"
    " }"
};
static const std::string DEFAULT_SPECULAR_SHADER {
    "vec4 getFragmentColor() {"
    "    return vec4(texture(specularMap, uv).xyz, 1.0);"
    " }"
};
static const std::string DEFAULT_ROUGHNESS_SHADER {
    "vec4 getFragmentColor() {"
    "    return vec4(vec3(texture(specularMap, uv).a), 1.0);"
    " }"
};
static const std::string DEFAULT_NORMAL_SHADER {
    "vec4 getFragmentColor() {"
    "    return vec4(normalize(texture(normalMap, uv).xyz), 1.0);"
    " }"
};
static const std::string DEFAULT_DEPTH_SHADER {
    "vec4 getFragmentColor() {"
    "    return vec4(vec3(texture(depthMap, uv).x), 1.0);"
    " }"
};
static const std::string DEFAULT_LIGHTING_SHADER {
    "vec4 getFragmentColor() {"
    "    return vec4(pow(texture(lightingMap, uv).xyz, vec3(1.0 / 2.2)), 1.0);"
    " }"
};
<<<<<<< HEAD
static const std::string DEFAULT_PYRAMID_DEPTH_SHADER {
    "vec4 getFragmentColor() {"
    "    return vec4(vec3(1.0 - texture(pyramidMap, uv).x * 0.01), 1.0);"
    //"    return vec4(vec3(1.0 - textureLod(pyramidMap, uv, 3).x * 0.01), 1.0);"
    " }"
};
static const std::string DEFAULT_OCCLUSION_RAW_SHADER {
    "vec4 getFragmentColor() {"
    "    return vec4(vec3(texture(occlusionRawMap, uv).x), 1.0);"
    " }"
};
static const std::string DEFAULT_OCCLUSION_BLURRED_SHADER {
    "vec4 getFragmentColor() {"
    "    return vec4(vec3(texture(occlusionBlurredMap, uv).x), 1.0);"
    " }"
};

static const std::string DEEFAULT_CUSTOM_SHADER {
=======
static const std::string DEFAULT_SHADOW_SHADER {
    "uniform sampler2D shadowMapColor;"
    // The actual shadowMap is a sampler2DShadow, so we cannot normally sample it
    "vec4 getFragmentColor() {"
    "    return vec4(texture(shadowMapColor, uv).xyz, 1.0);"
    " }"
};
static const std::string DEFAULT_CUSTOM_SHADER {
>>>>>>> 29945bba
    "vec4 getFragmentColor() {"
    "    return vec4(1.0, 0.0, 0.0, 1.0);"
    " }"
};

static std::string getFileContent(std::string fileName, std::string defaultContent = std::string()) {
    QFile customFile(QString::fromStdString(fileName));
    if (customFile.open(QIODevice::ReadOnly)) {
        return customFile.readAll().toStdString();
    }
    qWarning() << "DebugDeferredBuffer::getFileContent(): Could not open"
               << QString::fromStdString(fileName);
    return defaultContent;
}

#include <QStandardPaths> // TODO REMOVE: Temporary until UI
DebugDeferredBuffer::DebugDeferredBuffer() {
    // TODO REMOVE: Temporary until UI
    static const auto DESKTOP_PATH = QStandardPaths::writableLocation(QStandardPaths::DesktopLocation);
    static const auto CUSTOM_FILE = DESKTOP_PATH.toStdString() + "/custom.slh";
    CustomPipeline pipeline;
    pipeline.info = QFileInfo(QString::fromStdString(CUSTOM_FILE));
    _customPipelines.emplace(CUSTOM_FILE, pipeline);
}

std::string DebugDeferredBuffer::getShaderSourceCode(Modes mode, std::string customFile) {
    switch (mode) {
        case DiffuseMode:
<<<<<<< HEAD
            return DEEFAULT_DIFFUSE_SHADER;
        case AmbientOcclusionMode:
            return DEFAULT_AMBIENT_OCCLUSION_SHADER;
=======
            return DEFAULT_DIFFUSE_SHADER;
        case AlphaMode:
            return DEFAULT_ALPHA_SHADER;
>>>>>>> 29945bba
        case SpecularMode:
            return DEFAULT_SPECULAR_SHADER;
        case RoughnessMode:
            return DEFAULT_ROUGHNESS_SHADER;
        case NormalMode:
            return DEFAULT_NORMAL_SHADER;
        case DepthMode:
            return DEFAULT_DEPTH_SHADER;
        case LightingMode:
<<<<<<< HEAD
            return DEEFAULT_LIGHTING_SHADER;
        case PyramidDepthMode:
            return DEFAULT_PYRAMID_DEPTH_SHADER;
        case OcclusionRawMode:
            return DEFAULT_OCCLUSION_RAW_SHADER;
        case OcclusionBlurredMode:
            return DEFAULT_OCCLUSION_BLURRED_SHADER;
=======
            return DEFAULT_LIGHTING_SHADER;
        case ShadowMode:
            return DEFAULT_SHADOW_SHADER;
>>>>>>> 29945bba
        case CustomMode:
            return getFileContent(customFile, DEFAULT_CUSTOM_SHADER);
    }
    Q_UNREACHABLE();
    return std::string();
}

bool DebugDeferredBuffer::pipelineNeedsUpdate(Modes mode, std::string customFile) const {
    if (mode != CustomMode) {
        return !_pipelines[mode];
    }
    
    auto it = _customPipelines.find(customFile);
    if (it != _customPipelines.end() && it->second.pipeline) {
        auto& info = it->second.info;
        
        auto lastModified = info.lastModified();
        info.refresh();
        return lastModified != info.lastModified();
    }
    
    return true;
}

const gpu::PipelinePointer& DebugDeferredBuffer::getPipeline(Modes mode, std::string customFile) {
    if (pipelineNeedsUpdate(mode, customFile)) {
        static const std::string VERTEX_SHADER { debug_deferred_buffer_vert };
        static const std::string FRAGMENT_SHADER { debug_deferred_buffer_frag };
        static const std::string SOURCE_PLACEHOLDER { "//SOURCE_PLACEHOLDER" };
        static const auto SOURCE_PLACEHOLDER_INDEX = FRAGMENT_SHADER.find(SOURCE_PLACEHOLDER);
        Q_ASSERT_X(SOURCE_PLACEHOLDER_INDEX != std::string::npos, Q_FUNC_INFO,
                   "Could not find source placeholder");
        
        auto bakedFragmentShader = FRAGMENT_SHADER;
        bakedFragmentShader.replace(SOURCE_PLACEHOLDER_INDEX, SOURCE_PLACEHOLDER.size(),
                                    getShaderSourceCode(mode, customFile));
        
        static const auto vs = gpu::Shader::createVertex(VERTEX_SHADER);
        const auto ps = gpu::Shader::createPixel(bakedFragmentShader);
        const auto program = gpu::Shader::createProgram(vs, ps);
        
        gpu::Shader::BindingSet slotBindings;
        slotBindings.insert(gpu::Shader::Binding("diffuseMap", Diffuse));
        slotBindings.insert(gpu::Shader::Binding("normalMap", Normal));
        slotBindings.insert(gpu::Shader::Binding("specularMap", Specular));
        slotBindings.insert(gpu::Shader::Binding("depthMap", Depth));
        slotBindings.insert(gpu::Shader::Binding("lightingMap", Lighting));
<<<<<<< HEAD
        slotBindings.insert(gpu::Shader::Binding("pyramidMap", Pyramid));
        slotBindings.insert(gpu::Shader::Binding("occlusionRawMap", OcclusionRaw));
        slotBindings.insert(gpu::Shader::Binding("occlusionBlurredMap", OcclusionBlurred));
=======
        slotBindings.insert(gpu::Shader::Binding("shadowMapColor", Shadow));
>>>>>>> 29945bba
        gpu::Shader::makeProgram(*program, slotBindings);
        
        auto pipeline = gpu::Pipeline::create(program, std::make_shared<gpu::State>());
        
        // Good to go add the brand new pipeline
        if (mode != CustomMode) {
            _pipelines[mode] = pipeline;
        } else {
            _customPipelines[customFile].pipeline = pipeline;
        }
    }
    
    if (mode != CustomMode) {
        return _pipelines[mode];
    } else {
        return _customPipelines[customFile].pipeline;
    }
}


void DebugDeferredBuffer::run(const SceneContextPointer& sceneContext, const RenderContextPointer& renderContext) {
    assert(renderContext->getArgs());
    assert(renderContext->getArgs()->_viewFrustum);
    RenderArgs* args = renderContext->getArgs();

    // Guard against unspecified modes
    auto mode = renderContext->_deferredDebugMode;
    if (mode > (int)CustomMode) {
        renderContext->_deferredDebugMode = -1;
        return;
    }

    gpu::doInBatch(args->_context, [&](gpu::Batch& batch) {
        const auto geometryBuffer = DependencyManager::get<GeometryCache>();
        const auto framebufferCache = DependencyManager::get<FramebufferCache>();
        const auto& lightStage = DependencyManager::get<DeferredLightingEffect>()->getLightStage();
        
        glm::mat4 projMat;
        Transform viewMat;
        args->_viewFrustum->evalProjectionMatrix(projMat);
        args->_viewFrustum->evalViewTransform(viewMat);
        batch.setProjectionTransform(projMat);
        batch.setViewTransform(viewMat);
        batch.setModelTransform(Transform());

        // TODO REMOVE: Temporary until UI
        auto first = _customPipelines.begin()->first;
        
        batch.setPipeline(getPipeline(Modes(renderContext->_deferredDebugMode), first));
        
        batch.setResourceTexture(Diffuse, framebufferCache->getDeferredColorTexture());
        batch.setResourceTexture(Normal, framebufferCache->getDeferredNormalTexture());
        batch.setResourceTexture(Specular, framebufferCache->getDeferredSpecularTexture());
        batch.setResourceTexture(Depth, framebufferCache->getPrimaryDepthTexture());
        batch.setResourceTexture(Lighting, framebufferCache->getLightingTexture());
<<<<<<< HEAD
        batch.setResourceTexture(Pyramid, framebufferCache->getDepthPyramidTexture());
        batch.setResourceTexture(OcclusionRaw, framebufferCache->getOcclusionTexture());
        batch.setResourceTexture(OcclusionBlurred, framebufferCache->getOcclusionBlurredTexture());
=======
        batch.setResourceTexture(Shadow, lightStage.lights[0]->shadow.framebuffer->getRenderBuffer(0));
>>>>>>> 29945bba
        
        const glm::vec4 color(1.0f, 1.0f, 1.0f, 1.0f);
        const glm::vec2 bottomLeft(renderContext->_deferredDebugSize.x, renderContext->_deferredDebugSize.y);
        const glm::vec2 topRight(renderContext->_deferredDebugSize.z, renderContext->_deferredDebugSize.w);
        geometryBuffer->renderQuad(batch, bottomLeft, topRight, color);
    });
}<|MERGE_RESOLUTION|>--- conflicted
+++ resolved
@@ -33,13 +33,10 @@
     Specular,
     Depth,
     Lighting,
-<<<<<<< HEAD
+    Shadow,
     Pyramid,
     OcclusionRaw,
     OcclusionBlurred
-=======
-    Shadow
->>>>>>> 29945bba
 };
 
 static const std::string DEFAULT_DIFFUSE_SHADER {
@@ -47,41 +44,47 @@
     "    return vec4(pow(texture(diffuseMap, uv).xyz, vec3(1.0 / 2.2)), 1.0);"
     " }"
 };
-<<<<<<< HEAD
-static const std::string DEFAULT_AMBIENT_OCCLUSION_SHADER {
-=======
-static const std::string DEFAULT_ALPHA_SHADER {
->>>>>>> 29945bba
+
+static const std::string DEFAULT_SPECULAR_SHADER {
+    "vec4 getFragmentColor() {"
+    "    return vec4(texture(specularMap, uv).xyz, 1.0);"
+    " }"
+};
+static const std::string DEFAULT_ROUGHNESS_SHADER {
+    "vec4 getFragmentColor() {"
+    "    return vec4(vec3(texture(specularMap, uv).a), 1.0);"
+    " }"
+};
+static const std::string DEFAULT_NORMAL_SHADER {
+    "vec4 getFragmentColor() {"
+    "    return vec4(normalize(texture(normalMap, uv).xyz), 1.0);"
+    " }"
+};
+static const std::string DEFAULT_DEPTH_SHADER {
+    "vec4 getFragmentColor() {"
+    "    return vec4(vec3(texture(depthMap, uv).x), 1.0);"
+    " }"
+};
+static const std::string DEFAULT_LIGHTING_SHADER {
+    "vec4 getFragmentColor() {"
+    "    return vec4(pow(texture(lightingMap, uv).xyz, vec3(1.0 / 2.2)), 1.0);"
+    " }"
+};
+
+static const std::string DEFAULT_SHADOW_SHADER{
+    "uniform sampler2D shadowMapColor;"
+    // The actual shadowMap is a sampler2DShadow, so we cannot normally sample it
+    "vec4 getFragmentColor() {"
+    "    return vec4(texture(shadowMapColor, uv).xyz, 1.0);"
+    " }"
+};
+
+static const std::string DEFAULT_AMBIENT_OCCLUSION_SHADER{
     "vec4 getFragmentColor() {"
     "    return vec4(vec3(texture(diffuseMap, uv).a), 1.0);"
     " }"
 };
-static const std::string DEFAULT_SPECULAR_SHADER {
-    "vec4 getFragmentColor() {"
-    "    return vec4(texture(specularMap, uv).xyz, 1.0);"
-    " }"
-};
-static const std::string DEFAULT_ROUGHNESS_SHADER {
-    "vec4 getFragmentColor() {"
-    "    return vec4(vec3(texture(specularMap, uv).a), 1.0);"
-    " }"
-};
-static const std::string DEFAULT_NORMAL_SHADER {
-    "vec4 getFragmentColor() {"
-    "    return vec4(normalize(texture(normalMap, uv).xyz), 1.0);"
-    " }"
-};
-static const std::string DEFAULT_DEPTH_SHADER {
-    "vec4 getFragmentColor() {"
-    "    return vec4(vec3(texture(depthMap, uv).x), 1.0);"
-    " }"
-};
-static const std::string DEFAULT_LIGHTING_SHADER {
-    "vec4 getFragmentColor() {"
-    "    return vec4(pow(texture(lightingMap, uv).xyz, vec3(1.0 / 2.2)), 1.0);"
-    " }"
-};
-<<<<<<< HEAD
+
 static const std::string DEFAULT_PYRAMID_DEPTH_SHADER {
     "vec4 getFragmentColor() {"
     "    return vec4(vec3(1.0 - texture(pyramidMap, uv).x * 0.01), 1.0);"
@@ -99,17 +102,7 @@
     " }"
 };
 
-static const std::string DEEFAULT_CUSTOM_SHADER {
-=======
-static const std::string DEFAULT_SHADOW_SHADER {
-    "uniform sampler2D shadowMapColor;"
-    // The actual shadowMap is a sampler2DShadow, so we cannot normally sample it
-    "vec4 getFragmentColor() {"
-    "    return vec4(texture(shadowMapColor, uv).xyz, 1.0);"
-    " }"
-};
 static const std::string DEFAULT_CUSTOM_SHADER {
->>>>>>> 29945bba
     "vec4 getFragmentColor() {"
     "    return vec4(1.0, 0.0, 0.0, 1.0);"
     " }"
@@ -138,15 +131,7 @@
 std::string DebugDeferredBuffer::getShaderSourceCode(Modes mode, std::string customFile) {
     switch (mode) {
         case DiffuseMode:
-<<<<<<< HEAD
-            return DEEFAULT_DIFFUSE_SHADER;
-        case AmbientOcclusionMode:
-            return DEFAULT_AMBIENT_OCCLUSION_SHADER;
-=======
             return DEFAULT_DIFFUSE_SHADER;
-        case AlphaMode:
-            return DEFAULT_ALPHA_SHADER;
->>>>>>> 29945bba
         case SpecularMode:
             return DEFAULT_SPECULAR_SHADER;
         case RoughnessMode:
@@ -156,19 +141,17 @@
         case DepthMode:
             return DEFAULT_DEPTH_SHADER;
         case LightingMode:
-<<<<<<< HEAD
-            return DEEFAULT_LIGHTING_SHADER;
+            return DEFAULT_LIGHTING_SHADER;
+        case ShadowMode:
+            return DEFAULT_SHADOW_SHADER;
         case PyramidDepthMode:
             return DEFAULT_PYRAMID_DEPTH_SHADER;
+        case AmbientOcclusionMode:
+            return DEFAULT_AMBIENT_OCCLUSION_SHADER;
         case OcclusionRawMode:
             return DEFAULT_OCCLUSION_RAW_SHADER;
         case OcclusionBlurredMode:
             return DEFAULT_OCCLUSION_BLURRED_SHADER;
-=======
-            return DEFAULT_LIGHTING_SHADER;
-        case ShadowMode:
-            return DEFAULT_SHADOW_SHADER;
->>>>>>> 29945bba
         case CustomMode:
             return getFileContent(customFile, DEFAULT_CUSTOM_SHADER);
     }
@@ -216,13 +199,10 @@
         slotBindings.insert(gpu::Shader::Binding("specularMap", Specular));
         slotBindings.insert(gpu::Shader::Binding("depthMap", Depth));
         slotBindings.insert(gpu::Shader::Binding("lightingMap", Lighting));
-<<<<<<< HEAD
+        slotBindings.insert(gpu::Shader::Binding("shadowMapColor", Shadow));
         slotBindings.insert(gpu::Shader::Binding("pyramidMap", Pyramid));
         slotBindings.insert(gpu::Shader::Binding("occlusionRawMap", OcclusionRaw));
         slotBindings.insert(gpu::Shader::Binding("occlusionBlurredMap", OcclusionBlurred));
-=======
-        slotBindings.insert(gpu::Shader::Binding("shadowMapColor", Shadow));
->>>>>>> 29945bba
         gpu::Shader::makeProgram(*program, slotBindings);
         
         auto pipeline = gpu::Pipeline::create(program, std::make_shared<gpu::State>());
@@ -278,14 +258,11 @@
         batch.setResourceTexture(Specular, framebufferCache->getDeferredSpecularTexture());
         batch.setResourceTexture(Depth, framebufferCache->getPrimaryDepthTexture());
         batch.setResourceTexture(Lighting, framebufferCache->getLightingTexture());
-<<<<<<< HEAD
+        batch.setResourceTexture(Shadow, lightStage.lights[0]->shadow.framebuffer->getRenderBuffer(0));
         batch.setResourceTexture(Pyramid, framebufferCache->getDepthPyramidTexture());
         batch.setResourceTexture(OcclusionRaw, framebufferCache->getOcclusionTexture());
         batch.setResourceTexture(OcclusionBlurred, framebufferCache->getOcclusionBlurredTexture());
-=======
-        batch.setResourceTexture(Shadow, lightStage.lights[0]->shadow.framebuffer->getRenderBuffer(0));
->>>>>>> 29945bba
-        
+
         const glm::vec4 color(1.0f, 1.0f, 1.0f, 1.0f);
         const glm::vec2 bottomLeft(renderContext->_deferredDebugSize.x, renderContext->_deferredDebugSize.y);
         const glm::vec2 topRight(renderContext->_deferredDebugSize.z, renderContext->_deferredDebugSize.w);
