--- conflicted
+++ resolved
@@ -57,17 +57,12 @@
         return it.value();
     }
     
-<<<<<<< HEAD
     auto state = std::make_shared<gpu::State>();
-    state->setCullMode(gpu::State::CULL_BACK);
-=======
-    gpu::StatePointer state = gpu::StatePointer(new gpu::State());
     if (config.isCulled()) {
         state->setCullMode(gpu::State::CULL_BACK);
     } else {
         state->setCullMode(gpu::State::CULL_NONE);
     }
->>>>>>> 24804025
     state->setDepthTest(true, true, gpu::LESS_EQUAL);
     if (config.hasDepthBias()) {
         state->setDepthBias(1.0f);
@@ -88,17 +83,8 @@
     auto PS = gpu::ShaderPointer(gpu::Shader::createPixel(std::string(simple_textured_frag)));
     auto PSEmissive = gpu::ShaderPointer(gpu::Shader::createPixel(std::string(simple_textured_emisive_frag)));
     
-<<<<<<< HEAD
-    auto stateCullNone = std::make_shared<gpu::State>();
-    stateCullNone->setCullMode(gpu::State::CULL_NONE);
-    stateCullNone->setDepthTest(true, true, gpu::LESS_EQUAL);
-    stateCullNone->setBlendFunction(false,
-                            gpu::State::SRC_ALPHA, gpu::State::BLEND_OP_ADD, gpu::State::INV_SRC_ALPHA,
-                            gpu::State::FACTOR_ALPHA, gpu::State::BLEND_OP_ADD, gpu::State::ONE);
-=======
     _simpleShader = gpu::ShaderPointer(gpu::Shader::createProgram(VS, PS));
     _emissiveShader = gpu::ShaderPointer(gpu::Shader::createProgram(VS, PSEmissive));
->>>>>>> 24804025
     
     gpu::Shader::BindingSet slotBindings;
     gpu::Shader::makeProgram(*_simpleShader, slotBindings);
