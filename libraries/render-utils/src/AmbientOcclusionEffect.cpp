//
//  AmbientOcclusionEffect.cpp
//  libraries/render-utils/src/
//
//  Created by Niraj Venkat on 7/15/15.
//  Copyright 2015 High Fidelity, Inc.
//
//  Distributed under the Apache License, Version 2.0.
//  See the accompanying file LICENSE or http://www.apache.org/licenses/LICENSE-2.0.html
//


#include <glm/gtc/random.hpp>

#include <algorithm> //min max and more


#include <PathUtils.h>
#include <SharedUtil.h>
#include <gpu/Context.h>
#include <gpu/StandardShaderLib.h>
#include "RenderUtilsLogging.h"

#include "DeferredLightingEffect.h"
#include "AmbientOcclusionEffect.h"
#include "TextureCache.h"
#include "FramebufferCache.h"
#include "DependencyManager.h"
#include "ViewFrustum.h"

#include "ssao_makePyramid_frag.h"
#include "ssao_makeOcclusion_frag.h"
#include "ssao_debugOcclusion_frag.h"
#include "ssao_makeHorizontalBlur_frag.h"
#include "ssao_makeVerticalBlur_frag.h"


AmbientOcclusionFramebuffer::AmbientOcclusionFramebuffer() {
}

void AmbientOcclusionFramebuffer::updateLinearDepth(const gpu::TexturePointer& linearDepthBuffer) {
    //If the depth buffer or size changed, we need to delete our FBOs
    bool reset = false;
    if ((_linearDepthTexture != linearDepthBuffer)) {
        _linearDepthTexture = linearDepthBuffer;
        reset = true;
    }
    if (_linearDepthTexture) {
        auto newFrameSize = glm::ivec2(_linearDepthTexture->getDimensions());
        if (_frameSize != newFrameSize) {
            _frameSize = newFrameSize;
            reset = true;
        }
    }
    
    if (reset) {
        clear();
    }
}

void AmbientOcclusionFramebuffer::clear() {
    _occlusionFramebuffer.reset();
    _occlusionTexture.reset();
    _occlusionBlurredFramebuffer.reset();
    _occlusionBlurredTexture.reset();
}

gpu::TexturePointer AmbientOcclusionFramebuffer::getLinearDepthTexture() {
    return _linearDepthTexture;
}

void AmbientOcclusionFramebuffer::allocate() {
    
    auto width = _frameSize.x;
    auto height = _frameSize.y;
    
    _occlusionTexture = gpu::TexturePointer(gpu::Texture::create2D(gpu::Element::COLOR_RGBA_32, width, height, gpu::Sampler(gpu::Sampler::FILTER_MIN_MAG_LINEAR_MIP_POINT)));
    _occlusionFramebuffer = gpu::FramebufferPointer(gpu::Framebuffer::create());
    _occlusionFramebuffer->setRenderBuffer(0, _occlusionTexture);
   
    _occlusionBlurredTexture = gpu::TexturePointer(gpu::Texture::create2D(gpu::Element::COLOR_RGBA_32, width, height, gpu::Sampler(gpu::Sampler::FILTER_MIN_MAG_LINEAR_MIP_POINT)));
    _occlusionBlurredFramebuffer = gpu::FramebufferPointer(gpu::Framebuffer::create());
    _occlusionBlurredFramebuffer->setRenderBuffer(0, _occlusionBlurredTexture);
}

gpu::FramebufferPointer AmbientOcclusionFramebuffer::getOcclusionFramebuffer() {
    if (!_occlusionFramebuffer) {
        allocate();
    }
    return _occlusionFramebuffer;
}

gpu::TexturePointer AmbientOcclusionFramebuffer::getOcclusionTexture() {
    if (!_occlusionTexture) {
        allocate();
    }
    return _occlusionTexture;
}

gpu::FramebufferPointer AmbientOcclusionFramebuffer::getOcclusionBlurredFramebuffer() {
    if (!_occlusionBlurredFramebuffer) {
        allocate();
    }
    return _occlusionBlurredFramebuffer;
}

gpu::TexturePointer AmbientOcclusionFramebuffer::getOcclusionBlurredTexture() {
    if (!_occlusionBlurredTexture) {
        allocate();
    }
    return _occlusionBlurredTexture;
}


class GaussianDistribution {
public:
    
    static double integral(float x, float deviation) {
        return 0.5 * erf((double)x / ((double)deviation * sqrt(2.0)));
    }
    
    static double rangeIntegral(float x0, float x1, float deviation) {
        return integral(x1, deviation) - integral(x0, deviation);
    }
    
    static std::vector<float> evalSampling(int samplingRadius, float deviation) {
        std::vector<float> coefs(samplingRadius + 1, 0.0f);
        
        // corner case when radius is 0 or under
        if (samplingRadius <= 0) {
            coefs[0] = 1.0f;
            return coefs;
        }
        
        // Evaluate all the samples range integral of width 1 from center until the penultimate one
        float halfWidth = 0.5f;
        double sum = 0.0;
        for (int i = 0; i < samplingRadius; i++) {
            float x = (float) i;
            double sample = rangeIntegral(x - halfWidth, x + halfWidth, deviation);
            coefs[i] = sample;
            sum += sample;
        }
        
        // last sample goes to infinity
        float lastSampleX0 = (float) samplingRadius - halfWidth;
        float largeEnough = lastSampleX0 + 1000.0f * deviation;
        double sample = rangeIntegral(lastSampleX0, largeEnough, deviation);
        coefs[samplingRadius] = sample;
        sum += sample;
        
        return coefs;
    }
    
    static void evalSampling(float* coefs, unsigned int coefsLength, int samplingRadius, float deviation) {
        auto coefsVector = evalSampling(samplingRadius, deviation);
        if (coefsLength> coefsVector.size() + 1) {
            unsigned int coefsNum = 0;
            for (auto s : coefsVector) {
                coefs[coefsNum] = s;
                coefsNum++;
            }
            for (;coefsNum < coefsLength; coefsNum++) {
                coefs[coefsNum] = 0.0f;
            }
        }
    }
};

const int AmbientOcclusionEffect_FrameTransformSlot = 0;
const int AmbientOcclusionEffect_ParamsSlot = 1;
const int AmbientOcclusionEffect_CameraCorrectionSlot = 2;
const int AmbientOcclusionEffect_LinearDepthMapSlot = 0;
const int AmbientOcclusionEffect_OcclusionMapSlot = 0;

AmbientOcclusionEffect::AmbientOcclusionEffect() {
}

void AmbientOcclusionEffect::configure(const Config& config) {
    DependencyManager::get<DeferredLightingEffect>()->setAmbientOcclusionEnabled(config.enabled);

    bool shouldUpdateGaussian = false;

    const double RADIUS_POWER = 6.0;
    const auto& radius = config.radius;
    if (radius != _parametersBuffer->getRadius()) {
        auto& current = _parametersBuffer->radiusInfo;
        current.x = radius;
        current.y = radius * radius;
        current.z = (float)(1.0 / pow((double)radius, RADIUS_POWER));
    }

    if (config.obscuranceLevel != _parametersBuffer->getObscuranceLevel()) {
        auto& current = _parametersBuffer->radiusInfo;
        current.w = config.obscuranceLevel;
    }

    if (config.falloffBias != _parametersBuffer->getFalloffBias()) {
        auto& current = _parametersBuffer->ditheringInfo;
        current.z = config.falloffBias;
    }

    if (config.edgeSharpness != _parametersBuffer->getEdgeSharpness()) {
        auto& current = _parametersBuffer->blurInfo;
        current.x = config.edgeSharpness;
    }

    if (config.blurDeviation != _parametersBuffer->getBlurDeviation()) {
        auto& current = _parametersBuffer->blurInfo;
        current.z = config.blurDeviation;
        shouldUpdateGaussian = true;
    }

    if (config.numSpiralTurns != _parametersBuffer->getNumSpiralTurns()) {
        auto& current = _parametersBuffer->sampleInfo;
        current.z = config.numSpiralTurns;
    }

    if (config.numSamples != _parametersBuffer->getNumSamples()) {
        auto& current = _parametersBuffer->sampleInfo;
        current.x = config.numSamples;
        current.y = 1.0f / config.numSamples;
    }

    if (config.fetchMipsEnabled != _parametersBuffer->isFetchMipsEnabled()) {
        auto& current = _parametersBuffer->sampleInfo;
        current.w = (float)config.fetchMipsEnabled;
    }

    if (!_framebuffer) {
        _framebuffer = std::make_shared<AmbientOcclusionFramebuffer>();
    }
    
    if (config.perspectiveScale != _parametersBuffer->getPerspectiveScale()) {
        _parametersBuffer->resolutionInfo.z = config.perspectiveScale;
    }
    if (config.resolutionLevel != _parametersBuffer->getResolutionLevel()) {
        auto& current = _parametersBuffer->resolutionInfo;
        current.x = (float) config.resolutionLevel;
    }
 
    if (config.blurRadius != _parametersBuffer->getBlurRadius()) {
        auto& current = _parametersBuffer->blurInfo;
        current.y = (float)config.blurRadius;
        shouldUpdateGaussian = true;
    }

    if (config.ditheringEnabled != _parametersBuffer->isDitheringEnabled()) {
        auto& current = _parametersBuffer->ditheringInfo;
        current.x = (float)config.ditheringEnabled;
    }

    if (config.borderingEnabled != _parametersBuffer->isBorderingEnabled()) {
        auto& current = _parametersBuffer->ditheringInfo;
        current.w = (float)config.borderingEnabled;
    }

    if (shouldUpdateGaussian) {
        updateGaussianDistribution();
    }
}

const gpu::PipelinePointer& AmbientOcclusionEffect::getOcclusionPipeline() {
    if (!_occlusionPipeline) {
        auto vs = gpu::StandardShaderLib::getDrawViewportQuadTransformTexcoordVS();
        auto ps = gpu::Shader::createPixel(std::string(ssao_makeOcclusion_frag));
        gpu::ShaderPointer program = gpu::Shader::createProgram(vs, ps);

        gpu::Shader::BindingSet slotBindings;
        slotBindings.insert(gpu::Shader::Binding(std::string("deferredFrameTransformBuffer"), AmbientOcclusionEffect_FrameTransformSlot));
        slotBindings.insert(gpu::Shader::Binding(std::string("ambientOcclusionParamsBuffer"), AmbientOcclusionEffect_ParamsSlot));
        slotBindings.insert(gpu::Shader::Binding(std::string("cameraCorrectionBuffer"), AmbientOcclusionEffect_CameraCorrectionSlot));
        
        slotBindings.insert(gpu::Shader::Binding(std::string("pyramidMap"), AmbientOcclusionEffect_LinearDepthMapSlot));
        gpu::Shader::makeProgram(*program, slotBindings);

        gpu::StatePointer state = gpu::StatePointer(new gpu::State());

        state->setColorWriteMask(true, true, true, false);

        // Good to go add the brand new pipeline
        _occlusionPipeline = gpu::Pipeline::create(program, state);
    }
    return _occlusionPipeline;
}


const gpu::PipelinePointer& AmbientOcclusionEffect::getHBlurPipeline() {
    if (!_hBlurPipeline) {
        auto vs = gpu::StandardShaderLib::getDrawViewportQuadTransformTexcoordVS();
        auto ps = gpu::Shader::createPixel(std::string(ssao_makeHorizontalBlur_frag));
        gpu::ShaderPointer program = gpu::Shader::createProgram(vs, ps);
        
        gpu::Shader::BindingSet slotBindings;
        slotBindings.insert(gpu::Shader::Binding(std::string("ambientOcclusionFrameTransformBuffer"), AmbientOcclusionEffect_FrameTransformSlot));
        slotBindings.insert(gpu::Shader::Binding(std::string("cameraCorrectionBuffer"), AmbientOcclusionEffect_CameraCorrectionSlot));
        slotBindings.insert(gpu::Shader::Binding(std::string("ambientOcclusionParamsBuffer"), AmbientOcclusionEffect_ParamsSlot));
        slotBindings.insert(gpu::Shader::Binding(std::string("occlusionMap"), AmbientOcclusionEffect_OcclusionMapSlot));
        gpu::Shader::makeProgram(*program, slotBindings);
        
        gpu::StatePointer state = gpu::StatePointer(new gpu::State());

        state->setColorWriteMask(true, true, true, false);
        
        // Good to go add the brand new pipeline
        _hBlurPipeline = gpu::Pipeline::create(program, state);
    }
    return _hBlurPipeline;
}

const gpu::PipelinePointer& AmbientOcclusionEffect::getVBlurPipeline() {
    if (!_vBlurPipeline) {
        auto vs = gpu::StandardShaderLib::getDrawViewportQuadTransformTexcoordVS();
        auto ps = gpu::Shader::createPixel(std::string(ssao_makeVerticalBlur_frag));
        gpu::ShaderPointer program = gpu::Shader::createProgram(vs, ps);
        
        gpu::Shader::BindingSet slotBindings;
        slotBindings.insert(gpu::Shader::Binding(std::string("ambientOcclusionFrameTransformBuffer"), AmbientOcclusionEffect_FrameTransformSlot));
        slotBindings.insert(gpu::Shader::Binding(std::string("cameraCorrectionBuffer"), AmbientOcclusionEffect_CameraCorrectionSlot));
        slotBindings.insert(gpu::Shader::Binding(std::string("ambientOcclusionParamsBuffer"), AmbientOcclusionEffect_ParamsSlot));
        slotBindings.insert(gpu::Shader::Binding(std::string("occlusionMap"), AmbientOcclusionEffect_OcclusionMapSlot));
        
        gpu::Shader::makeProgram(*program, slotBindings);
        
        gpu::StatePointer state = gpu::StatePointer(new gpu::State());
        
        // Vertical blur write just the final result Occlusion value in the alpha channel
        state->setColorWriteMask(true, true, true, false);

        // Good to go add the brand new pipeline
        _vBlurPipeline = gpu::Pipeline::create(program, state);
    }
    return _vBlurPipeline;
}

void AmbientOcclusionEffect::updateGaussianDistribution() {
    auto coefs = _parametersBuffer->_gaussianCoefs;
    GaussianDistribution::evalSampling(coefs, Parameters::GAUSSIAN_COEFS_LENGTH, _parametersBuffer->getBlurRadius(), _parametersBuffer->getBlurDeviation());
}

void AmbientOcclusionEffect::run(const render::SceneContextPointer& sceneContext, const render::RenderContextPointer& renderContext, const Inputs& inputs, Outputs& outputs) {
    assert(renderContext->args);
    assert(renderContext->args->hasViewFrustum());

    RenderArgs* args = renderContext->args;

    const auto& frameTransform = inputs.get0();
    const auto& linearDepthFramebuffer = inputs.get2();
    
    auto linearDepthTexture = linearDepthFramebuffer->getLinearDepthTexture();
    auto sourceViewport = args->_viewport;
    auto occlusionViewport = sourceViewport;

    if (!_framebuffer) {
        _framebuffer = std::make_shared<AmbientOcclusionFramebuffer>();
    }
    
    if (_parametersBuffer->getResolutionLevel() > 0) {
        linearDepthTexture = linearDepthFramebuffer->getHalfLinearDepthTexture();
        occlusionViewport = occlusionViewport >> _parametersBuffer->getResolutionLevel();
    }

    _framebuffer->updateLinearDepth(linearDepthTexture);
  
    
    auto occlusionFBO = _framebuffer->getOcclusionFramebuffer();
    auto occlusionBlurredFBO = _framebuffer->getOcclusionBlurredFramebuffer();
    
    outputs.edit0() = _framebuffer;
    outputs.edit1() = _parametersBuffer;

    auto framebufferSize = _framebuffer->getSourceFrameSize();
    
    float sMin = occlusionViewport.x / (float)framebufferSize.x;
    float sWidth = occlusionViewport.z / (float)framebufferSize.x;
    float tMin = occlusionViewport.y / (float)framebufferSize.y;
    float tHeight = occlusionViewport.w / (float)framebufferSize.y;


    auto occlusionPipeline = getOcclusionPipeline();
    auto firstHBlurPipeline = getHBlurPipeline();
    auto lastVBlurPipeline = getVBlurPipeline();
    
    gpu::doInBatch(args->_context, [=](gpu::Batch& batch) {
        batch.enableStereo(false);

        _gpuTimer.begin(batch);

        batch.setViewportTransform(occlusionViewport);
        batch.setProjectionTransform(glm::mat4());
        batch.resetViewTransform();

        Transform model;
        model.setTranslation(glm::vec3(sMin, tMin, 0.0f));
        model.setScale(glm::vec3(sWidth, tHeight, 1.0f));
        batch.setModelTransform(model);

        batch.setUniformBuffer(AmbientOcclusionEffect_FrameTransformSlot, frameTransform->getFrameTransformBuffer());
        batch.setUniformBuffer(AmbientOcclusionEffect_ParamsSlot, _parametersBuffer);

      
        // We need this with the mips levels  
        batch.generateTextureMips(_framebuffer->getLinearDepthTexture());
        
        // Occlusion pass
        batch.setFramebuffer(occlusionFBO);
        batch.clearColorFramebuffer(gpu::Framebuffer::BUFFER_COLOR0, glm::vec4(1.0f));
        batch.setPipeline(occlusionPipeline);
        batch.setResourceTexture(AmbientOcclusionEffect_LinearDepthMapSlot, _framebuffer->getLinearDepthTexture());
        batch.draw(gpu::TRIANGLE_STRIP, 4);

        
        if (_parametersBuffer->getBlurRadius() > 0) {
            // Blur 1st pass
            batch.setFramebuffer(occlusionBlurredFBO);
            batch.setPipeline(firstHBlurPipeline);
            batch.setResourceTexture(AmbientOcclusionEffect_OcclusionMapSlot, occlusionFBO->getRenderBuffer(0));
            batch.draw(gpu::TRIANGLE_STRIP, 4);

            // Blur 2nd pass
            batch.setFramebuffer(occlusionFBO);
            batch.setPipeline(lastVBlurPipeline);
            batch.setResourceTexture(AmbientOcclusionEffect_OcclusionMapSlot, occlusionBlurredFBO->getRenderBuffer(0));
            batch.draw(gpu::TRIANGLE_STRIP, 4);
        }
        
        
        batch.setResourceTexture(AmbientOcclusionEffect_LinearDepthMapSlot, nullptr);
        batch.setResourceTexture(AmbientOcclusionEffect_OcclusionMapSlot, nullptr);
        
        _gpuTimer.end(batch);
    });

    // Update the timer
    auto config = std::static_pointer_cast<Config>(renderContext->jobConfig);
<<<<<<< HEAD
    config->gpuTime = _gpuTimer.getAverageGPU();
    config->gpuBatchTime = _gpuTimer.getAverageCPU();
=======
    config->setGPUBatchRunTime(_gpuTimer.getGPUAverage(), _gpuTimer.getBatchAverage());
>>>>>>> af68a255
}



DebugAmbientOcclusion::DebugAmbientOcclusion() {
}

void DebugAmbientOcclusion::configure(const Config& config) {

    _showCursorPixel = config.showCursorPixel;

    auto cursorPos = glm::vec2(_parametersBuffer->pixelInfo);
    if (cursorPos != config.debugCursorTexcoord) {
        _parametersBuffer->pixelInfo = glm::vec4(config.debugCursorTexcoord, 0.0f, 0.0f);
    }
}

const gpu::PipelinePointer& DebugAmbientOcclusion::getDebugPipeline() {
    if (!_debugPipeline) {
        auto vs = gpu::StandardShaderLib::getDrawViewportQuadTransformTexcoordVS();
        auto ps = gpu::Shader::createPixel(std::string(ssao_debugOcclusion_frag));
        gpu::ShaderPointer program = gpu::Shader::createProgram(vs, ps);

        gpu::Shader::BindingSet slotBindings;
        slotBindings.insert(gpu::Shader::Binding(std::string("deferredFrameTransformBuffer"), AmbientOcclusionEffect_FrameTransformSlot));
        slotBindings.insert(gpu::Shader::Binding(std::string("ambientOcclusionParamsBuffer"), AmbientOcclusionEffect_ParamsSlot));
        slotBindings.insert(gpu::Shader::Binding(std::string("debugAmbientOcclusionBuffer"), 2));
        slotBindings.insert(gpu::Shader::Binding(std::string("pyramidMap"), AmbientOcclusionEffect_LinearDepthMapSlot));
        gpu::Shader::makeProgram(*program, slotBindings);

        gpu::StatePointer state = gpu::StatePointer(new gpu::State());

        state->setColorWriteMask(true, true, true, false);
        state->setBlendFunction(true, gpu::State::SRC_ALPHA, gpu::State::BLEND_OP_ADD, gpu::State::INV_SRC_ALPHA);
        // Good to go add the brand new pipeline
        _debugPipeline = gpu::Pipeline::create(program, state);
    }
    return _debugPipeline;
}

void DebugAmbientOcclusion::run(const render::SceneContextPointer& sceneContext, const render::RenderContextPointer& renderContext, const Inputs& inputs) {
    assert(renderContext->args);
    assert(renderContext->args->hasViewFrustum());

    if (!_showCursorPixel) {
        return;
    }

    RenderArgs* args = renderContext->args;

    const auto& frameTransform = inputs.get0();
    const auto& linearDepthFramebuffer = inputs.get2();
    const auto& ambientOcclusionUniforms = inputs.get3();
    
    // Skip if AO is not started yet
    if (!ambientOcclusionUniforms._buffer) {
        return;
    }

    auto linearDepthTexture = linearDepthFramebuffer->getLinearDepthTexture();
    auto sourceViewport = args->_viewport;
    auto occlusionViewport = sourceViewport;

    auto resolutionLevel = ambientOcclusionUniforms->getResolutionLevel();
    
    if (resolutionLevel > 0) {
        linearDepthTexture = linearDepthFramebuffer->getHalfLinearDepthTexture();
        occlusionViewport = occlusionViewport >> ambientOcclusionUniforms->getResolutionLevel();
    }
        

    auto framebufferSize = glm::ivec2(linearDepthTexture->getDimensions());
    
    float sMin = occlusionViewport.x / (float)framebufferSize.x;
    float sWidth = occlusionViewport.z / (float)framebufferSize.x;
    float tMin = occlusionViewport.y / (float)framebufferSize.y;
    float tHeight = occlusionViewport.w / (float)framebufferSize.y;
    
    auto debugPipeline = getDebugPipeline();
    
    gpu::doInBatch(args->_context, [=](gpu::Batch& batch) {
        batch.enableStereo(false);

        batch.setViewportTransform(sourceViewport);
        batch.setProjectionTransform(glm::mat4());
        batch.setViewTransform(Transform());

        Transform model;
        model.setTranslation(glm::vec3(sMin, tMin, 0.0f));
        model.setScale(glm::vec3(sWidth, tHeight, 1.0f));
        batch.setModelTransform(model);

        batch.setUniformBuffer(AmbientOcclusionEffect_FrameTransformSlot, frameTransform->getFrameTransformBuffer());
        batch.setUniformBuffer(AmbientOcclusionEffect_ParamsSlot, ambientOcclusionUniforms);
        batch.setUniformBuffer(2, _parametersBuffer);
        
        batch.setPipeline(debugPipeline);
        batch.setResourceTexture(AmbientOcclusionEffect_LinearDepthMapSlot, linearDepthTexture);
        batch.draw(gpu::TRIANGLE_STRIP, 4);

        
        batch.setResourceTexture(AmbientOcclusionEffect_LinearDepthMapSlot, nullptr);    
    });

}
 <|MERGE_RESOLUTION|>--- conflicted
+++ resolved
@@ -433,12 +433,7 @@
 
     // Update the timer
     auto config = std::static_pointer_cast<Config>(renderContext->jobConfig);
-<<<<<<< HEAD
-    config->gpuTime = _gpuTimer.getAverageGPU();
-    config->gpuBatchTime = _gpuTimer.getAverageCPU();
-=======
     config->setGPUBatchRunTime(_gpuTimer.getGPUAverage(), _gpuTimer.getBatchAverage());
->>>>>>> af68a255
 }
 
 
