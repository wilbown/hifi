--- conflicted
+++ resolved
@@ -29,9 +29,6 @@
 #include "FramebufferCache.h"
 #include "DependencyManager.h"
 #include "ViewFrustum.h"
-
-
-#include "mip_depth_median_frag.h"
 
 gpu::PipelinePointer AmbientOcclusionEffect::_occlusionPipeline;
 gpu::PipelinePointer AmbientOcclusionEffect::_hBlurPipeline;
@@ -300,9 +297,7 @@
 
 const gpu::PipelinePointer& AmbientOcclusionEffect::getMipCreationPipeline() {
 	if (!_mipCreationPipeline) {
-		gpu::Shader::BindingSet slotBindings;
-		slotBindings.insert(gpu::Shader::Binding(std::string("depthTexture"), 0));
-		_mipCreationPipeline = gpu::Context::createMipGenerationPipeline(mip_depth_median_frag::getShader(), slotBindings);
+		_mipCreationPipeline = gpu::Context::createMipGenerationPipeline(gpu::Shader::createPixel(shader::render_utils::fragment::mip_depth_median));
 	}
 	return _mipCreationPipeline;
 }
@@ -339,7 +334,6 @@
     }
 
     _framebuffer->updateLinearDepth(linearDepthTexture);
-  
     
     auto occlusionFBO = _framebuffer->getOcclusionFramebuffer();
     auto occlusionBlurredFBO = _framebuffer->getOcclusionBlurredFramebuffer();
@@ -383,17 +377,8 @@
         model.setScale(glm::vec3(sWidth, tHeight, 1.0f));
         batch.setModelTransform(model);
 
-<<<<<<< HEAD
-        batch.setUniformBuffer(AmbientOcclusionEffect_FrameTransformSlot, frameTransform->getFrameTransformBuffer());
-        batch.setUniformBuffer(AmbientOcclusionEffect_ParamsSlot, _parametersBuffer);
-=======
         batch.setUniformBuffer(render_utils::slot::buffer::DeferredFrameTransform, frameTransform->getFrameTransformBuffer());
         batch.setUniformBuffer(render_utils::slot::buffer::SsaoParams, _parametersBuffer);
-
-      
-        // We need this with the mips levels  
-        batch.generateTextureMips(_framebuffer->getLinearDepthTexture());
->>>>>>> 03f51352
         
         // Occlusion pass
         batch.setFramebuffer(occlusionFBO);
