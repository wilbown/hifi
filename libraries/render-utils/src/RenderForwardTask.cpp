
//
//  RenderForwardTask.cpp
//  render-utils/src/
//
//  Created by Zach Pomerantz on 12/13/2016.
//  Copyright 2016 High Fidelity, Inc.
//
//  Distributed under the Apache License, Version 2.0.
//  See the accompanying file LICENSE or http://www.apache.org/licenses/LICENSE-2.0.html
//

#include "RenderForwardTask.h"

#include <PerfStat.h>
#include <PathUtils.h>
#include <ViewFrustum.h>
#include <gpu/Context.h>
#include <gpu/Texture.h>
#include <gpu/StandardShaderLib.h>

#include "StencilMaskPass.h"
#include "ZoneRenderer.h"
#include "FadeEffect.h"
#include "BackgroundStage.h"
#include "FramebufferCache.h"
#include "TextureCache.h"
#include "RenderCommonTask.h"
<<<<<<< HEAD
=======
#include "LightStage.h"
>>>>>>> c126e4fa

#include "nop_frag.h"

using namespace render;
extern void initForwardPipelines(ShapePlumber& plumber,
    const render::ShapePipeline::BatchSetter& batchSetter,
    const render::ShapePipeline::ItemSetter& itemSetter);

void RenderForwardTask::build(JobModel& task, const render::Varying& input, render::Varying& output) {
    auto items = input.get<Input>();
    auto fadeEffect = DependencyManager::get<FadeEffect>();

    // Prepare the ShapePipelines
    ShapePlumberPointer shapePlumber = std::make_shared<ShapePlumber>();
    initForwardPipelines(*shapePlumber, fadeEffect->getBatchSetter(), fadeEffect->getItemUniformSetter());

    // Extract opaques / transparents / lights / metas / overlays / background
    const auto& opaques = items.get0()[RenderFetchCullSortTask::OPAQUE_SHAPE];
    const auto& transparents = items.get0()[RenderFetchCullSortTask::TRANSPARENT_SHAPE];
    //    const auto& lights = items.get0()[RenderFetchCullSortTask::LIGHT];
    const auto& metas = items.get0()[RenderFetchCullSortTask::META];
    //    const auto& overlayOpaques = items.get0()[RenderFetchCullSortTask::OVERLAY_OPAQUE_SHAPE];
    //    const auto& overlayTransparents = items.get0()[RenderFetchCullSortTask::OVERLAY_TRANSPARENT_SHAPE];
    //const auto& background = items.get0()[RenderFetchCullSortTask::BACKGROUND];
    //    const auto& spatialSelection = items[1];
<<<<<<< HEAD

    fadeEffect->build(task, opaques);

    // Prepare objects shared by several jobs
    const auto lightingModel = task.addJob<MakeLightingModel>("LightingModel");

=======

    fadeEffect->build(task, opaques);

    // Prepare objects shared by several jobs
    const auto lightingModel = task.addJob<MakeLightingModel>("LightingModel");

>>>>>>> c126e4fa
    // Filter zones from the general metas bucket
    const auto zones = task.addJob<ZoneRendererTask>("ZoneRenderer", metas);

    // GPU jobs: Start preparing the main framebuffer
    const auto framebuffer = task.addJob<PrepareFramebuffer>("PrepareFramebuffer");

<<<<<<< HEAD
=======
    task.addJob<PrepareForward>("PrepareForward", lightingModel);

>>>>>>> c126e4fa
    // draw a stencil mask in hidden regions of the framebuffer.
    task.addJob<PrepareStencil>("PrepareStencil", framebuffer);

    // Draw opaques forward
<<<<<<< HEAD
    task.addJob<Draw>("DrawOpaques", opaques, shapePlumber);

    // Similar to light stage, background stage has been filled by several potential render items and resolved for the frame in this job
    task.addJob<DrawBackgroundStage>("DrawBackgroundDeferred", lightingModel);

    // Draw transparent objects forward
    task.addJob<Draw>("DrawTransparents", transparents, shapePlumber);

    {  // Debug the bounds of the rendered items, still look at the zbuffer

=======
    const auto opaqueInputs = DrawForward::Inputs(opaques, lightingModel).asVarying();
    task.addJob<DrawForward>("DrawOpaques", opaqueInputs, shapePlumber);

    // Similar to light stage, background stage has been filled by several potential render items and resolved for the frame in this job
    task.addJob<DrawBackgroundStage>("DrawBackgroundDeferred", lightingModel);

    // Draw transparent objects forward
    const auto transparentInputs = DrawForward::Inputs(transparents, lightingModel).asVarying();
    task.addJob<DrawForward>("DrawTransparents", transparentInputs, shapePlumber);

    {  // Debug the bounds of the rendered items, still look at the zbuffer

>>>>>>> c126e4fa
        task.addJob<DrawBounds>("DrawMetaBounds", metas);
        task.addJob<DrawBounds>("DrawBounds", opaques);
        task.addJob<DrawBounds>("DrawTransparentBounds", transparents);

        task.addJob<DrawBounds>("DrawZones", zones);
    }

    // Layered Overlays

    // Composite the HUD and HUD overlays
    task.addJob<CompositeHUD>("HUD");

    // Blit!
    task.addJob<Blit>("Blit", framebuffer);
}

void PrepareFramebuffer::run(const RenderContextPointer& renderContext, gpu::FramebufferPointer& framebuffer) {
    glm::uvec2 frameSize(renderContext->args->_viewport.z, renderContext->args->_viewport.w);

    // Resizing framebuffers instead of re-building them seems to cause issues with threaded rendering
    if (_framebuffer && _framebuffer->getSize() != frameSize) {
        _framebuffer.reset();
    }

    if (!_framebuffer) {
        _framebuffer = gpu::FramebufferPointer(gpu::Framebuffer::create("forward"));

        auto colorFormat = gpu::Element::COLOR_SRGBA_32;
        auto defaultSampler = gpu::Sampler(gpu::Sampler::FILTER_MIN_MAG_POINT);
        auto colorTexture =
            gpu::Texture::createRenderBuffer(colorFormat, frameSize.x, frameSize.y, gpu::Texture::SINGLE_MIP, defaultSampler);
        _framebuffer->setRenderBuffer(0, colorTexture);

        auto depthFormat = gpu::Element(gpu::SCALAR, gpu::UINT32, gpu::DEPTH_STENCIL);  // Depth24_Stencil8 texel format
        auto depthTexture =
            gpu::Texture::createRenderBuffer(depthFormat, frameSize.x, frameSize.y, gpu::Texture::SINGLE_MIP, defaultSampler);
        _framebuffer->setDepthStencilBuffer(depthTexture, depthFormat);
    }

    auto args = renderContext->args;
    gpu::doInBatch(args->_context, [&](gpu::Batch& batch) {
        batch.enableStereo(false);
        batch.setViewportTransform(args->_viewport);
        batch.setStateScissorRect(args->_viewport);

        batch.setFramebuffer(_framebuffer);
        batch.clearFramebuffer(gpu::Framebuffer::BUFFER_COLOR0 | gpu::Framebuffer::BUFFER_DEPTH |
            gpu::Framebuffer::BUFFER_STENCIL,
            vec4(vec3(0, 1.0, 0.0), 0), 1.0, 0, true);
    });

    framebuffer = _framebuffer;
}

<<<<<<< HEAD
void Draw::run(const RenderContextPointer& renderContext, const Inputs& items) {
=======
enum ForwardShader_MapSlot {
    DEFERRED_BUFFER_COLOR_UNIT = 0,
    DEFERRED_BUFFER_NORMAL_UNIT = 1,
    DEFERRED_BUFFER_EMISSIVE_UNIT = 2,
    DEFERRED_BUFFER_DEPTH_UNIT = 3,
    DEFERRED_BUFFER_OBSCURANCE_UNIT = 4,
    SHADOW_MAP_UNIT = 5,
    SKYBOX_MAP_UNIT = SHADOW_MAP_UNIT + 4,
    DEFERRED_BUFFER_LINEAR_DEPTH_UNIT,
    DEFERRED_BUFFER_CURVATURE_UNIT,
    DEFERRED_BUFFER_DIFFUSED_CURVATURE_UNIT,
    SCATTERING_LUT_UNIT,
    SCATTERING_SPECULAR_UNIT,
};
enum ForwardShader_BufferSlot {
    DEFERRED_FRAME_TRANSFORM_BUFFER_SLOT = 0,
    CAMERA_CORRECTION_BUFFER_SLOT,
    SCATTERING_PARAMETERS_BUFFER_SLOT,
    LIGHTING_MODEL_BUFFER_SLOT = render::ShapePipeline::Slot::LIGHTING_MODEL,
    LIGHT_GPU_SLOT = render::ShapePipeline::Slot::LIGHT,
    LIGHT_AMBIENT_SLOT = render::ShapePipeline::Slot::LIGHT_AMBIENT_BUFFER,
    HAZE_MODEL_BUFFER_SLOT = render::ShapePipeline::Slot::HAZE_MODEL,
    LIGHT_INDEX_GPU_SLOT,
    LIGHT_CLUSTER_GRID_FRUSTUM_GRID_SLOT,
    LIGHT_CLUSTER_GRID_CLUSTER_GRID_SLOT,
    LIGHT_CLUSTER_GRID_CLUSTER_CONTENT_SLOT,
};

void PrepareForward::run(const RenderContextPointer& renderContext, const Inputs& inputs) {
>>>>>>> c126e4fa
    RenderArgs* args = renderContext->args;
    const auto& lightingModel = inputs;
    gpu::doInBatch(args->_context, [&](gpu::Batch& batch) {
        args->_batch = &batch;

        model::LightPointer keySunLight;
        auto lightStage = args->_scene->getStage<LightStage>();
        if (lightStage) {
            keySunLight = lightStage->getCurrentKeyLight();
        }

        model::LightPointer keyAmbiLight;
        if (lightStage) {
            keyAmbiLight = lightStage->getCurrentAmbientLight();
        }

        if (keySunLight) {
            if (LIGHT_GPU_SLOT >= 0) {
                batch.setUniformBuffer(LIGHT_GPU_SLOT, keySunLight->getLightSchemaBuffer());
            }
        }

        if (keyAmbiLight) {
            if (LIGHT_AMBIENT_SLOT >= 0) {
                batch.setUniformBuffer(LIGHT_AMBIENT_SLOT, keyAmbiLight->getAmbientSchemaBuffer());
            }

            if (keyAmbiLight->getAmbientMap() && (SKYBOX_MAP_UNIT >= 0)) {
                batch.setResourceTexture(SKYBOX_MAP_UNIT, keyAmbiLight->getAmbientMap());
            }
        }
    });
}

void DrawForward::run(const RenderContextPointer& renderContext, const Inputs& inputs) {
    RenderArgs* args = renderContext->args;

<<<<<<< HEAD
    gpu::doInBatch(args->_context, [&](gpu::Batch& batch) {
        args->_batch = &batch;

        batch.enableStereo(false);
        batch.setViewportTransform(args->_viewport);
        batch.setStateScissorRect(args->_viewport);

        batch.setPipeline(getPipeline());
        batch.draw(gpu::TRIANGLE_STRIP, 4);
    });
    args->_batch = nullptr;
}

void DrawBackground::run(const RenderContextPointer& renderContext, const Inputs& background) {
    RenderArgs* args = renderContext->args;
=======
    const auto& inItems = inputs.get0();
    const auto& lightingModel = inputs.get1();
>>>>>>> c126e4fa

    gpu::doInBatch(args->_context, [&](gpu::Batch& batch) {
        args->_batch = &batch;


        // Setup projection
        glm::mat4 projMat;
        Transform viewMat;
        args->getViewFrustum().evalProjectionMatrix(projMat);
        args->getViewFrustum().evalViewTransform(viewMat);
        batch.setProjectionTransform(projMat);
        batch.setViewTransform(viewMat);
        batch.setModelTransform(Transform());

        // Setup lighting model for all items;
        batch.setUniformBuffer(render::ShapePipeline::Slot::LIGHTING_MODEL, lightingModel->getParametersBuffer());

        // From the lighting model define a global shapeKey ORED with individiual keys
        ShapeKey::Builder keyBuilder;
        if (lightingModel->isWireframeEnabled()) {
            keyBuilder.withWireframe();
        }
        ShapeKey globalKey = keyBuilder.build();
        args->_globalShapeKey = globalKey._flags.to_ulong();

        // Render items
        renderStateSortShapes(renderContext, _shapePlumber, inItems, -1, globalKey);

        args->_batch = nullptr;
        args->_globalShapeKey = 0;
    });
<<<<<<< HEAD
    args->_batch = nullptr;
}
=======
}

>>>>>>> c126e4fa
<|MERGE_RESOLUTION|>--- conflicted
+++ resolved
@@ -26,10 +26,7 @@
 #include "FramebufferCache.h"
 #include "TextureCache.h"
 #include "RenderCommonTask.h"
-<<<<<<< HEAD
-=======
 #include "LightStage.h"
->>>>>>> c126e4fa
 
 #include "nop_frag.h"
 
@@ -55,48 +52,24 @@
     //    const auto& overlayTransparents = items.get0()[RenderFetchCullSortTask::OVERLAY_TRANSPARENT_SHAPE];
     //const auto& background = items.get0()[RenderFetchCullSortTask::BACKGROUND];
     //    const auto& spatialSelection = items[1];
-<<<<<<< HEAD
 
     fadeEffect->build(task, opaques);
 
     // Prepare objects shared by several jobs
     const auto lightingModel = task.addJob<MakeLightingModel>("LightingModel");
 
-=======
-
-    fadeEffect->build(task, opaques);
-
-    // Prepare objects shared by several jobs
-    const auto lightingModel = task.addJob<MakeLightingModel>("LightingModel");
-
->>>>>>> c126e4fa
     // Filter zones from the general metas bucket
     const auto zones = task.addJob<ZoneRendererTask>("ZoneRenderer", metas);
 
     // GPU jobs: Start preparing the main framebuffer
     const auto framebuffer = task.addJob<PrepareFramebuffer>("PrepareFramebuffer");
 
-<<<<<<< HEAD
-=======
     task.addJob<PrepareForward>("PrepareForward", lightingModel);
 
->>>>>>> c126e4fa
     // draw a stencil mask in hidden regions of the framebuffer.
     task.addJob<PrepareStencil>("PrepareStencil", framebuffer);
 
     // Draw opaques forward
-<<<<<<< HEAD
-    task.addJob<Draw>("DrawOpaques", opaques, shapePlumber);
-
-    // Similar to light stage, background stage has been filled by several potential render items and resolved for the frame in this job
-    task.addJob<DrawBackgroundStage>("DrawBackgroundDeferred", lightingModel);
-
-    // Draw transparent objects forward
-    task.addJob<Draw>("DrawTransparents", transparents, shapePlumber);
-
-    {  // Debug the bounds of the rendered items, still look at the zbuffer
-
-=======
     const auto opaqueInputs = DrawForward::Inputs(opaques, lightingModel).asVarying();
     task.addJob<DrawForward>("DrawOpaques", opaqueInputs, shapePlumber);
 
@@ -109,7 +82,6 @@
 
     {  // Debug the bounds of the rendered items, still look at the zbuffer
 
->>>>>>> c126e4fa
         task.addJob<DrawBounds>("DrawMetaBounds", metas);
         task.addJob<DrawBounds>("DrawBounds", opaques);
         task.addJob<DrawBounds>("DrawTransparentBounds", transparents);
@@ -164,9 +136,6 @@
     framebuffer = _framebuffer;
 }
 
-<<<<<<< HEAD
-void Draw::run(const RenderContextPointer& renderContext, const Inputs& items) {
-=======
 enum ForwardShader_MapSlot {
     DEFERRED_BUFFER_COLOR_UNIT = 0,
     DEFERRED_BUFFER_NORMAL_UNIT = 1,
@@ -196,7 +165,6 @@
 };
 
 void PrepareForward::run(const RenderContextPointer& renderContext, const Inputs& inputs) {
->>>>>>> c126e4fa
     RenderArgs* args = renderContext->args;
     const auto& lightingModel = inputs;
     gpu::doInBatch(args->_context, [&](gpu::Batch& batch) {
@@ -234,26 +202,8 @@
 void DrawForward::run(const RenderContextPointer& renderContext, const Inputs& inputs) {
     RenderArgs* args = renderContext->args;
 
-<<<<<<< HEAD
-    gpu::doInBatch(args->_context, [&](gpu::Batch& batch) {
-        args->_batch = &batch;
-
-        batch.enableStereo(false);
-        batch.setViewportTransform(args->_viewport);
-        batch.setStateScissorRect(args->_viewport);
-
-        batch.setPipeline(getPipeline());
-        batch.draw(gpu::TRIANGLE_STRIP, 4);
-    });
-    args->_batch = nullptr;
-}
-
-void DrawBackground::run(const RenderContextPointer& renderContext, const Inputs& background) {
-    RenderArgs* args = renderContext->args;
-=======
     const auto& inItems = inputs.get0();
     const auto& lightingModel = inputs.get1();
->>>>>>> c126e4fa
 
     gpu::doInBatch(args->_context, [&](gpu::Batch& batch) {
         args->_batch = &batch;
@@ -285,10 +235,5 @@
         args->_batch = nullptr;
         args->_globalShapeKey = 0;
     });
-<<<<<<< HEAD
-    args->_batch = nullptr;
-}
-=======
-}
-
->>>>>>> c126e4fa
+}
+
