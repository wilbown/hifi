<@include gpu/Config.slh@>
<$VERSION_HEADER$>
//  Generated on <$_SCRIBE_DATE$>
//
//  directional_light.frag
//  fragment shader
//
//  Created by Andrzej Kapolka on 9/3/14.
//  Copyright 2016 High Fidelity, Inc.
//
//  Distributed under the Apache License, Version 2.0.
//  See the accompanying file LICENSE or http://www.apache.org/licenses/LICENSE-2.0.html
//

<@include DeferredBuffer.slh@>
<@include DeferredGlobalLight.slh@>

<$declareEvalLightmappedColor()$>
<$declareEvalAmbientSphereGlobalColor()$>

in vec2 _texCoord0;
out vec4 _fragColor;

void main(void) {
    DeferredTransform deferredTransform = getDeferredTransform();
    DeferredFragment frag = unpackDeferredFragment(deferredTransform, _texCoord0);

<<<<<<< HEAD
    if (frag.mode == LIGHT_MAPPED) {
=======
	float shadowAttenuation = 1.0;

    if ((frag.normalVal.a >= 0.45) && (frag.normalVal.a <= 0.55)) {
>>>>>>> 29945bba
        vec3 color = evalLightmappedColor(
                        deferredTransform.viewInverse,
                        shadowAttenuation,
                        frag.normal,
                        frag.diffuse,
                        frag.specularVal.xyz);
        _fragColor = vec4(color, 1.0);
    } else {
        vec3 color =  evalAmbientSphereGlobalColor(
                        deferredTransform.viewInverse,
<<<<<<< HEAD
                        frag.obscurance,
=======
                        shadowAttenuation,
>>>>>>> 29945bba
                        frag.position.xyz,
                        frag.normal,
                        frag.diffuse,
                        frag.specular,
                        frag.gloss);
        _fragColor = vec4(color, frag.normalVal.a);
    }
}<|MERGE_RESOLUTION|>--- conflicted
+++ resolved
@@ -25,13 +25,9 @@
     DeferredTransform deferredTransform = getDeferredTransform();
     DeferredFragment frag = unpackDeferredFragment(deferredTransform, _texCoord0);
 
-<<<<<<< HEAD
+    float shadowAttenuation = 1.0;
+
     if (frag.mode == LIGHT_MAPPED) {
-=======
-	float shadowAttenuation = 1.0;
-
-    if ((frag.normalVal.a >= 0.45) && (frag.normalVal.a <= 0.55)) {
->>>>>>> 29945bba
         vec3 color = evalLightmappedColor(
                         deferredTransform.viewInverse,
                         shadowAttenuation,
@@ -42,11 +38,8 @@
     } else {
         vec3 color =  evalAmbientSphereGlobalColor(
                         deferredTransform.viewInverse,
-<<<<<<< HEAD
+                        shadowAttenuation,
                         frag.obscurance,
-=======
-                        shadowAttenuation,
->>>>>>> 29945bba
                         frag.position.xyz,
                         frag.normal,
                         frag.diffuse,
