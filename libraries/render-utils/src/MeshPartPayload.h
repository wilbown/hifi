--- conflicted
+++ resolved
@@ -92,8 +92,7 @@
 
     void notifyLocationChanged() override;
 
-<<<<<<< HEAD
-    void updateKey(bool isVisible, bool isLayered, uint8_t tagBits, bool isGroupCulled = false) override;
+    void updateKey(bool isVisible, bool isLayered, bool canCastShadow, uint8_t tagBits, bool isGroupCulled = false) override;
 
     // matrix palette skinning
     void updateClusterBuffer(const std::vector<glm::mat4>& clusterMatrices);
@@ -101,16 +100,6 @@
     // dual quaternion skinning
     void updateClusterBuffer(const std::vector<Model::TransformDualQuaternion>& clusterDualQuaternions);
 
-=======
-#if defined(SKIN_DQ)
-    using TransformType = Model::TransformDualQuaternion;
-#else
-    using TransformType = glm::mat4;
-#endif
-
-    void updateKey(bool isVisible, bool isLayered, bool canCastShadow, uint8_t tagBits, bool isGroupCulled = false) override;
-    void updateClusterBuffer(const std::vector<TransformType>& clusterTransforms);
->>>>>>> e586a35d
     void updateTransformForSkinnedMesh(const Transform& renderTransform, const Transform& boundTransform);
 
     // Render Item interface
