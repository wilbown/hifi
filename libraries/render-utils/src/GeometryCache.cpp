//
//  GeometryCache.cpp
//  interface/src/renderer
//
//  Created by Andrzej Kapolka on 6/21/13.
//  Copyright 2013 High Fidelity, Inc.
//
//  Distributed under the Apache License, Version 2.0.
//  See the accompanying file LICENSE or http://www.apache.org/licenses/LICENSE-2.0.html
//

#include "GeometryCache.h"

#include <qmath.h>
#include <cmath>

#include <QtCore/QThreadPool>
#include <QtCore/QFileInfo>
#include <QtNetwork/QNetworkReply>

#include <FSTReader.h>
#include <NumericalConstants.h>
#include <shared/Shapes.h>

#include "TextureCache.h"
#include "RenderUtilsLogging.h"
<<<<<<< HEAD
#include "FadeEffect.h"
=======
#include "StencilMaskPass.h"
>>>>>>> cbff1910

#include "gpu/StandardShaderLib.h"

#include "model/TextureMap.h"

#include "standardTransformPNTC_vert.h"
#include "standardDrawTexture_frag.h"

#include "simple_vert.h"
#include "simple_textured_frag.h"
#include "simple_textured_unlit_frag.h"
#include "simple_fade_vert.h"
#include "simple_textured_fade_frag.h"
#include "simple_textured_unlit_fade_frag.h"
#include "simple_opaque_web_browser_frag.h"
#include "simple_opaque_web_browser_overlay_frag.h"
#include "simple_transparent_web_browser_frag.h"
#include "simple_transparent_web_browser_overlay_frag.h"
#include "glowLine_vert.h"
#include "glowLine_frag.h"

#include "grid_frag.h"

//#define WANT_DEBUG

const int GeometryCache::UNKNOWN_ID = -1;


static const int VERTICES_PER_TRIANGLE = 3;

static const gpu::Element POSITION_ELEMENT { gpu::VEC3, gpu::FLOAT, gpu::XYZ };
static const gpu::Element NORMAL_ELEMENT { gpu::VEC3, gpu::FLOAT, gpu::XYZ };
static const gpu::Element COLOR_ELEMENT { gpu::VEC4, gpu::NUINT8, gpu::RGBA };

static gpu::Stream::FormatPointer SOLID_STREAM_FORMAT;
static gpu::Stream::FormatPointer INSTANCED_SOLID_STREAM_FORMAT;

static const uint SHAPE_VERTEX_STRIDE = sizeof(glm::vec3) * 2; // vertices and normals
static const uint SHAPE_NORMALS_OFFSET = sizeof(glm::vec3);
static const gpu::Type SHAPE_INDEX_TYPE = gpu::UINT32;
static const uint SHAPE_INDEX_SIZE = sizeof(gpu::uint32);

template <size_t SIDES>
std::vector<vec3> polygon() {
    std::vector<vec3> result;
    result.reserve(SIDES);
    double angleIncrement = 2.0 * M_PI / SIDES;
    for (size_t i = 0; i < SIDES; i++) {
        double angle = (double)i * angleIncrement;
        result.push_back(vec3{ cos(angle) * 0.5, 0.0, sin(angle) * 0.5 });
    }
    return result;
}

void GeometryCache::ShapeData::setupVertices(gpu::BufferPointer& vertexBuffer, const geometry::VertexVector& vertices) {
    vertexBuffer->append(vertices);

    _positionView = gpu::BufferView(vertexBuffer, 0,
        vertexBuffer->getSize(), SHAPE_VERTEX_STRIDE, POSITION_ELEMENT);
    _normalView = gpu::BufferView(vertexBuffer, SHAPE_NORMALS_OFFSET,
        vertexBuffer->getSize(), SHAPE_VERTEX_STRIDE, NORMAL_ELEMENT);
}

void GeometryCache::ShapeData::setupIndices(gpu::BufferPointer& indexBuffer, const geometry::IndexVector& indices, const geometry::IndexVector& wireIndices) {
    _indices = indexBuffer;
    if (!indices.empty()) {
        _indexOffset = indexBuffer->getSize() / SHAPE_INDEX_SIZE;
        _indexCount = indices.size();
        indexBuffer->append(indices);
    }

    if (!wireIndices.empty()) {
        _wireIndexOffset = indexBuffer->getSize() / SHAPE_INDEX_SIZE;
        _wireIndexCount = wireIndices.size();
        indexBuffer->append(wireIndices);
    }
}

void GeometryCache::ShapeData::setupBatch(gpu::Batch& batch) const {
    batch.setInputBuffer(gpu::Stream::POSITION, _positionView);
    batch.setInputBuffer(gpu::Stream::NORMAL, _normalView);
    batch.setIndexBuffer(SHAPE_INDEX_TYPE, _indices, 0);
}

void GeometryCache::ShapeData::draw(gpu::Batch& batch) const {
    if (_indexCount) {
        setupBatch(batch);
        batch.drawIndexed(gpu::TRIANGLES, (gpu::uint32)_indexCount, (gpu::uint32)_indexOffset);
    }
}

void GeometryCache::ShapeData::drawWire(gpu::Batch& batch) const {
    if (_wireIndexCount) {
        setupBatch(batch);
        batch.drawIndexed(gpu::LINES, (gpu::uint32)_wireIndexCount, (gpu::uint32)_wireIndexOffset);
    }
}

void GeometryCache::ShapeData::drawInstances(gpu::Batch& batch, size_t count) const {
    if (_indexCount) {
        setupBatch(batch);
        batch.drawIndexedInstanced((gpu::uint32)count, gpu::TRIANGLES, (gpu::uint32)_indexCount, (gpu::uint32)_indexOffset);
    }
}

void GeometryCache::ShapeData::drawWireInstances(gpu::Batch& batch, size_t count) const {
    if (_wireIndexCount) {
        setupBatch(batch);
        batch.drawIndexedInstanced((gpu::uint32)count, gpu::LINES, (gpu::uint32)_wireIndexCount, (gpu::uint32)_wireIndexOffset);
    }
}

static const size_t ICOSAHEDRON_TO_SPHERE_TESSELATION_COUNT = 3;

size_t GeometryCache::getShapeTriangleCount(Shape shape) {
    return _shapes[shape]._indexCount / VERTICES_PER_TRIANGLE;
}

size_t GeometryCache::getSphereTriangleCount() {
    return getShapeTriangleCount(Sphere);
}

size_t GeometryCache::getCubeTriangleCount() {
    return getShapeTriangleCount(Cube);
}

using IndexPair = uint64_t;
using IndexPairs = std::unordered_set<IndexPair>;

static IndexPair indexToken(geometry::Index a, geometry::Index b) {
    if (a > b) {
        std::swap(a, b);
    }
    return (((IndexPair)a) << 32) | ((IndexPair)b);
}

template <size_t N>
void setupFlatShape(GeometryCache::ShapeData& shapeData, const geometry::Solid<N>& shape, gpu::BufferPointer& vertexBuffer, gpu::BufferPointer& indexBuffer) {
    using namespace geometry;
    Index baseVertex = (Index)(vertexBuffer->getSize() / SHAPE_VERTEX_STRIDE);
    VertexVector vertices;
    IndexVector solidIndices, wireIndices;
    IndexPairs wireSeenIndices;

    size_t faceCount = shape.faces.size();
    size_t faceIndexCount = triangulatedFaceIndexCount<N>();

    vertices.reserve(N * faceCount * 2);
    solidIndices.reserve(faceIndexCount * faceCount);

    for (size_t f = 0; f < faceCount; f++) {
        const Face<N>& face = shape.faces[f];
        // Compute the face normal
        vec3 faceNormal = shape.getFaceNormal(f);

        // Create the vertices for the face
        for (Index i = 0; i < N; i++) {
            Index originalIndex = face[i];
            vertices.push_back(shape.vertices[originalIndex]);
            vertices.push_back(faceNormal);
        }

        // Create the wire indices for unseen edges
        for (Index i = 0; i < N; i++) {
            Index a = i;
            Index b = (i + 1) % N;
            auto token = indexToken(face[a], face[b]);
            if (0 == wireSeenIndices.count(token)) {
                wireSeenIndices.insert(token);
                wireIndices.push_back(a + baseVertex);
                wireIndices.push_back(b + baseVertex);
            }
        }

        // Create the solid face indices
        for (Index i = 0; i < N - 2; i++) {
            solidIndices.push_back(0 + baseVertex);
            solidIndices.push_back(i + 1 + baseVertex);
            solidIndices.push_back(i + 2 + baseVertex);
        }
        baseVertex += (Index)N;
    }

    shapeData.setupVertices(vertexBuffer, vertices);
    shapeData.setupIndices(indexBuffer, solidIndices, wireIndices);
}

template <size_t N>
void setupSmoothShape(GeometryCache::ShapeData& shapeData, const geometry::Solid<N>& shape, gpu::BufferPointer& vertexBuffer, gpu::BufferPointer& indexBuffer) {
    using namespace geometry;
    Index baseVertex = (Index)(vertexBuffer->getSize() / SHAPE_VERTEX_STRIDE);

    VertexVector vertices;
    vertices.reserve(shape.vertices.size() * 2);
    for (const auto& vertex : shape.vertices) {
        vertices.push_back(vertex);
        vertices.push_back(vertex);
    }

    IndexVector solidIndices, wireIndices;
    IndexPairs wireSeenIndices;

    size_t faceCount = shape.faces.size();
    size_t faceIndexCount = triangulatedFaceIndexCount<N>();

    solidIndices.reserve(faceIndexCount * faceCount);

    for (size_t f = 0; f < faceCount; f++) {
        const Face<N>& face = shape.faces[f];
        // Create the wire indices for unseen edges
        for (Index i = 0; i < N; i++) {
            Index a = face[i];
            Index b = face[(i + 1) % N];
            auto token = indexToken(a, b);
            if (0 == wireSeenIndices.count(token)) {
                wireSeenIndices.insert(token);
                wireIndices.push_back(a + baseVertex);
                wireIndices.push_back(b + baseVertex);
            }
        }

        // Create the solid face indices
        for (Index i = 0; i < N - 2; i++) {
            solidIndices.push_back(face[i] + baseVertex);
            solidIndices.push_back(face[i + 1] + baseVertex);
            solidIndices.push_back(face[i + 2] + baseVertex);
        }
    }

    shapeData.setupVertices(vertexBuffer, vertices);
    shapeData.setupIndices(indexBuffer, solidIndices, wireIndices);
}

template <uint32_t N>
void extrudePolygon(GeometryCache::ShapeData& shapeData, gpu::BufferPointer& vertexBuffer, gpu::BufferPointer& indexBuffer, bool isConical = false) {
    using namespace geometry;
    Index baseVertex = (Index)(vertexBuffer->getSize() / SHAPE_VERTEX_STRIDE);
    VertexVector vertices;
    IndexVector solidIndices, wireIndices;

    // Top (if not conical) and bottom faces
    std::vector<vec3> shape = polygon<N>();
    if (isConical) {
        for (uint32_t i = 0; i < N; i++) {
            vertices.push_back(vec3(0.0f, 0.5f, 0.0f));
            vertices.push_back(vec3(0.0f, 1.0f, 0.0f));
        }
    } else {
        for (const vec3& v : shape) {
            vertices.push_back(vec3(v.x, 0.5f, v.z));
            vertices.push_back(vec3(0.0f, 1.0f, 0.0f));
        }
    }
    for (const vec3& v : shape) {
        vertices.push_back(vec3(v.x, -0.5f, v.z));
        vertices.push_back(vec3(0.0f, -1.0f, 0.0f));
    }
    for (uint32_t i = 2; i < N; i++) {
        solidIndices.push_back(baseVertex + 0);
        solidIndices.push_back(baseVertex + i);
        solidIndices.push_back(baseVertex + i - 1);
        solidIndices.push_back(baseVertex + N);
        solidIndices.push_back(baseVertex + i + N - 1);
        solidIndices.push_back(baseVertex + i + N);
    }
    for (uint32_t i = 1; i <= N; i++) {
        wireIndices.push_back(baseVertex + (i % N));
        wireIndices.push_back(baseVertex + i - 1);
        wireIndices.push_back(baseVertex + (i % N) + N);
        wireIndices.push_back(baseVertex + (i - 1) + N);
    }

    // Now do the sides
    baseVertex += 2 * N;

    for (uint32_t i = 0; i < N; i++) {
        vec3 left = shape[i];
        vec3 right = shape[(i + 1) % N];
        vec3 normal = glm::normalize(left + right);
        vec3 topLeft = (isConical ? vec3(0.0f, 0.5f, 0.0f) : vec3(left.x, 0.5f, left.z));
        vec3 topRight = (isConical ? vec3(0.0f, 0.5f, 0.0f) : vec3(right.x, 0.5f, right.z));
        vec3 bottomLeft = vec3(left.x, -0.5f, left.z);
        vec3 bottomRight = vec3(right.x, -0.5f, right.z);

        vertices.push_back(topLeft);
        vertices.push_back(normal);
        vertices.push_back(bottomLeft);
        vertices.push_back(normal);
        vertices.push_back(topRight);
        vertices.push_back(normal);
        vertices.push_back(bottomRight);
        vertices.push_back(normal);

        solidIndices.push_back(baseVertex + 0);
        solidIndices.push_back(baseVertex + 2);
        solidIndices.push_back(baseVertex + 1);
        solidIndices.push_back(baseVertex + 1);
        solidIndices.push_back(baseVertex + 2);
        solidIndices.push_back(baseVertex + 3);
        wireIndices.push_back(baseVertex + 0);
        wireIndices.push_back(baseVertex + 1);
        wireIndices.push_back(baseVertex + 3);
        wireIndices.push_back(baseVertex + 2);
        baseVertex += 4;
    }

    shapeData.setupVertices(vertexBuffer, vertices);
    shapeData.setupIndices(indexBuffer, solidIndices, wireIndices);
}

void drawCircle(GeometryCache::ShapeData& shapeData, gpu::BufferPointer& vertexBuffer, gpu::BufferPointer& indexBuffer) {
    // Draw a circle with radius 1/4th the size of the bounding box
    using namespace geometry;

    Index baseVertex = (Index)(vertexBuffer->getSize() / SHAPE_VERTEX_STRIDE);
    VertexVector vertices;
    IndexVector solidIndices, wireIndices;
    const int NUM_CIRCLE_VERTICES = 64;

    std::vector<vec3> shape = polygon<NUM_CIRCLE_VERTICES>();
    for (const vec3& v : shape) {
        vertices.push_back(vec3(v.x, 0.0f, v.z));
        vertices.push_back(vec3(0.0f, 0.0f, 0.0f));
    }

    for (uint32_t i = 2; i < NUM_CIRCLE_VERTICES; i++) {
        solidIndices.push_back(baseVertex + 0);
        solidIndices.push_back(baseVertex + i);
        solidIndices.push_back(baseVertex + i - 1);
        solidIndices.push_back(baseVertex + NUM_CIRCLE_VERTICES);
        solidIndices.push_back(baseVertex + i + NUM_CIRCLE_VERTICES - 1);
        solidIndices.push_back(baseVertex + i + NUM_CIRCLE_VERTICES);
    }

    for (uint32_t i = 1; i <= NUM_CIRCLE_VERTICES; i++) {
        wireIndices.push_back(baseVertex + (i % NUM_CIRCLE_VERTICES));
        wireIndices.push_back(baseVertex + i - 1);
        wireIndices.push_back(baseVertex + (i % NUM_CIRCLE_VERTICES) + NUM_CIRCLE_VERTICES);
        wireIndices.push_back(baseVertex + (i - 1) + NUM_CIRCLE_VERTICES);
    }

    shapeData.setupVertices(vertexBuffer, vertices);
    shapeData.setupIndices(indexBuffer, solidIndices, wireIndices);
}

// FIXME solids need per-face vertices, but smooth shaded
// components do not.  Find a way to support using draw elements
// or draw arrays as appropriate
// Maybe special case cone and cylinder since they combine flat
// and smooth shading
void GeometryCache::buildShapes() {
    using namespace geometry;
    auto vertexBuffer = std::make_shared<gpu::Buffer>();
    auto indexBuffer = std::make_shared<gpu::Buffer>();
    // Cube 
    setupFlatShape(_shapes[Cube], geometry::cube(), _shapeVertices, _shapeIndices);
    // Tetrahedron
    setupFlatShape(_shapes[Tetrahedron], geometry::tetrahedron(), _shapeVertices, _shapeIndices);
    // Icosahedron
    setupFlatShape(_shapes[Icosahedron], geometry::icosahedron(), _shapeVertices, _shapeIndices);
    // Octahedron
    setupFlatShape(_shapes[Octahedron], geometry::octahedron(), _shapeVertices, _shapeIndices);
    // Dodecahedron
    setupFlatShape(_shapes[Dodecahedron], geometry::dodecahedron(), _shapeVertices, _shapeIndices);

    // Sphere
    // FIXME this uses way more vertices than required.  Should find a way to calculate the indices
    // using shared vertices for better vertex caching
    auto sphere = geometry::tesselate(geometry::icosahedron(), ICOSAHEDRON_TO_SPHERE_TESSELATION_COUNT);
    sphere.fitDimension(1.0f);
    setupSmoothShape(_shapes[Sphere], sphere, _shapeVertices, _shapeIndices);

    // Line
    {
        Index baseVertex = (Index)(_shapeVertices->getSize() / SHAPE_VERTEX_STRIDE);
        ShapeData& shapeData = _shapes[Line];
        shapeData.setupVertices(_shapeVertices, VertexVector {
            vec3(-0.5f, 0.0f, 0.0f), vec3(-0.5f, 0.0f, 0.0f),
            vec3(0.5f, 0.0f, 0.0f), vec3(0.5f, 0.0f, 0.0f)
        });
        IndexVector wireIndices;
        // Only two indices
        wireIndices.push_back(0 + baseVertex);
        wireIndices.push_back(1 + baseVertex);
        shapeData.setupIndices(_shapeIndices, IndexVector(), wireIndices);
    }

    //Triangle,
    extrudePolygon<3>(_shapes[Triangle], _shapeVertices, _shapeIndices);
    //Hexagon,
    extrudePolygon<6>(_shapes[Hexagon], _shapeVertices, _shapeIndices);
    //Octagon,
    extrudePolygon<8>(_shapes[Octagon], _shapeVertices, _shapeIndices);
    //Cylinder,
    extrudePolygon<64>(_shapes[Cylinder], _shapeVertices, _shapeIndices);
    //Cone,
    extrudePolygon<64>(_shapes[Cone], _shapeVertices, _shapeIndices, true);
    //Circle
    drawCircle(_shapes[Circle], _shapeVertices, _shapeIndices);
    // Not implememented yet:
    //Quad,
    //Torus, 
 
}

gpu::Stream::FormatPointer& getSolidStreamFormat() {
    if (!SOLID_STREAM_FORMAT) {
        SOLID_STREAM_FORMAT = std::make_shared<gpu::Stream::Format>(); // 1 for everyone
        SOLID_STREAM_FORMAT->setAttribute(gpu::Stream::POSITION, gpu::Stream::POSITION, POSITION_ELEMENT);
        SOLID_STREAM_FORMAT->setAttribute(gpu::Stream::NORMAL, gpu::Stream::NORMAL, NORMAL_ELEMENT);
    }
    return SOLID_STREAM_FORMAT;
}

gpu::Stream::FormatPointer& getInstancedSolidStreamFormat() {
    if (!INSTANCED_SOLID_STREAM_FORMAT) {
        INSTANCED_SOLID_STREAM_FORMAT = std::make_shared<gpu::Stream::Format>(); // 1 for everyone
        INSTANCED_SOLID_STREAM_FORMAT->setAttribute(gpu::Stream::POSITION, gpu::Stream::POSITION, POSITION_ELEMENT);
        INSTANCED_SOLID_STREAM_FORMAT->setAttribute(gpu::Stream::NORMAL, gpu::Stream::NORMAL, NORMAL_ELEMENT);
        INSTANCED_SOLID_STREAM_FORMAT->setAttribute(gpu::Stream::COLOR, gpu::Stream::COLOR, COLOR_ELEMENT, 0, gpu::Stream::PER_INSTANCE);
    }
    return INSTANCED_SOLID_STREAM_FORMAT;
}

render::ShapePipelinePointer GeometryCache::_simpleOpaquePipeline;
render::ShapePipelinePointer GeometryCache::_simpleTransparentPipeline;
render::ShapePipelinePointer GeometryCache::_simpleOpaqueFadePipeline;
render::ShapePipelinePointer GeometryCache::_simpleTransparentFadePipeline;
render::ShapePipelinePointer GeometryCache::_simpleWirePipeline;

GeometryCache::GeometryCache() :
_nextID(0) {
    buildShapes();
}

GeometryCache::~GeometryCache() {
#ifdef WANT_DEBUG
    qCDebug(renderutils) << "GeometryCache::~GeometryCache()... ";
    qCDebug(renderutils) << "    _registeredLine3DVBOs.size():" << _registeredLine3DVBOs.size();
    qCDebug(renderutils) << "    _line3DVBOs.size():" << _line3DVBOs.size();
    qCDebug(renderutils) << "    BatchItemDetails... population:" << GeometryCache::BatchItemDetails::population;
#endif //def WANT_DEBUG
}

void GeometryCache::releaseID(int id) {
    _registeredQuad3DTextures.remove(id);
    _lastRegisteredQuad2DTexture.remove(id);
    _registeredQuad2DTextures.remove(id);
    _lastRegisteredQuad3D.remove(id);
    _registeredQuad3D.remove(id);

    _lastRegisteredQuad2D.remove(id);
    _registeredQuad2D.remove(id);

    _lastRegisteredBevelRects.remove(id);
    _registeredBevelRects.remove(id);

    _lastRegisteredLine3D.remove(id);
    _registeredLine3DVBOs.remove(id);

    _lastRegisteredLine2D.remove(id);
    _registeredLine2DVBOs.remove(id);

    _registeredVertices.remove(id);

    _lastRegisteredDashedLines.remove(id);
    _registeredDashedLines.remove(id);

    _lastRegisteredGridBuffer.remove(id);
    _registeredGridBuffers.remove(id);
}

void setupBatchInstance(gpu::Batch& batch, gpu::BufferPointer colorBuffer) {
    gpu::BufferView colorView(colorBuffer, COLOR_ELEMENT);
    batch.setInputBuffer(gpu::Stream::COLOR, colorView);
}

void GeometryCache::initializeShapePipelines() {
    GeometryCache::_simpleOpaquePipeline = getShapePipeline(false, false, true, false);
    GeometryCache::_simpleTransparentPipeline = getShapePipeline(false, true, true, false);
    GeometryCache::_simpleOpaqueFadePipeline = getShapePipeline(false, false, true, false, false, true);
    GeometryCache::_simpleTransparentFadePipeline = getShapePipeline(false, true, true, false, false, true);
    GeometryCache::_simpleWirePipeline = getShapePipeline(false, false, true, true);
}

render::ShapePipelinePointer GeometryCache::getShapePipeline(bool textured, bool transparent, bool culled,
    bool unlit, bool depthBias, bool fading) {
    return std::make_shared<render::ShapePipeline>(getSimplePipeline(textured, transparent, culled, unlit, depthBias, fading), nullptr,
        [](const render::ShapePipeline&, gpu::Batch& batch) {
        // Set the defaults needed for a simple program
        batch.setResourceTexture(render::ShapePipeline::Slot::MAP::ALBEDO,
            DependencyManager::get<TextureCache>()->getWhiteTexture());
    }
    );
}

render::ShapePipelinePointer GeometryCache::getOpaqueShapePipeline(bool isFading) {
    isFading = isFading || DependencyManager::get<FadeEffect>()->isDebugEnabled();
    return isFading ? _simpleOpaqueFadePipeline : _simpleOpaquePipeline;
}

render::ShapePipelinePointer GeometryCache::getTransparentShapePipeline(bool isFading) { 
    isFading = isFading || DependencyManager::get<FadeEffect>()->isDebugEnabled();
    return isFading ? _simpleTransparentFadePipeline : _simpleTransparentPipeline;
}

void GeometryCache::renderShape(gpu::Batch& batch, Shape shape) {
    batch.setInputFormat(getSolidStreamFormat());
    _shapes[shape].draw(batch);
}

void GeometryCache::renderWireShape(gpu::Batch& batch, Shape shape) {
    batch.setInputFormat(getSolidStreamFormat());
    _shapes[shape].drawWire(batch);
}

void GeometryCache::renderShapeInstances(gpu::Batch& batch, Shape shape, size_t count, gpu::BufferPointer& colorBuffer) {
    batch.setInputFormat(getInstancedSolidStreamFormat());
    setupBatchInstance(batch, colorBuffer);
    _shapes[shape].drawInstances(batch, count);
}

void GeometryCache::renderWireShapeInstances(gpu::Batch& batch, Shape shape, size_t count, gpu::BufferPointer& colorBuffer) {
    batch.setInputFormat(getInstancedSolidStreamFormat());
    setupBatchInstance(batch, colorBuffer);
    _shapes[shape].drawWireInstances(batch, count);
}

void GeometryCache::renderCube(gpu::Batch& batch) {
    renderShape(batch, Cube);
}

void GeometryCache::renderWireCube(gpu::Batch& batch) {
    renderWireShape(batch, Cube);
}

void GeometryCache::renderSphere(gpu::Batch& batch) {
    renderShape(batch, Sphere);
}

void GeometryCache::renderWireSphere(gpu::Batch& batch) {
    renderWireShape(batch, Sphere);
}

void GeometryCache::renderGrid(gpu::Batch& batch, const glm::vec2& minCorner, const glm::vec2& maxCorner,
    int majorRows, int majorCols, float majorEdge,
    int minorRows, int minorCols, float minorEdge,
    const glm::vec4& color, bool isLayered, int id) {
    static const glm::vec2 MIN_TEX_COORD(0.0f, 0.0f);
    static const glm::vec2 MAX_TEX_COORD(1.0f, 1.0f);

    bool registered = (id != UNKNOWN_ID);
    Vec2FloatPair majorKey(glm::vec2(majorRows, majorCols), majorEdge);
    Vec2FloatPair minorKey(glm::vec2(minorRows, minorCols), minorEdge);
    Vec2FloatPairPair key(majorKey, minorKey);

    // Make the gridbuffer
    if (registered && (!_registeredGridBuffers.contains(id) || _lastRegisteredGridBuffer[id] != key)) {
        GridSchema gridSchema;
        GridBuffer gridBuffer = std::make_shared<gpu::Buffer>(sizeof(GridSchema), (const gpu::Byte*) &gridSchema);

        if (registered && _registeredGridBuffers.contains(id)) {
            gridBuffer = _registeredGridBuffers[id];
        }

        _registeredGridBuffers[id] = gridBuffer;
        _lastRegisteredGridBuffer[id] = key;

        gridBuffer.edit<GridSchema>().period = glm::vec4(majorRows, majorCols, minorRows, minorCols);
        gridBuffer.edit<GridSchema>().offset.x = -(majorEdge / majorRows) / 2;
        gridBuffer.edit<GridSchema>().offset.y = -(majorEdge / majorCols) / 2;
        gridBuffer.edit<GridSchema>().offset.z = -(minorEdge / minorRows) / 2;
        gridBuffer.edit<GridSchema>().offset.w = -(minorEdge / minorCols) / 2;
        gridBuffer.edit<GridSchema>().edge = glm::vec4(glm::vec2(majorEdge),
            // If rows or columns are not set, do not draw minor gridlines
            glm::vec2((minorRows != 0 && minorCols != 0) ? minorEdge : 0.0f));
    }

    // Set the grid pipeline
    useGridPipeline(batch, _registeredGridBuffers[id], isLayered);

    renderQuad(batch, minCorner, maxCorner, MIN_TEX_COORD, MAX_TEX_COORD, color, id);
}

void GeometryCache::updateVertices(int id, const QVector<glm::vec2>& points, const QVector<glm::vec4>& colors) {
    BatchItemDetails& details = _registeredVertices[id];

    if (details.isCreated) {
        details.clear();
#ifdef WANT_DEBUG
        qCDebug(renderutils) << "updateVertices()... RELEASING REGISTERED";
#endif // def WANT_DEBUG
    }

    const int FLOATS_PER_VERTEX = 2 + 3; // vertices + normals
    const int NUM_POS_COORDS = 2;
    const int VERTEX_NORMAL_OFFSET = NUM_POS_COORDS * sizeof(float);
    details.isCreated = true;
    details.vertices = points.size();
    details.vertexSize = FLOATS_PER_VERTEX;

    auto verticesBuffer = std::make_shared<gpu::Buffer>();
    auto colorBuffer = std::make_shared<gpu::Buffer>();
    auto streamFormat = std::make_shared<gpu::Stream::Format>();
    auto stream = std::make_shared<gpu::BufferStream>();

    details.verticesBuffer = verticesBuffer;
    details.colorBuffer = colorBuffer;
    details.streamFormat = streamFormat;
    details.stream = stream;

    details.streamFormat->setAttribute(gpu::Stream::POSITION, 0, gpu::Element(gpu::VEC2, gpu::FLOAT, gpu::XYZ), 0);
    details.streamFormat->setAttribute(gpu::Stream::NORMAL, 0, gpu::Element(gpu::VEC3, gpu::FLOAT, gpu::XYZ), VERTEX_NORMAL_OFFSET);
    details.streamFormat->setAttribute(gpu::Stream::COLOR, 1, gpu::Element(gpu::VEC4, gpu::NUINT8, gpu::RGBA));

    details.stream->addBuffer(details.verticesBuffer, 0, details.streamFormat->getChannels().at(0)._stride);
    details.stream->addBuffer(details.colorBuffer, 0, details.streamFormat->getChannels().at(1)._stride);

    details.vertices = points.size();
    details.vertexSize = FLOATS_PER_VERTEX;

    float* vertexData = new float[details.vertices * FLOATS_PER_VERTEX];
    float* vertex = vertexData;

    int* colorData = new int[details.vertices];
    int* colorDataAt = colorData;

    const glm::vec3 NORMAL(0.0f, 0.0f, 1.0f);
    auto pointCount = points.size();
    auto colorCount = colors.size();
    int compactColor = 0;
    for (auto i = 0; i < pointCount; i++) {
        const auto& point = points[i];
        *(vertex++) = point.x;
        *(vertex++) = point.y;
        *(vertex++) = NORMAL.x;
        *(vertex++) = NORMAL.y;
        *(vertex++) = NORMAL.z;
        if (i < colorCount) {
            const auto& color = colors[i];
            compactColor = ((int(color.x * 255.0f) & 0xFF)) |
                ((int(color.y * 255.0f) & 0xFF) << 8) |
                ((int(color.z * 255.0f) & 0xFF) << 16) |
                ((int(color.w * 255.0f) & 0xFF) << 24);
        }
        *(colorDataAt++) = compactColor;
    }
    details.verticesBuffer->append(sizeof(float) * FLOATS_PER_VERTEX * details.vertices, (gpu::Byte*) vertexData);
    details.colorBuffer->append(sizeof(int) * details.vertices, (gpu::Byte*) colorData);
    delete[] vertexData;
    delete[] colorData;

#ifdef WANT_DEBUG
    qCDebug(renderutils) << "new registered linestrip buffer made -- _registeredVertices.size():" << _registeredVertices.size();
#endif
}

void GeometryCache::updateVertices(int id, const QVector<glm::vec2>& points, const glm::vec4& color) {
    updateVertices(id, points, QVector<glm::vec4>({ color }));
}

void GeometryCache::updateVertices(int id, const QVector<glm::vec3>& points, const QVector<glm::vec4>& colors) {
    BatchItemDetails& details = _registeredVertices[id];
    if (details.isCreated) {
        details.clear();
#ifdef WANT_DEBUG
        qCDebug(renderutils) << "updateVertices()... RELEASING REGISTERED";
#endif // def WANT_DEBUG
    }

    const int FLOATS_PER_VERTEX = 3 + 3; // vertices + normals
    const int NUM_POS_COORDS = 3;
    const int VERTEX_NORMAL_OFFSET = NUM_POS_COORDS * sizeof(float);
    details.isCreated = true;
    details.vertices = points.size();
    details.vertexSize = FLOATS_PER_VERTEX;

    auto verticesBuffer = std::make_shared<gpu::Buffer>();
    auto colorBuffer = std::make_shared<gpu::Buffer>();
    auto streamFormat = std::make_shared<gpu::Stream::Format>();
    auto stream = std::make_shared<gpu::BufferStream>();

    details.verticesBuffer = verticesBuffer;
    details.colorBuffer = colorBuffer;
    details.streamFormat = streamFormat;
    details.stream = stream;

    details.streamFormat->setAttribute(gpu::Stream::POSITION, 0, gpu::Element(gpu::VEC3, gpu::FLOAT, gpu::XYZ), 0);
    details.streamFormat->setAttribute(gpu::Stream::NORMAL, 0, gpu::Element(gpu::VEC3, gpu::FLOAT, gpu::XYZ), VERTEX_NORMAL_OFFSET);
    details.streamFormat->setAttribute(gpu::Stream::COLOR, 1, gpu::Element(gpu::VEC4, gpu::NUINT8, gpu::RGBA));

    details.stream->addBuffer(details.verticesBuffer, 0, details.streamFormat->getChannels().at(0)._stride);
    details.stream->addBuffer(details.colorBuffer, 0, details.streamFormat->getChannels().at(1)._stride);

    details.vertices = points.size();
    details.vertexSize = FLOATS_PER_VERTEX;

    // Default to white
    int compactColor = 0xFFFFFFFF;
    float* vertexData = new float[details.vertices * FLOATS_PER_VERTEX];
    float* vertex = vertexData;

    int* colorData = new int[details.vertices];
    int* colorDataAt = colorData;

    const glm::vec3 NORMAL(0.0f, 0.0f, 1.0f);
    auto pointCount = points.size();
    auto colorCount = colors.size();
    for (auto i = 0; i < pointCount; i++) {
        const glm::vec3& point = points[i];
        if (i < colorCount) {
            const glm::vec4& color = colors[i];
            compactColor = ((int(color.x * 255.0f) & 0xFF)) |
                ((int(color.y * 255.0f) & 0xFF) << 8) |
                ((int(color.z * 255.0f) & 0xFF) << 16) |
                ((int(color.w * 255.0f) & 0xFF) << 24);
        }
        *(vertex++) = point.x;
        *(vertex++) = point.y;
        *(vertex++) = point.z;
        *(vertex++) = NORMAL.x;
        *(vertex++) = NORMAL.y;
        *(vertex++) = NORMAL.z;
        *(colorDataAt++) = compactColor;
    }

    details.verticesBuffer->append(sizeof(float) * FLOATS_PER_VERTEX * details.vertices, (gpu::Byte*) vertexData);
    details.colorBuffer->append(sizeof(int) * details.vertices, (gpu::Byte*) colorData);
    delete[] vertexData;
    delete[] colorData;

#ifdef WANT_DEBUG
    qCDebug(renderutils) << "new registered linestrip buffer made -- _registeredVertices.size():" << _registeredVertices.size();
#endif
}

void GeometryCache::updateVertices(int id, const QVector<glm::vec3>& points, const glm::vec4& color) {
    updateVertices(id, points, QVector<glm::vec4>({ color }));
}

void GeometryCache::updateVertices(int id, const QVector<glm::vec3>& points, const QVector<glm::vec2>& texCoords, const glm::vec4& color) {
    BatchItemDetails& details = _registeredVertices[id];

    if (details.isCreated) {
        details.clear();
#ifdef WANT_DEBUG
        qCDebug(renderutils) << "updateVertices()... RELEASING REGISTERED";
#endif // def WANT_DEBUG
    }

    const int FLOATS_PER_VERTEX = 3 + 3 + 2; // vertices + normals + tex coords
    const int NUM_POS_COORDS = 3;
    const int NUM_NORMAL_COORDS = 3;
    const int VERTEX_NORMAL_OFFSET = NUM_POS_COORDS * sizeof(float);
    const int VERTEX_TEX_OFFSET = VERTEX_NORMAL_OFFSET + NUM_NORMAL_COORDS * sizeof(float);
    details.isCreated = true;
    details.vertices = points.size();
    details.vertexSize = FLOATS_PER_VERTEX;

    auto verticesBuffer = std::make_shared<gpu::Buffer>();
    auto colorBuffer = std::make_shared<gpu::Buffer>();
    auto streamFormat = std::make_shared<gpu::Stream::Format>();
    auto stream = std::make_shared<gpu::BufferStream>();

    details.verticesBuffer = verticesBuffer;
    details.colorBuffer = colorBuffer;
    details.streamFormat = streamFormat;
    details.stream = stream;

    details.streamFormat->setAttribute(gpu::Stream::POSITION, 0, gpu::Element(gpu::VEC3, gpu::FLOAT, gpu::XYZ), 0);
    details.streamFormat->setAttribute(gpu::Stream::NORMAL, 0, gpu::Element(gpu::VEC3, gpu::FLOAT, gpu::XYZ), VERTEX_NORMAL_OFFSET);
    details.streamFormat->setAttribute(gpu::Stream::TEXCOORD, 0, gpu::Element(gpu::VEC2, gpu::FLOAT, gpu::UV), VERTEX_TEX_OFFSET);
    details.streamFormat->setAttribute(gpu::Stream::COLOR, 1, gpu::Element(gpu::VEC4, gpu::NUINT8, gpu::RGBA));

    details.stream->addBuffer(details.verticesBuffer, 0, details.streamFormat->getChannels().at(0)._stride);
    details.stream->addBuffer(details.colorBuffer, 0, details.streamFormat->getChannels().at(1)._stride);

    assert(points.size() == texCoords.size());

    details.vertices = points.size();
    details.vertexSize = FLOATS_PER_VERTEX;

    int compactColor = ((int(color.x * 255.0f) & 0xFF)) |
        ((int(color.y * 255.0f) & 0xFF) << 8) |
        ((int(color.z * 255.0f) & 0xFF) << 16) |
        ((int(color.w * 255.0f) & 0xFF) << 24);

    float* vertexData = new float[details.vertices * FLOATS_PER_VERTEX];
    float* vertex = vertexData;

    int* colorData = new int[details.vertices];
    int* colorDataAt = colorData;

    const glm::vec3 NORMAL(0.0f, 0.0f, 1.0f);
    for (int i = 0; i < points.size(); i++) {
        glm::vec3 point = points[i];
        glm::vec2 texCoord = texCoords[i];
        *(vertex++) = point.x;
        *(vertex++) = point.y;
        *(vertex++) = point.z;
        *(vertex++) = NORMAL.x;
        *(vertex++) = NORMAL.y;
        *(vertex++) = NORMAL.z;
        *(vertex++) = texCoord.x;
        *(vertex++) = texCoord.y;

        *(colorDataAt++) = compactColor;
    }

    details.verticesBuffer->append(sizeof(float) * FLOATS_PER_VERTEX * details.vertices, (gpu::Byte*) vertexData);
    details.colorBuffer->append(sizeof(int) * details.vertices, (gpu::Byte*) colorData);
    delete[] vertexData;
    delete[] colorData;

#ifdef WANT_DEBUG
    qCDebug(renderutils) << "new registered linestrip buffer made -- _registeredVertices.size():" << _registeredVertices.size();
#endif
}

void GeometryCache::renderVertices(gpu::Batch& batch, gpu::Primitive primitiveType, int id) {
    BatchItemDetails& details = _registeredVertices[id];
    if (details.isCreated) {
        batch.setInputFormat(details.streamFormat);
        batch.setInputStream(0, *details.stream);
        batch.draw(primitiveType, details.vertices, 0);
    }
}


void GeometryCache::renderBevelCornersRect(gpu::Batch& batch, int x, int y, int width, int height, int bevelDistance, const glm::vec4& color, int id) {
    bool registered = (id != UNKNOWN_ID);
    Vec3Pair key(glm::vec3(x, y, 0.0f), glm::vec3(width, height, bevelDistance));
    BatchItemDetails& details = _registeredBevelRects[id];
    // if this is a registered quad, and we have buffers, then check to see if the geometry changed and rebuild if needed
    if (registered && details.isCreated) {
        Vec3Pair& lastKey = _lastRegisteredBevelRects[id];
        if (lastKey != key) {
            details.clear();
            _lastRegisteredBevelRects[id] = key;
#ifdef WANT_DEBUG
            qCDebug(renderutils) << "renderBevelCornersRect()... RELEASING REGISTERED";
#endif // def WANT_DEBUG
        }
#ifdef WANT_DEBUG
        else {
            qCDebug(renderutils) << "renderBevelCornersRect()... REUSING PREVIOUSLY REGISTERED";
        }
#endif // def WANT_DEBUG
    }

    if (!details.isCreated) {
        static const int FLOATS_PER_VERTEX = 2; // vertices
        static const int NUM_VERTICES = 8;
        static const int NUM_FLOATS = NUM_VERTICES * FLOATS_PER_VERTEX;

        details.isCreated = true;
        details.vertices = NUM_VERTICES;
        details.vertexSize = FLOATS_PER_VERTEX;

        auto verticesBuffer = std::make_shared<gpu::Buffer>();
        auto colorBuffer = std::make_shared<gpu::Buffer>();
        auto streamFormat = std::make_shared<gpu::Stream::Format>();
        auto stream = std::make_shared<gpu::BufferStream>();

        details.verticesBuffer = verticesBuffer;
        details.colorBuffer = colorBuffer;
        details.streamFormat = streamFormat;
        details.stream = stream;

        details.streamFormat->setAttribute(gpu::Stream::POSITION, 0, gpu::Element(gpu::VEC2, gpu::FLOAT, gpu::XYZ));
        details.streamFormat->setAttribute(gpu::Stream::COLOR, 1, gpu::Element(gpu::VEC4, gpu::NUINT8, gpu::RGBA));

        details.stream->addBuffer(details.verticesBuffer, 0, details.streamFormat->getChannels().at(0)._stride);
        details.stream->addBuffer(details.colorBuffer, 0, details.streamFormat->getChannels().at(1)._stride);


        float vertexBuffer[NUM_FLOATS]; // only vertices, no normals because we're a 2D quad
        int vertexPoint = 0;

        // Triangle strip points
        //      3 ------ 5      //
        //    /            \    //
        //  1                7  //
        //  |                |  //
        //  2                8  //
        //    \            /    //
        //      4 ------ 6      //

        // 1
        vertexBuffer[vertexPoint++] = x;
        vertexBuffer[vertexPoint++] = y + height - bevelDistance;
        // 2
        vertexBuffer[vertexPoint++] = x;
        vertexBuffer[vertexPoint++] = y + bevelDistance;
        // 3
        vertexBuffer[vertexPoint++] = x + bevelDistance;
        vertexBuffer[vertexPoint++] = y + height;
        // 4
        vertexBuffer[vertexPoint++] = x + bevelDistance;
        vertexBuffer[vertexPoint++] = y;
        // 5
        vertexBuffer[vertexPoint++] = x + width - bevelDistance;
        vertexBuffer[vertexPoint++] = y + height;
        // 6
        vertexBuffer[vertexPoint++] = x + width - bevelDistance;
        vertexBuffer[vertexPoint++] = y;
        // 7
        vertexBuffer[vertexPoint++] = x + width;
        vertexBuffer[vertexPoint++] = y + height - bevelDistance;
        // 8
        vertexBuffer[vertexPoint++] = x + width;
        vertexBuffer[vertexPoint++] = y + bevelDistance;

        int compactColor = ((int(color.x * 255.0f) & 0xFF)) |
            ((int(color.y * 255.0f) & 0xFF) << 8) |
            ((int(color.z * 255.0f) & 0xFF) << 16) |
            ((int(color.w * 255.0f) & 0xFF) << 24);
        int colors[NUM_VERTICES] = { compactColor, compactColor, compactColor, compactColor,
            compactColor, compactColor, compactColor, compactColor };


        details.verticesBuffer->append(sizeof(vertexBuffer), (gpu::Byte*) vertexBuffer);
        details.colorBuffer->append(sizeof(colors), (gpu::Byte*) colors);
    }

    batch.setInputFormat(details.streamFormat);
    batch.setInputStream(0, *details.stream);
    batch.draw(gpu::TRIANGLE_STRIP, details.vertices, 0);
}

void GeometryCache::renderQuad(gpu::Batch& batch, const glm::vec2& minCorner, const glm::vec2& maxCorner, const glm::vec4& color, int id) {
    bool registered = (id != UNKNOWN_ID);
    Vec4Pair key(glm::vec4(minCorner.x, minCorner.y, maxCorner.x, maxCorner.y), color);
    BatchItemDetails& details = _registeredQuad2D[id];

    // if this is a registered quad, and we have buffers, then check to see if the geometry changed and rebuild if needed
    if (registered && details.isCreated) {
        Vec4Pair & lastKey = _lastRegisteredQuad2D[id];
        if (lastKey != key) {
            details.clear();
            _lastRegisteredQuad2D[id] = key;
#ifdef WANT_DEBUG
            qCDebug(renderutils) << "renderQuad() 2D ... RELEASING REGISTERED";
#endif // def WANT_DEBUG
        }
#ifdef WANT_DEBUG
        else {
            qCDebug(renderutils) << "renderQuad() 2D ... REUSING PREVIOUSLY REGISTERED";
        }
#endif // def WANT_DEBUG
    }

    const int FLOATS_PER_VERTEX = 2 + 3; // vertices + normals
    const int VERTICES = 4; // 1 quad = 4 vertices
    const int NUM_POS_COORDS = 2;
    const int VERTEX_NORMAL_OFFSET = NUM_POS_COORDS * sizeof(float);

    if (!details.isCreated) {

        details.isCreated = true;
        details.vertices = VERTICES;
        details.vertexSize = FLOATS_PER_VERTEX;

        auto verticesBuffer = std::make_shared<gpu::Buffer>();
        auto colorBuffer = std::make_shared<gpu::Buffer>();
        auto streamFormat = std::make_shared<gpu::Stream::Format>();
        auto stream = std::make_shared<gpu::BufferStream>();

        details.verticesBuffer = verticesBuffer;
        details.colorBuffer = colorBuffer;
        details.streamFormat = streamFormat;
        details.stream = stream;

        details.streamFormat->setAttribute(gpu::Stream::POSITION, 0, gpu::Element(gpu::VEC2, gpu::FLOAT, gpu::XYZ), 0);
        details.streamFormat->setAttribute(gpu::Stream::NORMAL, 0, gpu::Element(gpu::VEC3, gpu::FLOAT, gpu::XYZ), VERTEX_NORMAL_OFFSET);
        details.streamFormat->setAttribute(gpu::Stream::COLOR, 1, gpu::Element(gpu::VEC4, gpu::NUINT8, gpu::RGBA));

        details.stream->addBuffer(details.verticesBuffer, 0, details.streamFormat->getChannels().at(0)._stride);
        details.stream->addBuffer(details.colorBuffer, 0, details.streamFormat->getChannels().at(1)._stride);


        const glm::vec3 NORMAL(0.0f, 0.0f, 1.0f);
        float vertexBuffer[VERTICES * FLOATS_PER_VERTEX] = {
            minCorner.x, minCorner.y, NORMAL.x, NORMAL.y, NORMAL.z,
            maxCorner.x, minCorner.y, NORMAL.x, NORMAL.y, NORMAL.z,
            minCorner.x, maxCorner.y, NORMAL.x, NORMAL.y, NORMAL.z,
            maxCorner.x, maxCorner.y, NORMAL.x, NORMAL.y, NORMAL.z,
        };

        const int NUM_COLOR_SCALARS_PER_QUAD = 4;
        int compactColor = ((int(color.x * 255.0f) & 0xFF)) |
            ((int(color.y * 255.0f) & 0xFF) << 8) |
            ((int(color.z * 255.0f) & 0xFF) << 16) |
            ((int(color.w * 255.0f) & 0xFF) << 24);
        int colors[NUM_COLOR_SCALARS_PER_QUAD] = { compactColor, compactColor, compactColor, compactColor };

        details.verticesBuffer->append(sizeof(vertexBuffer), (gpu::Byte*) vertexBuffer);
        details.colorBuffer->append(sizeof(colors), (gpu::Byte*) colors);
    }

    batch.setInputFormat(details.streamFormat);
    batch.setInputStream(0, *details.stream);
    batch.draw(gpu::TRIANGLE_STRIP, 4, 0);
}

void GeometryCache::renderUnitQuad(gpu::Batch& batch, const glm::vec4& color, int id) {
    static const glm::vec2 topLeft(-1, 1);
    static const glm::vec2 bottomRight(1, -1);
    static const glm::vec2 texCoordTopLeft(0.0f, 1.0f);
    static const glm::vec2 texCoordBottomRight(1.0f, 0.0f);
    renderQuad(batch, topLeft, bottomRight, texCoordTopLeft, texCoordBottomRight, color, id);
}


void GeometryCache::renderQuad(gpu::Batch& batch, const glm::vec2& minCorner, const glm::vec2& maxCorner,
    const glm::vec2& texCoordMinCorner, const glm::vec2& texCoordMaxCorner,
    const glm::vec4& color, int id) {

    Vec4PairVec4 key(Vec4Pair(glm::vec4(minCorner.x, minCorner.y, maxCorner.x, maxCorner.y),
        glm::vec4(texCoordMinCorner.x, texCoordMinCorner.y, texCoordMaxCorner.x, texCoordMaxCorner.y)),
        color);
    BatchItemDetails& details = _registeredQuad2DTextures[id];

    // if this is a registered quad, and we have buffers, then check to see if the geometry changed and rebuild if needed
    if (details.isCreated) {
        Vec4PairVec4& lastKey = _lastRegisteredQuad2DTexture[id];
        if (lastKey != key) {
            details.clear();
            _lastRegisteredQuad2DTexture[id] = key;
#ifdef WANT_DEBUG
            qCDebug(renderutils) << "renderQuad() 2D+texture ... RELEASING REGISTERED";
#endif // def WANT_DEBUG
        }
#ifdef WANT_DEBUG
        else {
            qCDebug(renderutils) << "renderQuad() 2D+texture ... REUSING PREVIOUSLY REGISTERED";
        }
#endif // def WANT_DEBUG
    }

    const int FLOATS_PER_VERTEX = 2 + 3 + 2; // vertices + normals + tex coords
    const int VERTICES = 4; // 1 quad = 4 vertices
    const int NUM_POS_COORDS = 2;
    const int NUM_NORMAL_COORDS = 3;
    const int VERTEX_NORMAL_OFFSET = NUM_POS_COORDS * sizeof(float);
    const int VERTEX_TEXCOORD_OFFSET = VERTEX_NORMAL_OFFSET + NUM_NORMAL_COORDS * sizeof(float);

    if (!details.isCreated) {

        details.isCreated = true;
        details.vertices = VERTICES;
        details.vertexSize = FLOATS_PER_VERTEX;

        auto verticesBuffer = std::make_shared<gpu::Buffer>();
        auto colorBuffer = std::make_shared<gpu::Buffer>();

        auto streamFormat = std::make_shared<gpu::Stream::Format>();
        auto stream = std::make_shared<gpu::BufferStream>();

        details.verticesBuffer = verticesBuffer;
        details.colorBuffer = colorBuffer;

        details.streamFormat = streamFormat;
        details.stream = stream;

        // zzmp: fix the normal across all renderQuad
        details.streamFormat->setAttribute(gpu::Stream::POSITION, 0, gpu::Element(gpu::VEC2, gpu::FLOAT, gpu::XYZ), 0);
        details.streamFormat->setAttribute(gpu::Stream::NORMAL, 0, gpu::Element(gpu::VEC3, gpu::FLOAT, gpu::XYZ), VERTEX_NORMAL_OFFSET);
        details.streamFormat->setAttribute(gpu::Stream::TEXCOORD, 0, gpu::Element(gpu::VEC2, gpu::FLOAT, gpu::UV), VERTEX_TEXCOORD_OFFSET);
        details.streamFormat->setAttribute(gpu::Stream::COLOR, 1, gpu::Element(gpu::VEC4, gpu::NUINT8, gpu::RGBA));

        details.stream->addBuffer(details.verticesBuffer, 0, details.streamFormat->getChannels().at(0)._stride);
        details.stream->addBuffer(details.colorBuffer, 0, details.streamFormat->getChannels().at(1)._stride);


        const glm::vec3 NORMAL(0.0f, 0.0f, 1.0f);
        float vertexBuffer[VERTICES * FLOATS_PER_VERTEX] = {
            minCorner.x, minCorner.y, NORMAL.x, NORMAL.y, NORMAL.z, texCoordMinCorner.x, texCoordMinCorner.y,
            maxCorner.x, minCorner.y, NORMAL.x, NORMAL.y, NORMAL.z, texCoordMaxCorner.x, texCoordMinCorner.y,
            minCorner.x, maxCorner.y, NORMAL.x, NORMAL.y, NORMAL.z, texCoordMinCorner.x, texCoordMaxCorner.y,
            maxCorner.x, maxCorner.y, NORMAL.x, NORMAL.y, NORMAL.z, texCoordMaxCorner.x, texCoordMaxCorner.y,
        };


        const int NUM_COLOR_SCALARS_PER_QUAD = 4;
        int compactColor = ((int(color.x * 255.0f) & 0xFF)) |
            ((int(color.y * 255.0f) & 0xFF) << 8) |
            ((int(color.z * 255.0f) & 0xFF) << 16) |
            ((int(color.w * 255.0f) & 0xFF) << 24);
        int colors[NUM_COLOR_SCALARS_PER_QUAD] = { compactColor, compactColor, compactColor, compactColor };

        details.verticesBuffer->append(sizeof(vertexBuffer), (gpu::Byte*) vertexBuffer);
        details.colorBuffer->append(sizeof(colors), (gpu::Byte*) colors);
    }

    batch.setInputFormat(details.streamFormat);
    batch.setInputStream(0, *details.stream);
    batch.draw(gpu::TRIANGLE_STRIP, 4, 0);
}

void GeometryCache::renderQuad(gpu::Batch& batch, const glm::vec3& minCorner, const glm::vec3& maxCorner, const glm::vec4& color, int id) {
    bool registered = (id != UNKNOWN_ID);
    Vec3PairVec4 key(Vec3Pair(minCorner, maxCorner), color);
    BatchItemDetails& details = _registeredQuad3D[id];

    // if this is a registered quad, and we have buffers, then check to see if the geometry changed and rebuild if needed
    if (registered && details.isCreated) {
        Vec3PairVec4& lastKey = _lastRegisteredQuad3D[id];
        if (lastKey != key) {
            details.clear();
            _lastRegisteredQuad3D[id] = key;
#ifdef WANT_DEBUG
            qCDebug(renderutils) << "renderQuad() 3D ... RELEASING REGISTERED";
#endif // def WANT_DEBUG
        }
#ifdef WANT_DEBUG
        else {
            qCDebug(renderutils) << "renderQuad() 3D ... REUSING PREVIOUSLY REGISTERED";
        }
#endif // def WANT_DEBUG
    }

    const int FLOATS_PER_VERTEX = 3 + 3; // vertices + normals
    const int VERTICES = 4; // 1 quad = 4 vertices
    const int NUM_POS_COORDS = 3;
    const int VERTEX_NORMAL_OFFSET = NUM_POS_COORDS * sizeof(float);

    if (!details.isCreated) {

        details.isCreated = true;
        details.vertices = VERTICES;
        details.vertexSize = FLOATS_PER_VERTEX;

        auto verticesBuffer = std::make_shared<gpu::Buffer>();
        auto colorBuffer = std::make_shared<gpu::Buffer>();

        auto streamFormat = std::make_shared<gpu::Stream::Format>();
        auto stream = std::make_shared<gpu::BufferStream>();

        details.verticesBuffer = verticesBuffer;
        details.colorBuffer = colorBuffer;

        details.streamFormat = streamFormat;
        details.stream = stream;

        details.streamFormat->setAttribute(gpu::Stream::POSITION, 0, gpu::Element(gpu::VEC3, gpu::FLOAT, gpu::XYZ), 0);
        details.streamFormat->setAttribute(gpu::Stream::NORMAL, 0, gpu::Element(gpu::VEC3, gpu::FLOAT, gpu::XYZ), VERTEX_NORMAL_OFFSET);
        details.streamFormat->setAttribute(gpu::Stream::COLOR, 1, gpu::Element(gpu::VEC4, gpu::NUINT8, gpu::RGBA));

        details.stream->addBuffer(details.verticesBuffer, 0, details.streamFormat->getChannels().at(0)._stride);
        details.stream->addBuffer(details.colorBuffer, 0, details.streamFormat->getChannels().at(1)._stride);


        const glm::vec3 NORMAL(0.0f, 0.0f, 1.0f);
        float vertexBuffer[VERTICES * FLOATS_PER_VERTEX] = {
            minCorner.x, minCorner.y, minCorner.z, NORMAL.x, NORMAL.y, NORMAL.z,
            maxCorner.x, minCorner.y, minCorner.z, NORMAL.x, NORMAL.y, NORMAL.z,
            minCorner.x, maxCorner.y, maxCorner.z, NORMAL.x, NORMAL.y, NORMAL.z,
            maxCorner.x, maxCorner.y, maxCorner.z, NORMAL.x, NORMAL.y, NORMAL.z,
        };

        const int NUM_COLOR_SCALARS_PER_QUAD = 4;
        int compactColor = ((int(color.x * 255.0f) & 0xFF)) |
            ((int(color.y * 255.0f) & 0xFF) << 8) |
            ((int(color.z * 255.0f) & 0xFF) << 16) |
            ((int(color.w * 255.0f) & 0xFF) << 24);
        int colors[NUM_COLOR_SCALARS_PER_QUAD] = { compactColor, compactColor, compactColor, compactColor };

        details.verticesBuffer->append(sizeof(vertexBuffer), (gpu::Byte*) vertexBuffer);
        details.colorBuffer->append(sizeof(colors), (gpu::Byte*) colors);
    }

    batch.setInputFormat(details.streamFormat);
    batch.setInputStream(0, *details.stream);
    batch.draw(gpu::TRIANGLE_STRIP, 4, 0);
}

void GeometryCache::renderQuad(gpu::Batch& batch, const glm::vec3& topLeft, const glm::vec3& bottomLeft,
    const glm::vec3& bottomRight, const glm::vec3& topRight,
    const glm::vec2& texCoordTopLeft, const glm::vec2& texCoordBottomLeft,
    const glm::vec2& texCoordBottomRight, const glm::vec2& texCoordTopRight,
    const glm::vec4& color, int id) {

#ifdef WANT_DEBUG
    qCDebug(renderutils) << "renderQuad() vec3 + texture VBO...";
    qCDebug(renderutils) << "    topLeft:" << topLeft;
    qCDebug(renderutils) << "    bottomLeft:" << bottomLeft;
    qCDebug(renderutils) << "    bottomRight:" << bottomRight;
    qCDebug(renderutils) << "    topRight:" << topRight;
    qCDebug(renderutils) << "    texCoordTopLeft:" << texCoordTopLeft;
    qCDebug(renderutils) << "    texCoordBottomRight:" << texCoordBottomRight;
    qCDebug(renderutils) << "    color:" << color;
#endif //def WANT_DEBUG

    bool registered = (id != UNKNOWN_ID);
    Vec3PairVec4Pair key(Vec3Pair(topLeft, bottomRight),
        Vec4Pair(glm::vec4(texCoordTopLeft.x, texCoordTopLeft.y, texCoordBottomRight.x, texCoordBottomRight.y),
        color));

    BatchItemDetails& details = _registeredQuad3DTextures[id];

    // if this is a registered quad, and we have buffers, then check to see if the geometry changed and rebuild if needed
    if (registered && details.isCreated) {
        Vec3PairVec4Pair& lastKey = _lastRegisteredQuad3DTexture[id];
        if (lastKey != key) {
            details.clear();
            _lastRegisteredQuad3DTexture[id] = key;
#ifdef WANT_DEBUG
            qCDebug(renderutils) << "renderQuad() 3D+texture ... RELEASING REGISTERED";
#endif // def WANT_DEBUG
        }
#ifdef WANT_DEBUG
        else {
            qCDebug(renderutils) << "renderQuad() 3D+texture ... REUSING PREVIOUSLY REGISTERED";
        }
#endif // def WANT_DEBUG
    }

    const int FLOATS_PER_VERTEX = 3 + 3 + 2; // vertices + normals + tex coords
    const int VERTICES = 4; // 1 quad = 4 vertices
    const int NUM_POS_COORDS = 3;
    const int NUM_NORMAL_COORDS = 3;
    const int VERTEX_NORMAL_OFFSET = NUM_POS_COORDS * sizeof(float);
    const int VERTEX_TEXCOORD_OFFSET = VERTEX_NORMAL_OFFSET + NUM_NORMAL_COORDS * sizeof(float);


    if (!details.isCreated) {

        details.isCreated = true;
        details.vertices = VERTICES;
        details.vertexSize = FLOATS_PER_VERTEX; // NOTE: this isn't used for BatchItemDetails maybe we can get rid of it

        auto verticesBuffer = std::make_shared<gpu::Buffer>();
        auto colorBuffer = std::make_shared<gpu::Buffer>();
        auto streamFormat = std::make_shared<gpu::Stream::Format>();
        auto stream = std::make_shared<gpu::BufferStream>();

        details.verticesBuffer = verticesBuffer;
        details.colorBuffer = colorBuffer;
        details.streamFormat = streamFormat;
        details.stream = stream;

        details.streamFormat->setAttribute(gpu::Stream::POSITION, 0, gpu::Element(gpu::VEC3, gpu::FLOAT, gpu::XYZ), 0);
        details.streamFormat->setAttribute(gpu::Stream::NORMAL, 0, gpu::Element(gpu::VEC3, gpu::FLOAT, gpu::XYZ), VERTEX_NORMAL_OFFSET);
        details.streamFormat->setAttribute(gpu::Stream::TEXCOORD, 0, gpu::Element(gpu::VEC2, gpu::FLOAT, gpu::UV), VERTEX_TEXCOORD_OFFSET);
        details.streamFormat->setAttribute(gpu::Stream::COLOR, 1, gpu::Element(gpu::VEC4, gpu::NUINT8, gpu::RGBA));

        details.stream->addBuffer(details.verticesBuffer, 0, details.streamFormat->getChannels().at(0)._stride);
        details.stream->addBuffer(details.colorBuffer, 0, details.streamFormat->getChannels().at(1)._stride);


        const glm::vec3 NORMAL(0.0f, 0.0f, 1.0f);
        float vertexBuffer[VERTICES * FLOATS_PER_VERTEX] = {
            bottomLeft.x, bottomLeft.y, bottomLeft.z, NORMAL.x, NORMAL.y, NORMAL.z, texCoordBottomLeft.x, texCoordBottomLeft.y,
            bottomRight.x, bottomRight.y, bottomRight.z, NORMAL.x, NORMAL.y, NORMAL.z, texCoordBottomRight.x, texCoordBottomRight.y,
            topLeft.x, topLeft.y, topLeft.z, NORMAL.x, NORMAL.y, NORMAL.z, texCoordTopLeft.x, texCoordTopLeft.y,
            topRight.x, topRight.y, topRight.z, NORMAL.x, NORMAL.y, NORMAL.z, texCoordTopRight.x, texCoordTopRight.y,
        };

        const int NUM_COLOR_SCALARS_PER_QUAD = 4;
        int compactColor = ((int(color.x * 255.0f) & 0xFF)) |
            ((int(color.y * 255.0f) & 0xFF) << 8) |
            ((int(color.z * 255.0f) & 0xFF) << 16) |
            ((int(color.w * 255.0f) & 0xFF) << 24);
        int colors[NUM_COLOR_SCALARS_PER_QUAD] = { compactColor, compactColor, compactColor, compactColor };

        details.verticesBuffer->append(sizeof(vertexBuffer), (gpu::Byte*) vertexBuffer);
        details.colorBuffer->append(sizeof(colors), (gpu::Byte*) colors);
    }

    batch.setInputFormat(details.streamFormat);
    batch.setInputStream(0, *details.stream);
    batch.draw(gpu::TRIANGLE_STRIP, 4, 0);
}

void GeometryCache::renderDashedLine(gpu::Batch& batch, const glm::vec3& start, const glm::vec3& end, const glm::vec4& color,
    const float dash_length, const float gap_length, int id) {

    bool registered = (id != UNKNOWN_ID);
    Vec3PairVec2Pair key(Vec3Pair(start, end), Vec2Pair(glm::vec2(color.x, color.y), glm::vec2(color.z, color.w)));
    BatchItemDetails& details = _registeredDashedLines[id];

    // if this is a registered , and we have buffers, then check to see if the geometry changed and rebuild if needed
    if (registered && details.isCreated) {
        if (_lastRegisteredDashedLines[id] != key) {
            details.clear();
            _lastRegisteredDashedLines[id] = key;
#ifdef WANT_DEBUG
            qCDebug(renderutils) << "renderDashedLine()... RELEASING REGISTERED";
#endif // def WANT_DEBUG
        }
    }

    if (!details.isCreated) {

        int compactColor = ((int(color.x * 255.0f) & 0xFF)) |
            ((int(color.y * 255.0f) & 0xFF) << 8) |
            ((int(color.z * 255.0f) & 0xFF) << 16) |
            ((int(color.w * 255.0f) & 0xFF) << 24);

        // draw each line segment with appropriate gaps
        const float SEGMENT_LENGTH = dash_length + gap_length;
        float length = glm::distance(start, end);
        float segmentCount = length / SEGMENT_LENGTH;
        int segmentCountFloor = (int)glm::floor(segmentCount);

        glm::vec3 segmentVector = (end - start) / segmentCount;
        glm::vec3 dashVector = segmentVector / SEGMENT_LENGTH * dash_length;
        glm::vec3 gapVector = segmentVector / SEGMENT_LENGTH * gap_length;

        const int FLOATS_PER_VERTEX = 3 + 3; // vertices + normals
        const int NUM_POS_COORDS = 3;
        const int VERTEX_NORMAL_OFFSET = NUM_POS_COORDS * sizeof(float);
        details.vertices = (segmentCountFloor + 1) * 2;
        details.vertexSize = FLOATS_PER_VERTEX;
        details.isCreated = true;

        auto verticesBuffer = std::make_shared<gpu::Buffer>();
        auto colorBuffer = std::make_shared<gpu::Buffer>();
        auto streamFormat = std::make_shared<gpu::Stream::Format>();
        auto stream = std::make_shared<gpu::BufferStream>();

        details.verticesBuffer = verticesBuffer;
        details.colorBuffer = colorBuffer;
        details.streamFormat = streamFormat;
        details.stream = stream;

        details.streamFormat->setAttribute(gpu::Stream::POSITION, 0, gpu::Element(gpu::VEC3, gpu::FLOAT, gpu::XYZ), 0);
        details.streamFormat->setAttribute(gpu::Stream::NORMAL, 0, gpu::Element(gpu::VEC3, gpu::FLOAT, gpu::XYZ), VERTEX_NORMAL_OFFSET);
        details.streamFormat->setAttribute(gpu::Stream::COLOR, 1, gpu::Element(gpu::VEC4, gpu::NUINT8, gpu::RGBA));

        details.stream->addBuffer(details.verticesBuffer, 0, details.streamFormat->getChannels().at(0)._stride);
        details.stream->addBuffer(details.colorBuffer, 0, details.streamFormat->getChannels().at(1)._stride);

        int* colorData = new int[details.vertices];
        int* colorDataAt = colorData;

        float* vertexData = new float[details.vertices * FLOATS_PER_VERTEX];
        float* vertex = vertexData;

        const glm::vec3 NORMAL(1.0f, 0.0f, 0.0f);
        glm::vec3 point = start;
        *(vertex++) = point.x;
        *(vertex++) = point.y;
        *(vertex++) = point.z;
        *(vertex++) = NORMAL.x;
        *(vertex++) = NORMAL.y;
        *(vertex++) = NORMAL.z;
        *(colorDataAt++) = compactColor;

        for (int i = 0; i < segmentCountFloor; i++) {
            point += dashVector;
            *(vertex++) = point.x;
            *(vertex++) = point.y;
            *(vertex++) = point.z;
            *(vertex++) = NORMAL.x;
            *(vertex++) = NORMAL.y;
            *(vertex++) = NORMAL.z;
            *(colorDataAt++) = compactColor;

            point += gapVector;
            *(vertex++) = point.x;
            *(vertex++) = point.y;
            *(vertex++) = point.z;
            *(vertex++) = NORMAL.x;
            *(vertex++) = NORMAL.y;
            *(vertex++) = NORMAL.z;
            *(colorDataAt++) = compactColor;
        }
        *(vertex++) = end.x;
        *(vertex++) = end.y;
        *(vertex++) = end.z;
        *(vertex++) = NORMAL.x;
        *(vertex++) = NORMAL.y;
        *(vertex++) = NORMAL.z;
        *(colorDataAt++) = compactColor;

        details.verticesBuffer->append(sizeof(float) * FLOATS_PER_VERTEX * details.vertices, (gpu::Byte*) vertexData);
        details.colorBuffer->append(sizeof(int) * details.vertices, (gpu::Byte*) colorData);
        delete[] vertexData;
        delete[] colorData;

#ifdef WANT_DEBUG
        if (registered) {
            qCDebug(renderutils) << "new registered dashed line buffer made -- _registeredVertices:" << _registeredDashedLines.size();
        } else {
            qCDebug(renderutils) << "new dashed lines buffer made -- _dashedLines:" << _dashedLines.size();
        }
#endif
    }

    batch.setInputFormat(details.streamFormat);
    batch.setInputStream(0, *details.stream);
    batch.draw(gpu::LINES, details.vertices, 0);
}


int GeometryCache::BatchItemDetails::population = 0;

GeometryCache::BatchItemDetails::BatchItemDetails() :
verticesBuffer(NULL),
colorBuffer(NULL),
streamFormat(NULL),
stream(NULL),
vertices(0),
vertexSize(0),
isCreated(false) {
    population++;
#ifdef WANT_DEBUG
    qCDebug(renderutils) << "BatchItemDetails()... population:" << population << "**********************************";
#endif
}

GeometryCache::BatchItemDetails::BatchItemDetails(const GeometryCache::BatchItemDetails& other) :
verticesBuffer(other.verticesBuffer),
colorBuffer(other.colorBuffer),
streamFormat(other.streamFormat),
stream(other.stream),
vertices(other.vertices),
vertexSize(other.vertexSize),
isCreated(other.isCreated) {
    population++;
#ifdef WANT_DEBUG
    qCDebug(renderutils) << "BatchItemDetails()... population:" << population << "**********************************";
#endif
}

GeometryCache::BatchItemDetails::~BatchItemDetails() {
    population--;
    clear();
#ifdef WANT_DEBUG
    qCDebug(renderutils) << "~BatchItemDetails()... population:" << population << "**********************************";
#endif
}

void GeometryCache::BatchItemDetails::clear() {
    isCreated = false;
    uniformBuffer.reset();
    verticesBuffer.reset();
    colorBuffer.reset();
    streamFormat.reset();
    stream.reset();
}

void GeometryCache::renderLine(gpu::Batch& batch, const glm::vec3& p1, const glm::vec3& p2,
    const glm::vec4& color1, const glm::vec4& color2, int id) {

    bool registered = (id != UNKNOWN_ID);
    Vec3Pair key(p1, p2);

    BatchItemDetails& details = _registeredLine3DVBOs[id];

    int compactColor1 = ((int(color1.x * 255.0f) & 0xFF)) |
        ((int(color1.y * 255.0f) & 0xFF) << 8) |
        ((int(color1.z * 255.0f) & 0xFF) << 16) |
        ((int(color1.w * 255.0f) & 0xFF) << 24);

    int compactColor2 = ((int(color2.x * 255.0f) & 0xFF)) |
        ((int(color2.y * 255.0f) & 0xFF) << 8) |
        ((int(color2.z * 255.0f) & 0xFF) << 16) |
        ((int(color2.w * 255.0f) & 0xFF) << 24);


    // if this is a registered quad, and we have buffers, then check to see if the geometry changed and rebuild if needed
    if (registered && details.isCreated) {
        Vec3Pair& lastKey = _lastRegisteredLine3D[id];
        if (lastKey != key) {
            details.clear();
            _lastRegisteredLine3D[id] = key;
#ifdef WANT_DEBUG
            qCDebug(renderutils) << "renderLine() 3D ... RELEASING REGISTERED line";
#endif // def WANT_DEBUG
        }
#ifdef WANT_DEBUG
        else {
            qCDebug(renderutils) << "renderLine() 3D ... REUSING PREVIOUSLY REGISTERED line";
        }
#endif // def WANT_DEBUG
    }

    const int FLOATS_PER_VERTEX = 3 + 3; // vertices + normals
    const int NUM_POS_COORDS = 3;
    const int VERTEX_NORMAL_OFFSET = NUM_POS_COORDS * sizeof(float);
    const int vertices = 2;
    if (!details.isCreated) {

        details.isCreated = true;
        details.vertices = vertices;
        details.vertexSize = FLOATS_PER_VERTEX;

        auto verticesBuffer = std::make_shared<gpu::Buffer>();
        auto colorBuffer = std::make_shared<gpu::Buffer>();
        auto streamFormat = std::make_shared<gpu::Stream::Format>();
        auto stream = std::make_shared<gpu::BufferStream>();

        details.verticesBuffer = verticesBuffer;
        details.colorBuffer = colorBuffer;
        details.streamFormat = streamFormat;
        details.stream = stream;

        details.streamFormat->setAttribute(gpu::Stream::POSITION, 0, gpu::Element(gpu::VEC3, gpu::FLOAT, gpu::XYZ), 0);
        details.streamFormat->setAttribute(gpu::Stream::NORMAL, 0, gpu::Element(gpu::VEC3, gpu::FLOAT, gpu::XYZ), VERTEX_NORMAL_OFFSET);
        details.streamFormat->setAttribute(gpu::Stream::COLOR, 1, gpu::Element(gpu::VEC4, gpu::NUINT8, gpu::RGBA));

        details.stream->addBuffer(details.verticesBuffer, 0, details.streamFormat->getChannels().at(0)._stride);
        details.stream->addBuffer(details.colorBuffer, 0, details.streamFormat->getChannels().at(1)._stride);

        const glm::vec3 NORMAL(1.0f, 0.0f, 0.0f);
        float vertexBuffer[vertices * FLOATS_PER_VERTEX] = {
            p1.x, p1.y, p1.z, NORMAL.x, NORMAL.y, NORMAL.z,
            p2.x, p2.y, p2.z, NORMAL.x, NORMAL.y, NORMAL.z };

        const int NUM_COLOR_SCALARS = 2;
        int colors[NUM_COLOR_SCALARS] = { compactColor1, compactColor2 };

        details.verticesBuffer->append(sizeof(vertexBuffer), (gpu::Byte*) vertexBuffer);
        details.colorBuffer->append(sizeof(colors), (gpu::Byte*) colors);

#ifdef WANT_DEBUG
        if (id == UNKNOWN_ID) {
            qCDebug(renderutils) << "new renderLine() 3D VBO made -- _line3DVBOs.size():" << _line3DVBOs.size();
        } else {
            qCDebug(renderutils) << "new registered renderLine() 3D VBO made -- _registeredLine3DVBOs.size():" << _registeredLine3DVBOs.size();
        }
#endif
    }

    // this is what it takes to render a quad
    batch.setInputFormat(details.streamFormat);
    batch.setInputStream(0, *details.stream);
    batch.draw(gpu::LINES, 2, 0);
}

void GeometryCache::renderLine(gpu::Batch& batch, const glm::vec2& p1, const glm::vec2& p2,
    const glm::vec4& color1, const glm::vec4& color2, int id) {

    bool registered = (id != UNKNOWN_ID);
    Vec2Pair key(p1, p2);

    BatchItemDetails& details = _registeredLine2DVBOs[id];

    int compactColor1 = ((int(color1.x * 255.0f) & 0xFF)) |
        ((int(color1.y * 255.0f) & 0xFF) << 8) |
        ((int(color1.z * 255.0f) & 0xFF) << 16) |
        ((int(color1.w * 255.0f) & 0xFF) << 24);

    int compactColor2 = ((int(color2.x * 255.0f) & 0xFF)) |
        ((int(color2.y * 255.0f) & 0xFF) << 8) |
        ((int(color2.z * 255.0f) & 0xFF) << 16) |
        ((int(color2.w * 255.0f) & 0xFF) << 24);


    // if this is a registered quad, and we have buffers, then check to see if the geometry changed and rebuild if needed
    if (registered && details.isCreated) {
        Vec2Pair& lastKey = _lastRegisteredLine2D[id];
        if (lastKey != key) {
            details.clear();
            _lastRegisteredLine2D[id] = key;
#ifdef WANT_DEBUG
            qCDebug(renderutils) << "renderLine() 2D ... RELEASING REGISTERED line";
#endif // def WANT_DEBUG
        }
#ifdef WANT_DEBUG
        else {
            qCDebug(renderutils) << "renderLine() 2D ... REUSING PREVIOUSLY REGISTERED line";
        }
#endif // def WANT_DEBUG
    }

    const int FLOATS_PER_VERTEX = 2;
    const int vertices = 2;
    if (!details.isCreated) {

        details.isCreated = true;
        details.vertices = vertices;
        details.vertexSize = FLOATS_PER_VERTEX;

        auto verticesBuffer = std::make_shared<gpu::Buffer>();
        auto colorBuffer = std::make_shared<gpu::Buffer>();
        auto streamFormat = std::make_shared<gpu::Stream::Format>();
        auto stream = std::make_shared<gpu::BufferStream>();

        details.verticesBuffer = verticesBuffer;
        details.colorBuffer = colorBuffer;
        details.streamFormat = streamFormat;
        details.stream = stream;

        details.streamFormat->setAttribute(gpu::Stream::POSITION, 0, gpu::Element(gpu::VEC3, gpu::FLOAT, gpu::XYZ), 0);
        details.streamFormat->setAttribute(gpu::Stream::COLOR, 1, gpu::Element(gpu::VEC4, gpu::NUINT8, gpu::RGBA));

        details.stream->addBuffer(details.verticesBuffer, 0, details.streamFormat->getChannels().at(0)._stride);
        details.stream->addBuffer(details.colorBuffer, 0, details.streamFormat->getChannels().at(1)._stride);


        float vertexBuffer[vertices * FLOATS_PER_VERTEX] = { p1.x, p1.y, p2.x, p2.y };

        const int NUM_COLOR_SCALARS = 2;
        int colors[NUM_COLOR_SCALARS] = { compactColor1, compactColor2 };

        details.verticesBuffer->append(sizeof(vertexBuffer), (gpu::Byte*) vertexBuffer);
        details.colorBuffer->append(sizeof(colors), (gpu::Byte*) colors);

#ifdef WANT_DEBUG
        if (id == UNKNOWN_ID) {
            qCDebug(renderutils) << "new renderLine() 2D VBO made -- _line3DVBOs.size():" << _line2DVBOs.size();
        } else {
            qCDebug(renderutils) << "new registered renderLine() 2D VBO made -- _registeredLine2DVBOs.size():" << _registeredLine2DVBOs.size();
        }
#endif
    }

    // this is what it takes to render a quad
    batch.setInputFormat(details.streamFormat);
    batch.setInputStream(0, *details.stream);
    batch.draw(gpu::LINES, 2, 0);
}


void GeometryCache::renderGlowLine(gpu::Batch& batch, const glm::vec3& p1, const glm::vec3& p2,
    const glm::vec4& color, float glowIntensity, float glowWidth, int id) {

    // Disable glow lines on OSX
#ifndef Q_OS_WIN
    glowIntensity = 0.0f;
#endif

    if (glowIntensity <= 0) {
        bindSimpleProgram(batch, false, false, false, true, false);
        renderLine(batch, p1, p2, color, id);
        return;
    }

    // Compile the shaders
    static const uint32_t LINE_DATA_SLOT = 1;
    static std::once_flag once;
    std::call_once(once, [&] {
        auto state = std::make_shared<gpu::State>();
        auto VS = gpu::Shader::createVertex(std::string(glowLine_vert));
        auto PS = gpu::Shader::createPixel(std::string(glowLine_frag));
        auto program = gpu::Shader::createProgram(VS, PS);
        state->setCullMode(gpu::State::CULL_NONE);
        state->setDepthTest(true, false, gpu::LESS_EQUAL);
        state->setBlendFunction(true, 
            gpu::State::SRC_ALPHA, gpu::State::BLEND_OP_ADD, gpu::State::INV_SRC_ALPHA,
            gpu::State::FACTOR_ALPHA, gpu::State::BLEND_OP_ADD, gpu::State::ONE);

        PrepareStencil::testMask(*state);

        gpu::Shader::BindingSet slotBindings;
        slotBindings.insert(gpu::Shader::Binding(std::string("lineData"), LINE_DATA_SLOT));
        gpu::Shader::makeProgram(*program, slotBindings);
        _glowLinePipeline = gpu::Pipeline::create(program, state);
    });

    batch.setPipeline(_glowLinePipeline);

    Vec3Pair key(p1, p2);
    bool registered = (id != UNKNOWN_ID);
    BatchItemDetails& details = _registeredLine3DVBOs[id];

    // if this is a registered quad, and we have buffers, then check to see if the geometry changed and rebuild if needed
    if (registered && details.isCreated) {
        Vec3Pair& lastKey = _lastRegisteredLine3D[id];
        if (lastKey != key) {
            details.clear();
            _lastRegisteredLine3D[id] = key;
        }
    }

    const int NUM_VERTICES = 4;
    if (!details.isCreated) {
        details.isCreated = true;
        details.uniformBuffer = std::make_shared<gpu::Buffer>();

        struct LineData {
            vec4 p1;
            vec4 p2;
            vec4 color;
        };

        LineData lineData { vec4(p1, 1.0f), vec4(p2, 1.0f), color };
        details.uniformBuffer->resize(sizeof(LineData));
        details.uniformBuffer->setSubData(0, lineData);
    }

    // The shader requires no vertices, only uniforms.
    batch.setUniformBuffer(LINE_DATA_SLOT, details.uniformBuffer);
    batch.draw(gpu::TRIANGLE_STRIP, NUM_VERTICES, 0);
}

void GeometryCache::useSimpleDrawPipeline(gpu::Batch& batch, bool noBlend) {
    if (!_standardDrawPipeline) {
        auto vs = gpu::Shader::createVertex(std::string(standardTransformPNTC_vert));
        auto ps = gpu::Shader::createPixel(std::string(standardDrawTexture_frag));
        auto program = gpu::Shader::createProgram(vs, ps);
        gpu::Shader::makeProgram((*program));

        auto state = std::make_shared<gpu::State>();

        // enable decal blend
        state->setBlendFunction(true, gpu::State::SRC_ALPHA, gpu::State::BLEND_OP_ADD, gpu::State::INV_SRC_ALPHA);
        PrepareStencil::testMask(*state);

        _standardDrawPipeline = gpu::Pipeline::create(program, state);


        auto stateNoBlend = std::make_shared<gpu::State>();
        PrepareStencil::testMaskDrawShape(*state);

        auto noBlendPS = gpu::StandardShaderLib::getDrawTextureOpaquePS();
        auto programNoBlend = gpu::Shader::createProgram(vs, noBlendPS);
        gpu::Shader::makeProgram((*programNoBlend));
        _standardDrawPipelineNoBlend = gpu::Pipeline::create(programNoBlend, stateNoBlend);
    }
    if (noBlend) {
        batch.setPipeline(_standardDrawPipelineNoBlend);
    } else {
        batch.setPipeline(_standardDrawPipeline);
    }
}

void GeometryCache::useGridPipeline(gpu::Batch& batch, GridBuffer gridBuffer, bool isLayered) {
    if (!_gridPipeline) {
        auto vs = gpu::Shader::createVertex(std::string(standardTransformPNTC_vert));
        auto ps = gpu::Shader::createPixel(std::string(grid_frag));
        auto program = gpu::Shader::createProgram(vs, ps);
        gpu::Shader::makeProgram((*program));
        _gridSlot = program->getUniformBuffers().findLocation("gridBuffer");

        auto stateLayered = std::make_shared<gpu::State>();
        stateLayered->setBlendFunction(true, gpu::State::SRC_ALPHA, gpu::State::BLEND_OP_ADD, gpu::State::INV_SRC_ALPHA);
        PrepareStencil::testMask(*stateLayered);
        _gridPipelineLayered = gpu::Pipeline::create(program, stateLayered);

        auto state = std::make_shared<gpu::State>(stateLayered->getValues());
        const float DEPTH_BIAS = 0.001f;
        state->setDepthBias(DEPTH_BIAS);
        state->setDepthTest(true, false, gpu::LESS_EQUAL);
        PrepareStencil::testMaskDrawShape(*state);
        _gridPipeline = gpu::Pipeline::create(program, state);
    }

    gpu::PipelinePointer pipeline = isLayered ? _gridPipelineLayered : _gridPipeline;
    batch.setPipeline(pipeline);
    batch.setUniformBuffer(_gridSlot, gridBuffer);
}



class SimpleProgramKey {
public:
    enum FlagBit {
        IS_TEXTURED_FLAG = 0,
        IS_TRANSPARENT_FLAG,
        IS_CULLED_FLAG,
        IS_UNLIT_FLAG,
        HAS_DEPTH_BIAS_FLAG,
        IS_FADING_FLAG,

        NUM_FLAGS,
    };

    enum Flag {
        IS_TEXTURED = (1 << IS_TEXTURED_FLAG),
        IS_TRANSPARENT = (1 << IS_TRANSPARENT_FLAG),
        IS_CULLED = (1 << IS_CULLED_FLAG),
        IS_UNLIT = (1 << IS_UNLIT_FLAG),
        HAS_DEPTH_BIAS = (1 << HAS_DEPTH_BIAS_FLAG),
        IS_FADING = (1 << IS_FADING_FLAG),
    };
    typedef unsigned short Flags;

    bool isFlag(short flagNum) const { return bool((_flags & flagNum) != 0); }

    bool isTextured() const { return isFlag(IS_TEXTURED); }
    bool isTransparent() const { return isFlag(IS_TRANSPARENT); }
    bool isCulled() const { return isFlag(IS_CULLED); }
    bool isUnlit() const { return isFlag(IS_UNLIT); }
    bool hasDepthBias() const { return isFlag(HAS_DEPTH_BIAS); }
    bool isFading() const { return isFlag(IS_FADING); }

    Flags _flags = 0;
    short _spare = 0;

    int getRaw() const { return *reinterpret_cast<const int*>(this); }


    SimpleProgramKey(bool textured = false, bool transparent = false, bool culled = true,
        bool unlit = false, bool depthBias = false, bool fading = false) {
        _flags = (textured ? IS_TEXTURED : 0) | (transparent ? IS_TRANSPARENT : 0) | (culled ? IS_CULLED : 0) |
            (unlit ? IS_UNLIT : 0) | (depthBias ? HAS_DEPTH_BIAS : 0) | (fading ? IS_FADING : 0);
    }

    SimpleProgramKey(int bitmask) : _flags(bitmask) {}
};

inline uint qHash(const SimpleProgramKey& key, uint seed) {
    return qHash(key.getRaw(), seed);
}

inline bool operator==(const SimpleProgramKey& a, const SimpleProgramKey& b) {
    return a.getRaw() == b.getRaw();
}

static void buildWebShader(const std::string& vertShaderText, const std::string& fragShaderText, bool blendEnable,
                           gpu::ShaderPointer& shaderPointerOut, gpu::PipelinePointer& pipelinePointerOut) {
    auto VS = gpu::Shader::createVertex(vertShaderText);
    auto PS = gpu::Shader::createPixel(fragShaderText);

    shaderPointerOut = gpu::Shader::createProgram(VS, PS);

    gpu::Shader::BindingSet slotBindings;
    gpu::Shader::makeProgram(*shaderPointerOut, slotBindings);
    auto state = std::make_shared<gpu::State>();
    state->setCullMode(gpu::State::CULL_NONE);
    state->setDepthTest(true, true, gpu::LESS_EQUAL);
    state->setBlendFunction(blendEnable,
                            gpu::State::SRC_ALPHA, gpu::State::BLEND_OP_ADD, gpu::State::INV_SRC_ALPHA,
                            gpu::State::FACTOR_ALPHA, gpu::State::BLEND_OP_ADD, gpu::State::ONE);
    if (blendEnable) {
        PrepareStencil::testMask(*state);
    } else {
        PrepareStencil::testMaskDrawShape(*state);
    }

    pipelinePointerOut = gpu::Pipeline::create(shaderPointerOut, state);
}

void GeometryCache::bindOpaqueWebBrowserProgram(gpu::Batch& batch, bool isAA) {
    batch.setPipeline(getOpaqueWebBrowserProgram(isAA));
}

gpu::PipelinePointer GeometryCache::getOpaqueWebBrowserProgram(bool isAA) {
    static std::once_flag once;
    std::call_once(once, [&]() {
        const bool BLEND_ENABLE = false;
        buildWebShader(simple_vert, simple_opaque_web_browser_frag, BLEND_ENABLE, _simpleOpaqueWebBrowserShader, _simpleOpaqueWebBrowserPipeline);
        buildWebShader(simple_vert, simple_opaque_web_browser_overlay_frag, BLEND_ENABLE, _simpleOpaqueWebBrowserOverlayShader, _simpleOpaqueWebBrowserOverlayPipeline);
    });

    return isAA ? _simpleOpaqueWebBrowserPipeline : _simpleOpaqueWebBrowserOverlayPipeline;
}

void GeometryCache::bindTransparentWebBrowserProgram(gpu::Batch& batch, bool isAA) {
    batch.setPipeline(getTransparentWebBrowserProgram(isAA));
}

gpu::PipelinePointer GeometryCache::getTransparentWebBrowserProgram(bool isAA) {
    static std::once_flag once;
    std::call_once(once, [&]() {

        const bool BLEND_ENABLE = true;
        buildWebShader(simple_vert, simple_transparent_web_browser_frag, BLEND_ENABLE, _simpleTransparentWebBrowserShader, _simpleTransparentWebBrowserPipeline);
        buildWebShader(simple_vert, simple_transparent_web_browser_overlay_frag, BLEND_ENABLE, _simpleTransparentWebBrowserOverlayShader, _simpleTransparentWebBrowserOverlayPipeline);
    });

    return isAA ? _simpleTransparentWebBrowserPipeline : _simpleTransparentWebBrowserOverlayPipeline;
}

void GeometryCache::bindSimpleProgram(gpu::Batch& batch, bool textured, bool transparent, bool culled, bool unlit, bool depthBiased) {
    batch.setPipeline(getSimplePipeline(textured, transparent, culled, unlit, depthBiased));

    // If not textured, set a default albedo map
    if (!textured) {
        batch.setResourceTexture(render::ShapePipeline::Slot::MAP::ALBEDO,
            DependencyManager::get<TextureCache>()->getWhiteTexture());
    }
}

gpu::PipelinePointer GeometryCache::getSimplePipeline(bool textured, bool transparent, bool culled, bool unlit, bool depthBiased, bool fading) {
    SimpleProgramKey config { textured, transparent, culled, unlit, depthBiased, fading };

    // If the pipeline already exists, return it
    auto it = _simplePrograms.find(config);
    if (it != _simplePrograms.end()) {
        return it.value();
    }

    // Compile the shaders
    if (!fading) {
        static std::once_flag once;
        std::call_once(once, [&]() {
            auto VS = gpu::Shader::createVertex(std::string(simple_vert));
            auto PS = gpu::Shader::createPixel(std::string(simple_textured_frag));
            auto PSUnlit = gpu::Shader::createPixel(std::string(simple_textured_unlit_frag));

            _simpleShader = gpu::Shader::createProgram(VS, PS);
            _unlitShader = gpu::Shader::createProgram(VS, PSUnlit);

            gpu::Shader::BindingSet slotBindings;
            gpu::Shader::makeProgram(*_simpleShader, slotBindings);
            gpu::Shader::makeProgram(*_unlitShader, slotBindings);
        });
    } else {
        static std::once_flag once;
        std::call_once(once, [&]() {
            auto VS = gpu::Shader::createVertex(std::string(simple_fade_vert));
            auto PS = gpu::Shader::createPixel(std::string(simple_textured_fade_frag));
            auto PSUnlit = gpu::Shader::createPixel(std::string(simple_textured_unlit_fade_frag));

            _simpleFadeShader = gpu::Shader::createProgram(VS, PS);
            _unlitFadeShader = gpu::Shader::createProgram(VS, PSUnlit);

            gpu::Shader::BindingSet slotBindings;
            gpu::Shader::makeProgram(*_simpleFadeShader, slotBindings);
            gpu::Shader::makeProgram(*_unlitFadeShader, slotBindings);
        });
    }

    // If the pipeline did not exist, make it
    auto state = std::make_shared<gpu::State>();
    if (config.isCulled()) {
        state->setCullMode(gpu::State::CULL_BACK);
    } else {
        state->setCullMode(gpu::State::CULL_NONE);
    }
    state->setDepthTest(true, true, gpu::LESS_EQUAL);
    if (config.hasDepthBias()) {
        state->setDepthBias(1.0f);
        state->setDepthBiasSlopeScale(1.0f);
    }
    state->setBlendFunction(config.isTransparent(),
        gpu::State::SRC_ALPHA, gpu::State::BLEND_OP_ADD, gpu::State::INV_SRC_ALPHA,
        gpu::State::FACTOR_ALPHA, gpu::State::BLEND_OP_ADD, gpu::State::ONE);

<<<<<<< HEAD
    gpu::ShaderPointer program = (config.isUnlit()) ? (config.isFading() ? _unlitFadeShader : _unlitShader) : (config.isFading() ? _simpleFadeShader : _simpleShader);
=======
    if (config.isTransparent()) {
        PrepareStencil::testMask(*state);
    } else {
        PrepareStencil::testMaskDrawShape(*state);
    }

    gpu::ShaderPointer program = (config.isUnlit()) ? _unlitShader : _simpleShader;
>>>>>>> cbff1910
    gpu::PipelinePointer pipeline = gpu::Pipeline::create(program, state);
    _simplePrograms.insert(config, pipeline);
    return pipeline;
}

uint32_t toCompactColor(const glm::vec4& color) {
    uint32_t compactColor = ((int(color.x * 255.0f) & 0xFF)) |
        ((int(color.y * 255.0f) & 0xFF) << 8) |
        ((int(color.z * 255.0f) & 0xFF) << 16) |
        ((int(color.w * 255.0f) & 0xFF) << 24);
    return compactColor;
}

static const size_t INSTANCE_COLOR_BUFFER = 0;

void renderInstances(gpu::Batch& batch, const glm::vec4& color, bool isWire,
    const render::ShapePipelinePointer& pipeline, GeometryCache::Shape shape) {
    // Add pipeline to name
    std::string instanceName = (isWire ? "wire_shapes_" : "solid_shapes_") + std::to_string(shape) + "_" + std::to_string(std::hash<render::ShapePipelinePointer>()(pipeline));

    // Add color to named buffer
    {
        gpu::BufferPointer instanceColorBuffer = batch.getNamedBuffer(instanceName, INSTANCE_COLOR_BUFFER);
        auto compactColor = toCompactColor(color);
        instanceColorBuffer->append(compactColor);
    }

    // Add call to named buffer
    batch.setupNamedCalls(instanceName, [isWire, pipeline, shape](gpu::Batch& batch, gpu::Batch::NamedBatchData& data) {
        batch.setPipeline(pipeline->pipeline);
        pipeline->prepare(batch);

        if (isWire) {
            DependencyManager::get<GeometryCache>()->renderWireShapeInstances(batch, shape, data.count(), data.buffers[INSTANCE_COLOR_BUFFER]);
        } else {
            DependencyManager::get<GeometryCache>()->renderShapeInstances(batch, shape, data.count(), data.buffers[INSTANCE_COLOR_BUFFER]);
        }
    });
}

void GeometryCache::renderSolidShapeInstance(gpu::Batch& batch, GeometryCache::Shape shape, const glm::vec4& color, const render::ShapePipelinePointer& pipeline) {
    assert(pipeline != nullptr);
    renderInstances(batch, color, false, pipeline, shape);
}

void GeometryCache::renderWireShapeInstance(gpu::Batch& batch, GeometryCache::Shape shape, const glm::vec4& color, const render::ShapePipelinePointer& pipeline) {
    assert(pipeline != nullptr);
    renderInstances(batch, color, true, pipeline, shape);
}


void GeometryCache::renderSolidSphereInstance(gpu::Batch& batch, const glm::vec4& color, const render::ShapePipelinePointer& pipeline) {
    assert(pipeline != nullptr);
    renderInstances(batch, color, false, pipeline, GeometryCache::Sphere);
}

void GeometryCache::renderWireSphereInstance(gpu::Batch& batch, const glm::vec4& color, const render::ShapePipelinePointer& pipeline) {
    assert(pipeline != nullptr);
    renderInstances(batch, color, true, pipeline, GeometryCache::Sphere);
}

// Enable this in a debug build to cause 'box' entities to iterate through all the
// available shape types, both solid and wireframes
//#define DEBUG_SHAPES

void GeometryCache::renderSolidCubeInstance(gpu::Batch& batch, const glm::vec4& color, const render::ShapePipelinePointer& pipeline) {
    assert(pipeline != nullptr);
#ifdef DEBUG_SHAPES
    static auto startTime = usecTimestampNow();
    renderInstances(INSTANCE_NAME, batch, color, pipeline, [](gpu::Batch& batch, gpu::Batch::NamedBatchData& data) {

        auto usecs = usecTimestampNow();
        usecs -= startTime;
        auto msecs = usecs / USECS_PER_MSEC;
        float seconds = msecs;
        seconds /= MSECS_PER_SECOND;
        float fractionalSeconds = seconds - floor(seconds);
        int shapeIndex = (int)seconds;

        // Every second we flip to the next shape.
        static const int SHAPE_COUNT = 5;
        GeometryCache::Shape shapes[SHAPE_COUNT] = {
            GeometryCache::Cube,
            GeometryCache::Tetrahedron,
            GeometryCache::Sphere,
            GeometryCache::Icosahedron,
            GeometryCache::Line,
        };

        shapeIndex %= SHAPE_COUNT;
        GeometryCache::Shape shape = shapes[shapeIndex];

        // For the first half second for a given shape, show the wireframe, for the second half, show the solid.
        if (fractionalSeconds > 0.5f) {
            renderInstances(INSTANCE_NAME, batch, color, true, pipeline, shape);
        } else {
            renderInstances(INSTANCE_NAME, batch, color, false, pipeline, shape);
        }
    });
#else
    renderInstances(batch, color, false, pipeline, GeometryCache::Cube);
#endif
}

void GeometryCache::renderWireCubeInstance(gpu::Batch& batch, const glm::vec4& color, const render::ShapePipelinePointer& pipeline) {
    static const std::string INSTANCE_NAME = __FUNCTION__;
    assert(pipeline != nullptr);
    renderInstances(batch, color, true, pipeline, GeometryCache::Cube);
}<|MERGE_RESOLUTION|>--- conflicted
+++ resolved
@@ -24,11 +24,8 @@
 
 #include "TextureCache.h"
 #include "RenderUtilsLogging.h"
-<<<<<<< HEAD
 #include "FadeEffect.h"
-=======
 #include "StencilMaskPass.h"
->>>>>>> cbff1910
 
 #include "gpu/StandardShaderLib.h"
 
@@ -1954,17 +1951,14 @@
         gpu::State::SRC_ALPHA, gpu::State::BLEND_OP_ADD, gpu::State::INV_SRC_ALPHA,
         gpu::State::FACTOR_ALPHA, gpu::State::BLEND_OP_ADD, gpu::State::ONE);
 
-<<<<<<< HEAD
-    gpu::ShaderPointer program = (config.isUnlit()) ? (config.isFading() ? _unlitFadeShader : _unlitShader) : (config.isFading() ? _simpleFadeShader : _simpleShader);
-=======
     if (config.isTransparent()) {
         PrepareStencil::testMask(*state);
-    } else {
+    }
+    else {
         PrepareStencil::testMaskDrawShape(*state);
     }
 
-    gpu::ShaderPointer program = (config.isUnlit()) ? _unlitShader : _simpleShader;
->>>>>>> cbff1910
+    gpu::ShaderPointer program = (config.isUnlit()) ? (config.isFading() ? _unlitFadeShader : _unlitShader) : (config.isFading() ? _simpleFadeShader : _simpleShader);
     gpu::PipelinePointer pipeline = gpu::Pipeline::create(program, state);
     _simplePrograms.insert(config, pipeline);
     return pipeline;
