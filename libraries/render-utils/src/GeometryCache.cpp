--- conflicted
+++ resolved
@@ -29,6 +29,7 @@
 #include "gpu/StandardShaderLib.h"
 
 #include "model/TextureMap.h"
+#include "render/Args.h"
 
 #include "standardTransformPNTC_vert.h"
 #include "standardDrawTexture_frag.h"
@@ -473,12 +474,7 @@
         );
     GeometryCache::_simpleWirePipeline =
         std::make_shared<render::ShapePipeline>(getSimplePipeline(false, false, true, true), nullptr,
-<<<<<<< HEAD
-            [](const render::ShapePipeline&, gpu::Batch& batch) {},
-            nullptr);
-=======
-        [](const render::ShapePipeline&, gpu::Batch& batch, RenderArgs* args) {});
->>>>>>> a8086764
+        [](const render::ShapePipeline&, gpu::Batch& batch, RenderArgs* args) {}, nullptr);
 }
 
 GeometryCache::~GeometryCache() {
