//
//  Model.h
//  interface/src/renderer
//
//  Created by Andrzej Kapolka on 10/18/13.
//  Copyright 2013 High Fidelity, Inc.
//
//  Distributed under the Apache License, Version 2.0.
//  See the accompanying file LICENSE or http://www.apache.org/licenses/LICENSE-2.0.html
//

#ifndef hifi_Model_h
#define hifi_Model_h

#include <QBitArray>
#include <QObject>
#include <QUrl>
#include <QMutex>

#include <unordered_map>
#include <unordered_set>
#include <functional>

#include <AABox.h>
#include <DependencyManager.h>
#include <GeometryUtil.h>
#include <gpu/Batch.h>
#include <render/Forward.h>
#include <render/Scene.h>
#include <Transform.h>
#include <SpatiallyNestable.h>
#include <TriangleSet.h>
#include <DualQuaternion.h>

#include "GeometryCache.h"
#include "TextureCache.h"
#include "Rig.h"

// Use dual quaternion skinning!
// Must match define in Skinning.slh
#define SKIN_DQ

class AbstractViewStateInterface;
class QScriptEngine;

class ViewFrustum;

namespace render {
    class Scene;
    class Transaction;
    typedef unsigned int ItemID;
}
class MeshPartPayload;
class ModelMeshPartPayload;
class ModelRenderLocations;

inline uint qHash(const std::shared_ptr<MeshPartPayload>& a, uint seed) {
    return qHash(a.get(), seed);
}

class Model;
using ModelPointer = std::shared_ptr<Model>;
using ModelWeakPointer = std::weak_ptr<Model>;


/// A generic 3D model displaying geometry loaded from a URL.
class Model : public QObject, public std::enable_shared_from_this<Model> {
    Q_OBJECT

public:

    typedef RenderArgs::RenderMode RenderMode;

    static void setAbstractViewStateInterface(AbstractViewStateInterface* viewState) { _viewState = viewState; }

    Model(QObject* parent = nullptr, SpatiallyNestable* spatiallyNestableOverride = nullptr);
    virtual ~Model();

    inline ModelPointer getThisPointer() const {
        return std::static_pointer_cast<Model>(std::const_pointer_cast<Model>(shared_from_this()));
    }

    /// Sets the URL of the model to render.
    // Should only be called from the model's rendering thread to avoid access violations of changed geometry.
    Q_INVOKABLE virtual void setURL(const QUrl& url);
    const QUrl& getURL() const { return _url; }

    // new Scene/Engine rendering support
<<<<<<< HEAD
    void setVisibleInScene(bool isVisible, const render::ScenePointer& scene, uint8_t viewTagBits);
=======
    void setVisibleInScene(bool isVisible, const render::ScenePointer& scene, uint8_t viewTagBits, bool isGroupCulled);
>>>>>>> 730dce31
    void setLayeredInFront(bool isLayeredInFront, const render::ScenePointer& scene);
    void setLayeredInHUD(bool isLayeredInHUD, const render::ScenePointer& scene);
    bool needsFixupInScene() const;

    bool needsReload() const { return _needsReload; }
    bool addToScene(const render::ScenePointer& scene,
                    render::Transaction& transaction) {
        auto getters = render::Item::Status::Getters(0);
        return addToScene(scene, transaction, getters);
    }
    bool addToScene(const render::ScenePointer& scene,
                    render::Transaction& transaction,
                    render::Item::Status::Getters& statusGetters);
    void removeFromScene(const render::ScenePointer& scene, render::Transaction& transaction);
    bool isRenderable() const;

    bool isVisible() const { return _isVisible; }
    uint8_t getViewTagBits() const { return _viewTagBits; }

    bool isLayeredInFront() const { return _isLayeredInFront; }
    bool isLayeredInHUD() const { return _isLayeredInHUD; }

    bool isGroupCulled() const { return _isGroupCulled; }

    virtual void updateRenderItems();
    void setRenderItemsNeedUpdate();
    bool getRenderItemsNeedUpdate() { return _renderItemsNeedUpdate; }
    AABox getRenderableMeshBound() const;
    const render::ItemIDs& fetchRenderItemIDs() const;

    bool maybeStartBlender();

    /// Sets blended vertices computed in a separate thread.
    void setBlendedVertices(int blendNumber, const Geometry::WeakPointer& geometry,
        const QVector<glm::vec3>& vertices, const QVector<glm::vec3>& normals, const QVector<glm::vec3>& tangents);

    bool isLoaded() const { return (bool)_renderGeometry && _renderGeometry->isGeometryLoaded(); }
    bool isAddedToScene() const { return _addedToScene; }

    void setIsWireframe(bool isWireframe) { _isWireframe = isWireframe; }
    bool isWireframe() const { return _isWireframe; }

    void reset();

    void setSnapModelToRegistrationPoint(bool snapModelToRegistrationPoint, const glm::vec3& registrationPoint);
    bool getSnapModelToRegistrationPoint() { return _snapModelToRegistrationPoint; }

    virtual void simulate(float deltaTime, bool fullUpdate = true);
    virtual void updateClusterMatrices();

    /// Returns a reference to the shared geometry.
    const Geometry::Pointer& getGeometry() const { return _renderGeometry; }
    /// Returns a reference to the shared collision geometry.
    const Geometry::Pointer& getCollisionGeometry() const { return _collisionGeometry; }

    const QVariantMap getTextures() const { assert(isLoaded()); return _renderGeometry->getTextures(); }
    Q_INVOKABLE virtual void setTextures(const QVariantMap& textures);

    /// Provided as a convenience, will crash if !isLoaded()
    // And so that getGeometry() isn't chained everywhere
    const FBXGeometry& getFBXGeometry() const { assert(isLoaded()); return _renderGeometry->getFBXGeometry(); }

    bool isActive() const { return isLoaded(); }

    bool didVisualGeometryRequestFail() const { return _visualGeometryRequestFailed; }
    bool didCollisionGeometryRequestFail() const { return _collisionGeometryRequestFailed; }

    bool convexHullContains(glm::vec3 point);

    QStringList getJointNames() const;

    /// Sets the joint state at the specified index.
    void setJointState(int index, bool valid, const glm::quat& rotation, const glm::vec3& translation, float priority);
    void setJointRotation(int index, bool valid, const glm::quat& rotation, float priority);
    void setJointTranslation(int index, bool valid, const glm::vec3& translation, float priority);

    bool findRayIntersectionAgainstSubMeshes(const glm::vec3& origin, const glm::vec3& direction, float& distance,
                                             BoxFace& face, glm::vec3& surfaceNormal,
                                             QVariantMap& extraInfo, bool pickAgainstTriangles = false, bool allowBackface = false);

    void setOffset(const glm::vec3& offset);
    const glm::vec3& getOffset() const { return _offset; }

    void setScaleToFit(bool scaleToFit, float largestDimension = 0.0f, bool forceRescale = false);
    void setScaleToFit(bool scaleToFit, const glm::vec3& dimensions, bool forceRescale = false);
    bool getScaleToFit() const { return _scaleToFit; } /// is scale to fit enabled

    void setSnapModelToCenter(bool snapModelToCenter) {
        setSnapModelToRegistrationPoint(snapModelToCenter, glm::vec3(0.5f,0.5f,0.5f));
    };
    bool getSnapModelToCenter() {
        return _snapModelToRegistrationPoint && _registrationPoint == glm::vec3(0.5f,0.5f,0.5f);
    }

    /// Returns the number of joint states in the model.
    int getJointStateCount() const { return (int)_rig.getJointStateCount(); }
    bool getJointPositionInWorldFrame(int jointIndex, glm::vec3& position) const;
    bool getJointRotationInWorldFrame(int jointIndex, glm::quat& rotation) const;

    /// \param jointIndex index of joint in model structure
    /// \param rotation[out] rotation of joint in model-frame
    /// \return true if joint exists
    bool getJointRotation(int jointIndex, glm::quat& rotation) const;
    bool getJointTranslation(int jointIndex, glm::vec3& translation) const;

    // model frame
    bool getAbsoluteJointRotationInRigFrame(int jointIndex, glm::quat& rotationOut) const;
    bool getAbsoluteJointTranslationInRigFrame(int jointIndex, glm::vec3& translationOut) const;

    bool getRelativeDefaultJointRotation(int jointIndex, glm::quat& rotationOut) const;
    bool getRelativeDefaultJointTranslation(int jointIndex, glm::vec3& translationOut) const;

    /// Returns the index of the parent of the indexed joint, or -1 if not found.
    int getParentJointIndex(int jointIndex) const;

    /// Returns the extents of the model in its bind pose.
    Extents getBindExtents() const;

    /// Returns the extents of the model's mesh
    Extents getMeshExtents() const;

    /// Returns the unscaled extents of the model's mesh
    Extents getUnscaledMeshExtents() const;

    void setTranslation(const glm::vec3& translation);
    void setRotation(const glm::quat& rotation);
    void overrideModelTransformAndOffset(const Transform& transform, const glm::vec3& offset);
    bool isOverridingModelTransformAndOffset() { return _overrideModelTransform; };
    void stopTransformAndOffsetOverride() { _overrideModelTransform = false; };
    void setTransformNoUpdateRenderItems(const Transform& transform); // temporary HACK

    const glm::vec3& getTranslation() const { return _translation; }
    const glm::quat& getRotation() const { return _rotation; }
    const glm::vec3& getOverrideTranslation() const { return _overrideTranslation; }
    const glm::quat& getOverrideRotation() const { return _overrideRotation; }

    glm::vec3 getNaturalDimensions() const;

    Transform getTransform() const;

    void setScale(const glm::vec3& scale);
    const glm::vec3& getScale() const { return _scale; }

    /// enables/disables scale to fit behavior, the model will be automatically scaled to the specified largest dimension
    bool getIsScaledToFit() const { return _scaledToFit; } /// is model scaled to fit
    glm::vec3 getScaleToFitDimensions() const; /// the dimensions model is scaled to, including inferred y/z

    int getBlendshapeCoefficientsNum() const { return _blendshapeCoefficients.size(); }
    float getBlendshapeCoefficient(int index) const {
        return ((index < 0) && (index >= _blendshapeCoefficients.size())) ? 0.0f : _blendshapeCoefficients.at(index);
     }

    Rig& getRig() { return _rig; }
    const Rig& getRig() const { return _rig; }

    const glm::vec3& getRegistrationPoint() const { return _registrationPoint; }

    // returns 'true' if needs fullUpdate after geometry change
    virtual bool updateGeometry();
    void setCollisionMesh(graphics::MeshPointer mesh);

    void setLoadingPriority(float priority) { _loadingPriority = priority; }

    size_t getRenderInfoVertexCount() const { return _renderInfoVertexCount; }
    size_t getRenderInfoTextureSize();
    int getRenderInfoTextureCount();
    int getRenderInfoDrawCalls() const { return _renderInfoDrawCalls; }
    bool getRenderInfoHasTransparent() const { return _renderInfoHasTransparent; }


#if defined(SKIN_DQ)
    class TransformDualQuaternion {
    public:
        TransformDualQuaternion() {}
        TransformDualQuaternion(const glm::mat4& m) {
            AnimPose p(m);
            _scale.x = p.scale().x;
            _scale.y = p.scale().y;
            _scale.z = p.scale().z;
            _scale.w = 0.0f;
            _dq = DualQuaternion(p.rot(), p.trans());
        }
        TransformDualQuaternion(const glm::vec3& scale, const glm::quat& rot, const glm::vec3& trans) {
            _scale.x = scale.x;
            _scale.y = scale.y;
            _scale.z = scale.z;
            _scale.w = 0.0f;
            _dq = DualQuaternion(rot, trans);
        }
        TransformDualQuaternion(const Transform& transform) {
            _scale = glm::vec4(transform.getScale(), 0.0f);
            _scale.w = 0.0f;
            _dq = DualQuaternion(transform.getRotation(), transform.getTranslation());
        }
        glm::vec3 getScale() const { return glm::vec3(_scale); }
        glm::quat getRotation() const { return _dq.getRotation(); }
        glm::vec3 getTranslation() const { return _dq.getTranslation(); }
        glm::mat4 getMatrix() const { return createMatFromScaleQuatAndPos(getScale(), getRotation(), getTranslation()); };

        void setCauterizationParameters(float cauterizationAmount, const glm::vec3& cauterizedPosition) {
            _scale.w = cauterizationAmount;
            _cauterizedPosition = glm::vec4(cauterizedPosition, 1.0f);
        }
    protected:
        glm::vec4 _scale { 1.0f, 1.0f, 1.0f, 0.0f };
        DualQuaternion _dq;
        glm::vec4 _cauterizedPosition { 0.0f, 0.0f, 0.0f, 1.0f };
    };
#endif

    class MeshState {
    public:
#if defined(SKIN_DQ)
        std::vector<TransformDualQuaternion> clusterTransforms;
#else
        std::vector<glm::mat4> clusterTransforms;
#endif
    };

    const MeshState& getMeshState(int index) { return _meshStates.at(index); }

    uint32_t getGeometryCounter() const { return _deleteGeometryCounter; }
    const QMap<render::ItemID, render::PayloadPointer>& getRenderItems() const { return _modelMeshRenderItemsMap; }

    void renderDebugMeshBoxes(gpu::Batch& batch);

    int getResourceDownloadAttempts() { return _renderWatcher.getResourceDownloadAttempts(); }
    int getResourceDownloadAttemptsRemaining() { return _renderWatcher.getResourceDownloadAttemptsRemaining(); }

    Q_INVOKABLE MeshProxyList getMeshes() const;

    void scaleToFit();

    void addMaterial(graphics::MaterialLayer material, const std::string& parentMaterialName);
    void removeMaterial(graphics::MaterialPointer material, const std::string& parentMaterialName);

public slots:
    void loadURLFinished(bool success);

signals:
    void setURLFinished(bool success);
    void setCollisionModelURLFinished(bool success);
    void requestRenderUpdate();
    void rigReady();
    void rigReset();

protected:

    void setBlendshapeCoefficients(const QVector<float>& coefficients) { _blendshapeCoefficients = coefficients; }
    const QVector<float>& getBlendshapeCoefficients() const { return _blendshapeCoefficients; }

    /// Clear the joint states
    void clearJointState(int index);

    /// Returns the index of the last free ancestor of the indexed joint, or -1 if not found.
    int getLastFreeJointIndex(int jointIndex) const;

    /// \param jointIndex index of joint in model structure
    /// \param position[out] position of joint in model-frame
    /// \return true if joint exists
    bool getJointPosition(int jointIndex, glm::vec3& position) const;

    Geometry::Pointer _renderGeometry; // only ever set by its watcher
    Geometry::Pointer _collisionGeometry;

    GeometryResourceWatcher _renderWatcher;

    SpatiallyNestable* _spatiallyNestableOverride;

    glm::vec3 _translation; // this is the translation in world coordinates to the model's registration point
    glm::quat _rotation;
    glm::vec3 _scale;

    glm::vec3 _overrideTranslation;
    glm::quat _overrideRotation;

    // For entity models this is the translation for the minimum extent of the model (in original mesh coordinate space)
    // to the model's registration point. For avatar models this is the translation from the avatar's hips, as determined
    // by the default pose, to the origin.
    glm::vec3 _offset;

    static float FAKE_DIMENSION_PLACEHOLDER;

    bool _scaleToFit; /// If you set scaleToFit, we will calculate scale based on MeshExtents
    glm::vec3 _scaleToFitDimensions; /// this is the dimensions that scale to fit will use
    bool _scaledToFit; /// have we scaled to fit

    bool _snapModelToRegistrationPoint; /// is the model's offset automatically adjusted to a registration point in model space
    bool _snappedToRegistrationPoint; /// are we currently snapped to a registration point
    glm::vec3 _registrationPoint = glm::vec3(0.5f); /// the point in model space our center is snapped to

    std::vector<MeshState> _meshStates;

    virtual void initJointStates();

    void setScaleInternal(const glm::vec3& scale);
    void snapToRegistrationPoint();

    void computeMeshPartLocalBounds();
    virtual void updateRig(float deltaTime, glm::mat4 parentTransform);

    /// Allow sub classes to force invalidating the bboxes
    void invalidCalculatedMeshBoxes() {
        _triangleSetsValid = false;
    }

    // hook for derived classes to be notified when setUrl invalidates the current model.
    virtual void onInvalidate() {};

    virtual void deleteGeometry();

    QVector<float> _blendshapeCoefficients;

    QUrl _url;
    bool _isVisible;
    uint8_t _viewTagBits{ render::ItemKey::TAG_BITS_ALL };

    gpu::Buffers _blendedVertexBuffers;

    QVector<QVector<QSharedPointer<Texture> > > _dilatedTextures;

    QVector<float> _blendedBlendshapeCoefficients;
    int _blendNumber;
    int _appliedBlendNumber;

    QMutex _mutex;

    bool _overrideModelTransform { false };
    bool _triangleSetsValid { false };
    void calculateTriangleSets();
    QVector<TriangleSet> _modelSpaceMeshTriangleSets; // model space triangles for all sub meshes


    void createRenderItemSet();
    virtual void createVisibleRenderItemSet();
    virtual void createCollisionRenderItemSet();

    bool _isWireframe;

    // debug rendering support
    int _debugMeshBoxesID = GeometryCache::UNKNOWN_ID;


    static AbstractViewStateInterface* _viewState;

    QVector<std::shared_ptr<MeshPartPayload>> _collisionRenderItems;
    QMap<render::ItemID, render::PayloadPointer> _collisionRenderItemsMap;

    QVector<std::shared_ptr<ModelMeshPartPayload>> _modelMeshRenderItems;
    QMap<render::ItemID, render::PayloadPointer> _modelMeshRenderItemsMap;
    render::ItemIDs _modelMeshRenderItemIDs;
    using ShapeInfo = struct { int meshIndex; };
    std::vector<ShapeInfo> _modelMeshRenderItemShapes;
    std::vector<std::string> _modelMeshMaterialNames;

    bool _addedToScene { false }; // has been added to scene
    bool _needsFixupInScene { true }; // needs to be removed/re-added to scene
    bool _needsReload { true };
    bool _needsUpdateClusterMatrices { true };
    mutable bool _needsUpdateTextures { true };

    friend class ModelMeshPartPayload;
    Rig _rig;

    uint32_t _deleteGeometryCounter { 0 };

    bool _visualGeometryRequestFailed { false };
    bool _collisionGeometryRequestFailed { false };

    bool _renderItemsNeedUpdate { false };

    size_t _renderInfoVertexCount { 0 };
    int _renderInfoTextureCount { 0 };
    size_t _renderInfoTextureSize { 0 };
    bool _hasCalculatedTextureInfo { false };
    int _renderInfoDrawCalls { 0 };
    int _renderInfoHasTransparent { false };

    bool _isLayeredInFront { false };
    bool _isLayeredInHUD { false };

    bool _isGroupCulled{ false };

    bool shouldInvalidatePayloadShapeKey(int meshIndex);

private:
    float _loadingPriority { 0.0f };

    void calculateTextureInfo();

    std::vector<unsigned int> getMeshIDsFromMaterialID(QString parentMaterialName);
};

Q_DECLARE_METATYPE(ModelPointer)
Q_DECLARE_METATYPE(Geometry::WeakPointer)

/// Handle management of pending models that need blending
class ModelBlender : public QObject, public Dependency {
    Q_OBJECT
    SINGLETON_DEPENDENCY

public:

    /// Adds the specified model to the list requiring vertex blends.
    void noteRequiresBlend(ModelPointer model);

public slots:
    void setBlendedVertices(ModelPointer model, int blendNumber, const Geometry::WeakPointer& geometry,
        const QVector<glm::vec3>& vertices, const QVector<glm::vec3>& normals, const QVector<glm::vec3>& tangents);

private:
    using Mutex = std::mutex;
    using Lock = std::unique_lock<Mutex>;

    ModelBlender();
    virtual ~ModelBlender();

    std::set<ModelWeakPointer, std::owner_less<ModelWeakPointer>> _modelsRequiringBlends;
    int _pendingBlenders;
    Mutex _mutex;
};


#endif // hifi_Model_h<|MERGE_RESOLUTION|>--- conflicted
+++ resolved
@@ -86,11 +86,7 @@
     const QUrl& getURL() const { return _url; }
 
     // new Scene/Engine rendering support
-<<<<<<< HEAD
-    void setVisibleInScene(bool isVisible, const render::ScenePointer& scene, uint8_t viewTagBits);
-=======
     void setVisibleInScene(bool isVisible, const render::ScenePointer& scene, uint8_t viewTagBits, bool isGroupCulled);
->>>>>>> 730dce31
     void setLayeredInFront(bool isLayeredInFront, const render::ScenePointer& scene);
     void setLayeredInHUD(bool isLayeredInHUD, const render::ScenePointer& scene);
     bool needsFixupInScene() const;
