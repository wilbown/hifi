--- conflicted
+++ resolved
@@ -506,11 +506,8 @@
 
     bool shouldInvalidatePayloadShapeKey(int meshIndex);
 
-<<<<<<< HEAD
-=======
     uint64_t _created;
 
->>>>>>> f38509da
 private:
     float _loadingPriority { 0.0f };
 
