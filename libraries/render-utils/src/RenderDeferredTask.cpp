
//
//  RenderDeferredTask.cpp
//  render-utils/src/
//
//  Created by Sam Gateau on 5/29/15.
//  Copyright 20154 High Fidelity, Inc.
//
//  Distributed under the Apache License, Version 2.0.
//  See the accompanying file LICENSE or http://www.apache.org/licenses/LICENSE-2.0.html
//

#include <PerfStat.h>
#include <PathUtils.h>
#include <RenderArgs.h>
#include <ViewFrustum.h>
#include <gpu/Context.h>
#include <gpu/StandardShaderLib.h>

#include "DebugDeferredBuffer.h"
#include "DeferredLightingEffect.h"
#include "FramebufferCache.h"
#include "HitEffect.h"
#include "TextureCache.h"

#include "render/DrawTask.h"
#include "render/DrawStatus.h"
#include "render/DrawSceneOctree.h"
#include "AmbientOcclusionEffect.h"
#include "AntialiasingEffect.h"

#include "RenderDeferredTask.h"

#include "model_vert.h"
#include "model_shadow_vert.h"
#include "model_normal_map_vert.h"
#include "model_lightmap_vert.h"
#include "model_lightmap_normal_map_vert.h"
#include "skin_model_vert.h"
#include "skin_model_shadow_vert.h"
#include "skin_model_normal_map_vert.h"

#include "model_frag.h"
#include "model_shadow_frag.h"
#include "model_normal_map_frag.h"
#include "model_normal_specular_map_frag.h"
#include "model_specular_map_frag.h"
#include "model_lightmap_frag.h"
#include "model_lightmap_normal_map_frag.h"
#include "model_lightmap_normal_specular_map_frag.h"
#include "model_lightmap_specular_map_frag.h"
#include "model_translucent_frag.h"

#include "overlay3D_vert.h"
#include "overlay3D_frag.h"

#include "drawOpaqueStencil_frag.h"

using namespace render;

void initDeferredPipelines(render::ShapePlumber& plumber);

void PrepareDeferred::run(const SceneContextPointer& sceneContext, const RenderContextPointer& renderContext) {
    DependencyManager::get<DeferredLightingEffect>()->prepare(renderContext->args);
}

void RenderDeferred::run(const SceneContextPointer& sceneContext, const RenderContextPointer& renderContext) {
    DependencyManager::get<DeferredLightingEffect>()->render(renderContext);
}

void ToneMappingDeferred::configure(const Config& config) {
    if (config.exposure >= 0.0f) {
        _toneMappingEffect.setExposure(config.exposure);
    }

    if (config.curve >= 0) {
        _toneMappingEffect.setToneCurve((ToneMappingEffect::ToneCurve)config.curve);
    }
}

void ToneMappingDeferred::run(const SceneContextPointer& sceneContext, const RenderContextPointer& renderContext) {
    _toneMappingEffect.render(renderContext->args);
}

RenderDeferredTask::RenderDeferredTask(CullFunctor cullFunctor) {
    cullFunctor = cullFunctor ? cullFunctor : [](const RenderArgs*, const AABox&){ return true; };

    // Prepare the ShapePipelines
    ShapePlumberPointer shapePlumber = std::make_shared<ShapePlumber>();
    initDeferredPipelines(*shapePlumber);
    
    // CPU: Fetch the renderOpaques
    auto fetchedOpaques = addJob<FetchItems>("FetchOpaque");
    auto culledOpaques = addJob<CullItems<RenderDetails::OPAQUE_ITEM>>("CullOpaque", fetchedOpaques, cullFunctor);
    auto opaques = addJob<DepthSortItems>("DepthSortOpaque", culledOpaques);

    // CPU only, create the list of renderedTransparents items
    auto fetchedTransparents = addJob<FetchItems>("FetchTransparent", FetchItems(
        ItemFilter::Builder::transparentShape().withoutLayered()));
    auto culledTransparents = addJob<CullItems<RenderDetails::TRANSLUCENT_ITEM>>("CullTransparent", fetchedTransparents, cullFunctor);
    auto transparents = addJob<DepthSortItems>("DepthSortTransparent", culledTransparents, DepthSortItems(false));

    // GPU Jobs: Start preparing the deferred and lighting buffer
    addJob<PrepareDeferred>("PrepareDeferred");

    // Render opaque objects in DeferredBuffer
    addJob<DrawDeferred>("DrawOpaqueDeferred", opaques, shapePlumber);

    // Once opaque is all rendered create stencil background
    addJob<DrawStencilDeferred>("DrawOpaqueStencil");

    // Use Stencil and start drawing background in Lighting buffer
    addJob<DrawBackgroundDeferred>("DrawBackgroundDeferred");

    // AO job
    addJob<AmbientOcclusionEffect>("AmbientOcclusion");

    // Draw Lights just add the lights to the current list of lights to deal with. NOt really gpu job for now.
    addJob<DrawLight>("DrawLight", cullFunctor);

    // DeferredBuffer is complete, now let's shade it into the LightingBuffer
    addJob<RenderDeferred>("RenderDeferred");

    // AA job to be revisited
    addJob<Antialiasing>("Antialiasing");

    // Render transparent objects forward in LightingBuffer
    addJob<DrawDeferred>("DrawTransparentDeferred", transparents, shapePlumber);
    
    // Lighting Buffer ready for tone mapping
    addJob<ToneMappingDeferred>("ToneMapping");

    // Debugging Deferred buffer job
    addJob<DebugDeferredBuffer>("DebugDeferredBuffer");

    // Scene Octree Debuging job
    {
        addJob<DrawSceneOctree>("DrawSceneOctree");
       // _drawStatusJobIndex = (int)_jobs.size() - 1;
       // enableJob(_drawStatusJobIndex, false);
    }

    // Status icon rendering job
    {
        // Grab a texture map representing the different status icons and assign that to the drawStatsuJob
        auto iconMapPath = PathUtils::resourcesPath() + "icons/statusIconAtlas.svg";
        auto statusIconMap = DependencyManager::get<TextureCache>()->getImageTexture(iconMapPath);
        addJob<DrawStatus>("DrawStatus", opaques, DrawStatus(statusIconMap));
    }

    addJob<DrawOverlay3D>("DrawOverlay3D", shapePlumber);

    addJob<HitEffect>("HitEffect");

    addJob<Blit>("Blit");
}

void RenderDeferredTask::run(const SceneContextPointer& sceneContext, const RenderContextPointer& renderContext) {
    // sanity checks
    assert(sceneContext);
    if (!sceneContext->_scene) {
        return;
    }


    // Is it possible that we render without a viewFrustum ?
    if (!(renderContext->args && renderContext->args->_viewFrustum)) {
        return;
    }

    for (auto job : _jobs) {
        job.run(sceneContext, renderContext);
    }
};

<<<<<<< HEAD
void DrawOpaqueDeferred::run(const SceneContextPointer& sceneContext, const RenderContextPointer& renderContext, const ItemBounds& inItems) {
    assert(renderContext->getArgs());
    assert(renderContext->getArgs()->_viewFrustum);

    RenderArgs* args = renderContext->getArgs();
    gpu::doInBatch(args->_context, [&](gpu::Batch& batch) {
        batch.setViewportTransform(args->_viewport);
        batch.setStateScissorRect(args->_viewport);
        args->_batch = &batch;
=======
void DrawDeferred::run(const SceneContextPointer& sceneContext, const RenderContextPointer& renderContext, const ItemIDsBounds& inItems) {
    assert(renderContext->args);
    assert(renderContext->args->_viewFrustum);
>>>>>>> f4e0352f

    auto config = std::static_pointer_cast<Config>(renderContext->jobConfig);

<<<<<<< HEAD
        glm::mat4 projMat;
        Transform viewMat;
        args->_viewFrustum->evalProjectionMatrix(projMat);
        args->_viewFrustum->evalViewTransform(viewMat);

        batch.setProjectionTransform(projMat);
        batch.setViewTransform(viewMat);

        renderShapes(sceneContext, renderContext, _shapePlumber, inItems, opaque.maxDrawn);
        args->_batch = nullptr;
    });
}

void DrawTransparentDeferred::run(const SceneContextPointer& sceneContext, const RenderContextPointer& renderContext, const ItemBounds& inItems) {
    assert(renderContext->getArgs());
    assert(renderContext->getArgs()->_viewFrustum);

    RenderArgs* args = renderContext->getArgs();
=======
    RenderArgs* args = renderContext->args;
>>>>>>> f4e0352f
    gpu::doInBatch(args->_context, [&](gpu::Batch& batch) {
        batch.setViewportTransform(args->_viewport);
        batch.setStateScissorRect(args->_viewport);
        args->_batch = &batch;

        config->numDrawn = (int)inItems.size();

        glm::mat4 projMat;
        Transform viewMat;
        args->_viewFrustum->evalProjectionMatrix(projMat);
        args->_viewFrustum->evalViewTransform(viewMat);

        batch.setProjectionTransform(projMat);
        batch.setViewTransform(viewMat);

        renderShapes(sceneContext, renderContext, _shapePlumber, inItems, _maxDrawn);
        args->_batch = nullptr;
    });
}

// TODO: Move this to the shapePlumber
gpu::PipelinePointer DrawOverlay3D::_opaquePipeline;
const gpu::PipelinePointer& DrawOverlay3D::getOpaquePipeline() {
    if (!_opaquePipeline) {
        auto vs = gpu::Shader::createVertex(std::string(overlay3D_vert));
        auto ps = gpu::Shader::createPixel(std::string(overlay3D_frag));
        auto program = gpu::Shader::createProgram(vs, ps);
        
        auto state = std::make_shared<gpu::State>();
        state->setDepthTest(false);
        // additive blending
        state->setBlendFunction(true, gpu::State::ONE, gpu::State::BLEND_OP_ADD, gpu::State::ONE);

        _opaquePipeline = gpu::Pipeline::create(program, state);
    }
    return _opaquePipeline;
}

void DrawOverlay3D::run(const SceneContextPointer& sceneContext, const RenderContextPointer& renderContext) {
    assert(renderContext->args);
    assert(renderContext->args->_viewFrustum);

    // render backgrounds
    auto& scene = sceneContext->_scene;
    auto& items = scene->getMasterBucket().at(ItemFilter::Builder::opaqueShape().withLayered());

    auto config = std::static_pointer_cast<Config>(renderContext->jobConfig);

    ItemBounds inItems;
    inItems.reserve(items.size());
    for (auto id : items) {
        auto& item = scene->getItem(id);
        if (item.getKey().isVisible() && (item.getLayer() == 1)) {
            inItems.emplace_back(id);
        }
    }
    config->numItems = (int)inItems.size();
    config->numDrawn = (int)inItems.size();

    if (!inItems.empty()) {
        RenderArgs* args = renderContext->args;

        // Clear the framebuffer without stereo
        // Needs to be distinct from the other batch because using the clear call 
        // while stereo is enabled triggers a warning
        {
            gpu::Batch batch;
            batch.enableStereo(false);
            batch.clearFramebuffer(gpu::Framebuffer::BUFFER_DEPTH, glm::vec4(), 1.f, 0, true);
            args->_context->render(batch);
        }

        // Render the items
        gpu::doInBatch(args->_context, [&](gpu::Batch& batch) {
            args->_batch = &batch;
            args->_whiteTexture = DependencyManager::get<TextureCache>()->getWhiteTexture();

            glm::mat4 projMat;
            Transform viewMat;
            args->_viewFrustum->evalProjectionMatrix(projMat);
            args->_viewFrustum->evalViewTransform(viewMat);

            batch.setProjectionTransform(projMat);
            batch.setViewTransform(viewMat);
            batch.setViewportTransform(args->_viewport);
            batch.setStateScissorRect(args->_viewport);

            batch.setPipeline(getOpaquePipeline());
            batch.setResourceTexture(0, args->_whiteTexture);
            renderShapes(sceneContext, renderContext, _shapePlumber, inItems, _maxDrawn);
        });
        args->_batch = nullptr;
        args->_whiteTexture.reset();
    }
}

gpu::PipelinePointer DrawStencilDeferred::_opaquePipeline;
const gpu::PipelinePointer& DrawStencilDeferred::getOpaquePipeline() {
    if (!_opaquePipeline) {
        const gpu::int8 STENCIL_OPAQUE = 1;
        auto vs = gpu::StandardShaderLib::getDrawUnitQuadTexcoordVS();
        auto ps = gpu::Shader::createPixel(std::string(drawOpaqueStencil_frag));
        auto program = gpu::Shader::createProgram(vs, ps);
        

        gpu::Shader::makeProgram((*program));

        auto state = std::make_shared<gpu::State>();
        state->setDepthTest(true, false, gpu::LESS_EQUAL);
        state->setStencilTest(true, 0xFF, gpu::State::StencilTest(STENCIL_OPAQUE, 0xFF, gpu::ALWAYS, gpu::State::STENCIL_OP_REPLACE, gpu::State::STENCIL_OP_KEEP, gpu::State::STENCIL_OP_REPLACE)); 
        state->setColorWriteMask(0);

        _opaquePipeline = gpu::Pipeline::create(program, state);
    }
    return _opaquePipeline;
}

void DrawStencilDeferred::run(const SceneContextPointer& sceneContext, const RenderContextPointer& renderContext) {
    assert(renderContext->args);
    assert(renderContext->args->_viewFrustum);

    // from the touched pixel generate the stencil buffer 
    RenderArgs* args = renderContext->args;
    doInBatch(args->_context, [&](gpu::Batch& batch) {
        args->_batch = &batch;

        auto deferredFboColorDepthStencil = DependencyManager::get<FramebufferCache>()->getDeferredFramebufferDepthColor();

        batch.enableStereo(false);

        batch.setFramebuffer(deferredFboColorDepthStencil);
        batch.setViewportTransform(args->_viewport);
        batch.setStateScissorRect(args->_viewport);

        batch.setPipeline(getOpaquePipeline());

        batch.draw(gpu::TRIANGLE_STRIP, 4);
        batch.setResourceTexture(0, nullptr);

    });
    args->_batch = nullptr;
}

void DrawBackgroundDeferred::run(const SceneContextPointer& sceneContext, const RenderContextPointer& renderContext) {
    assert(renderContext->args);
    assert(renderContext->args->_viewFrustum);

    // render backgrounds
    auto& scene = sceneContext->_scene;
    auto& items = scene->getMasterBucket().at(ItemFilter::Builder::background());


    ItemBounds inItems;
    inItems.reserve(items.size());
    for (auto id : items) {
        inItems.emplace_back(id);
    }
    RenderArgs* args = renderContext->args;
    doInBatch(args->_context, [&](gpu::Batch& batch) {
        args->_batch = &batch;

        auto lightingFBO = DependencyManager::get<FramebufferCache>()->getLightingFramebuffer();

        batch.enableSkybox(true);

        batch.setFramebuffer(lightingFBO);

        batch.setViewportTransform(args->_viewport);
        batch.setStateScissorRect(args->_viewport);

        glm::mat4 projMat;
        Transform viewMat;
        args->_viewFrustum->evalProjectionMatrix(projMat);
        args->_viewFrustum->evalViewTransform(viewMat);

        batch.setProjectionTransform(projMat);
        batch.setViewTransform(viewMat);

        renderItems(sceneContext, renderContext, inItems);
    });
    args->_batch = nullptr;
}

void Blit::run(const SceneContextPointer& sceneContext, const RenderContextPointer& renderContext) {
    assert(renderContext->args);
    assert(renderContext->args->_context);

    RenderArgs* renderArgs = renderContext->args;
    auto blitFbo = renderArgs->_blitFramebuffer;

    if (!blitFbo) {
        return;
    }

    // Determine size from viewport
    int width = renderArgs->_viewport.z;
    int height = renderArgs->_viewport.w;

    // Blit primary to blit FBO
    auto framebufferCache = DependencyManager::get<FramebufferCache>();
    auto primaryFbo = framebufferCache->getPrimaryFramebuffer();

    gpu::doInBatch(renderArgs->_context, [&](gpu::Batch& batch) {
        batch.setFramebuffer(blitFbo);

        if (renderArgs->_renderMode == RenderArgs::MIRROR_RENDER_MODE) {
            if (renderArgs->_context->isStereo()) {
                gpu::Vec4i srcRectLeft;
                srcRectLeft.z = width / 2;
                srcRectLeft.w = height;

                gpu::Vec4i srcRectRight;
                srcRectRight.x = width / 2;
                srcRectRight.z = width;
                srcRectRight.w = height;

                gpu::Vec4i destRectLeft;
                destRectLeft.x = srcRectLeft.z;
                destRectLeft.z = srcRectLeft.x;
                destRectLeft.y = srcRectLeft.y;
                destRectLeft.w = srcRectLeft.w;

                gpu::Vec4i destRectRight;
                destRectRight.x = srcRectRight.z;
                destRectRight.z = srcRectRight.x;
                destRectRight.y = srcRectRight.y;
                destRectRight.w = srcRectRight.w;

                // Blit left to right and right to left in stereo
                batch.blit(primaryFbo, srcRectRight, blitFbo, destRectLeft);
                batch.blit(primaryFbo, srcRectLeft, blitFbo, destRectRight);
            } else {
                gpu::Vec4i srcRect;
                srcRect.z = width;
                srcRect.w = height;

                gpu::Vec4i destRect;
                destRect.x = width;
                destRect.y = 0;
                destRect.z = 0;
                destRect.w = height;

                batch.blit(primaryFbo, srcRect, blitFbo, destRect);
            }
        } else {
            gpu::Vec4i rect;
            rect.z = width;
            rect.w = height;

            batch.blit(primaryFbo, rect, blitFbo, rect);
        }
    });
}

void pipelineBatchSetter(const ShapePipeline& pipeline, gpu::Batch& batch) {
    if (pipeline.locations->normalFittingMapUnit > -1) {
        batch.setResourceTexture(pipeline.locations->normalFittingMapUnit,
            DependencyManager::get<TextureCache>()->getNormalFittingTexture());
    }
}

void initDeferredPipelines(render::ShapePlumber& plumber) {
    using Key = render::ShapeKey;
    using ShaderPointer = gpu::ShaderPointer;

    auto addPipeline = [&plumber](const Key& key, const ShaderPointer& vertexShader, const ShaderPointer& pixelShader) {
        auto state = std::make_shared<gpu::State>();

        // Cull backface
        state->setCullMode(gpu::State::CULL_BACK);

        // Z test depends on transparency
        state->setDepthTest(true, !key.isTranslucent(), gpu::LESS_EQUAL);

        // Blend if transparent
        state->setBlendFunction(key.isTranslucent(),
            // For transparency, keep the highlight intensity
            gpu::State::ONE, gpu::State::BLEND_OP_ADD, gpu::State::INV_SRC_ALPHA,
            gpu::State::FACTOR_ALPHA, gpu::State::BLEND_OP_ADD, gpu::State::ONE);

        ShaderPointer program = gpu::Shader::createProgram(vertexShader, pixelShader);
        plumber.addPipeline(key, program, state, &pipelineBatchSetter);

        // Add a wireframe version
        if (!key.isWireFrame()) {
            auto wireFrameKey = Key::Builder(key).withWireframe();
            auto wireFrameState = std::make_shared<gpu::State>(state->getValues());

            wireFrameState->setFillMode(gpu::State::FILL_LINE);

            plumber.addPipeline(wireFrameKey, program, wireFrameState, &pipelineBatchSetter);
        }
    };

    // Vertex shaders
    auto modelVertex = gpu::Shader::createVertex(std::string(model_vert));
    auto modelNormalMapVertex = gpu::Shader::createVertex(std::string(model_normal_map_vert));
    auto modelLightmapVertex = gpu::Shader::createVertex(std::string(model_lightmap_vert));
    auto modelLightmapNormalMapVertex = gpu::Shader::createVertex(std::string(model_lightmap_normal_map_vert));
    auto modelShadowVertex = gpu::Shader::createVertex(std::string(model_shadow_vert));
    auto skinModelVertex = gpu::Shader::createVertex(std::string(skin_model_vert));
    auto skinModelNormalMapVertex = gpu::Shader::createVertex(std::string(skin_model_normal_map_vert));
    auto skinModelShadowVertex = gpu::Shader::createVertex(std::string(skin_model_shadow_vert));

    // Pixel shaders
    auto modelPixel = gpu::Shader::createPixel(std::string(model_frag));
    auto modelNormalMapPixel = gpu::Shader::createPixel(std::string(model_normal_map_frag));
    auto modelSpecularMapPixel = gpu::Shader::createPixel(std::string(model_specular_map_frag));
    auto modelNormalSpecularMapPixel = gpu::Shader::createPixel(std::string(model_normal_specular_map_frag));
    auto modelTranslucentPixel = gpu::Shader::createPixel(std::string(model_translucent_frag));
    auto modelShadowPixel = gpu::Shader::createPixel(std::string(model_shadow_frag));
    auto modelLightmapPixel = gpu::Shader::createPixel(std::string(model_lightmap_frag));
    auto modelLightmapNormalMapPixel = gpu::Shader::createPixel(std::string(model_lightmap_normal_map_frag));
    auto modelLightmapSpecularMapPixel = gpu::Shader::createPixel(std::string(model_lightmap_specular_map_frag));
    auto modelLightmapNormalSpecularMapPixel = gpu::Shader::createPixel(std::string(model_lightmap_normal_specular_map_frag));

    // Fill the pipelineLib
    addPipeline(
        Key::Builder(),
        modelVertex, modelPixel);

    addPipeline(
        Key::Builder().withTangents(),
        modelNormalMapVertex, modelNormalMapPixel);

    addPipeline(
        Key::Builder().withSpecular(),
        modelVertex, modelSpecularMapPixel);

    addPipeline(
        Key::Builder().withTangents().withSpecular(),
        modelNormalMapVertex, modelNormalSpecularMapPixel);


    addPipeline(
        Key::Builder().withTranslucent(),
        modelVertex, modelTranslucentPixel);
    // FIXME Ignore lightmap for translucents meshpart
    addPipeline(
        Key::Builder().withTranslucent().withLightmap(),
        modelVertex, modelTranslucentPixel);

    addPipeline(
        Key::Builder().withTangents().withTranslucent(),
        modelNormalMapVertex, modelTranslucentPixel);

    addPipeline(
        Key::Builder().withSpecular().withTranslucent(),
        modelVertex, modelTranslucentPixel);

    addPipeline(
        Key::Builder().withTangents().withSpecular().withTranslucent(),
        modelNormalMapVertex, modelTranslucentPixel);


    addPipeline(
        Key::Builder().withLightmap(),
        modelLightmapVertex, modelLightmapPixel);

    addPipeline(
        Key::Builder().withLightmap().withTangents(),
        modelLightmapNormalMapVertex, modelLightmapNormalMapPixel);

    addPipeline(
        Key::Builder().withLightmap().withSpecular(),
        modelLightmapVertex, modelLightmapSpecularMapPixel);

    addPipeline(
        Key::Builder().withLightmap().withTangents().withSpecular(),
        modelLightmapNormalMapVertex, modelLightmapNormalSpecularMapPixel);


    addPipeline(
        Key::Builder().withSkinned(),
        skinModelVertex, modelPixel);

    addPipeline(
        Key::Builder().withSkinned().withTangents(),
        skinModelNormalMapVertex, modelNormalMapPixel);

    addPipeline(
        Key::Builder().withSkinned().withSpecular(),
        skinModelVertex, modelSpecularMapPixel);

    addPipeline(
        Key::Builder().withSkinned().withTangents().withSpecular(),
        skinModelNormalMapVertex, modelNormalSpecularMapPixel);


    addPipeline(
        Key::Builder().withSkinned().withTranslucent(),
        skinModelVertex, modelTranslucentPixel);

    addPipeline(
        Key::Builder().withSkinned().withTangents().withTranslucent(),
        skinModelNormalMapVertex, modelTranslucentPixel);

    addPipeline(
        Key::Builder().withSkinned().withSpecular().withTranslucent(),
        skinModelVertex, modelTranslucentPixel);

    addPipeline(
        Key::Builder().withSkinned().withTangents().withSpecular().withTranslucent(),
        skinModelNormalMapVertex, modelTranslucentPixel);


    addPipeline(
        Key::Builder().withDepthOnly(),
        modelShadowVertex, modelShadowPixel);


    addPipeline(
        Key::Builder().withSkinned().withDepthOnly(),
        skinModelShadowVertex, modelShadowPixel);
}
<|MERGE_RESOLUTION|>--- conflicted
+++ resolved
@@ -173,46 +173,14 @@
     }
 };
 
-<<<<<<< HEAD
-void DrawOpaqueDeferred::run(const SceneContextPointer& sceneContext, const RenderContextPointer& renderContext, const ItemBounds& inItems) {
-    assert(renderContext->getArgs());
-    assert(renderContext->getArgs()->_viewFrustum);
-
-    RenderArgs* args = renderContext->getArgs();
-    gpu::doInBatch(args->_context, [&](gpu::Batch& batch) {
-        batch.setViewportTransform(args->_viewport);
-        batch.setStateScissorRect(args->_viewport);
-        args->_batch = &batch;
-=======
-void DrawDeferred::run(const SceneContextPointer& sceneContext, const RenderContextPointer& renderContext, const ItemIDsBounds& inItems) {
+void DrawDeferred::run(const SceneContextPointer& sceneContext, const RenderContextPointer& renderContext, const ItemBounds& inItems) {
     assert(renderContext->args);
     assert(renderContext->args->_viewFrustum);
->>>>>>> f4e0352f
 
     auto config = std::static_pointer_cast<Config>(renderContext->jobConfig);
 
-<<<<<<< HEAD
-        glm::mat4 projMat;
-        Transform viewMat;
-        args->_viewFrustum->evalProjectionMatrix(projMat);
-        args->_viewFrustum->evalViewTransform(viewMat);
-
-        batch.setProjectionTransform(projMat);
-        batch.setViewTransform(viewMat);
-
-        renderShapes(sceneContext, renderContext, _shapePlumber, inItems, opaque.maxDrawn);
-        args->_batch = nullptr;
-    });
-}
-
-void DrawTransparentDeferred::run(const SceneContextPointer& sceneContext, const RenderContextPointer& renderContext, const ItemBounds& inItems) {
-    assert(renderContext->getArgs());
-    assert(renderContext->getArgs()->_viewFrustum);
-
-    RenderArgs* args = renderContext->getArgs();
-=======
     RenderArgs* args = renderContext->args;
->>>>>>> f4e0352f
+
     gpu::doInBatch(args->_context, [&](gpu::Batch& batch) {
         batch.setViewportTransform(args->_viewport);
         batch.setStateScissorRect(args->_viewport);
