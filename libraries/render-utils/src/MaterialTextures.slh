--- conflicted
+++ resolved
@@ -235,13 +235,8 @@
     vec3 normalizedTangent = normalize(<$interpolatedTangent$>.xyz);
     vec3 normalizedBitangent = cross(normalizedNormal, normalizedTangent);
     // attenuate the normal map divergence from the mesh normal based on distance
-<<<<<<< HEAD
     // The attenuation range [30,100] meters from the eye is arbitrary for now
-    vec3 localNormal = mix(<$fetchedNormal$>, vec3(0.0, 1.0, 0.0), smoothstep(30.0, 100.0, (-<$fragPos$>).z));
-=======
-    // The attenuation range [20,100] meters from the eye is arbitrary for now
-    vec3 localNormal = mix(<$fetchedNormal$>, vec3(0.0, 1.0, 0.0), smoothstep(20.0, 100.0, (-<$fragPosES$>).z));
->>>>>>> 11f509e5
+    vec3 localNormal = mix(<$fetchedNormal$>, vec3(0.0, 1.0, 0.0), smoothstep(30.0, 100.0, (-<$fragPosES$>).z));
     <$normal$> = vec3(normalizedBitangent * localNormal.x + normalizedNormal * localNormal.y + normalizedTangent * localNormal.z);
 }
 <@endfunc@>
