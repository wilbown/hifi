
//
//  RenderPipelines.cpp
//  render-utils/src/
//
//  Created by Zach Pomerantz on 1/28/2016.
//  Copyright 2016 High Fidelity, Inc.
//
//  Distributed under the Apache License, Version 2.0.
//  See the accompanying file LICENSE or http://www.apache.org/licenses/LICENSE-2.0.html
//

#include <functional>

#include <gpu/Context.h>
#include <gpu/StandardShaderLib.h>

#include "StencilMaskPass.h"
#include "DeferredLightingEffect.h"
#include "TextureCache.h"
#include "render/DrawTask.h"

#include "model_vert.h"
#include "model_normal_map_vert.h"
#include "model_lightmap_vert.h"
#include "model_lightmap_normal_map_vert.h"
#include "skin_model_vert.h"
#include "skin_model_normal_map_vert.h"

#include "model_lightmap_fade_vert.h"
#include "model_lightmap_normal_map_fade_vert.h"
#include "model_translucent_vert.h"
<<<<<<< HEAD
=======
#include "model_translucent_normal_map_vert.h"
>>>>>>> 730dce31
#include "skin_model_fade_vert.h"
#include "skin_model_normal_map_fade_vert.h"

#include "simple_vert.h"
#include "simple_textured_frag.h"
#include "simple_textured_unlit_frag.h"
#include "simple_transparent_textured_frag.h"
#include "simple_transparent_textured_unlit_frag.h"

#include "simple_fade_vert.h"
#include "simple_textured_fade_frag.h"
#include "simple_textured_unlit_fade_frag.h"
#include "simple_transparent_textured_fade_frag.h"
#include "simple_transparent_textured_unlit_fade_frag.h"

#include "model_frag.h"
#include "model_unlit_frag.h"
#include "model_normal_map_frag.h"
#include "model_fade_vert.h"
#include "model_normal_map_fade_vert.h"

#include "model_fade_frag.h"
#include "model_unlit_fade_frag.h"
#include "model_normal_map_fade_frag.h"

#include "forward_model_frag.h"
#include "forward_model_unlit_frag.h"
#include "forward_model_normal_map_frag.h"
#include "forward_model_translucent_frag.h"

#include "model_lightmap_frag.h"
#include "model_lightmap_normal_map_frag.h"
#include "model_translucent_frag.h"
#include "model_translucent_unlit_frag.h"
#include "model_translucent_normal_map_frag.h"

#include "model_lightmap_fade_frag.h"
#include "model_lightmap_normal_map_fade_frag.h"
#include "model_translucent_fade_frag.h"
#include "model_translucent_normal_map_fade_frag.h"
#include "model_translucent_unlit_fade_frag.h"

#include "overlay3D_vert.h"
#include "overlay3D_frag.h"
#include "overlay3D_model_frag.h"
#include "overlay3D_model_translucent_frag.h"
#include "overlay3D_translucent_frag.h"
#include "overlay3D_unlit_frag.h"
#include "overlay3D_translucent_unlit_frag.h"
#include "overlay3D_model_unlit_frag.h"
#include "overlay3D_model_translucent_unlit_frag.h"

#include "model_shadow_vert.h"
#include "skin_model_shadow_vert.h"

#include "model_shadow_frag.h"
#include "skin_model_shadow_frag.h"

#include "model_shadow_fade_vert.h"
#include "skin_model_shadow_fade_vert.h"

#include "model_shadow_fade_frag.h"
#include "skin_model_shadow_fade_frag.h"

using namespace render;
using namespace std::placeholders;

void initOverlay3DPipelines(ShapePlumber& plumber, bool depthTest = false);
void initDeferredPipelines(ShapePlumber& plumber, const render::ShapePipeline::BatchSetter& batchSetter, const render::ShapePipeline::ItemSetter& itemSetter);
void initForwardPipelines(ShapePlumber& plumber, const render::ShapePipeline::BatchSetter& batchSetter, const render::ShapePipeline::ItemSetter& itemSetter);
void initZPassPipelines(ShapePlumber& plumber, gpu::StatePointer state);

void addPlumberPipeline(ShapePlumber& plumber,
        const ShapeKey& key, const gpu::ShaderPointer& vertex, const gpu::ShaderPointer& pixel,
        const render::ShapePipeline::BatchSetter& batchSetter, const render::ShapePipeline::ItemSetter& itemSetter);

void batchSetter(const ShapePipeline& pipeline, gpu::Batch& batch, RenderArgs* args);
void lightBatchSetter(const ShapePipeline& pipeline, gpu::Batch& batch, RenderArgs* args);
static bool forceLightBatchSetter{ false };

void initOverlay3DPipelines(ShapePlumber& plumber, bool depthTest) {
    auto vertex = overlay3D_vert::getShader();
    auto vertexModel = model_vert::getShader();
    auto pixel = overlay3D_frag::getShader();
    auto pixelTranslucent = overlay3D_translucent_frag::getShader();
    auto pixelUnlit = overlay3D_unlit_frag::getShader();
    auto pixelTranslucentUnlit = overlay3D_translucent_unlit_frag::getShader();
    auto pixelModel = overlay3D_model_frag::getShader();
    auto pixelModelTranslucent = overlay3D_model_translucent_frag::getShader();
    auto pixelModelUnlit = overlay3D_model_unlit_frag::getShader();
    auto pixelModelTranslucentUnlit = overlay3D_model_translucent_unlit_frag::getShader();

    auto opaqueProgram = gpu::Shader::createProgram(vertex, pixel);
    auto translucentProgram = gpu::Shader::createProgram(vertex, pixelTranslucent);
    auto unlitOpaqueProgram = gpu::Shader::createProgram(vertex, pixelUnlit);
    auto unlitTranslucentProgram = gpu::Shader::createProgram(vertex, pixelTranslucentUnlit);
    auto materialOpaqueProgram = gpu::Shader::createProgram(vertexModel, pixelModel);
    auto materialTranslucentProgram = gpu::Shader::createProgram(vertexModel, pixelModelTranslucent);
    auto materialUnlitOpaqueProgram = gpu::Shader::createProgram(vertexModel, pixelModel);
    auto materialUnlitTranslucentProgram = gpu::Shader::createProgram(vertexModel, pixelModelTranslucent);

    for (int i = 0; i < 8; i++) {
        bool isCulled = (i & 1);
        bool isBiased = (i & 2);
        bool isOpaque = (i & 4);

        auto state = std::make_shared<gpu::State>();
        if (depthTest) {
            state->setDepthTest(true, true, gpu::LESS_EQUAL);
        } else {
            state->setDepthTest(false);
        }
        state->setCullMode(isCulled ? gpu::State::CULL_BACK : gpu::State::CULL_NONE);
        if (isBiased) {
            state->setDepthBias(1.0f);
            state->setDepthBiasSlopeScale(1.0f);
        }
        if (isOpaque) {
            // Soft edges
            state->setBlendFunction(true,
                gpu::State::SRC_ALPHA, gpu::State::BLEND_OP_ADD, gpu::State::INV_SRC_ALPHA);
        } else {
            state->setBlendFunction(true,
                gpu::State::SRC_ALPHA, gpu::State::BLEND_OP_ADD, gpu::State::INV_SRC_ALPHA,
                gpu::State::FACTOR_ALPHA, gpu::State::BLEND_OP_ADD, gpu::State::ONE);
        }

        ShapeKey::Filter::Builder builder;

        isCulled ? builder.withCullFace() : builder.withoutCullFace();
        isBiased ? builder.withDepthBias() : builder.withoutDepthBias();
        isOpaque ? builder.withOpaque() : builder.withTranslucent();

        auto simpleProgram = isOpaque ? opaqueProgram : translucentProgram;
        auto unlitProgram = isOpaque ? unlitOpaqueProgram : unlitTranslucentProgram;
        auto materialProgram = isOpaque ? materialOpaqueProgram : materialTranslucentProgram;
        auto materialUnlitProgram = isOpaque ? materialUnlitOpaqueProgram : materialUnlitTranslucentProgram;

        plumber.addPipeline(builder.withMaterial().build().key(), materialProgram, state, &lightBatchSetter);
        plumber.addPipeline(builder.withMaterial().withUnlit().build().key(), materialUnlitProgram, state, &batchSetter);
        plumber.addPipeline(builder.withoutUnlit().withoutMaterial().build().key(), simpleProgram, state, &lightBatchSetter);
        plumber.addPipeline(builder.withUnlit().withoutMaterial().build().key(), unlitProgram, state, &batchSetter);
    }
}

void initDeferredPipelines(render::ShapePlumber& plumber, const render::ShapePipeline::BatchSetter& batchSetter, const render::ShapePipeline::ItemSetter& itemSetter) {
    // Vertex shaders
    auto simpleVertex = simple_vert::getShader();
    auto modelVertex = model_vert::getShader();
    auto modelNormalMapVertex = model_normal_map_vert::getShader();
    auto modelLightmapVertex = model_lightmap_vert::getShader();
    auto modelLightmapNormalMapVertex = model_lightmap_normal_map_vert::getShader();
    auto modelTranslucentVertex = model_translucent_vert::getShader();
<<<<<<< HEAD
//    auto modelTranslucentFadeVertex = model_translucent_fade_vert::getShader();
=======
    auto modelTranslucentNormalMapVertex = model_translucent_normal_map_vert::getShader();
>>>>>>> 730dce31
    auto modelShadowVertex = model_shadow_vert::getShader();
    auto skinModelVertex = skin_model_vert::getShader();
    auto skinModelNormalMapVertex = skin_model_normal_map_vert::getShader();
    auto skinModelShadowVertex = skin_model_shadow_vert::getShader();
    auto modelLightmapFadeVertex = model_lightmap_fade_vert::getShader();
    auto modelLightmapNormalMapFadeVertex = model_lightmap_normal_map_fade_vert::getShader();
    auto skinModelFadeVertex = skin_model_fade_vert::getShader();
    auto skinModelNormalMapFadeVertex = skin_model_normal_map_fade_vert::getShader();
    auto skinModelTranslucentVertex = skinModelFadeVertex;  // We use the same because it ouputs world position per vertex
    auto skinModelNormalMapTranslucentVertex = skinModelNormalMapFadeVertex;  // We use the same because it ouputs world position per vertex

    auto modelFadeVertex = model_fade_vert::getShader();
    auto modelNormalMapFadeVertex = model_normal_map_fade_vert::getShader();
    auto simpleFadeVertex = simple_fade_vert::getShader();
    auto modelShadowFadeVertex = model_shadow_fade_vert::getShader();
    auto skinModelShadowFadeVertex = skin_model_shadow_fade_vert::getShader();

    // Pixel shaders
    auto simplePixel = simple_textured_frag::getShader();
    auto simpleUnlitPixel = simple_textured_unlit_frag::getShader();
    auto simpleTranslucentPixel = simple_transparent_textured_frag::getShader();
    auto simpleTranslucentUnlitPixel = simple_transparent_textured_unlit_frag::getShader();
    auto modelPixel = model_frag::getShader();
    auto modelUnlitPixel = model_unlit_frag::getShader();
    auto modelNormalMapPixel = model_normal_map_frag::getShader();
<<<<<<< HEAD
    auto modelTranslucentPixel = model_translucent_frag::getShader();
=======
    auto modelSpecularMapPixel = model_specular_map_frag::getShader();
    auto modelNormalSpecularMapPixel = model_normal_specular_map_frag::getShader();
    auto modelTranslucentPixel = model_translucent_frag::getShader();
    auto modelTranslucentNormalMapPixel = model_translucent_normal_map_frag::getShader();
>>>>>>> 730dce31
    auto modelTranslucentUnlitPixel = model_translucent_unlit_frag::getShader();
    auto modelShadowPixel = model_shadow_frag::getShader();
    auto modelLightmapPixel = model_lightmap_frag::getShader();
    auto modelLightmapNormalMapPixel = model_lightmap_normal_map_frag::getShader();
<<<<<<< HEAD
    auto modelLightmapFadePixel = model_lightmap_fade_frag::getShader();
    auto modelLightmapNormalMapFadePixel = model_lightmap_normal_map_fade_frag::getShader();
=======
    auto modelLightmapSpecularMapPixel = model_lightmap_specular_map_frag::getShader();
    auto modelLightmapNormalSpecularMapPixel = model_lightmap_normal_specular_map_frag::getShader();
    auto modelLightmapFadePixel = model_lightmap_fade_frag::getShader();
    auto modelLightmapNormalMapFadePixel = model_lightmap_normal_map_fade_frag::getShader();
    auto modelLightmapSpecularMapFadePixel = model_lightmap_specular_map_fade_frag::getShader();
    auto modelLightmapNormalSpecularMapFadePixel = model_lightmap_normal_specular_map_fade_frag::getShader();
>>>>>>> 730dce31

    auto modelFadePixel = model_fade_frag::getShader();
    auto modelUnlitFadePixel = model_unlit_fade_frag::getShader();
    auto modelNormalMapFadePixel = model_normal_map_fade_frag::getShader();
<<<<<<< HEAD
    auto modelShadowFadePixel = model_shadow_fade_frag::getShader();
    auto modelTranslucentFadePixel = model_translucent_fade_frag::getShader();
=======
    auto modelSpecularMapFadePixel = model_specular_map_fade_frag::getShader();
    auto modelNormalSpecularMapFadePixel = model_normal_specular_map_fade_frag::getShader();
    auto modelShadowFadePixel = model_shadow_fade_frag::getShader();
    auto modelTranslucentFadePixel = model_translucent_fade_frag::getShader();
    auto modelTranslucentNormalMapFadePixel = model_translucent_normal_map_fade_frag::getShader();
>>>>>>> 730dce31
    auto modelTranslucentUnlitFadePixel = model_translucent_unlit_fade_frag::getShader();
    auto simpleFadePixel = simple_textured_fade_frag::getShader();
    auto simpleUnlitFadePixel = simple_textured_unlit_fade_frag::getShader();
    auto simpleTranslucentFadePixel = simple_transparent_textured_fade_frag::getShader();
    auto simpleTranslucentUnlitFadePixel = simple_transparent_textured_unlit_fade_frag::getShader();

    using Key = render::ShapeKey;
    auto addPipeline = std::bind(&addPlumberPipeline, std::ref(plumber), _1, _2, _3, _4, _5);
    // TODO: Refactor this to use a filter
    // Opaques
    addPipeline(
        Key::Builder().withMaterial(),
        modelVertex, modelPixel, nullptr, nullptr);
    addPipeline(
        Key::Builder(),
        simpleVertex, simplePixel, nullptr, nullptr);
    addPipeline(
        Key::Builder().withMaterial().withUnlit(),
        modelVertex, modelUnlitPixel, nullptr, nullptr);
    addPipeline(
        Key::Builder().withUnlit(),
        simpleVertex, simpleUnlitPixel, nullptr, nullptr);
    addPipeline(
        Key::Builder().withMaterial().withTangents(),
        modelNormalMapVertex, modelNormalMapPixel, nullptr, nullptr);

    // Same thing but with Fade on
    addPipeline(
        Key::Builder().withMaterial().withFade(),
        modelFadeVertex, modelFadePixel, batchSetter, itemSetter);
    addPipeline(
        Key::Builder().withFade(),
        simpleFadeVertex, simpleFadePixel, batchSetter, itemSetter);
    addPipeline(
        Key::Builder().withMaterial().withUnlit().withFade(),
        modelFadeVertex, modelUnlitFadePixel, batchSetter, itemSetter);
    addPipeline(
        Key::Builder().withUnlit().withFade(),
        simpleFadeVertex, simpleUnlitFadePixel, batchSetter, itemSetter);
    addPipeline(
        Key::Builder().withMaterial().withTangents().withFade(),
        modelNormalMapFadeVertex, modelNormalMapFadePixel, batchSetter, itemSetter);

    // Translucents
    addPipeline(
        Key::Builder().withMaterial().withTranslucent(),
        modelTranslucentVertex, modelTranslucentPixel, nullptr, nullptr);
    addPipeline(
        Key::Builder().withTranslucent(),
        simpleVertex, simpleTranslucentPixel, nullptr, nullptr);
    addPipeline(
        Key::Builder().withMaterial().withTranslucent().withUnlit(),
        modelVertex, modelTranslucentUnlitPixel, nullptr, nullptr);
    addPipeline(
        Key::Builder().withTranslucent().withUnlit(),
        simpleVertex, simpleTranslucentUnlitPixel, nullptr, nullptr);
    addPipeline(
        Key::Builder().withMaterial().withTranslucent().withTangents(),
<<<<<<< HEAD
        modelTranslucentVertex, modelTranslucentPixel, nullptr, nullptr);
=======
        modelTranslucentNormalMapVertex, modelTranslucentNormalMapPixel, nullptr, nullptr);
    addPipeline(
        Key::Builder().withMaterial().withTranslucent().withSpecular(),
        modelTranslucentVertex, modelTranslucentPixel, nullptr, nullptr);
    addPipeline(
        Key::Builder().withMaterial().withTranslucent().withTangents().withSpecular(),
        modelTranslucentNormalMapVertex, modelTranslucentNormalMapPixel, nullptr, nullptr);
>>>>>>> 730dce31
    addPipeline(
        // FIXME: Ignore lightmap for translucents meshpart
        Key::Builder().withMaterial().withTranslucent().withLightmap(),
        modelTranslucentVertex, modelTranslucentPixel, nullptr, nullptr);
    // Same thing but with Fade on
    addPipeline(
        Key::Builder().withMaterial().withTranslucent().withFade(),
        modelTranslucentVertex, modelTranslucentFadePixel, batchSetter, itemSetter);
    addPipeline(
        Key::Builder().withTranslucent().withFade(),
        simpleFadeVertex, simpleTranslucentFadePixel, batchSetter, itemSetter);
    addPipeline(
        Key::Builder().withMaterial().withTranslucent().withUnlit().withFade(),
        modelFadeVertex, modelTranslucentUnlitFadePixel, batchSetter, itemSetter);
    addPipeline(
        Key::Builder().withTranslucent().withUnlit().withFade(),
        simpleFadeVertex, simpleTranslucentUnlitFadePixel, batchSetter, itemSetter);
    addPipeline(
        Key::Builder().withMaterial().withTranslucent().withTangents().withFade(),
        modelTranslucentNormalMapVertex, modelTranslucentNormalMapFadePixel, batchSetter, itemSetter);
    addPipeline(
<<<<<<< HEAD
=======
        Key::Builder().withMaterial().withTranslucent().withSpecular().withFade(),
        modelFadeVertex, modelTranslucentFadePixel, batchSetter, itemSetter);
    addPipeline(
        Key::Builder().withMaterial().withTranslucent().withTangents().withSpecular().withFade(),
        modelTranslucentNormalMapVertex, modelTranslucentNormalMapFadePixel, batchSetter, itemSetter);
    addPipeline(
>>>>>>> 730dce31
        // FIXME: Ignore lightmap for translucents meshpart
        Key::Builder().withMaterial().withTranslucent().withLightmap().withFade(),
        modelFadeVertex, modelTranslucentFadePixel, batchSetter, itemSetter);

    // Lightmapped
    addPipeline(
        Key::Builder().withMaterial().withLightmap(),
        modelLightmapVertex, modelLightmapPixel, nullptr, nullptr);
    addPipeline(
        Key::Builder().withMaterial().withLightmap().withTangents(),
        modelLightmapNormalMapVertex, modelLightmapNormalMapPixel, nullptr, nullptr);
    // Same thing but with Fade on
    addPipeline(
        Key::Builder().withMaterial().withLightmap().withFade(),
        modelLightmapFadeVertex, modelLightmapFadePixel, batchSetter, itemSetter);
    addPipeline(
        Key::Builder().withMaterial().withLightmap().withTangents().withFade(),
        modelLightmapNormalMapFadeVertex, modelLightmapNormalMapFadePixel, batchSetter, itemSetter);

    // Skinned
    addPipeline(
        Key::Builder().withMaterial().withSkinned(),
        skinModelVertex, modelPixel, nullptr, nullptr);
    addPipeline(
        Key::Builder().withMaterial().withSkinned().withTangents(),
        skinModelNormalMapVertex, modelNormalMapPixel, nullptr, nullptr);
    // Same thing but with Fade on
    addPipeline(
        Key::Builder().withMaterial().withSkinned().withFade(),
        skinModelFadeVertex, modelFadePixel, batchSetter, itemSetter);
    addPipeline(
        Key::Builder().withMaterial().withSkinned().withTangents().withFade(),
        skinModelNormalMapFadeVertex, modelNormalMapFadePixel, batchSetter, itemSetter);

    // Skinned and Translucent
    addPipeline(
        Key::Builder().withMaterial().withSkinned().withTranslucent(),
        skinModelTranslucentVertex, modelTranslucentPixel, nullptr, nullptr);
    addPipeline(
        Key::Builder().withMaterial().withSkinned().withTranslucent().withTangents(),
<<<<<<< HEAD
        skinModelNormalMapTranslucentVertex, modelTranslucentPixel, nullptr, nullptr);
=======
        skinModelNormalMapTranslucentVertex, modelTranslucentNormalMapPixel, nullptr, nullptr);
    addPipeline(
        Key::Builder().withMaterial().withSkinned().withTranslucent().withSpecular(),
        skinModelTranslucentVertex, modelTranslucentPixel, nullptr, nullptr);
    addPipeline(
        Key::Builder().withMaterial().withSkinned().withTranslucent().withTangents().withSpecular(),
        skinModelNormalMapTranslucentVertex, modelTranslucentNormalMapPixel, nullptr, nullptr);
>>>>>>> 730dce31
    // Same thing but with Fade on
    addPipeline(
        Key::Builder().withMaterial().withSkinned().withTranslucent().withFade(),
        skinModelFadeVertex, modelTranslucentFadePixel, batchSetter, itemSetter);
    addPipeline(
        Key::Builder().withMaterial().withSkinned().withTranslucent().withTangents().withFade(),
<<<<<<< HEAD
        skinModelNormalMapFadeVertex, modelTranslucentFadePixel, batchSetter, itemSetter);
=======
        skinModelNormalMapFadeVertex, modelTranslucentNormalMapFadePixel, batchSetter, itemSetter);
    addPipeline(
        Key::Builder().withMaterial().withSkinned().withTranslucent().withSpecular().withFade(),
        skinModelFadeVertex, modelTranslucentFadePixel, batchSetter, itemSetter);
    addPipeline(
        Key::Builder().withMaterial().withSkinned().withTranslucent().withTangents().withSpecular().withFade(),
        skinModelNormalMapFadeVertex, modelTranslucentNormalMapFadePixel, batchSetter, itemSetter);
>>>>>>> 730dce31

    // Depth-only
    addPipeline(
        Key::Builder().withDepthOnly(),
        modelShadowVertex, modelShadowPixel, nullptr, nullptr);
    addPipeline(
        Key::Builder().withSkinned().withDepthOnly(),
        skinModelShadowVertex, modelShadowPixel, nullptr, nullptr);
    // Same thing but with Fade on
    addPipeline(
        Key::Builder().withDepthOnly().withFade(),
        modelShadowFadeVertex, modelShadowFadePixel, batchSetter, itemSetter);
    addPipeline(
        Key::Builder().withSkinned().withDepthOnly().withFade(),
        skinModelShadowFadeVertex, modelShadowFadePixel, batchSetter, itemSetter);
}

void initForwardPipelines(ShapePlumber& plumber, const render::ShapePipeline::BatchSetter& batchSetter, const render::ShapePipeline::ItemSetter& itemSetter) {
    // Vertex shaders
    auto modelVertex = model_vert::getShader();
    auto modelNormalMapVertex = model_normal_map_vert::getShader();
    auto skinModelVertex = skin_model_vert::getShader();
    auto skinModelNormalMapVertex = skin_model_normal_map_vert::getShader();
<<<<<<< HEAD
=======
    auto skinModelNormalMapFadeVertex = skin_model_normal_map_fade_vert::getShader();
>>>>>>> 730dce31

    // Pixel shaders
    auto modelPixel = forward_model_frag::getShader();
    auto modelUnlitPixel = forward_model_unlit_frag::getShader();
    auto modelNormalMapPixel = forward_model_normal_map_frag::getShader();
<<<<<<< HEAD
    auto modelTranslucentPixel = forward_model_translucent_frag::getShader();

    using Key = render::ShapeKey;
    auto addPipelineBind = std::bind(&addPlumberPipeline, std::ref(plumber), _1, _2, _3, _4, _5);

    // Disable fade on the forward pipeline, all shaders get added twice, once with the fade key and once without
    auto addPipeline = [&](const ShapeKey& key, const gpu::ShaderPointer& vertex, const gpu::ShaderPointer& pixel) {
        addPipelineBind(key, vertex, pixel, nullptr, nullptr);
        addPipelineBind(Key::Builder(key).withFade(), vertex, pixel, nullptr, nullptr);
    };

    // Forward pipelines need the lightBatchSetter for opaques and transparents
  //  forceLightBatchSetter = true;
    forceLightBatchSetter = false;

    // Opaques
    addPipeline(Key::Builder().withMaterial(), modelVertex, modelPixel);
    addPipeline(Key::Builder().withMaterial().withUnlit(), modelVertex, modelUnlitPixel);
    addPipeline(Key::Builder().withMaterial().withTangents(), modelNormalMapVertex, modelNormalMapPixel);
 
    // Skinned Opaques
    addPipeline(Key::Builder().withMaterial().withSkinned(), skinModelVertex, modelPixel);
    addPipeline(Key::Builder().withMaterial().withSkinned().withTangents(), skinModelNormalMapVertex, modelNormalMapPixel);

    // Translucents
    addPipeline(Key::Builder().withMaterial().withTranslucent(), modelVertex, modelTranslucentPixel);
    addPipeline(Key::Builder().withMaterial().withTranslucent().withTangents(), modelNormalMapVertex, modelTranslucentPixel);

    // Skinned Translucents
    addPipeline(Key::Builder().withMaterial().withSkinned().withTranslucent(), skinModelVertex, modelTranslucentPixel);
    addPipeline(Key::Builder().withMaterial().withSkinned().withTranslucent().withTangents(), skinModelNormalMapVertex, modelTranslucentPixel);

    forceLightBatchSetter = false;
=======
    auto modelSpecularMapPixel = forward_model_specular_map_frag::getShader();
    auto modelNormalSpecularMapPixel = forward_model_normal_specular_map_frag::getShader();
    auto modelNormalMapFadePixel = model_normal_map_fade_frag::getShader();

    using Key = render::ShapeKey;
    auto addPipeline = std::bind(&addPlumberPipeline, std::ref(plumber), _1, _2, _3, _4, _5);
    // Opaques
    addPipeline(
        Key::Builder().withMaterial(),
        modelVertex, modelPixel, nullptr, nullptr);
    addPipeline(
        Key::Builder().withMaterial().withUnlit(),
        modelVertex, modelUnlitPixel, nullptr, nullptr);
    addPipeline(
        Key::Builder().withMaterial().withTangents(),
        modelNormalMapVertex, modelNormalMapPixel, nullptr, nullptr);
    addPipeline(
        Key::Builder().withMaterial().withSpecular(),
        modelVertex, modelSpecularMapPixel, nullptr, nullptr);
    addPipeline(
        Key::Builder().withMaterial().withTangents().withSpecular(),
        modelNormalMapVertex, modelNormalSpecularMapPixel, nullptr, nullptr);
    // Skinned
    addPipeline(
        Key::Builder().withMaterial().withSkinned(),
        skinModelVertex, modelPixel, nullptr, nullptr);
    addPipeline(
        Key::Builder().withMaterial().withSkinned().withTangents(),
        skinModelNormalMapVertex, modelNormalMapPixel, nullptr, nullptr);
    addPipeline(
        Key::Builder().withMaterial().withSkinned().withSpecular(),
        skinModelVertex, modelSpecularMapPixel, nullptr, nullptr);
    addPipeline(
        Key::Builder().withMaterial().withSkinned().withTangents().withSpecular(),
        skinModelNormalMapVertex, modelNormalSpecularMapPixel, nullptr, nullptr);
    addPipeline(
            Key::Builder().withMaterial().withSkinned().withTangents().withFade(),
            skinModelNormalMapFadeVertex, modelNormalMapFadePixel, batchSetter, itemSetter, nullptr, nullptr);

>>>>>>> 730dce31
}

void addPlumberPipeline(ShapePlumber& plumber,
        const ShapeKey& key, const gpu::ShaderPointer& vertex, const gpu::ShaderPointer& pixel,
        const render::ShapePipeline::BatchSetter& extraBatchSetter, const render::ShapePipeline::ItemSetter& itemSetter) {
    // These key-values' pipelines are added by this functor in addition to the key passed
    assert(!key.isWireframe());
    assert(!key.isDepthBiased());
    assert(key.isCullFace());

    gpu::ShaderPointer program = gpu::Shader::createProgram(vertex, pixel);

    for (int i = 0; i < 8; i++) {
        bool isCulled = (i & 1);
        bool isBiased = (i & 2);
        bool isWireframed = (i & 4);

        auto state = std::make_shared<gpu::State>();
        PrepareStencil::testMaskDrawShape(*state);

        // Depth test depends on transparency
        state->setDepthTest(true, !key.isTranslucent(), gpu::LESS_EQUAL);
        state->setBlendFunction(key.isTranslucent(),
                gpu::State::SRC_ALPHA, gpu::State::BLEND_OP_ADD, gpu::State::INV_SRC_ALPHA,
                gpu::State::FACTOR_ALPHA, gpu::State::BLEND_OP_ADD, gpu::State::ONE);

        ShapeKey::Builder builder(key);
        if (!isCulled) {
            builder.withoutCullFace();
        }
        state->setCullMode(isCulled ? gpu::State::CULL_BACK : gpu::State::CULL_NONE);
        if (isWireframed) {
            builder.withWireframe();
            state->setFillMode(gpu::State::FILL_LINE);
        }
        if (isBiased) {
            builder.withDepthBias();
            state->setDepthBias(1.0f);
            state->setDepthBiasSlopeScale(1.0f);
        }

        auto baseBatchSetter = (forceLightBatchSetter || key.isTranslucent()) ? &lightBatchSetter : &batchSetter;
        render::ShapePipeline::BatchSetter finalBatchSetter;
        if (extraBatchSetter) {
            finalBatchSetter = [baseBatchSetter, extraBatchSetter](const ShapePipeline& pipeline, gpu::Batch& batch, render::Args* args) {
                baseBatchSetter(pipeline, batch, args);
                extraBatchSetter(pipeline, batch, args);
            };
        }
        else {
            finalBatchSetter = baseBatchSetter;
        }
        plumber.addPipeline(builder.build(), program, state, finalBatchSetter, itemSetter);
    }
}

void batchSetter(const ShapePipeline& pipeline, gpu::Batch& batch, RenderArgs* args) {
    // Set a default albedo map
    batch.setResourceTexture(render::ShapePipeline::Slot::MAP::ALBEDO,
        DependencyManager::get<TextureCache>()->getWhiteTexture());

    // Set a default material
    if (pipeline.locations->materialBufferUnit >= 0) {
        // Create a default schema
        static bool isMaterialSet = false;
        static graphics::Material material;
        if (!isMaterialSet) {
            material.setAlbedo(vec3(1.0f));
            material.setOpacity(1.0f);
            material.setMetallic(0.1f);
            material.setRoughness(0.9f);
            isMaterialSet = true;
        }

        // Set a default schema
        batch.setUniformBuffer(ShapePipeline::Slot::BUFFER::MATERIAL, material.getSchemaBuffer());
    }
}

void lightBatchSetter(const ShapePipeline& pipeline, gpu::Batch& batch, RenderArgs* args) {
    // Set the batch
    batchSetter(pipeline, batch, args);

    // Set the light
    if (pipeline.locations->keyLightBufferUnit >= 0) {
        DependencyManager::get<DeferredLightingEffect>()->setupKeyLightBatch(args, batch,
            pipeline.locations->keyLightBufferUnit,
            pipeline.locations->lightAmbientBufferUnit,
            pipeline.locations->lightAmbientMapUnit);
    }
}

void initZPassPipelines(ShapePlumber& shapePlumber, gpu::StatePointer state) {
    auto modelVertex = model_shadow_vert::getShader();
    auto modelPixel = model_shadow_frag::getShader();
    gpu::ShaderPointer modelProgram = gpu::Shader::createProgram(modelVertex, modelPixel);
    shapePlumber.addPipeline(
        ShapeKey::Filter::Builder().withoutSkinned().withoutFade(),
        modelProgram, state);

    auto skinVertex = skin_model_shadow_vert::getShader();
    auto skinPixel = skin_model_shadow_frag::getShader();
    gpu::ShaderPointer skinProgram = gpu::Shader::createProgram(skinVertex, skinPixel);
    shapePlumber.addPipeline(
        ShapeKey::Filter::Builder().withSkinned().withoutFade(),
        skinProgram, state);

    auto modelFadeVertex = model_shadow_fade_vert::getShader();
    auto modelFadePixel = model_shadow_fade_frag::getShader();
    gpu::ShaderPointer modelFadeProgram = gpu::Shader::createProgram(modelFadeVertex, modelFadePixel);
    shapePlumber.addPipeline(
        ShapeKey::Filter::Builder().withoutSkinned().withFade(),
        modelFadeProgram, state);

    auto skinFadeVertex = skin_model_shadow_fade_vert::getShader();
    auto skinFadePixel = skin_model_shadow_fade_frag::getShader();
    gpu::ShaderPointer skinFadeProgram = gpu::Shader::createProgram(skinFadeVertex, skinFadePixel);
    shapePlumber.addPipeline(
        ShapeKey::Filter::Builder().withSkinned().withFade(),
        skinFadeProgram, state);
}

#include "RenderPipelines.h"
#include <model-networking/TextureCache.h>

void RenderPipelines::bindMaterial(graphics::MaterialPointer material, gpu::Batch& batch, bool enableTextures) {
    if (!material) {
        return;
    }

    auto textureCache = DependencyManager::get<TextureCache>();

    batch.setUniformBuffer(ShapePipeline::Slot::BUFFER::MATERIAL, material->getSchemaBuffer());
    batch.setUniformBuffer(ShapePipeline::Slot::BUFFER::TEXMAPARRAY, material->getTexMapArrayBuffer());

    const auto& materialKey = material->getKey();
    const auto& textureMaps = material->getTextureMaps();

    int numUnlit = 0;
    if (materialKey.isUnlit()) {
        numUnlit++;
    }

    if (!enableTextures) {
        batch.setResourceTexture(ShapePipeline::Slot::ALBEDO, textureCache->getWhiteTexture());
        batch.setResourceTexture(ShapePipeline::Slot::MAP::ROUGHNESS, textureCache->getWhiteTexture());
        batch.setResourceTexture(ShapePipeline::Slot::MAP::NORMAL, textureCache->getBlueTexture());
        batch.setResourceTexture(ShapePipeline::Slot::MAP::METALLIC, textureCache->getBlackTexture());
        batch.setResourceTexture(ShapePipeline::Slot::MAP::OCCLUSION, textureCache->getWhiteTexture());
        batch.setResourceTexture(ShapePipeline::Slot::MAP::SCATTERING, textureCache->getWhiteTexture());
        batch.setResourceTexture(ShapePipeline::Slot::MAP::EMISSIVE_LIGHTMAP, textureCache->getBlackTexture());
        return;
    }

    // Albedo
    if (materialKey.isAlbedoMap()) {
        auto itr = textureMaps.find(graphics::MaterialKey::ALBEDO_MAP);
        if (itr != textureMaps.end() && itr->second->isDefined()) {
            batch.setResourceTexture(ShapePipeline::Slot::ALBEDO, itr->second->getTextureView());
        } else {
            batch.setResourceTexture(ShapePipeline::Slot::ALBEDO, textureCache->getGrayTexture());
        }
    }

    // Roughness map
    if (materialKey.isRoughnessMap()) {
        auto itr = textureMaps.find(graphics::MaterialKey::ROUGHNESS_MAP);
        if (itr != textureMaps.end() && itr->second->isDefined()) {
            batch.setResourceTexture(ShapePipeline::Slot::MAP::ROUGHNESS, itr->second->getTextureView());

            // texcoord are assumed to be the same has albedo
        } else {
            batch.setResourceTexture(ShapePipeline::Slot::MAP::ROUGHNESS, textureCache->getWhiteTexture());
        }
    }

    // Normal map
    if (materialKey.isNormalMap()) {
        auto itr = textureMaps.find(graphics::MaterialKey::NORMAL_MAP);
        if (itr != textureMaps.end() && itr->second->isDefined()) {
            batch.setResourceTexture(ShapePipeline::Slot::MAP::NORMAL, itr->second->getTextureView());

            // texcoord are assumed to be the same has albedo
        } else {
            batch.setResourceTexture(ShapePipeline::Slot::MAP::NORMAL, textureCache->getBlueTexture());
        }
    }

    // Metallic map
    if (materialKey.isMetallicMap()) {
        auto itr = textureMaps.find(graphics::MaterialKey::METALLIC_MAP);
        if (itr != textureMaps.end() && itr->second->isDefined()) {
            batch.setResourceTexture(ShapePipeline::Slot::MAP::METALLIC, itr->second->getTextureView());

            // texcoord are assumed to be the same has albedo
        } else {
            batch.setResourceTexture(ShapePipeline::Slot::MAP::METALLIC, textureCache->getBlackTexture());
        }
    }

    // Occlusion map
    if (materialKey.isOcclusionMap()) {
        auto itr = textureMaps.find(graphics::MaterialKey::OCCLUSION_MAP);
        if (itr != textureMaps.end() && itr->second->isDefined()) {
            batch.setResourceTexture(ShapePipeline::Slot::MAP::OCCLUSION, itr->second->getTextureView());

            // texcoord are assumed to be the same has albedo
        } else {
            batch.setResourceTexture(ShapePipeline::Slot::MAP::OCCLUSION, textureCache->getWhiteTexture());
        }
    }

    // Scattering map
    if (materialKey.isScatteringMap()) {
        auto itr = textureMaps.find(graphics::MaterialKey::SCATTERING_MAP);
        if (itr != textureMaps.end() && itr->second->isDefined()) {
            batch.setResourceTexture(ShapePipeline::Slot::MAP::SCATTERING, itr->second->getTextureView());

            // texcoord are assumed to be the same has albedo
        } else {
            batch.setResourceTexture(ShapePipeline::Slot::MAP::SCATTERING, textureCache->getWhiteTexture());
        }
    }

    // Emissive / Lightmap
    if (materialKey.isLightmapMap()) {
        auto itr = textureMaps.find(graphics::MaterialKey::LIGHTMAP_MAP);

        if (itr != textureMaps.end() && itr->second->isDefined()) {
            batch.setResourceTexture(ShapePipeline::Slot::MAP::EMISSIVE_LIGHTMAP, itr->second->getTextureView());
        } else {
            batch.setResourceTexture(ShapePipeline::Slot::MAP::EMISSIVE_LIGHTMAP, textureCache->getGrayTexture());
        }
    } else if (materialKey.isEmissiveMap()) {
        auto itr = textureMaps.find(graphics::MaterialKey::EMISSIVE_MAP);

        if (itr != textureMaps.end() && itr->second->isDefined()) {
            batch.setResourceTexture(ShapePipeline::Slot::MAP::EMISSIVE_LIGHTMAP, itr->second->getTextureView());
        } else {
            batch.setResourceTexture(ShapePipeline::Slot::MAP::EMISSIVE_LIGHTMAP, textureCache->getBlackTexture());
        }
    }
}<|MERGE_RESOLUTION|>--- conflicted
+++ resolved
@@ -30,10 +30,6 @@
 #include "model_lightmap_fade_vert.h"
 #include "model_lightmap_normal_map_fade_vert.h"
 #include "model_translucent_vert.h"
-<<<<<<< HEAD
-=======
-#include "model_translucent_normal_map_vert.h"
->>>>>>> 730dce31
 #include "skin_model_fade_vert.h"
 #include "skin_model_normal_map_fade_vert.h"
 
@@ -68,12 +64,10 @@
 #include "model_lightmap_normal_map_frag.h"
 #include "model_translucent_frag.h"
 #include "model_translucent_unlit_frag.h"
-#include "model_translucent_normal_map_frag.h"
 
 #include "model_lightmap_fade_frag.h"
 #include "model_lightmap_normal_map_fade_frag.h"
 #include "model_translucent_fade_frag.h"
-#include "model_translucent_normal_map_fade_frag.h"
 #include "model_translucent_unlit_fade_frag.h"
 
 #include "overlay3D_vert.h"
@@ -187,11 +181,6 @@
     auto modelLightmapVertex = model_lightmap_vert::getShader();
     auto modelLightmapNormalMapVertex = model_lightmap_normal_map_vert::getShader();
     auto modelTranslucentVertex = model_translucent_vert::getShader();
-<<<<<<< HEAD
-//    auto modelTranslucentFadeVertex = model_translucent_fade_vert::getShader();
-=======
-    auto modelTranslucentNormalMapVertex = model_translucent_normal_map_vert::getShader();
->>>>>>> 730dce31
     auto modelShadowVertex = model_shadow_vert::getShader();
     auto skinModelVertex = skin_model_vert::getShader();
     auto skinModelNormalMapVertex = skin_model_normal_map_vert::getShader();
@@ -217,43 +206,19 @@
     auto modelPixel = model_frag::getShader();
     auto modelUnlitPixel = model_unlit_frag::getShader();
     auto modelNormalMapPixel = model_normal_map_frag::getShader();
-<<<<<<< HEAD
     auto modelTranslucentPixel = model_translucent_frag::getShader();
-=======
-    auto modelSpecularMapPixel = model_specular_map_frag::getShader();
-    auto modelNormalSpecularMapPixel = model_normal_specular_map_frag::getShader();
-    auto modelTranslucentPixel = model_translucent_frag::getShader();
-    auto modelTranslucentNormalMapPixel = model_translucent_normal_map_frag::getShader();
->>>>>>> 730dce31
     auto modelTranslucentUnlitPixel = model_translucent_unlit_frag::getShader();
     auto modelShadowPixel = model_shadow_frag::getShader();
     auto modelLightmapPixel = model_lightmap_frag::getShader();
     auto modelLightmapNormalMapPixel = model_lightmap_normal_map_frag::getShader();
-<<<<<<< HEAD
     auto modelLightmapFadePixel = model_lightmap_fade_frag::getShader();
     auto modelLightmapNormalMapFadePixel = model_lightmap_normal_map_fade_frag::getShader();
-=======
-    auto modelLightmapSpecularMapPixel = model_lightmap_specular_map_frag::getShader();
-    auto modelLightmapNormalSpecularMapPixel = model_lightmap_normal_specular_map_frag::getShader();
-    auto modelLightmapFadePixel = model_lightmap_fade_frag::getShader();
-    auto modelLightmapNormalMapFadePixel = model_lightmap_normal_map_fade_frag::getShader();
-    auto modelLightmapSpecularMapFadePixel = model_lightmap_specular_map_fade_frag::getShader();
-    auto modelLightmapNormalSpecularMapFadePixel = model_lightmap_normal_specular_map_fade_frag::getShader();
->>>>>>> 730dce31
 
     auto modelFadePixel = model_fade_frag::getShader();
     auto modelUnlitFadePixel = model_unlit_fade_frag::getShader();
     auto modelNormalMapFadePixel = model_normal_map_fade_frag::getShader();
-<<<<<<< HEAD
     auto modelShadowFadePixel = model_shadow_fade_frag::getShader();
     auto modelTranslucentFadePixel = model_translucent_fade_frag::getShader();
-=======
-    auto modelSpecularMapFadePixel = model_specular_map_fade_frag::getShader();
-    auto modelNormalSpecularMapFadePixel = model_normal_specular_map_fade_frag::getShader();
-    auto modelShadowFadePixel = model_shadow_fade_frag::getShader();
-    auto modelTranslucentFadePixel = model_translucent_fade_frag::getShader();
-    auto modelTranslucentNormalMapFadePixel = model_translucent_normal_map_fade_frag::getShader();
->>>>>>> 730dce31
     auto modelTranslucentUnlitFadePixel = model_translucent_unlit_fade_frag::getShader();
     auto simpleFadePixel = simple_textured_fade_frag::getShader();
     auto simpleUnlitFadePixel = simple_textured_unlit_fade_frag::getShader();
@@ -312,17 +277,7 @@
         simpleVertex, simpleTranslucentUnlitPixel, nullptr, nullptr);
     addPipeline(
         Key::Builder().withMaterial().withTranslucent().withTangents(),
-<<<<<<< HEAD
         modelTranslucentVertex, modelTranslucentPixel, nullptr, nullptr);
-=======
-        modelTranslucentNormalMapVertex, modelTranslucentNormalMapPixel, nullptr, nullptr);
-    addPipeline(
-        Key::Builder().withMaterial().withTranslucent().withSpecular(),
-        modelTranslucentVertex, modelTranslucentPixel, nullptr, nullptr);
-    addPipeline(
-        Key::Builder().withMaterial().withTranslucent().withTangents().withSpecular(),
-        modelTranslucentNormalMapVertex, modelTranslucentNormalMapPixel, nullptr, nullptr);
->>>>>>> 730dce31
     addPipeline(
         // FIXME: Ignore lightmap for translucents meshpart
         Key::Builder().withMaterial().withTranslucent().withLightmap(),
@@ -342,17 +297,8 @@
         simpleFadeVertex, simpleTranslucentUnlitFadePixel, batchSetter, itemSetter);
     addPipeline(
         Key::Builder().withMaterial().withTranslucent().withTangents().withFade(),
-        modelTranslucentNormalMapVertex, modelTranslucentNormalMapFadePixel, batchSetter, itemSetter);
-    addPipeline(
-<<<<<<< HEAD
-=======
-        Key::Builder().withMaterial().withTranslucent().withSpecular().withFade(),
-        modelFadeVertex, modelTranslucentFadePixel, batchSetter, itemSetter);
-    addPipeline(
-        Key::Builder().withMaterial().withTranslucent().withTangents().withSpecular().withFade(),
-        modelTranslucentNormalMapVertex, modelTranslucentNormalMapFadePixel, batchSetter, itemSetter);
-    addPipeline(
->>>>>>> 730dce31
+        modelNormalMapFadeVertex, modelTranslucentFadePixel, batchSetter, itemSetter);
+    addPipeline(
         // FIXME: Ignore lightmap for translucents meshpart
         Key::Builder().withMaterial().withTranslucent().withLightmap().withFade(),
         modelFadeVertex, modelTranslucentFadePixel, batchSetter, itemSetter);
@@ -393,34 +339,14 @@
         skinModelTranslucentVertex, modelTranslucentPixel, nullptr, nullptr);
     addPipeline(
         Key::Builder().withMaterial().withSkinned().withTranslucent().withTangents(),
-<<<<<<< HEAD
         skinModelNormalMapTranslucentVertex, modelTranslucentPixel, nullptr, nullptr);
-=======
-        skinModelNormalMapTranslucentVertex, modelTranslucentNormalMapPixel, nullptr, nullptr);
-    addPipeline(
-        Key::Builder().withMaterial().withSkinned().withTranslucent().withSpecular(),
-        skinModelTranslucentVertex, modelTranslucentPixel, nullptr, nullptr);
-    addPipeline(
-        Key::Builder().withMaterial().withSkinned().withTranslucent().withTangents().withSpecular(),
-        skinModelNormalMapTranslucentVertex, modelTranslucentNormalMapPixel, nullptr, nullptr);
->>>>>>> 730dce31
     // Same thing but with Fade on
     addPipeline(
         Key::Builder().withMaterial().withSkinned().withTranslucent().withFade(),
         skinModelFadeVertex, modelTranslucentFadePixel, batchSetter, itemSetter);
     addPipeline(
         Key::Builder().withMaterial().withSkinned().withTranslucent().withTangents().withFade(),
-<<<<<<< HEAD
         skinModelNormalMapFadeVertex, modelTranslucentFadePixel, batchSetter, itemSetter);
-=======
-        skinModelNormalMapFadeVertex, modelTranslucentNormalMapFadePixel, batchSetter, itemSetter);
-    addPipeline(
-        Key::Builder().withMaterial().withSkinned().withTranslucent().withSpecular().withFade(),
-        skinModelFadeVertex, modelTranslucentFadePixel, batchSetter, itemSetter);
-    addPipeline(
-        Key::Builder().withMaterial().withSkinned().withTranslucent().withTangents().withSpecular().withFade(),
-        skinModelNormalMapFadeVertex, modelTranslucentNormalMapFadePixel, batchSetter, itemSetter);
->>>>>>> 730dce31
 
     // Depth-only
     addPipeline(
@@ -444,16 +370,11 @@
     auto modelNormalMapVertex = model_normal_map_vert::getShader();
     auto skinModelVertex = skin_model_vert::getShader();
     auto skinModelNormalMapVertex = skin_model_normal_map_vert::getShader();
-<<<<<<< HEAD
-=======
-    auto skinModelNormalMapFadeVertex = skin_model_normal_map_fade_vert::getShader();
->>>>>>> 730dce31
 
     // Pixel shaders
     auto modelPixel = forward_model_frag::getShader();
     auto modelUnlitPixel = forward_model_unlit_frag::getShader();
     auto modelNormalMapPixel = forward_model_normal_map_frag::getShader();
-<<<<<<< HEAD
     auto modelTranslucentPixel = forward_model_translucent_frag::getShader();
 
     using Key = render::ShapeKey;
@@ -487,47 +408,6 @@
     addPipeline(Key::Builder().withMaterial().withSkinned().withTranslucent().withTangents(), skinModelNormalMapVertex, modelTranslucentPixel);
 
     forceLightBatchSetter = false;
-=======
-    auto modelSpecularMapPixel = forward_model_specular_map_frag::getShader();
-    auto modelNormalSpecularMapPixel = forward_model_normal_specular_map_frag::getShader();
-    auto modelNormalMapFadePixel = model_normal_map_fade_frag::getShader();
-
-    using Key = render::ShapeKey;
-    auto addPipeline = std::bind(&addPlumberPipeline, std::ref(plumber), _1, _2, _3, _4, _5);
-    // Opaques
-    addPipeline(
-        Key::Builder().withMaterial(),
-        modelVertex, modelPixel, nullptr, nullptr);
-    addPipeline(
-        Key::Builder().withMaterial().withUnlit(),
-        modelVertex, modelUnlitPixel, nullptr, nullptr);
-    addPipeline(
-        Key::Builder().withMaterial().withTangents(),
-        modelNormalMapVertex, modelNormalMapPixel, nullptr, nullptr);
-    addPipeline(
-        Key::Builder().withMaterial().withSpecular(),
-        modelVertex, modelSpecularMapPixel, nullptr, nullptr);
-    addPipeline(
-        Key::Builder().withMaterial().withTangents().withSpecular(),
-        modelNormalMapVertex, modelNormalSpecularMapPixel, nullptr, nullptr);
-    // Skinned
-    addPipeline(
-        Key::Builder().withMaterial().withSkinned(),
-        skinModelVertex, modelPixel, nullptr, nullptr);
-    addPipeline(
-        Key::Builder().withMaterial().withSkinned().withTangents(),
-        skinModelNormalMapVertex, modelNormalMapPixel, nullptr, nullptr);
-    addPipeline(
-        Key::Builder().withMaterial().withSkinned().withSpecular(),
-        skinModelVertex, modelSpecularMapPixel, nullptr, nullptr);
-    addPipeline(
-        Key::Builder().withMaterial().withSkinned().withTangents().withSpecular(),
-        skinModelNormalMapVertex, modelNormalSpecularMapPixel, nullptr, nullptr);
-    addPipeline(
-            Key::Builder().withMaterial().withSkinned().withTangents().withFade(),
-            skinModelNormalMapFadeVertex, modelNormalMapFadePixel, batchSetter, itemSetter, nullptr, nullptr);
-
->>>>>>> 730dce31
 }
 
 void addPlumberPipeline(ShapePlumber& plumber,
