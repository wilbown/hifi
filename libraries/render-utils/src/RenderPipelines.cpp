
//
//  RenderPipelines.cpp
//  render-utils/src/
//
//  Created by Zach Pomerantz on 1/28/2016.
//  Copyright 2016 High Fidelity, Inc.
//
//  Distributed under the Apache License, Version 2.0.
//  See the accompanying file LICENSE or http://www.apache.org/licenses/LICENSE-2.0.html
//

#include <functional>

#include <gpu/Context.h>
#include <gpu/StandardShaderLib.h>

#include "StencilMaskPass.h"
#include "DeferredLightingEffect.h"
#include "TextureCache.h"
#include "render/DrawTask.h"

#include "model_vert.h"
#include "model_normal_map_vert.h"
#include "model_lightmap_vert.h"
#include "model_lightmap_normal_map_vert.h"
#include "skin_model_vert.h"
#include "skin_model_normal_map_vert.h"

#include "model_lightmap_fade_vert.h"
#include "model_lightmap_normal_map_fade_vert.h"
#include "skin_model_fade_vert.h"
#include "skin_model_normal_map_fade_vert.h"

#include "simple_vert.h"
#include "simple_textured_frag.h"
#include "simple_textured_unlit_frag.h"
#include "simple_transparent_textured_frag.h"
#include "simple_transparent_textured_unlit_frag.h"

#include "simple_fade_vert.h"
#include "simple_textured_fade_frag.h"
#include "simple_textured_unlit_fade_frag.h"
#include "simple_transparent_textured_fade_frag.h"
#include "simple_transparent_textured_unlit_fade_frag.h"

#include "model_frag.h"
#include "model_unlit_frag.h"
#include "model_normal_map_frag.h"
#include "model_normal_specular_map_frag.h"
#include "model_specular_map_frag.h"

#include "model_fade_vert.h"
#include "model_normal_map_fade_vert.h"

#include "model_fade_frag.h"
#include "model_unlit_fade_frag.h"
#include "model_normal_map_fade_frag.h"
#include "model_normal_specular_map_fade_frag.h"
#include "model_specular_map_fade_frag.h"

#include "forward_model_frag.h"
#include "forward_model_unlit_frag.h"
#include "forward_model_normal_map_frag.h"
#include "forward_model_normal_specular_map_frag.h"
#include "forward_model_specular_map_frag.h"

#include "model_lightmap_frag.h"
#include "model_lightmap_normal_map_frag.h"
#include "model_lightmap_normal_specular_map_frag.h"
#include "model_lightmap_specular_map_frag.h"
#include "model_translucent_frag.h"
#include "model_translucent_unlit_frag.h"

#include "model_lightmap_fade_frag.h"
#include "model_lightmap_normal_map_fade_frag.h"
#include "model_lightmap_normal_specular_map_fade_frag.h"
#include "model_lightmap_specular_map_fade_frag.h"
#include "model_translucent_fade_frag.h"
#include "model_translucent_unlit_fade_frag.h"

#include "overlay3D_vert.h"
#include "overlay3D_frag.h"
#include "overlay3D_model_frag.h"
#include "overlay3D_model_translucent_frag.h"
#include "overlay3D_translucent_frag.h"
#include "overlay3D_unlit_frag.h"
#include "overlay3D_translucent_unlit_frag.h"
#include "overlay3D_model_unlit_frag.h"
#include "overlay3D_model_translucent_unlit_frag.h"

#include "model_shadow_vert.h"
#include "skin_model_shadow_vert.h"

#include "model_shadow_frag.h"
#include "skin_model_shadow_frag.h"

#include "model_shadow_fade_vert.h"
#include "skin_model_shadow_fade_vert.h"

#include "model_shadow_fade_frag.h"
#include "skin_model_shadow_fade_frag.h"

using namespace render;
using namespace std::placeholders;

void initOverlay3DPipelines(ShapePlumber& plumber, bool depthTest = false);
void initDeferredPipelines(ShapePlumber& plumber, const render::ShapePipeline::BatchSetter& batchSetter, const render::ShapePipeline::ItemSetter& itemSetter);
void initForwardPipelines(ShapePlumber& plumber, const render::ShapePipeline::BatchSetter& batchSetter, const render::ShapePipeline::ItemSetter& itemSetter);
void initZPassPipelines(ShapePlumber& plumber, gpu::StatePointer state);

void addPlumberPipeline(ShapePlumber& plumber,
        const ShapeKey& key, const gpu::ShaderPointer& vertex, const gpu::ShaderPointer& pixel,
        const render::ShapePipeline::BatchSetter& batchSetter, const render::ShapePipeline::ItemSetter& itemSetter);

void batchSetter(const ShapePipeline& pipeline, gpu::Batch& batch, RenderArgs* args);
void lightBatchSetter(const ShapePipeline& pipeline, gpu::Batch& batch, RenderArgs* args);

void initOverlay3DPipelines(ShapePlumber& plumber, bool depthTest) {
    auto vertex = overlay3D_vert::getShader();
    auto vertexModel = model_vert::getShader();
    auto pixel = overlay3D_frag::getShader();
    auto pixelTranslucent = overlay3D_translucent_frag::getShader();
    auto pixelUnlit = overlay3D_unlit_frag::getShader();
    auto pixelTranslucentUnlit = overlay3D_translucent_unlit_frag::getShader();
    auto pixelModel = overlay3D_model_frag::getShader();
    auto pixelModelTranslucent = overlay3D_model_translucent_frag::getShader();
    auto pixelModelUnlit = overlay3D_model_unlit_frag::getShader();
    auto pixelModelTranslucentUnlit = overlay3D_model_translucent_unlit_frag::getShader();

    auto opaqueProgram = gpu::Shader::createProgram(vertex, pixel);
    auto translucentProgram = gpu::Shader::createProgram(vertex, pixelTranslucent);
    auto unlitOpaqueProgram = gpu::Shader::createProgram(vertex, pixelUnlit);
    auto unlitTranslucentProgram = gpu::Shader::createProgram(vertex, pixelTranslucentUnlit);
    auto materialOpaqueProgram = gpu::Shader::createProgram(vertexModel, pixelModel);
    auto materialTranslucentProgram = gpu::Shader::createProgram(vertexModel, pixelModelTranslucent);
    auto materialUnlitOpaqueProgram = gpu::Shader::createProgram(vertexModel, pixelModel);
    auto materialUnlitTranslucentProgram = gpu::Shader::createProgram(vertexModel, pixelModelTranslucent);

    for (int i = 0; i < 8; i++) {
        bool isCulled = (i & 1);
        bool isBiased = (i & 2);
        bool isOpaque = (i & 4);

        auto state = std::make_shared<gpu::State>();
        if (depthTest) {
            state->setDepthTest(true, true, gpu::LESS_EQUAL);
        } else {
            state->setDepthTest(false);
        }
        state->setCullMode(isCulled ? gpu::State::CULL_BACK : gpu::State::CULL_NONE);
        if (isBiased) {
            state->setDepthBias(1.0f);
            state->setDepthBiasSlopeScale(1.0f);
        }
        if (isOpaque) {
            // Soft edges
            state->setBlendFunction(true,
                gpu::State::SRC_ALPHA, gpu::State::BLEND_OP_ADD, gpu::State::INV_SRC_ALPHA);
        } else {
            state->setBlendFunction(true,
                gpu::State::SRC_ALPHA, gpu::State::BLEND_OP_ADD, gpu::State::INV_SRC_ALPHA,
                gpu::State::FACTOR_ALPHA, gpu::State::BLEND_OP_ADD, gpu::State::ONE);
        }

        ShapeKey::Filter::Builder builder;

        isCulled ? builder.withCullFace() : builder.withoutCullFace();
        isBiased ? builder.withDepthBias() : builder.withoutDepthBias();
        isOpaque ? builder.withOpaque() : builder.withTranslucent();

        auto simpleProgram = isOpaque ? opaqueProgram : translucentProgram;
        auto unlitProgram = isOpaque ? unlitOpaqueProgram : unlitTranslucentProgram;
        auto materialProgram = isOpaque ? materialOpaqueProgram : materialTranslucentProgram;
        auto materialUnlitProgram = isOpaque ? materialUnlitOpaqueProgram : materialUnlitTranslucentProgram;

        plumber.addPipeline(builder.withMaterial().build().key(), materialProgram, state, &lightBatchSetter);
        plumber.addPipeline(builder.withMaterial().withUnlit().build().key(), materialUnlitProgram, state, &batchSetter);
        plumber.addPipeline(builder.withoutUnlit().withoutMaterial().build().key(), simpleProgram, state, &lightBatchSetter);
        plumber.addPipeline(builder.withUnlit().withoutMaterial().build().key(), unlitProgram, state, &batchSetter);
    }
}

void initDeferredPipelines(render::ShapePlumber& plumber, const render::ShapePipeline::BatchSetter& batchSetter, const render::ShapePipeline::ItemSetter& itemSetter) {
    // Vertex shaders
    auto simpleVertex = simple_vert::getShader();
    auto modelVertex = model_vert::getShader();
    auto modelNormalMapVertex = model_normal_map_vert::getShader();
    auto modelLightmapVertex = model_lightmap_vert::getShader();
    auto modelLightmapNormalMapVertex = model_lightmap_normal_map_vert::getShader();
    auto modelShadowVertex = model_shadow_vert::getShader();
    auto skinModelVertex = skin_model_vert::getShader();
    auto skinModelNormalMapVertex = skin_model_normal_map_vert::getShader();
    auto skinModelShadowVertex = skin_model_shadow_vert::getShader();
    auto modelLightmapFadeVertex = model_lightmap_fade_vert::getShader();
    auto modelLightmapNormalMapFadeVertex = model_lightmap_normal_map_fade_vert::getShader();
    auto skinModelFadeVertex = skin_model_fade_vert::getShader();
    auto skinModelNormalMapFadeVertex = skin_model_normal_map_fade_vert::getShader();

    auto modelFadeVertex = model_fade_vert::getShader();
    auto modelNormalMapFadeVertex = model_normal_map_fade_vert::getShader();
    auto simpleFadeVertex = simple_fade_vert::getShader();
    auto modelShadowFadeVertex = model_shadow_fade_vert::getShader();
    auto skinModelShadowFadeVertex = skin_model_shadow_fade_vert::getShader();

    // Pixel shaders
    auto simplePixel = simple_textured_frag::getShader();
    auto simpleUnlitPixel = simple_textured_unlit_frag::getShader();
    auto simpleTranslucentPixel = simple_transparent_textured_frag::getShader();
    auto simpleTranslucentUnlitPixel = simple_transparent_textured_unlit_frag::getShader();
    auto modelPixel = model_frag::getShader();
    auto modelUnlitPixel = model_unlit_frag::getShader();
    auto modelNormalMapPixel = model_normal_map_frag::getShader();
    auto modelSpecularMapPixel = model_specular_map_frag::getShader();
    auto modelNormalSpecularMapPixel = model_normal_specular_map_frag::getShader();
    auto modelTranslucentPixel = model_translucent_frag::getShader();
    auto modelTranslucentUnlitPixel = model_translucent_unlit_frag::getShader();
    auto modelShadowPixel = model_shadow_frag::getShader();
    auto modelLightmapPixel = model_lightmap_frag::getShader();
    auto modelLightmapNormalMapPixel = model_lightmap_normal_map_frag::getShader();
    auto modelLightmapSpecularMapPixel = model_lightmap_specular_map_frag::getShader();
    auto modelLightmapNormalSpecularMapPixel = model_lightmap_normal_specular_map_frag::getShader();
    auto modelLightmapFadePixel = model_lightmap_fade_frag::getShader();
    auto modelLightmapNormalMapFadePixel = model_lightmap_normal_map_fade_frag::getShader();
    auto modelLightmapSpecularMapFadePixel = model_lightmap_specular_map_fade_frag::getShader();
    auto modelLightmapNormalSpecularMapFadePixel = model_lightmap_normal_specular_map_fade_frag::getShader();

    auto modelFadePixel = model_fade_frag::getShader();
    auto modelUnlitFadePixel = model_unlit_fade_frag::getShader();
    auto modelNormalMapFadePixel = model_normal_map_fade_frag::getShader();
    auto modelSpecularMapFadePixel = model_specular_map_fade_frag::getShader();
    auto modelNormalSpecularMapFadePixel = model_normal_specular_map_fade_frag::getShader();
    auto modelShadowFadePixel = model_shadow_fade_frag::getShader();
    auto modelTranslucentFadePixel = model_translucent_fade_frag::getShader();
    auto modelTranslucentUnlitFadePixel = model_translucent_unlit_fade_frag::getShader();
    auto simpleFadePixel = simple_textured_fade_frag::getShader();
    auto simpleUnlitFadePixel = simple_textured_unlit_fade_frag::getShader();
    auto simpleTranslucentFadePixel = simple_transparent_textured_fade_frag::getShader();
    auto simpleTranslucentUnlitFadePixel = simple_transparent_textured_unlit_fade_frag::getShader();

    using Key = render::ShapeKey;
    auto addPipeline = std::bind(&addPlumberPipeline, std::ref(plumber), _1, _2, _3, _4, _5);
    // TODO: Refactor this to use a filter
    // Opaques
    addPipeline(
        Key::Builder().withMaterial(),
        modelVertex, modelPixel, nullptr, nullptr);
    addPipeline(
        Key::Builder(),
        simpleVertex, simplePixel, nullptr, nullptr);
    addPipeline(
        Key::Builder().withMaterial().withUnlit(),
        modelVertex, modelUnlitPixel, nullptr, nullptr);
    addPipeline(
        Key::Builder().withUnlit(),
        simpleVertex, simpleUnlitPixel, nullptr, nullptr);
    addPipeline(
        Key::Builder().withMaterial().withTangents(),
        modelNormalMapVertex, modelNormalMapPixel, nullptr, nullptr);
    addPipeline(
        Key::Builder().withMaterial().withSpecular(),
        modelVertex, modelSpecularMapPixel, nullptr, nullptr);
    addPipeline(
        Key::Builder().withMaterial().withTangents().withSpecular(),
        modelNormalMapVertex, modelNormalSpecularMapPixel, nullptr, nullptr);
    // Same thing but with Fade on
    addPipeline(
        Key::Builder().withMaterial().withFade(),
        modelFadeVertex, modelFadePixel, batchSetter, itemSetter);
    addPipeline(
        Key::Builder().withFade(),
        simpleFadeVertex, simpleFadePixel, batchSetter, itemSetter);
    addPipeline(
        Key::Builder().withMaterial().withUnlit().withFade(),
        modelFadeVertex, modelUnlitFadePixel, batchSetter, itemSetter);
    addPipeline(
        Key::Builder().withUnlit().withFade(),
        simpleFadeVertex, simpleUnlitFadePixel, batchSetter, itemSetter);
    addPipeline(
        Key::Builder().withMaterial().withTangents().withFade(),
        modelNormalMapFadeVertex, modelNormalMapFadePixel, batchSetter, itemSetter);
    addPipeline(
        Key::Builder().withMaterial().withSpecular().withFade(),
        modelFadeVertex, modelSpecularMapFadePixel, batchSetter, itemSetter);
    addPipeline(
        Key::Builder().withMaterial().withTangents().withSpecular().withFade(),
        modelNormalMapFadeVertex, modelNormalSpecularMapFadePixel, batchSetter, itemSetter);

    // Translucents
    addPipeline(
        Key::Builder().withMaterial().withTranslucent(),
        modelVertex, modelTranslucentPixel, nullptr, nullptr);
    addPipeline(
        Key::Builder().withTranslucent(),
        simpleVertex, simpleTranslucentPixel, nullptr, nullptr);
    addPipeline(
        Key::Builder().withMaterial().withTranslucent().withUnlit(),
        modelVertex, modelTranslucentUnlitPixel, nullptr, nullptr);
    addPipeline(
        Key::Builder().withTranslucent().withUnlit(),
        simpleVertex, simpleTranslucentUnlitPixel, nullptr, nullptr);
    addPipeline(
        Key::Builder().withMaterial().withTranslucent().withTangents(),
        modelNormalMapVertex, modelTranslucentPixel, nullptr, nullptr);
    addPipeline(
        Key::Builder().withMaterial().withTranslucent().withSpecular(),
        modelVertex, modelTranslucentPixel, nullptr, nullptr);
    addPipeline(
        Key::Builder().withMaterial().withTranslucent().withTangents().withSpecular(),
        modelNormalMapVertex, modelTranslucentPixel, nullptr, nullptr);
    addPipeline(
        // FIXME: Ignore lightmap for translucents meshpart
        Key::Builder().withMaterial().withTranslucent().withLightmap(),
        modelVertex, modelTranslucentPixel, nullptr, nullptr);
    // Same thing but with Fade on
    addPipeline(
        Key::Builder().withMaterial().withTranslucent().withFade(),
        modelFadeVertex, modelTranslucentFadePixel, batchSetter, itemSetter);
    addPipeline(
        Key::Builder().withTranslucent().withFade(),
        simpleFadeVertex, simpleTranslucentFadePixel, batchSetter, itemSetter);
    addPipeline(
        Key::Builder().withMaterial().withTranslucent().withUnlit().withFade(),
        modelFadeVertex, modelTranslucentUnlitFadePixel, batchSetter, itemSetter);
    addPipeline(
        Key::Builder().withTranslucent().withUnlit().withFade(),
        simpleFadeVertex, simpleTranslucentUnlitFadePixel, batchSetter, itemSetter);
    addPipeline(
        Key::Builder().withMaterial().withTranslucent().withTangents().withFade(),
        modelNormalMapFadeVertex, modelTranslucentFadePixel, batchSetter, itemSetter);
    addPipeline(
        Key::Builder().withMaterial().withTranslucent().withSpecular().withFade(),
        modelFadeVertex, modelTranslucentFadePixel, batchSetter, itemSetter);
    addPipeline(
        Key::Builder().withMaterial().withTranslucent().withTangents().withSpecular().withFade(),
        modelNormalMapFadeVertex, modelTranslucentFadePixel, batchSetter, itemSetter);
    addPipeline(
        // FIXME: Ignore lightmap for translucents meshpart
        Key::Builder().withMaterial().withTranslucent().withLightmap().withFade(),
        modelFadeVertex, modelTranslucentFadePixel, batchSetter, itemSetter);

    // Lightmapped
    addPipeline(
        Key::Builder().withMaterial().withLightmap(),
        modelLightmapVertex, modelLightmapPixel, nullptr, nullptr);
    addPipeline(
        Key::Builder().withMaterial().withLightmap().withTangents(),
        modelLightmapNormalMapVertex, modelLightmapNormalMapPixel, nullptr, nullptr);
    addPipeline(
        Key::Builder().withMaterial().withLightmap().withSpecular(),
        modelLightmapVertex, modelLightmapSpecularMapPixel, nullptr, nullptr);
    addPipeline(
        Key::Builder().withMaterial().withLightmap().withTangents().withSpecular(),
        modelLightmapNormalMapVertex, modelLightmapNormalSpecularMapPixel, nullptr, nullptr);
    // Same thing but with Fade on
    addPipeline(
        Key::Builder().withMaterial().withLightmap().withFade(),
        modelLightmapFadeVertex, modelLightmapFadePixel, batchSetter, itemSetter);
    addPipeline(
        Key::Builder().withMaterial().withLightmap().withTangents().withFade(),
        modelLightmapNormalMapFadeVertex, modelLightmapNormalMapFadePixel, batchSetter, itemSetter);
    addPipeline(
        Key::Builder().withMaterial().withLightmap().withSpecular().withFade(),
        modelLightmapFadeVertex, modelLightmapSpecularMapFadePixel, batchSetter, itemSetter);
    addPipeline(
        Key::Builder().withMaterial().withLightmap().withTangents().withSpecular().withFade(),
        modelLightmapNormalMapFadeVertex, modelLightmapNormalSpecularMapFadePixel, batchSetter, itemSetter);

    // Skinned
    addPipeline(
        Key::Builder().withMaterial().withSkinned(),
        skinModelVertex, modelPixel, nullptr, nullptr);
    addPipeline(
        Key::Builder().withMaterial().withSkinned().withTangents(),
        skinModelNormalMapVertex, modelNormalMapPixel, nullptr, nullptr);
    addPipeline(
        Key::Builder().withMaterial().withSkinned().withSpecular(),
        skinModelVertex, modelSpecularMapPixel, nullptr, nullptr);
    addPipeline(
        Key::Builder().withMaterial().withSkinned().withTangents().withSpecular(),
        skinModelNormalMapVertex, modelNormalSpecularMapPixel, nullptr, nullptr);
    // Same thing but with Fade on
    addPipeline(
        Key::Builder().withMaterial().withSkinned().withFade(),
        skinModelFadeVertex, modelFadePixel, batchSetter, itemSetter);
    addPipeline(
        Key::Builder().withMaterial().withSkinned().withTangents().withFade(),
        skinModelNormalMapFadeVertex, modelNormalMapFadePixel, batchSetter, itemSetter);
    addPipeline(
        Key::Builder().withMaterial().withSkinned().withSpecular().withFade(),
        skinModelFadeVertex, modelSpecularMapFadePixel, batchSetter, itemSetter);
    addPipeline(
        Key::Builder().withMaterial().withSkinned().withTangents().withSpecular().withFade(),
        skinModelNormalMapFadeVertex, modelNormalSpecularMapFadePixel, batchSetter, itemSetter);

    // Skinned and Translucent
    addPipeline(
        Key::Builder().withMaterial().withSkinned().withTranslucent(),
        skinModelVertex, modelTranslucentPixel, nullptr, nullptr);
    addPipeline(
        Key::Builder().withMaterial().withSkinned().withTranslucent().withTangents(),
        skinModelNormalMapVertex, modelTranslucentPixel, nullptr, nullptr);
    addPipeline(
        Key::Builder().withMaterial().withSkinned().withTranslucent().withSpecular(),
        skinModelVertex, modelTranslucentPixel, nullptr, nullptr);
    addPipeline(
        Key::Builder().withMaterial().withSkinned().withTranslucent().withTangents().withSpecular(),
        skinModelNormalMapVertex, modelTranslucentPixel, nullptr, nullptr);
    // Same thing but with Fade on
    addPipeline(
        Key::Builder().withMaterial().withSkinned().withTranslucent().withFade(),
        skinModelFadeVertex, modelTranslucentFadePixel, batchSetter, itemSetter);
    addPipeline(
        Key::Builder().withMaterial().withSkinned().withTranslucent().withTangents().withFade(),
        skinModelNormalMapFadeVertex, modelTranslucentFadePixel, batchSetter, itemSetter);
    addPipeline(
        Key::Builder().withMaterial().withSkinned().withTranslucent().withSpecular().withFade(),
        skinModelFadeVertex, modelTranslucentFadePixel, batchSetter, itemSetter);
    addPipeline(
        Key::Builder().withMaterial().withSkinned().withTranslucent().withTangents().withSpecular().withFade(),
        skinModelNormalMapFadeVertex, modelTranslucentFadePixel, batchSetter, itemSetter);

    // Depth-only
    addPipeline(
        Key::Builder().withDepthOnly(),
        modelShadowVertex, modelShadowPixel, nullptr, nullptr);
    addPipeline(
        Key::Builder().withSkinned().withDepthOnly(),
        skinModelShadowVertex, modelShadowPixel, nullptr, nullptr);
    // Same thing but with Fade on
    addPipeline(
        Key::Builder().withDepthOnly().withFade(),
        modelShadowFadeVertex, modelShadowFadePixel, batchSetter, itemSetter);
    addPipeline(
        Key::Builder().withSkinned().withDepthOnly().withFade(),
        skinModelShadowFadeVertex, modelShadowFadePixel, batchSetter, itemSetter);
}

void initForwardPipelines(ShapePlumber& plumber, const render::ShapePipeline::BatchSetter& batchSetter, const render::ShapePipeline::ItemSetter& itemSetter) {
    // Vertex shaders
<<<<<<< HEAD
    auto modelVertex = model_vert::getShader();
    auto modelNormalMapVertex = model_normal_map_vert::getShader();
    auto skinModelVertex = skin_model_vert::getShader();
    auto skinModelNormalMapVertex = skin_model_normal_map_vert::getShader();

    // Pixel shaders
    auto modelPixel = forward_model_frag::getShader();
    auto modelUnlitPixel = forward_model_unlit_frag::getShader();
    auto modelNormalMapPixel = forward_model_normal_map_frag::getShader();
    auto modelSpecularMapPixel = forward_model_specular_map_frag::getShader();
    auto modelNormalSpecularMapPixel = forward_model_normal_specular_map_frag::getShader();
=======
    auto modelVertex = gpu::Shader::createVertex(std::string(model_vert));
    auto modelNormalMapVertex = gpu::Shader::createVertex(std::string(model_normal_map_vert));
    auto skinModelVertex = gpu::Shader::createVertex(std::string(skin_model_vert));
    auto skinModelNormalMapVertex = gpu::Shader::createVertex(std::string(skin_model_normal_map_vert));
    auto skinModelNormalMapFadeVertex = gpu::Shader::createVertex(std::string(skin_model_normal_map_fade_vert));

    // Pixel shaders
    auto modelPixel = gpu::Shader::createPixel(std::string(forward_model_frag));
    auto modelUnlitPixel = gpu::Shader::createPixel(std::string(forward_model_unlit_frag));
    auto modelNormalMapPixel = gpu::Shader::createPixel(std::string(forward_model_normal_map_frag));
    auto modelSpecularMapPixel = gpu::Shader::createPixel(std::string(forward_model_specular_map_frag));
    auto modelNormalSpecularMapPixel = gpu::Shader::createPixel(std::string(forward_model_normal_specular_map_frag));
    auto modelNormalMapFadePixel = gpu::Shader::createPixel(std::string(model_normal_map_fade_frag));
>>>>>>> 7fe4f848

    using Key = render::ShapeKey;
    auto addPipeline = std::bind(&addPlumberPipeline, std::ref(plumber), _1, _2, _3, _4, _5);
    // Opaques
    addPipeline(
        Key::Builder().withMaterial(),
        modelVertex, modelPixel, nullptr, nullptr);
    addPipeline(
        Key::Builder().withMaterial().withUnlit(),
        modelVertex, modelUnlitPixel, nullptr, nullptr);
    addPipeline(
        Key::Builder().withMaterial().withTangents(),
        modelNormalMapVertex, modelNormalMapPixel, nullptr, nullptr);
    addPipeline(
        Key::Builder().withMaterial().withSpecular(),
        modelVertex, modelSpecularMapPixel, nullptr, nullptr);
    addPipeline(
        Key::Builder().withMaterial().withTangents().withSpecular(),
        modelNormalMapVertex, modelNormalSpecularMapPixel, nullptr, nullptr);
    // Skinned
    addPipeline(
        Key::Builder().withMaterial().withSkinned(),
        skinModelVertex, modelPixel, nullptr, nullptr);
    addPipeline(
        Key::Builder().withMaterial().withSkinned().withTangents(),
        skinModelNormalMapVertex, modelNormalMapPixel, nullptr, nullptr);
    addPipeline(
        Key::Builder().withMaterial().withSkinned().withSpecular(),
        skinModelVertex, modelSpecularMapPixel, nullptr, nullptr);
    addPipeline(
        Key::Builder().withMaterial().withSkinned().withTangents().withSpecular(),
        skinModelNormalMapVertex, modelNormalSpecularMapPixel, nullptr, nullptr);
    addPipeline(
            Key::Builder().withMaterial().withSkinned().withTangents().withFade(),
            skinModelNormalMapFadeVertex, modelNormalMapFadePixel, batchSetter, itemSetter, nullptr, nullptr);

}

void addPlumberPipeline(ShapePlumber& plumber,
        const ShapeKey& key, const gpu::ShaderPointer& vertex, const gpu::ShaderPointer& pixel,
        const render::ShapePipeline::BatchSetter& extraBatchSetter, const render::ShapePipeline::ItemSetter& itemSetter) {
    // These key-values' pipelines are added by this functor in addition to the key passed
    assert(!key.isWireframe());
    assert(!key.isDepthBiased());
    assert(key.isCullFace());

    gpu::ShaderPointer program = gpu::Shader::createProgram(vertex, pixel);

    for (int i = 0; i < 8; i++) {
        bool isCulled = (i & 1);
        bool isBiased = (i & 2);
        bool isWireframed = (i & 4);

        auto state = std::make_shared<gpu::State>();
        PrepareStencil::testMaskDrawShape(*state);

        // Depth test depends on transparency
        state->setDepthTest(true, !key.isTranslucent(), gpu::LESS_EQUAL);
        state->setBlendFunction(key.isTranslucent(),
                gpu::State::SRC_ALPHA, gpu::State::BLEND_OP_ADD, gpu::State::INV_SRC_ALPHA,
                gpu::State::FACTOR_ALPHA, gpu::State::BLEND_OP_ADD, gpu::State::ONE);

        ShapeKey::Builder builder(key);
        if (!isCulled) {
            builder.withoutCullFace();
        }
        state->setCullMode(isCulled ? gpu::State::CULL_BACK : gpu::State::CULL_NONE);
        if (isWireframed) {
            builder.withWireframe();
            state->setFillMode(gpu::State::FILL_LINE);
        }
        if (isBiased) {
            builder.withDepthBias();
            state->setDepthBias(1.0f);
            state->setDepthBiasSlopeScale(1.0f);
        }

        auto baseBatchSetter = key.isTranslucent() ? &lightBatchSetter : &batchSetter;
        render::ShapePipeline::BatchSetter finalBatchSetter;
        if (extraBatchSetter) {
            finalBatchSetter = [baseBatchSetter, extraBatchSetter](const ShapePipeline& pipeline, gpu::Batch& batch, render::Args* args) {
                baseBatchSetter(pipeline, batch, args);
                extraBatchSetter(pipeline, batch, args);
            };
        }
        else {
            finalBatchSetter = baseBatchSetter;
        }
        plumber.addPipeline(builder.build(), program, state, finalBatchSetter, itemSetter);
    }
}

void batchSetter(const ShapePipeline& pipeline, gpu::Batch& batch, RenderArgs* args) {
    // Set a default albedo map
    batch.setResourceTexture(render::ShapePipeline::Slot::MAP::ALBEDO,
        DependencyManager::get<TextureCache>()->getWhiteTexture());

    // Set a default material
    if (pipeline.locations->materialBufferUnit >= 0) {
        // Create a default schema
        static bool isMaterialSet = false;
        static graphics::Material material;
        if (!isMaterialSet) {
            material.setAlbedo(vec3(1.0f));
            material.setOpacity(1.0f);
            material.setMetallic(0.1f);
            material.setRoughness(0.9f);
            isMaterialSet = true;
        }

        // Set a default schema
        batch.setUniformBuffer(ShapePipeline::Slot::BUFFER::MATERIAL, material.getSchemaBuffer());
    }
}

void lightBatchSetter(const ShapePipeline& pipeline, gpu::Batch& batch, RenderArgs* args) {
    // Set the batch
    batchSetter(pipeline, batch, args);

    // Set the light
    if (pipeline.locations->lightBufferUnit >= 0) {
        DependencyManager::get<DeferredLightingEffect>()->setupKeyLightBatch(args, batch,
            pipeline.locations->lightBufferUnit,
            pipeline.locations->lightAmbientBufferUnit,
            pipeline.locations->lightAmbientMapUnit);
    }
}

void initZPassPipelines(ShapePlumber& shapePlumber, gpu::StatePointer state) {
    auto modelVertex = model_shadow_vert::getShader();
    auto modelPixel = model_shadow_frag::getShader();
    gpu::ShaderPointer modelProgram = gpu::Shader::createProgram(modelVertex, modelPixel);
    shapePlumber.addPipeline(
        ShapeKey::Filter::Builder().withoutSkinned().withoutFade(),
        modelProgram, state);

    auto skinVertex = skin_model_shadow_vert::getShader();
    auto skinPixel = skin_model_shadow_frag::getShader();
    gpu::ShaderPointer skinProgram = gpu::Shader::createProgram(skinVertex, skinPixel);
    shapePlumber.addPipeline(
        ShapeKey::Filter::Builder().withSkinned().withoutFade(),
        skinProgram, state);

    auto modelFadeVertex = model_shadow_fade_vert::getShader();
    auto modelFadePixel = model_shadow_fade_frag::getShader();
    gpu::ShaderPointer modelFadeProgram = gpu::Shader::createProgram(modelFadeVertex, modelFadePixel);
    shapePlumber.addPipeline(
        ShapeKey::Filter::Builder().withoutSkinned().withFade(),
        modelFadeProgram, state);

    auto skinFadeVertex = skin_model_shadow_fade_vert::getShader();
    auto skinFadePixel = skin_model_shadow_fade_frag::getShader();
    gpu::ShaderPointer skinFadeProgram = gpu::Shader::createProgram(skinFadeVertex, skinFadePixel);
    shapePlumber.addPipeline(
        ShapeKey::Filter::Builder().withSkinned().withFade(),
        skinFadeProgram, state);
}<|MERGE_RESOLUTION|>--- conflicted
+++ resolved
@@ -438,11 +438,11 @@
 
 void initForwardPipelines(ShapePlumber& plumber, const render::ShapePipeline::BatchSetter& batchSetter, const render::ShapePipeline::ItemSetter& itemSetter) {
     // Vertex shaders
-<<<<<<< HEAD
     auto modelVertex = model_vert::getShader();
     auto modelNormalMapVertex = model_normal_map_vert::getShader();
     auto skinModelVertex = skin_model_vert::getShader();
     auto skinModelNormalMapVertex = skin_model_normal_map_vert::getShader();
+    auto skinModelNormalMapFadeVertex = skin_model_normal_map_fade_vert::getShader();
 
     // Pixel shaders
     auto modelPixel = forward_model_frag::getShader();
@@ -450,21 +450,7 @@
     auto modelNormalMapPixel = forward_model_normal_map_frag::getShader();
     auto modelSpecularMapPixel = forward_model_specular_map_frag::getShader();
     auto modelNormalSpecularMapPixel = forward_model_normal_specular_map_frag::getShader();
-=======
-    auto modelVertex = gpu::Shader::createVertex(std::string(model_vert));
-    auto modelNormalMapVertex = gpu::Shader::createVertex(std::string(model_normal_map_vert));
-    auto skinModelVertex = gpu::Shader::createVertex(std::string(skin_model_vert));
-    auto skinModelNormalMapVertex = gpu::Shader::createVertex(std::string(skin_model_normal_map_vert));
-    auto skinModelNormalMapFadeVertex = gpu::Shader::createVertex(std::string(skin_model_normal_map_fade_vert));
-
-    // Pixel shaders
-    auto modelPixel = gpu::Shader::createPixel(std::string(forward_model_frag));
-    auto modelUnlitPixel = gpu::Shader::createPixel(std::string(forward_model_unlit_frag));
-    auto modelNormalMapPixel = gpu::Shader::createPixel(std::string(forward_model_normal_map_frag));
-    auto modelSpecularMapPixel = gpu::Shader::createPixel(std::string(forward_model_specular_map_frag));
-    auto modelNormalSpecularMapPixel = gpu::Shader::createPixel(std::string(forward_model_normal_specular_map_frag));
-    auto modelNormalMapFadePixel = gpu::Shader::createPixel(std::string(model_normal_map_fade_frag));
->>>>>>> 7fe4f848
+    auto modelNormalMapFadePixel = model_normal_map_fade_frag::getShader();
 
     using Key = render::ShapeKey;
     auto addPipeline = std::bind(&addPlumberPipeline, std::ref(plumber), _1, _2, _3, _4, _5);
