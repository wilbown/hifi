--- conflicted
+++ resolved
@@ -1532,29 +1532,14 @@
     int index = 0;
     for (int i = 0; i < fbxGeometry.meshes.size(); i++) {
         const FBXMesh& mesh = fbxGeometry.meshes.at(i);
-<<<<<<< HEAD
         auto meshBlendshapeOffsets = _blendshapeOffsets.find(i);
-        if (mesh.blendshapes.isEmpty() || meshBlendshapeOffsets == _blendshapeOffsets.end()) {
+        if (mesh.blendshapes.isEmpty() || meshBlendshapeOffsets == _blendshapeOffsets.end() || meshBlendshapeOffsets == _blendshapeOffsets.end()) {
             continue;
         }
 
         const auto& buffer = _blendshapeBuffers.find(i);
-        assert(buffer != _blendshapeBuffers.end());
         const auto blendshapeOffsetSize = meshBlendshapeOffsets->second.size() * sizeof(BlendshapeOffset);
         buffer->second->setData(blendshapeOffsetSize, (gpu::Byte*) blendshapeOffsets.constData() + index * sizeof(BlendshapeOffset));
-=======
-        auto meshNormalsAndTangents = _normalsAndTangents.find(i);
-        const auto& buffer = _blendedVertexBuffers.find(i);
-        if (mesh.blendshapes.isEmpty() || meshNormalsAndTangents == _normalsAndTangents.end() || buffer == _blendedVertexBuffers.end()) {
-            continue;
-        }
-
-        const auto vertexCount = mesh.vertices.size();
-        const auto verticesSize = vertexCount * sizeof(glm::vec3);
-        buffer->second->resize(mesh.vertices.size() * sizeof(glm::vec3) + meshNormalsAndTangents->second.size() * sizeof(NormalType));
-        buffer->second->setSubData(0, verticesSize, (gpu::Byte*) vertices.constData() + index * sizeof(glm::vec3));
-        buffer->second->setSubData(verticesSize, meshNormalsAndTangents->second.size() * sizeof(NormalType), (const gpu::Byte*) normalsAndTangents.data() + normalAndTangentIndex * sizeof(NormalType));
->>>>>>> a602bff2
 
         index += meshBlendshapeOffsets->second.size();
     }
