//
//  Model.cpp
//  interface/src/renderer
//
//  Created by Andrzej Kapolka on 10/18/13.
//  Copyright 2013 High Fidelity, Inc.
//
//  Distributed under the Apache License, Version 2.0.
//  See the accompanying file LICENSE or http://www.apache.org/licenses/LICENSE-2.0.html
//

#include <gpu/GPUConfig.h>

#include <QMetaType>
#include <QRunnable>
#include <QThreadPool>

#include <glm/gtx/transform.hpp>
#include <glm/gtx/norm.hpp>

#include <CapsuleShape.h>
#include <GeometryUtil.h>
#include <gpu/Batch.h>
#include <gpu/GLBackend.h>
#include <PathUtils.h>
#include <PerfStat.h>
#include <PhysicsEntity.h>
#include <ShapeCollider.h>
#include <SphereShape.h>
#include <ViewFrustum.h>

#include "AbstractViewStateInterface.h"
#include "AnimationHandle.h"
#include "DeferredLightingEffect.h"
#include "GlowEffect.h"
#include "Model.h"

#include "model_vert.h"
#include "model_shadow_vert.h"
#include "model_normal_map_vert.h"
#include "model_lightmap_vert.h"
#include "model_lightmap_normal_map_vert.h"
#include "skin_model_vert.h"
#include "skin_model_shadow_vert.h"
#include "skin_model_normal_map_vert.h"

#include "model_frag.h"
#include "model_shadow_frag.h"
#include "model_normal_map_frag.h"
#include "model_normal_specular_map_frag.h"
#include "model_specular_map_frag.h"
#include "model_lightmap_frag.h"
#include "model_lightmap_normal_map_frag.h"
#include "model_lightmap_normal_specular_map_frag.h"
#include "model_lightmap_specular_map_frag.h"
#include "model_translucent_frag.h"


#define GLBATCH( call ) batch._##call
//#define GLBATCH( call ) call

using namespace std;

static int modelPointerTypeId = qRegisterMetaType<QPointer<Model> >();
static int weakNetworkGeometryPointerTypeId = qRegisterMetaType<QWeakPointer<NetworkGeometry> >();
static int vec3VectorTypeId = qRegisterMetaType<QVector<glm::vec3> >();
float Model::FAKE_DIMENSION_PLACEHOLDER = -1.0f;

Model::Model(QObject* parent) :
    QObject(parent),
    _scale(1.0f, 1.0f, 1.0f),
    _scaleToFit(false),
    _scaleToFitDimensions(0.0f),
    _scaledToFit(false),
    _snapModelToRegistrationPoint(false),
    _snappedToRegistrationPoint(false),
    _showTrueJointTransforms(true),
    _lodDistance(0.0f),
    _pupilDilation(0.0f),
    _url("http://invalid.com"),
    _blendNumber(0),
    _appliedBlendNumber(0),
    _calculatedMeshBoxesValid(false),
    _calculatedMeshTrianglesValid(false),
    _meshGroupsKnown(false) {
    
    // we may have been created in the network thread, but we live in the main thread
    if (_viewState) {
        moveToThread(_viewState->getMainThread());
    }
}

Model::~Model() {
    deleteGeometry();
}

ProgramObject Model::_program;
ProgramObject Model::_normalMapProgram;
ProgramObject Model::_specularMapProgram;
ProgramObject Model::_normalSpecularMapProgram;
ProgramObject Model::_translucentProgram;

ProgramObject Model::_lightmapProgram;
ProgramObject Model::_lightmapNormalMapProgram;
ProgramObject Model::_lightmapSpecularMapProgram;
ProgramObject Model::_lightmapNormalSpecularMapProgram;

ProgramObject Model::_shadowProgram;

ProgramObject Model::_skinProgram;
ProgramObject Model::_skinNormalMapProgram;
ProgramObject Model::_skinSpecularMapProgram;
ProgramObject Model::_skinNormalSpecularMapProgram;
ProgramObject Model::_skinTranslucentProgram;

ProgramObject Model::_skinShadowProgram;

Model::Locations Model::_locations;
Model::Locations Model::_normalMapLocations;
Model::Locations Model::_specularMapLocations;
Model::Locations Model::_normalSpecularMapLocations;
Model::Locations Model::_translucentLocations;

Model::Locations Model::_lightmapLocations;
Model::Locations Model::_lightmapNormalMapLocations;
Model::Locations Model::_lightmapSpecularMapLocations;
Model::Locations Model::_lightmapNormalSpecularMapLocations;

Model::SkinLocations Model::_skinLocations;
Model::SkinLocations Model::_skinNormalMapLocations;
Model::SkinLocations Model::_skinSpecularMapLocations;
Model::SkinLocations Model::_skinNormalSpecularMapLocations;
Model::SkinLocations Model::_skinShadowLocations;
Model::SkinLocations Model::_skinTranslucentLocations;

AbstractViewStateInterface* Model::_viewState = NULL;

void Model::setScale(const glm::vec3& scale) {
    setScaleInternal(scale);
    // if anyone sets scale manually, then we are no longer scaled to fit
    _scaleToFit = false;
    _scaledToFit = false;
}

void Model::setScaleInternal(const glm::vec3& scale) {
    float scaleLength = glm::length(_scale);
    float relativeDeltaScale = glm::length(_scale - scale) / scaleLength;

    const float ONE_PERCENT = 0.01f;
    if (relativeDeltaScale > ONE_PERCENT || scaleLength < EPSILON) {
        _scale = scale;
        initJointTransforms();
        if (_shapes.size() > 0) {
            clearShapes();
            buildShapes();
        }
    }
}

void Model::setOffset(const glm::vec3& offset) { 
    _offset = offset; 
    
    // if someone manually sets our offset, then we are no longer snapped to center
    _snapModelToRegistrationPoint = false; 
    _snappedToRegistrationPoint = false; 
}

void Model::initProgram(ProgramObject& program, Model::Locations& locations, bool link) {
    if (link) {
        program.bindAttributeLocation("tangent", gpu::Stream::TANGENT);
        program.bindAttributeLocation("texcoord1", gpu::Stream::TEXCOORD1);
        program.link();
    }
    program.bind();

    locations.tangent = program.attributeLocation("tangent");

    locations.alphaThreshold = program.uniformLocation("alphaThreshold");
    locations.texcoordMatrices = program.uniformLocation("texcoordMatrices");
    locations.emissiveParams = program.uniformLocation("emissiveParams");
    locations.glowIntensity = program.uniformLocation("glowIntensity");
    program.setUniformValue("diffuseMap", 0);
    program.setUniformValue("normalMap", 1);

    int loc = program.uniformLocation("specularMap");
    if (loc >= 0) {
        program.setUniformValue("specularMap", 2);
        locations.specularTextureUnit = 2;
    } else {
        locations.specularTextureUnit = -1;
    }
    
    loc = program.uniformLocation("emissiveMap");
    if (loc >= 0) {
        program.setUniformValue("emissiveMap", 3);
        locations.emissiveTextureUnit = 3;
    } else {
        locations.emissiveTextureUnit = -1;
    }

    // bindable uniform version
#if defined(Q_OS_MAC)
    loc = program.uniformLocation("materialBuffer");
    if (loc >= 0) {
        locations.materialBufferUnit = loc;
    } else {
        locations.materialBufferUnit = -1;
    }
#elif defined(Q_OS_WIN)
    loc = glGetUniformBlockIndex(program.programId(), "materialBuffer");
    if (loc >= 0) {
        glUniformBlockBinding(program.programId(), loc, 1);
        locations.materialBufferUnit = 1;
    } else {
        locations.materialBufferUnit = -1;
    }
#else
    loc = program.uniformLocation("materialBuffer");
    if (loc >= 0) {
        locations.materialBufferUnit = loc;
    } else {
        locations.materialBufferUnit = -1;
    }
#endif

<<<<<<< HEAD
=======
#if defined(Q_OS_WIN)
>>>>>>> aed208a3
    loc = glGetUniformBlockIndex(program.programId(), "transformObjectBuffer");
    if (loc >= 0) {
        glUniformBlockBinding(program.programId(), loc, gpu::TRANSFORM_OBJECT_SLOT);
       // locations.materialBufferUnit = 1;
    }
<<<<<<< HEAD

=======
#endif

#if defined(Q_OS_WIN)
>>>>>>> aed208a3
    loc = glGetUniformBlockIndex(program.programId(), "transformCameraBuffer");
    if (loc >= 0) {
        glUniformBlockBinding(program.programId(), loc, gpu::TRANSFORM_CAMERA_SLOT);
       // locations.materialBufferUnit = 1;
    }
<<<<<<< HEAD
=======
#endif
>>>>>>> aed208a3

    //program.link();
    if (!program.isLinked()) {
        program.release();
    }

    program.release();
}

void Model::initSkinProgram(ProgramObject& program, Model::SkinLocations& locations) {
    program.bindAttributeLocation("tangent", gpu::Stream::TANGENT);
    program.bindAttributeLocation("texcoord1", gpu::Stream::TEXCOORD1);
    program.bindAttributeLocation("clusterIndices", gpu::Stream::SKIN_CLUSTER_INDEX);
    program.bindAttributeLocation("clusterWeights", gpu::Stream::SKIN_CLUSTER_WEIGHT);
    program.link();
    
    initProgram(program, locations, false);

    program.bind();

    locations.clusterMatrices = program.uniformLocation("clusterMatrices");    
    locations.clusterIndices = program.attributeLocation("clusterIndices");
    locations.clusterWeights = program.attributeLocation("clusterWeights");

    program.release();
}

QVector<JointState> Model::createJointStates(const FBXGeometry& geometry) {
    QVector<JointState> jointStates;
    for (int i = 0; i < geometry.joints.size(); ++i) {
        const FBXJoint& joint = geometry.joints[i];
        // store a pointer to the FBXJoint in the JointState
        JointState state;
        state.setFBXJoint(&joint);

        jointStates.append(state);
    }
    return jointStates;
};

void Model::initJointTransforms() {
    // compute model transforms
    int numStates = _jointStates.size();
    for (int i = 0; i < numStates; ++i) {
        JointState& state = _jointStates[i];
        const FBXJoint& joint = state.getFBXJoint();
        int parentIndex = joint.parentIndex;
        if (parentIndex == -1) {
            const FBXGeometry& geometry = _geometry->getFBXGeometry();
            // NOTE: in practice geometry.offset has a non-unity scale (rather than a translation)
            glm::mat4 parentTransform = glm::scale(_scale) * glm::translate(_offset) * geometry.offset;
            state.initTransform(parentTransform);
        } else {
            const JointState& parentState = _jointStates.at(parentIndex);
            state.initTransform(parentState.getTransform());
        }
    }
}

void Model::init() {
    if (!_program.isLinked()) {
        _program.addShaderFromSourceCode(QGLShader::Vertex, model_vert);
        _program.addShaderFromSourceCode(QGLShader::Fragment, model_frag);
        initProgram(_program, _locations);
        

        auto defaultShader = gpu::ShaderPointer(
                gpu::Shader::createProgram(
                    gpu::ShaderPointer(gpu::Shader::createVertex(std::string(model_vert))),
                    gpu::ShaderPointer(gpu::Shader::createPixel(std::string(model_frag)))
                )
                );
        gpu::GLBackend::makeShader(*defaultShader);
   
        _normalMapProgram.addShaderFromSourceCode(QGLShader::Vertex, model_normal_map_vert);
        _normalMapProgram.addShaderFromSourceCode(QGLShader::Fragment, model_normal_map_frag);
        initProgram(_normalMapProgram, _normalMapLocations);
        
        _specularMapProgram.addShaderFromSourceCode(QGLShader::Vertex, model_vert);
        _specularMapProgram.addShaderFromSourceCode(QGLShader::Fragment, model_specular_map_frag);
        initProgram(_specularMapProgram, _specularMapLocations);
        
        _normalSpecularMapProgram.addShaderFromSourceCode(QGLShader::Vertex, model_normal_map_vert);
        _normalSpecularMapProgram.addShaderFromSourceCode(QGLShader::Fragment, model_normal_specular_map_frag);
        initProgram(_normalSpecularMapProgram, _normalSpecularMapLocations);
        
        _translucentProgram.addShaderFromSourceCode(QGLShader::Vertex, model_vert);
        _translucentProgram.addShaderFromSourceCode(QGLShader::Fragment, model_translucent_frag);
        initProgram(_translucentProgram, _translucentLocations);

        // Lightmap
        _lightmapProgram.addShaderFromSourceCode(QGLShader::Vertex, model_lightmap_vert);
        _lightmapProgram.addShaderFromSourceCode(QGLShader::Fragment, model_lightmap_frag);
        initProgram(_lightmapProgram, _lightmapLocations);

        _lightmapNormalMapProgram.addShaderFromSourceCode(QGLShader::Vertex, model_lightmap_normal_map_vert);
        _lightmapNormalMapProgram.addShaderFromSourceCode(QGLShader::Fragment, model_lightmap_normal_map_frag);
        initProgram(_lightmapNormalMapProgram, _lightmapNormalMapLocations);
        
        _lightmapSpecularMapProgram.addShaderFromSourceCode(QGLShader::Vertex, model_lightmap_vert);
        _lightmapSpecularMapProgram.addShaderFromSourceCode(QGLShader::Fragment, model_lightmap_specular_map_frag);
        initProgram(_lightmapSpecularMapProgram, _lightmapSpecularMapLocations);
        
        _lightmapNormalSpecularMapProgram.addShaderFromSourceCode(QGLShader::Vertex, model_lightmap_normal_map_vert);
        _lightmapNormalSpecularMapProgram.addShaderFromSourceCode(QGLShader::Fragment, model_lightmap_normal_specular_map_frag);
        initProgram(_lightmapNormalSpecularMapProgram, _lightmapNormalSpecularMapLocations);
        // end lightmap

        
        _shadowProgram.addShaderFromSourceCode(QGLShader::Vertex, model_shadow_vert);
        _shadowProgram.addShaderFromSourceCode(QGLShader::Fragment, model_shadow_frag);
        // Shadow program uses the same locations as standard rendering path but we still need to set the bindings
        Model::Locations tempLoc;
        initProgram(_shadowProgram, tempLoc);

        _skinProgram.addShaderFromSourceCode(QGLShader::Vertex, skin_model_vert);
        _skinProgram.addShaderFromSourceCode(QGLShader::Fragment, model_frag);
        initSkinProgram(_skinProgram, _skinLocations);
        
        _skinNormalMapProgram.addShaderFromSourceCode(QGLShader::Vertex, skin_model_normal_map_vert);
        _skinNormalMapProgram.addShaderFromSourceCode(QGLShader::Fragment, model_normal_map_frag);
        initSkinProgram(_skinNormalMapProgram, _skinNormalMapLocations);
        
        _skinSpecularMapProgram.addShaderFromSourceCode(QGLShader::Vertex, model_vert);
        _skinSpecularMapProgram.addShaderFromSourceCode(QGLShader::Fragment, model_specular_map_frag);
        initSkinProgram(_skinSpecularMapProgram, _skinSpecularMapLocations);
        
        _skinNormalSpecularMapProgram.addShaderFromSourceCode(QGLShader::Vertex, skin_model_normal_map_vert);
        _skinNormalSpecularMapProgram.addShaderFromSourceCode(QGLShader::Fragment, model_normal_specular_map_frag);
        initSkinProgram(_skinNormalSpecularMapProgram, _skinNormalSpecularMapLocations);
        
        _skinShadowProgram.addShaderFromSourceCode(QGLShader::Vertex, skin_model_shadow_vert);
        _skinShadowProgram.addShaderFromSourceCode(QGLShader::Fragment, model_shadow_frag);
        initSkinProgram(_skinShadowProgram, _skinShadowLocations);
        

        _skinTranslucentProgram.addShaderFromSourceCode(QGLShader::Vertex, skin_model_vert);
        _skinTranslucentProgram.addShaderFromSourceCode(QGLShader::Fragment, model_translucent_frag);
        initSkinProgram(_skinTranslucentProgram, _skinTranslucentLocations);
    }
}

void Model::reset() {
    if (_jointStates.isEmpty()) {
        return;
    }
    foreach (Model* attachment, _attachments) {
        attachment->reset();
    }
    const FBXGeometry& geometry = _geometry->getFBXGeometry();
    for (int i = 0; i < _jointStates.size(); i++) {
        _jointStates[i].setRotationInConstrainedFrame(geometry.joints.at(i).rotation, 0.0f);
    }
    
    _meshGroupsKnown = false;
}

bool Model::updateGeometry() {
    // NOTE: this is a recursive call that walks all attachments, and their attachments
    bool needFullUpdate = false;
    for (int i = 0; i < _attachments.size(); i++) {
        Model* model = _attachments.at(i);
        if (model->updateGeometry()) {
            needFullUpdate = true;
        }
    }

    bool needToRebuild = false;
    if (_nextGeometry) {
        _nextGeometry = _nextGeometry->getLODOrFallback(_lodDistance, _nextLODHysteresis);
        _nextGeometry->setLoadPriority(this, -_lodDistance);
        _nextGeometry->ensureLoading();
        if (_nextGeometry->isLoaded()) {
            applyNextGeometry();
            needToRebuild = true;
        }
    }
    if (!_geometry) {
        // geometry is not ready
        return false;
    }

    QSharedPointer<NetworkGeometry> geometry = _geometry->getLODOrFallback(_lodDistance, _lodHysteresis);
    if (_geometry != geometry) {
        // NOTE: it is theoretically impossible to reach here after passing through the applyNextGeometry() call above.
        // Which means we don't need to worry about calling deleteGeometry() below immediately after creating new geometry.

        const FBXGeometry& newGeometry = geometry->getFBXGeometry();
        QVector<JointState> newJointStates = createJointStates(newGeometry);
        if (! _jointStates.isEmpty()) {
            // copy the existing joint states
            const FBXGeometry& oldGeometry = _geometry->getFBXGeometry();
            for (QHash<QString, int>::const_iterator it = oldGeometry.jointIndices.constBegin();
                    it != oldGeometry.jointIndices.constEnd(); it++) {
                int oldIndex = it.value() - 1;
                int newIndex = newGeometry.getJointIndex(it.key());
                if (newIndex != -1) {
                    newJointStates[newIndex].copyState(_jointStates[oldIndex]);
                }
            }
        } 
        deleteGeometry();
        _dilatedTextures.clear();
        _geometry = geometry;
        _meshGroupsKnown = false;
        setJointStates(newJointStates);
        needToRebuild = true;
    } else if (_jointStates.isEmpty()) {
        const FBXGeometry& fbxGeometry = geometry->getFBXGeometry();
        if (fbxGeometry.joints.size() > 0) {
            setJointStates(createJointStates(fbxGeometry));
            needToRebuild = true;
        }
    } else if (!geometry->isLoaded()) {
        deleteGeometry();
        _dilatedTextures.clear();
    }
    _geometry->setLoadPriority(this, -_lodDistance);
    _geometry->ensureLoading();
   
    if (needToRebuild) {
        const FBXGeometry& fbxGeometry = geometry->getFBXGeometry();
        foreach (const FBXMesh& mesh, fbxGeometry.meshes) {
            MeshState state;
            state.clusterMatrices.resize(mesh.clusters.size());
            _meshStates.append(state);    

            gpu::BufferPointer buffer(new gpu::Buffer());
            if (!mesh.blendshapes.isEmpty()) {
                buffer->resize((mesh.vertices.size() + mesh.normals.size()) * sizeof(glm::vec3));
                buffer->setSubData(0, mesh.vertices.size() * sizeof(glm::vec3), (gpu::Resource::Byte*) mesh.vertices.constData());
                buffer->setSubData(mesh.vertices.size() * sizeof(glm::vec3),
                    mesh.normals.size() * sizeof(glm::vec3), (gpu::Resource::Byte*) mesh.normals.constData());
            }
            _blendedVertexBuffers.push_back(buffer);
        }
        foreach (const FBXAttachment& attachment, fbxGeometry.attachments) {
            Model* model = new Model(this);
            model->init();
            model->setURL(attachment.url);
            _attachments.append(model);
        }
        needFullUpdate = true;
    }
    return needFullUpdate;
}

// virtual
void Model::setJointStates(QVector<JointState> states) {
    _jointStates = states;
    initJointTransforms();

    int numStates = _jointStates.size();
    float radius = 0.0f;
    for (int i = 0; i < numStates; ++i) {
        float distance = glm::length(_jointStates[i].getPosition());
        if (distance > radius) {
            radius = distance;
        }
        _jointStates[i].buildConstraint();
    }
    for (int i = 0; i < _jointStates.size(); i++) {
        _jointStates[i].slaveVisibleTransform();
    }
    _boundingRadius = radius;
}

bool Model::findRayIntersectionAgainstSubMeshes(const glm::vec3& origin, const glm::vec3& direction, float& distance, 
                                                    BoxFace& face, QString& extraInfo, bool pickAgainstTriangles) {

    bool intersectedSomething = false;

    // if we aren't active, we can't ray pick yet...
    if (!isActive()) {
        return intersectedSomething;
    }
    
    // extents is the entity relative, scaled, centered extents of the entity
    glm::vec3 position = _translation;
    glm::mat4 rotation = glm::mat4_cast(_rotation);
    glm::mat4 translation = glm::translate(position);
    glm::mat4 modelToWorldMatrix = translation * rotation;
    glm::mat4 worldToModelMatrix = glm::inverse(modelToWorldMatrix);

    Extents modelExtents = getMeshExtents(); // NOTE: unrotated
    
    glm::vec3 dimensions = modelExtents.maximum - modelExtents.minimum;
    glm::vec3 corner = -(dimensions * _registrationPoint); // since we're going to do the ray picking in the model frame of reference
    AABox modelFrameBox(corner, dimensions);

    glm::vec3 modelFrameOrigin = glm::vec3(worldToModelMatrix * glm::vec4(origin, 1.0f));
    glm::vec3 modelFrameDirection = glm::vec3(worldToModelMatrix * glm::vec4(direction, 0.0f));

    // we can use the AABox's ray intersection by mapping our origin and direction into the model frame
    // and testing intersection there.
    if (modelFrameBox.findRayIntersection(modelFrameOrigin, modelFrameDirection, distance, face)) {

        float bestDistance = std::numeric_limits<float>::max();

        float distanceToSubMesh;
        BoxFace subMeshFace;
        int subMeshIndex = 0;

        const FBXGeometry& geometry = _geometry->getFBXGeometry();

        // If we hit the models box, then consider the submeshes...
        foreach(const AABox& subMeshBox, _calculatedMeshBoxes) {

            if (subMeshBox.findRayIntersection(origin, direction, distanceToSubMesh, subMeshFace)) {
                if (distanceToSubMesh < bestDistance) {
                    if (pickAgainstTriangles) {
                        if (!_calculatedMeshTrianglesValid) {
                            recalculateMeshBoxes(pickAgainstTriangles);
                        }
                        // check our triangles here....
                        const QVector<Triangle>& meshTriangles = _calculatedMeshTriangles[subMeshIndex];
                        int t = 0;
                        foreach (const Triangle& triangle, meshTriangles) {
                            t++;
                        
                            float thisTriangleDistance;
                            if (findRayTriangleIntersection(origin, direction, triangle, thisTriangleDistance)) {
                                if (thisTriangleDistance < bestDistance) {
                                    bestDistance = thisTriangleDistance;
                                    intersectedSomething = true;
                                    face = subMeshFace;
                                    extraInfo = geometry.getModelNameOfMesh(subMeshIndex);
                                }
                            }
                        }
                    } else {
                        // this is the non-triangle picking case...
                        bestDistance = distanceToSubMesh;
                        intersectedSomething = true;
                        face = subMeshFace;
                        extraInfo = geometry.getModelNameOfMesh(subMeshIndex);
                    }
                }
            } 
            subMeshIndex++;
        }

        if (intersectedSomething) {
            distance = bestDistance;
        }
        
        return intersectedSomething;
    }

    return intersectedSomething;
}

// TODO: we seem to call this too often when things haven't actually changed... look into optimizing this
void Model::recalculateMeshBoxes(bool pickAgainstTriangles) {
    bool calculatedMeshTrianglesNeeded = pickAgainstTriangles && !_calculatedMeshTrianglesValid;

    if (!_calculatedMeshBoxesValid || calculatedMeshTrianglesNeeded) {
        const FBXGeometry& geometry = _geometry->getFBXGeometry();
        int numberOfMeshes = geometry.meshes.size();
        _calculatedMeshBoxes.resize(numberOfMeshes);
        _calculatedMeshTriangles.clear();
        _calculatedMeshTriangles.resize(numberOfMeshes);
        for (int i = 0; i < numberOfMeshes; i++) {
            const FBXMesh& mesh = geometry.meshes.at(i);
            Extents scaledMeshExtents = calculateScaledOffsetExtents(mesh.meshExtents);

            _calculatedMeshBoxes[i] = AABox(scaledMeshExtents);

            if (pickAgainstTriangles) {
                QVector<Triangle> thisMeshTriangles;
                for (int j = 0; j < mesh.parts.size(); j++) {
                    const FBXMeshPart& part = mesh.parts.at(j);

                    const int INDICES_PER_TRIANGLE = 3;
                    const int INDICES_PER_QUAD = 4;

                    if (part.quadIndices.size() > 0) {
                        int numberOfQuads = part.quadIndices.size() / INDICES_PER_QUAD;
                        int vIndex = 0;
                        for (int q = 0; q < numberOfQuads; q++) {
                            int i0 = part.quadIndices[vIndex++];
                            int i1 = part.quadIndices[vIndex++];
                            int i2 = part.quadIndices[vIndex++];
                            int i3 = part.quadIndices[vIndex++];

                            glm::vec3 v0 = calculateScaledOffsetPoint(glm::vec3(mesh.modelTransform * glm::vec4(mesh.vertices[i0], 1.0f)));
                            glm::vec3 v1 = calculateScaledOffsetPoint(glm::vec3(mesh.modelTransform * glm::vec4(mesh.vertices[i1], 1.0f)));
                            glm::vec3 v2 = calculateScaledOffsetPoint(glm::vec3(mesh.modelTransform * glm::vec4(mesh.vertices[i2], 1.0f)));
                            glm::vec3 v3 = calculateScaledOffsetPoint(glm::vec3(mesh.modelTransform * glm::vec4(mesh.vertices[i3], 1.0f)));
                        
                            // Sam's recommended triangle slices
                            Triangle tri1 = { v0, v1, v3 };
                            Triangle tri2 = { v1, v2, v3 };
                        
                            // NOTE: Random guy on the internet's recommended triangle slices
                            //Triangle tri1 = { v0, v1, v2 };
                            //Triangle tri2 = { v2, v3, v0 };
                        
                            thisMeshTriangles.push_back(tri1);
                            thisMeshTriangles.push_back(tri2);
                        }
                    }

                    if (part.triangleIndices.size() > 0) {
                        int numberOfTris = part.triangleIndices.size() / INDICES_PER_TRIANGLE;
                        int vIndex = 0;
                        for (int t = 0; t < numberOfTris; t++) {
                            int i0 = part.triangleIndices[vIndex++];
                            int i1 = part.triangleIndices[vIndex++];
                            int i2 = part.triangleIndices[vIndex++];

                            glm::vec3 v0 = calculateScaledOffsetPoint(glm::vec3(mesh.modelTransform * glm::vec4(mesh.vertices[i0], 1.0f)));
                            glm::vec3 v1 = calculateScaledOffsetPoint(glm::vec3(mesh.modelTransform * glm::vec4(mesh.vertices[i1], 1.0f)));
                            glm::vec3 v2 = calculateScaledOffsetPoint(glm::vec3(mesh.modelTransform * glm::vec4(mesh.vertices[i2], 1.0f)));

                            Triangle tri = { v0, v1, v2 };

                            thisMeshTriangles.push_back(tri);
                        }
                    }
                }
                _calculatedMeshTriangles[i] = thisMeshTriangles;
            }
        }
        _calculatedMeshBoxesValid = true;
        _calculatedMeshTrianglesValid = pickAgainstTriangles;
    }
}

void Model::renderSetup(RenderArgs* args) {
    // if we don't have valid mesh boxes, calculate them now, this only matters in cases
    // where our caller has passed RenderArgs which will include a view frustum we can cull
    // against. We cache the results of these calculations so long as the model hasn't been
    // simulated and the mesh hasn't changed.
    if (args && !_calculatedMeshBoxesValid) {
        recalculateMeshBoxes();
    }
    
    // set up dilated textures on first render after load/simulate
    const FBXGeometry& geometry = _geometry->getFBXGeometry();
    if (_dilatedTextures.isEmpty()) {
        foreach (const FBXMesh& mesh, geometry.meshes) {
            QVector<QSharedPointer<Texture> > dilated;
            dilated.resize(mesh.parts.size());
            _dilatedTextures.append(dilated);
        }
    }
    
    if (!_meshGroupsKnown && isLoadedWithTextures()) {
        segregateMeshGroups();
    }
}

bool Model::render(float alpha, RenderMode mode, RenderArgs* args) {
    PROFILE_RANGE(__FUNCTION__);

    // render the attachments
    foreach (Model* attachment, _attachments) {
        attachment->render(alpha, mode, args);
    }
    if (_meshStates.isEmpty()) {
        return false;
    }

    renderSetup(args);
    return renderCore(alpha, mode, args);
}
    
bool Model::renderCore(float alpha, RenderMode mode, RenderArgs* args) {
    PROFILE_RANGE(__FUNCTION__);
    if (!_viewState) {
        return false;
    }

    // Let's introduce a gpu::Batch to capture all the calls to the graphics api
    _renderBatch.clear();
    gpu::Batch& batch = _renderBatch;

    // Setup the projection matrix
    if (args && args->_viewFrustum) {
        glm::mat4 proj;
        args->_viewFrustum->evalProjectionMatrix(proj); 
        batch.setProjectionTransform(proj);
    }

    // Capture the view matrix once for the rendering of this model
    if (_transforms.empty()) {
        _transforms.push_back(Transform());
    }
    _transforms[0] = _viewState->getViewTransform();
    // apply entity translation offset to the viewTransform  in one go (it's a preTranslate because viewTransform goes from world to eye space)
    _transforms[0].preTranslate(-_translation);

    batch.setViewTransform(_transforms[0]);

    GLBATCH(glDisable)(GL_COLOR_MATERIAL);
    
    if (mode == DIFFUSE_RENDER_MODE || mode == NORMAL_RENDER_MODE) {
        GLBATCH(glDisable)(GL_CULL_FACE);
    } else {
        GLBATCH(glEnable)(GL_CULL_FACE);
        if (mode == SHADOW_RENDER_MODE) {
            GLBATCH(glCullFace)(GL_FRONT);
        }
    }
    
    // render opaque meshes with alpha testing

    GLBATCH(glDisable)(GL_BLEND);
    GLBATCH(glEnable)(GL_ALPHA_TEST);
    
    if (mode == SHADOW_RENDER_MODE) {
        GLBATCH(glAlphaFunc)(GL_EQUAL, 0.0f);
    }


    /*DependencyManager::get<TextureCache>()->setPrimaryDrawBuffers(
        mode == DEFAULT_RENDER_MODE || mode == DIFFUSE_RENDER_MODE,
        mode == DEFAULT_RENDER_MODE || mode == NORMAL_RENDER_MODE,
        mode == DEFAULT_RENDER_MODE);
        */
    {
        GLenum buffers[3];
        int bufferCount = 0;
        if (mode == DEFAULT_RENDER_MODE || mode == DIFFUSE_RENDER_MODE) {
            buffers[bufferCount++] = GL_COLOR_ATTACHMENT0;
        }
        if (mode == DEFAULT_RENDER_MODE || mode == NORMAL_RENDER_MODE) {
            buffers[bufferCount++] = GL_COLOR_ATTACHMENT1;
        }
        if (mode == DEFAULT_RENDER_MODE) {
            buffers[bufferCount++] = GL_COLOR_ATTACHMENT2;
        }
        GLBATCH(glDrawBuffers)(bufferCount, buffers);
    }

    const float DEFAULT_ALPHA_THRESHOLD = 0.5f;
    

    //renderMeshes(RenderMode mode, bool translucent, float alphaThreshold, bool hasTangents, bool hasSpecular, book isSkinned, args);
    int opaqueMeshPartsRendered = 0;
    opaqueMeshPartsRendered += renderMeshes(batch, mode, false, DEFAULT_ALPHA_THRESHOLD, false, false, false, false, args);
    opaqueMeshPartsRendered += renderMeshes(batch, mode, false, DEFAULT_ALPHA_THRESHOLD, false, false, false, true, args);
    opaqueMeshPartsRendered += renderMeshes(batch, mode, false, DEFAULT_ALPHA_THRESHOLD, false, false, true, false, args);
    opaqueMeshPartsRendered += renderMeshes(batch, mode, false, DEFAULT_ALPHA_THRESHOLD, false, false, true, true, args);
    opaqueMeshPartsRendered += renderMeshes(batch, mode, false, DEFAULT_ALPHA_THRESHOLD, false, true, false, false, args);
    opaqueMeshPartsRendered += renderMeshes(batch, mode, false, DEFAULT_ALPHA_THRESHOLD, false, true, false, true, args);
    opaqueMeshPartsRendered += renderMeshes(batch, mode, false, DEFAULT_ALPHA_THRESHOLD, false, true, true, false, args);
    opaqueMeshPartsRendered += renderMeshes(batch, mode, false, DEFAULT_ALPHA_THRESHOLD, false, true, true, true, args);

    opaqueMeshPartsRendered += renderMeshes(batch, mode, false, DEFAULT_ALPHA_THRESHOLD, true, false, false, false, args);
    opaqueMeshPartsRendered += renderMeshes(batch, mode, false, DEFAULT_ALPHA_THRESHOLD, true, false, true, false, args);
    opaqueMeshPartsRendered += renderMeshes(batch, mode, false, DEFAULT_ALPHA_THRESHOLD, true, true, false, false, args);
    opaqueMeshPartsRendered += renderMeshes(batch, mode, false, DEFAULT_ALPHA_THRESHOLD, true, true, true, false, args);

    // render translucent meshes afterwards
    //DependencyManager::get<TextureCache>()->setPrimaryDrawBuffers(false, true, true);
    {
        GLenum buffers[2];
        int bufferCount = 0;
        buffers[bufferCount++] = GL_COLOR_ATTACHMENT1;
        buffers[bufferCount++] = GL_COLOR_ATTACHMENT2;
        GLBATCH(glDrawBuffers)(bufferCount, buffers);
    }

    int translucentMeshPartsRendered = 0;
    const float MOSTLY_OPAQUE_THRESHOLD = 0.75f;
    translucentMeshPartsRendered += renderMeshes(batch, mode, true, MOSTLY_OPAQUE_THRESHOLD, false, false, false, false, args);
    translucentMeshPartsRendered += renderMeshes(batch, mode, true, MOSTLY_OPAQUE_THRESHOLD, false, false, false, true, args);
    translucentMeshPartsRendered += renderMeshes(batch, mode, true, MOSTLY_OPAQUE_THRESHOLD, false, false, true, false, args);
    translucentMeshPartsRendered += renderMeshes(batch, mode, true, MOSTLY_OPAQUE_THRESHOLD, false, false, true, true, args);
    translucentMeshPartsRendered += renderMeshes(batch, mode, true, MOSTLY_OPAQUE_THRESHOLD, false, true, false, false, args);
    translucentMeshPartsRendered += renderMeshes(batch, mode, true, MOSTLY_OPAQUE_THRESHOLD, false, true, false, true, args);
    translucentMeshPartsRendered += renderMeshes(batch, mode, true, MOSTLY_OPAQUE_THRESHOLD, false, true, true, false, args);
    translucentMeshPartsRendered += renderMeshes(batch, mode, true, MOSTLY_OPAQUE_THRESHOLD, false, true, true, true, args);

    GLBATCH(glDisable)(GL_ALPHA_TEST);
    GLBATCH(glEnable)(GL_BLEND);
    GLBATCH(glDepthMask)(false);
    GLBATCH(glDepthFunc)(GL_LEQUAL);
    
    //DependencyManager::get<TextureCache>()->setPrimaryDrawBuffers(true);
    {
        GLenum buffers[1];
        int bufferCount = 0;
        buffers[bufferCount++] = GL_COLOR_ATTACHMENT0;
        GLBATCH(glDrawBuffers)(bufferCount, buffers);
    }

    if (mode == DEFAULT_RENDER_MODE || mode == DIFFUSE_RENDER_MODE) {
        const float MOSTLY_TRANSPARENT_THRESHOLD = 0.0f;
        translucentMeshPartsRendered += renderMeshes(batch, mode, true, MOSTLY_TRANSPARENT_THRESHOLD, false, false, false, false, args);
        translucentMeshPartsRendered += renderMeshes(batch, mode, true, MOSTLY_TRANSPARENT_THRESHOLD, false, false, false, true, args);
        translucentMeshPartsRendered += renderMeshes(batch, mode, true, MOSTLY_TRANSPARENT_THRESHOLD, false, false, true, false, args);
        translucentMeshPartsRendered += renderMeshes(batch, mode, true, MOSTLY_TRANSPARENT_THRESHOLD, false, false, true, true, args);
        translucentMeshPartsRendered += renderMeshes(batch, mode, true, MOSTLY_TRANSPARENT_THRESHOLD, false, true, false, false, args);
        translucentMeshPartsRendered += renderMeshes(batch, mode, true, MOSTLY_TRANSPARENT_THRESHOLD, false, true, false, true, args);
        translucentMeshPartsRendered += renderMeshes(batch, mode, true, MOSTLY_TRANSPARENT_THRESHOLD, false, true, true, false, args);
        translucentMeshPartsRendered += renderMeshes(batch, mode, true, MOSTLY_TRANSPARENT_THRESHOLD, false, true, true, true, args);
    }

    GLBATCH(glDepthMask)(true);
    GLBATCH(glDepthFunc)(GL_LESS);
    GLBATCH(glDisable)(GL_CULL_FACE);
    
    if (mode == SHADOW_RENDER_MODE) {
        GLBATCH(glCullFace)(GL_BACK);
    }

    GLBATCH(glActiveTexture)(GL_TEXTURE0 + 1);
    GLBATCH(glBindTexture)(GL_TEXTURE_2D, 0);
    GLBATCH(glActiveTexture)(GL_TEXTURE0 + 2);
    GLBATCH(glBindTexture)(GL_TEXTURE_2D, 0);
    GLBATCH(glActiveTexture)(GL_TEXTURE0 + 3);
    GLBATCH(glBindTexture)(GL_TEXTURE_2D, 0);
    GLBATCH(glActiveTexture)(GL_TEXTURE0);
    GLBATCH(glBindTexture)(GL_TEXTURE_2D, 0);

    // deactivate vertex arrays after drawing
    GLBATCH(glDisableClientState)(GL_NORMAL_ARRAY);
    GLBATCH(glDisableClientState)(GL_VERTEX_ARRAY);
    GLBATCH(glDisableClientState)(GL_TEXTURE_COORD_ARRAY);
    GLBATCH(glDisableClientState)(GL_COLOR_ARRAY);
    GLBATCH(glDisableVertexAttribArray)(gpu::Stream::TANGENT);
    GLBATCH(glDisableVertexAttribArray)(gpu::Stream::SKIN_CLUSTER_INDEX);
    GLBATCH(glDisableVertexAttribArray)(gpu::Stream::SKIN_CLUSTER_WEIGHT);
    
    // bind with 0 to switch back to normal operation
    GLBATCH(glBindBuffer)(GL_ARRAY_BUFFER, 0);
    GLBATCH(glBindBuffer)(GL_ELEMENT_ARRAY_BUFFER, 0);
    GLBATCH(glBindTexture)(GL_TEXTURE_2D, 0);

    // Render!
    {
        PROFILE_RANGE("render Batch");

        #if defined(ANDROID)
        #else
            glPushMatrix();
        #endif

        ::gpu::GLBackend::renderBatch(batch);

        #if defined(ANDROID)
        #else
            glPopMatrix();
        #endif
    }

    // restore all the default material settings
    _viewState->setupWorldLight();
    
    if (args) {
        args->_translucentMeshPartsRendered = translucentMeshPartsRendered;
        args->_opaqueMeshPartsRendered = opaqueMeshPartsRendered;
    }

    return true;
}

Extents Model::getBindExtents() const {
    if (!isActive()) {
        return Extents();
    }
    const Extents& bindExtents = _geometry->getFBXGeometry().bindExtents;
    Extents scaledExtents = { bindExtents.minimum * _scale, bindExtents.maximum * _scale };
    return scaledExtents;
}

Extents Model::getMeshExtents() const {
    if (!isActive()) {
        return Extents();
    }
    const Extents& extents = _geometry->getFBXGeometry().meshExtents;

    // even though our caller asked for "unscaled" we need to include any fst scaling, translation, and rotation, which
    // is captured in the offset matrix
    glm::vec3 minimum = glm::vec3(_geometry->getFBXGeometry().offset * glm::vec4(extents.minimum, 1.0f));
    glm::vec3 maximum = glm::vec3(_geometry->getFBXGeometry().offset * glm::vec4(extents.maximum, 1.0f));
    Extents scaledExtents = { minimum * _scale, maximum * _scale };
    return scaledExtents;
}

Extents Model::getUnscaledMeshExtents() const {
    if (!isActive()) {
        return Extents();
    }
    
    const Extents& extents = _geometry->getFBXGeometry().meshExtents;

    // even though our caller asked for "unscaled" we need to include any fst scaling, translation, and rotation, which
    // is captured in the offset matrix
    glm::vec3 minimum = glm::vec3(_geometry->getFBXGeometry().offset * glm::vec4(extents.minimum, 1.0f));
    glm::vec3 maximum = glm::vec3(_geometry->getFBXGeometry().offset * glm::vec4(extents.maximum, 1.0f));
    Extents scaledExtents = { minimum, maximum };
        
    return scaledExtents;
}

Extents Model::calculateScaledOffsetExtents(const Extents& extents) const {
    // we need to include any fst scaling, translation, and rotation, which is captured in the offset matrix
    glm::vec3 minimum = glm::vec3(_geometry->getFBXGeometry().offset * glm::vec4(extents.minimum, 1.0f));
    glm::vec3 maximum = glm::vec3(_geometry->getFBXGeometry().offset * glm::vec4(extents.maximum, 1.0f));

    Extents scaledOffsetExtents = { ((minimum + _offset) * _scale), 
                                    ((maximum + _offset) * _scale) };

    Extents rotatedExtents = scaledOffsetExtents.getRotated(_rotation);

    Extents translatedExtents = { rotatedExtents.minimum + _translation, 
                                  rotatedExtents.maximum + _translation };
    return translatedExtents;
}

glm::vec3 Model::calculateScaledOffsetPoint(const glm::vec3& point) const {
    // we need to include any fst scaling, translation, and rotation, which is captured in the offset matrix
    glm::vec3 offsetPoint = glm::vec3(_geometry->getFBXGeometry().offset * glm::vec4(point, 1.0f));
    glm::vec3 scaledPoint = ((offsetPoint + _offset) * _scale);
    glm::vec3 rotatedPoint = _rotation * scaledPoint;
    glm::vec3 translatedPoint = rotatedPoint + _translation;
    return translatedPoint;
}


bool Model::getJointState(int index, glm::quat& rotation) const {
    if (index == -1 || index >= _jointStates.size()) {
        return false;
    }
    const JointState& state = _jointStates.at(index);
    rotation = state.getRotationInConstrainedFrame();
    return !state.rotationIsDefault(rotation);
}

bool Model::getVisibleJointState(int index, glm::quat& rotation) const {
    if (index == -1 || index >= _jointStates.size()) {
        return false;
    }
    const JointState& state = _jointStates.at(index);
    rotation = state.getVisibleRotationInConstrainedFrame();
    return !state.rotationIsDefault(rotation);
}

void Model::clearJointState(int index) {
    if (index != -1 && index < _jointStates.size()) {
        JointState& state = _jointStates[index];
        state.setRotationInConstrainedFrame(glm::quat(), 0.0f);
    }
}

void Model::clearJointAnimationPriority(int index) {
    if (index != -1 && index < _jointStates.size()) {
        _jointStates[index]._animationPriority = 0.0f;
    }
}

void Model::setJointState(int index, bool valid, const glm::quat& rotation, float priority) {
    if (index != -1 && index < _jointStates.size()) {
        JointState& state = _jointStates[index];
        if (valid) {
            state.setRotationInConstrainedFrame(rotation, priority);
        } else {
            state.restoreRotation(1.0f, priority);
        }
    }
}

int Model::getParentJointIndex(int jointIndex) const {
    return (isActive() && jointIndex != -1) ? _geometry->getFBXGeometry().joints.at(jointIndex).parentIndex : -1;
}

int Model::getLastFreeJointIndex(int jointIndex) const {
    return (isActive() && jointIndex != -1) ? _geometry->getFBXGeometry().joints.at(jointIndex).freeLineage.last() : -1;
}

void Model::setURL(const QUrl& url, const QUrl& fallback, bool retainCurrent, bool delayLoad) {
    // don't recreate the geometry if it's the same URL
    if (_url == url) {
        return;
    }
    _url = url;

    // if so instructed, keep the current geometry until the new one is loaded 
    _nextBaseGeometry = _nextGeometry = DependencyManager::get<GeometryCache>()->getGeometry(url, fallback, delayLoad);
    _nextLODHysteresis = NetworkGeometry::NO_HYSTERESIS;
    if (!retainCurrent || !isActive() || _nextGeometry->isLoaded()) {
        applyNextGeometry();
    }
}

bool Model::getJointPositionInWorldFrame(int jointIndex, glm::vec3& position) const {
    if (jointIndex == -1 || jointIndex >= _jointStates.size()) {
        return false;
    }
    // position is in world-frame
    position = _translation + _rotation * _jointStates[jointIndex].getPosition();
    return true;
}

bool Model::getJointPosition(int jointIndex, glm::vec3& position) const {
    if (jointIndex == -1 || jointIndex >= _jointStates.size()) {
        return false;
    }
    // position is in model-frame
    position = extractTranslation(_jointStates[jointIndex].getTransform());
    return true;
}

bool Model::getJointRotationInWorldFrame(int jointIndex, glm::quat& rotation) const {
    if (jointIndex == -1 || jointIndex >= _jointStates.size()) {
        return false;
    }
    rotation = _rotation * _jointStates[jointIndex].getRotation();
    return true;
}

bool Model::getJointRotation(int jointIndex, glm::quat& rotation) const {
    if (jointIndex == -1 || jointIndex >= _jointStates.size()) {
        return false;
    }
    rotation = _jointStates[jointIndex].getRotation();
    return true;
}

bool Model::getJointCombinedRotation(int jointIndex, glm::quat& rotation) const {
    if (jointIndex == -1 || jointIndex >= _jointStates.size()) {
        return false;
    }
    rotation = _rotation * _jointStates[jointIndex].getRotation();
    return true;
}

bool Model::getVisibleJointPositionInWorldFrame(int jointIndex, glm::vec3& position) const {
    if (jointIndex == -1 || jointIndex >= _jointStates.size()) {
        return false;
    }
    // position is in world-frame
    position = _translation + _rotation * _jointStates[jointIndex].getVisiblePosition();
    return true;
}

bool Model::getVisibleJointRotationInWorldFrame(int jointIndex, glm::quat& rotation) const {
    if (jointIndex == -1 || jointIndex >= _jointStates.size()) {
        return false;
    }
    rotation = _rotation * _jointStates[jointIndex].getVisibleRotation();
    return true;
}

QStringList Model::getJointNames() const {
    if (QThread::currentThread() != thread()) {
        QStringList result;
        QMetaObject::invokeMethod(const_cast<Model*>(this), "getJointNames", Qt::BlockingQueuedConnection,
            Q_RETURN_ARG(QStringList, result));
        return result;
    }
    return isActive() ? _geometry->getFBXGeometry().getJointNames() : QStringList();
}

uint qHash(const WeakAnimationHandlePointer& handle, uint seed) {
    return qHash(handle.data(), seed);
}

AnimationHandlePointer Model::createAnimationHandle() {
    AnimationHandlePointer handle(new AnimationHandle(this));
    handle->_self = handle;
    _animationHandles.insert(handle);
    return handle;
}

// virtual override from PhysicsEntity
void Model::buildShapes() {
    // TODO: figure out how to load/build collision shapes for general models
}

void Model::updateShapePositions() {
    // TODO: implement this when we know how to build shapes for regular Models
}

class Blender : public QRunnable {
public:

    Blender(Model* model, int blendNumber, const QWeakPointer<NetworkGeometry>& geometry,
        const QVector<FBXMesh>& meshes, const QVector<float>& blendshapeCoefficients);
    
    virtual void run();

private:
    
    QPointer<Model> _model;
    int _blendNumber;
    QWeakPointer<NetworkGeometry> _geometry;
    QVector<FBXMesh> _meshes;
    QVector<float> _blendshapeCoefficients;
};

Blender::Blender(Model* model, int blendNumber, const QWeakPointer<NetworkGeometry>& geometry,
        const QVector<FBXMesh>& meshes, const QVector<float>& blendshapeCoefficients) :
    _model(model),
    _blendNumber(blendNumber),
    _geometry(geometry),
    _meshes(meshes),
    _blendshapeCoefficients(blendshapeCoefficients) {
}

void Blender::run() {
    QVector<glm::vec3> vertices, normals;
    if (!_model.isNull()) {
        int offset = 0;
        foreach (const FBXMesh& mesh, _meshes) {
            if (mesh.blendshapes.isEmpty()) {
                continue;
            }
            vertices += mesh.vertices;
            normals += mesh.normals;
            glm::vec3* meshVertices = vertices.data() + offset;
            glm::vec3* meshNormals = normals.data() + offset;
            offset += mesh.vertices.size();
            const float NORMAL_COEFFICIENT_SCALE = 0.01f;
            for (int i = 0, n = qMin(_blendshapeCoefficients.size(), mesh.blendshapes.size()); i < n; i++) {
                float vertexCoefficient = _blendshapeCoefficients.at(i);
                if (vertexCoefficient < EPSILON) {
                    continue;
                }
                float normalCoefficient = vertexCoefficient * NORMAL_COEFFICIENT_SCALE;
                const FBXBlendshape& blendshape = mesh.blendshapes.at(i);
                for (int j = 0; j < blendshape.indices.size(); j++) {
                    int index = blendshape.indices.at(j);
                    meshVertices[index] += blendshape.vertices.at(j) * vertexCoefficient;
                    meshNormals[index] += blendshape.normals.at(j) * normalCoefficient;
                }
            }
        }
    }
    // post the result to the geometry cache, which will dispatch to the model if still alive
    QMetaObject::invokeMethod(DependencyManager::get<ModelBlender>().data(), "setBlendedVertices",
        Q_ARG(const QPointer<Model>&, _model), Q_ARG(int, _blendNumber),
        Q_ARG(const QWeakPointer<NetworkGeometry>&, _geometry), Q_ARG(const QVector<glm::vec3>&, vertices),
        Q_ARG(const QVector<glm::vec3>&, normals));
}

void Model::setScaleToFit(bool scaleToFit, const glm::vec3& dimensions) {
    if (_scaleToFit != scaleToFit || _scaleToFitDimensions != dimensions) {
        _scaleToFit = scaleToFit;
        _scaleToFitDimensions = dimensions;
        _scaledToFit = false; // force rescaling
    }
}

void Model::setScaleToFit(bool scaleToFit, float largestDimension) {
    // NOTE: if the model is not active, then it means we don't actually know the true/natural dimensions of the
    // mesh, and so we can't do the needed calculations for scaling to fit to a single largest dimension. In this
    // case we will record that we do want to do this, but we will stick our desired single dimension into the
    // first element of the vec3 for the non-fixed aspect ration dimensions
    if (!isActive()) {
        _scaleToFit = scaleToFit;
        if (scaleToFit) {
            _scaleToFitDimensions = glm::vec3(largestDimension, FAKE_DIMENSION_PLACEHOLDER, FAKE_DIMENSION_PLACEHOLDER);
        }
        return;
    }
    
    if (_scaleToFit != scaleToFit || glm::length(_scaleToFitDimensions) != largestDimension) {
        _scaleToFit = scaleToFit;
        
        // we only need to do this work if we're "turning on" scale to fit.
        if (scaleToFit) {
            Extents modelMeshExtents = getUnscaledMeshExtents();
            float maxDimension = glm::distance(modelMeshExtents.maximum, modelMeshExtents.minimum);
            float maxScale = largestDimension / maxDimension;
            glm::vec3 modelMeshDimensions = modelMeshExtents.maximum - modelMeshExtents.minimum;
            glm::vec3 dimensions = modelMeshDimensions * maxScale;
        
            _scaleToFitDimensions = dimensions;
            _scaledToFit = false; // force rescaling
        }
    }
}

void Model::scaleToFit() {
    // If our _scaleToFitDimensions.y/z are FAKE_DIMENSION_PLACEHOLDER then it means our
    // user asked to scale us in a fixed aspect ratio to a single largest dimension, but
    // we didn't yet have an active mesh. We can only enter this scaleToFit() in this state
    // if we now do have an active mesh, so we take this opportunity to actually determine
    // the correct scale.
    if (_scaleToFit && _scaleToFitDimensions.y == FAKE_DIMENSION_PLACEHOLDER 
            && _scaleToFitDimensions.z == FAKE_DIMENSION_PLACEHOLDER) {
        setScaleToFit(_scaleToFit, _scaleToFitDimensions.x);
    }
    Extents modelMeshExtents = getUnscaledMeshExtents();

    // size is our "target size in world space"
    // we need to set our model scale so that the extents of the mesh, fit in a cube that size...
    glm::vec3 meshDimensions = modelMeshExtents.maximum - modelMeshExtents.minimum;
    glm::vec3 rescaleDimensions = _scaleToFitDimensions / meshDimensions;
    setScaleInternal(rescaleDimensions);
    _scaledToFit = true;
}

void Model::setSnapModelToRegistrationPoint(bool snapModelToRegistrationPoint, const glm::vec3& registrationPoint) {
    glm::vec3 clampedRegistrationPoint = glm::clamp(registrationPoint, 0.0f, 1.0f);
    if (_snapModelToRegistrationPoint != snapModelToRegistrationPoint || _registrationPoint != clampedRegistrationPoint) {
        _snapModelToRegistrationPoint = snapModelToRegistrationPoint;
        _registrationPoint = clampedRegistrationPoint;
        _snappedToRegistrationPoint = false; // force re-centering
    }
}

void Model::snapToRegistrationPoint() {
    Extents modelMeshExtents = getUnscaledMeshExtents();
    glm::vec3 dimensions = (modelMeshExtents.maximum - modelMeshExtents.minimum);
    glm::vec3 offset = -modelMeshExtents.minimum - (dimensions * _registrationPoint);
    _offset = offset;
    _snappedToRegistrationPoint = true;
}

void Model::simulate(float deltaTime, bool fullUpdate) {
    fullUpdate = updateGeometry() || fullUpdate || (_scaleToFit && !_scaledToFit)
                    || (_snapModelToRegistrationPoint && !_snappedToRegistrationPoint);
                    
    if (isActive() && fullUpdate) {
        _calculatedMeshBoxesValid = false; // if we have to simulate, we need to assume our mesh boxes are all invalid
        _calculatedMeshTrianglesValid = false;

        // check for scale to fit
        if (_scaleToFit && !_scaledToFit) {
            scaleToFit();
        }
        if (_snapModelToRegistrationPoint && !_snappedToRegistrationPoint) {
            snapToRegistrationPoint();
        }
        simulateInternal(deltaTime);
    }
}

void Model::simulateInternal(float deltaTime) {
    // NOTE: this is a recursive call that walks all attachments, and their attachments
    // update the world space transforms for all joints
    
    // update animations
    foreach (const AnimationHandlePointer& handle, _runningAnimations) {
        handle->simulate(deltaTime);
    }

    for (int i = 0; i < _jointStates.size(); i++) {
        updateJointState(i);
    }
    for (int i = 0; i < _jointStates.size(); i++) {
        _jointStates[i].resetTransformChanged();
    }

    _shapesAreDirty = !_shapes.isEmpty();
    
    // update the attachment transforms and simulate them
    const FBXGeometry& geometry = _geometry->getFBXGeometry();
    for (int i = 0; i < _attachments.size(); i++) {
        const FBXAttachment& attachment = geometry.attachments.at(i);
        Model* model = _attachments.at(i);
        
        glm::vec3 jointTranslation = _translation;
        glm::quat jointRotation = _rotation;
        if (_showTrueJointTransforms) {
            getJointPositionInWorldFrame(attachment.jointIndex, jointTranslation);
            getJointRotationInWorldFrame(attachment.jointIndex, jointRotation);
        } else {
            getVisibleJointPositionInWorldFrame(attachment.jointIndex, jointTranslation);
            getVisibleJointRotationInWorldFrame(attachment.jointIndex, jointRotation);
        }
        
        model->setTranslation(jointTranslation + jointRotation * attachment.translation * _scale);
        model->setRotation(jointRotation * attachment.rotation);
        model->setScale(_scale * attachment.scale);
        
        if (model->isActive()) {
            model->simulateInternal(deltaTime);
        }
    }
    
    glm::mat4 modelToWorld = glm::mat4_cast(_rotation);
    for (int i = 0; i < _meshStates.size(); i++) {
        MeshState& state = _meshStates[i];
        const FBXMesh& mesh = geometry.meshes.at(i);
        if (_showTrueJointTransforms) {
            for (int j = 0; j < mesh.clusters.size(); j++) {
                const FBXCluster& cluster = mesh.clusters.at(j);
                state.clusterMatrices[j] = modelToWorld * _jointStates[cluster.jointIndex].getTransform() * cluster.inverseBindMatrix;
            }
        } else {
            for (int j = 0; j < mesh.clusters.size(); j++) {
                const FBXCluster& cluster = mesh.clusters.at(j);
                state.clusterMatrices[j] = modelToWorld * _jointStates[cluster.jointIndex].getVisibleTransform() * cluster.inverseBindMatrix;
            }
        }
    }
    
    // post the blender if we're not currently waiting for one to finish
    if (geometry.hasBlendedMeshes() && _blendshapeCoefficients != _blendedBlendshapeCoefficients) {
        _blendedBlendshapeCoefficients = _blendshapeCoefficients;
        DependencyManager::get<ModelBlender>()->noteRequiresBlend(this);
    }
}

void Model::updateJointState(int index) {
    JointState& state = _jointStates[index];
    const FBXJoint& joint = state.getFBXJoint();
    
    // compute model transforms
    int parentIndex = joint.parentIndex;
    if (parentIndex == -1) {
        const FBXGeometry& geometry = _geometry->getFBXGeometry();
        glm::mat4 parentTransform = glm::scale(_scale) * glm::translate(_offset) * geometry.offset;
        state.computeTransform(parentTransform);
    } else {
        const JointState& parentState = _jointStates.at(parentIndex);
        state.computeTransform(parentState.getTransform(), parentState.getTransformChanged());
    }
}

void Model::updateVisibleJointStates() {
    if (_showTrueJointTransforms) {
        // no need to update visible transforms
        return;
    }
    for (int i = 0; i < _jointStates.size(); i++) {
        _jointStates[i].slaveVisibleTransform();
    }
}

bool Model::setJointPosition(int jointIndex, const glm::vec3& position, const glm::quat& rotation, bool useRotation,
       int lastFreeIndex, bool allIntermediatesFree, const glm::vec3& alignment, float priority) {
    if (jointIndex == -1 || _jointStates.isEmpty()) {
        return false;
    }
    const FBXGeometry& geometry = _geometry->getFBXGeometry();
    const QVector<int>& freeLineage = geometry.joints.at(jointIndex).freeLineage;
    if (freeLineage.isEmpty()) {
        return false;
    }
    if (lastFreeIndex == -1) {
        lastFreeIndex = freeLineage.last();
    }
    
    // this is a cyclic coordinate descent algorithm: see
    // http://www.ryanjuckett.com/programming/animation/21-cyclic-coordinate-descent-in-2d
    const int ITERATION_COUNT = 1;
    glm::vec3 worldAlignment = alignment;
    for (int i = 0; i < ITERATION_COUNT; i++) {
        // first, try to rotate the end effector as close as possible to the target rotation, if any
        glm::quat endRotation;
        if (useRotation) {
            JointState& state = _jointStates[jointIndex];

            state.setRotationInBindFrame(rotation, priority);
            endRotation = state.getRotationInBindFrame();
        }    
        
        // then, we go from the joint upwards, rotating the end as close as possible to the target
        glm::vec3 endPosition = extractTranslation(_jointStates[jointIndex].getTransform());
        for (int j = 1; freeLineage.at(j - 1) != lastFreeIndex; j++) {
            int index = freeLineage.at(j);
            JointState& state = _jointStates[index];
            const FBXJoint& joint = state.getFBXJoint();
            if (!(joint.isFree || allIntermediatesFree)) {
                continue;
            }
            glm::vec3 jointPosition = extractTranslation(state.getTransform());
            glm::vec3 jointVector = endPosition - jointPosition;
            glm::quat oldCombinedRotation = state.getRotation();
            glm::quat combinedDelta;
            float combinedWeight;
            if (useRotation) {
                combinedDelta = safeMix(rotation * glm::inverse(endRotation),
                    rotationBetween(jointVector, position - jointPosition), 0.5f);
                combinedWeight = 2.0f;
                
            } else {
                combinedDelta = rotationBetween(jointVector, position - jointPosition);
                combinedWeight = 1.0f;
            }
            if (alignment != glm::vec3() && j > 1) {
                jointVector = endPosition - jointPosition;
                glm::vec3 positionSum;
                for (int k = j - 1; k > 0; k--) {
                    int index = freeLineage.at(k);
                    updateJointState(index);
                    positionSum += extractTranslation(_jointStates.at(index).getTransform());
                }
                glm::vec3 projectedCenterOfMass = glm::cross(jointVector,
                    glm::cross(positionSum / (j - 1.0f) - jointPosition, jointVector));
                glm::vec3 projectedAlignment = glm::cross(jointVector, glm::cross(worldAlignment, jointVector));
                const float LENGTH_EPSILON = 0.001f;
                if (glm::length(projectedCenterOfMass) > LENGTH_EPSILON && glm::length(projectedAlignment) > LENGTH_EPSILON) {
                    combinedDelta = safeMix(combinedDelta, rotationBetween(projectedCenterOfMass, projectedAlignment),
                        1.0f / (combinedWeight + 1.0f));
                }
            }
            state.applyRotationDelta(combinedDelta, true, priority);
            glm::quat actualDelta = state.getRotation() * glm::inverse(oldCombinedRotation);
            endPosition = actualDelta * jointVector + jointPosition;
            if (useRotation) {
                endRotation = actualDelta * endRotation;
            }
        }       
    }
     
    // now update the joint states from the top
    for (int j = freeLineage.size() - 1; j >= 0; j--) {
        updateJointState(freeLineage.at(j));
    }
    _shapesAreDirty = !_shapes.isEmpty();
        
    return true;
}

void Model::inverseKinematics(int endIndex, glm::vec3 targetPosition, const glm::quat& targetRotation, float priority) {
    // NOTE: targetRotation is from bind- to model-frame

    if (endIndex == -1 || _jointStates.isEmpty()) {
        return;
    }

    const FBXGeometry& geometry = _geometry->getFBXGeometry();
    const QVector<int>& freeLineage = geometry.joints.at(endIndex).freeLineage;
    if (freeLineage.isEmpty()) {
        return;
    }
    int numFree = freeLineage.size();

    // store and remember topmost parent transform
    glm::mat4 topParentTransform;
    {
        int index = freeLineage.last();
        const JointState& state = _jointStates.at(index);
        const FBXJoint& joint = state.getFBXJoint();
        int parentIndex = joint.parentIndex;
        if (parentIndex == -1) {
            const FBXGeometry& geometry = _geometry->getFBXGeometry();
            topParentTransform = glm::scale(_scale) * glm::translate(_offset) * geometry.offset;
        } else {
            topParentTransform = _jointStates[parentIndex].getTransform();
        }
    }

    // this is a cyclic coordinate descent algorithm: see
    // http://www.ryanjuckett.com/programming/animation/21-cyclic-coordinate-descent-in-2d

    // keep track of the position of the end-effector
    JointState& endState = _jointStates[endIndex];
    glm::vec3 endPosition = endState.getPosition();
    float distanceToGo = glm::distance(targetPosition, endPosition);

    const int MAX_ITERATION_COUNT = 2;
    const float ACCEPTABLE_IK_ERROR = 0.005f; // 5mm
    int numIterations = 0;
    do {
        ++numIterations;
        // moving up, rotate each free joint to get endPosition closer to target
        for (int j = 1; j < numFree; j++) {
            int nextIndex = freeLineage.at(j);
            JointState& nextState = _jointStates[nextIndex];
            FBXJoint nextJoint = nextState.getFBXJoint();
            if (! nextJoint.isFree) {
                continue;
            }

            glm::vec3 pivot = nextState.getPosition();
            glm::vec3 leverArm = endPosition - pivot;
            float leverLength = glm::length(leverArm);
            if (leverLength < EPSILON) {
                continue;
            }
            glm::quat deltaRotation = rotationBetween(leverArm, targetPosition - pivot);

            // We want to mix the shortest rotation with one that will pull the system down with gravity
            // so that limbs don't float unrealistically.  To do this we compute a simplified center of mass
            // where each joint has unit mass and we don't bother averaging it because we only need direction.
            if (j > 1) {

                glm::vec3 centerOfMass(0.0f);
                for (int k = 0; k < j; ++k) {
                    int massIndex = freeLineage.at(k);
                    centerOfMass += _jointStates[massIndex].getPosition() - pivot;
                }
                // the gravitational effect is a rotation that tends to align the two cross products
                const glm::vec3 worldAlignment = glm::vec3(0.0f, -1.0f, 0.0f);
                glm::quat gravityDelta = rotationBetween(glm::cross(centerOfMass, leverArm),
                    glm::cross(worldAlignment, leverArm));

                float gravityAngle = glm::angle(gravityDelta);
                const float MIN_GRAVITY_ANGLE = 0.1f;
                float mixFactor = 0.5f;
                if (gravityAngle < MIN_GRAVITY_ANGLE) {
                    // the final rotation is a mix of the two
                    mixFactor = 0.5f * gravityAngle / MIN_GRAVITY_ANGLE;
                }
                deltaRotation = safeMix(deltaRotation, gravityDelta, mixFactor);
            }

            // Apply the rotation, but use mixRotationDelta() which blends a bit of the default pose
            // in the process.  This provides stability to the IK solution for most models.
            glm::quat oldNextRotation = nextState.getRotation();
            float mixFactor = 0.03f;
            nextState.mixRotationDelta(deltaRotation, mixFactor, priority);

            // measure the result of the rotation which may have been modified by
            // blending and constraints
            glm::quat actualDelta = nextState.getRotation() * glm::inverse(oldNextRotation);
            endPosition = pivot + actualDelta * leverArm;
        }

        // recompute transforms from the top down
        glm::mat4 parentTransform = topParentTransform;
        for (int j = numFree - 1; j >= 0; --j) {
            JointState& freeState = _jointStates[freeLineage.at(j)];
            freeState.computeTransform(parentTransform);
            parentTransform = freeState.getTransform();
        }

        // measure our success
        endPosition = endState.getPosition();
        distanceToGo = glm::distance(targetPosition, endPosition);
    } while (numIterations < MAX_ITERATION_COUNT && distanceToGo < ACCEPTABLE_IK_ERROR);

    // set final rotation of the end joint
    endState.setRotationInBindFrame(targetRotation, priority, true);
     
    _shapesAreDirty = !_shapes.isEmpty();
}

bool Model::restoreJointPosition(int jointIndex, float fraction, float priority) {
    if (jointIndex == -1 || _jointStates.isEmpty()) {
        return false;
    }
    const FBXGeometry& geometry = _geometry->getFBXGeometry();
    const QVector<int>& freeLineage = geometry.joints.at(jointIndex).freeLineage;
   
    foreach (int index, freeLineage) {
        JointState& state = _jointStates[index];
        state.restoreRotation(fraction, priority);
    }
    return true;
}

float Model::getLimbLength(int jointIndex) const {
    if (jointIndex == -1 || _jointStates.isEmpty()) {
        return 0.0f;
    }
    const FBXGeometry& geometry = _geometry->getFBXGeometry();
    const QVector<int>& freeLineage = geometry.joints.at(jointIndex).freeLineage;
    float length = 0.0f;
    float lengthScale = (_scale.x + _scale.y + _scale.z) / 3.0f;
    for (int i = freeLineage.size() - 2; i >= 0; i--) {
        length += geometry.joints.at(freeLineage.at(i)).distanceToParent * lengthScale;
    }
    return length;
}

void Model::renderJointCollisionShapes(float alpha) {
    // implement this when we have shapes for regular models
}

bool Model::maybeStartBlender() {
    const FBXGeometry& fbxGeometry = _geometry->getFBXGeometry();
    if (fbxGeometry.hasBlendedMeshes()) {
        QThreadPool::globalInstance()->start(new Blender(this, ++_blendNumber, _geometry,
            fbxGeometry.meshes, _blendshapeCoefficients));
        return true;
    }
    return false;
}

void Model::setBlendedVertices(int blendNumber, const QWeakPointer<NetworkGeometry>& geometry,
        const QVector<glm::vec3>& vertices, const QVector<glm::vec3>& normals) {
    if (_geometry != geometry || _blendedVertexBuffers.empty() || blendNumber < _appliedBlendNumber) {
        return;
    }
    _appliedBlendNumber = blendNumber;
    const FBXGeometry& fbxGeometry = _geometry->getFBXGeometry();    
    int index = 0;
    for (int i = 0; i < fbxGeometry.meshes.size(); i++) {
        const FBXMesh& mesh = fbxGeometry.meshes.at(i);
        if (mesh.blendshapes.isEmpty()) {
            continue;
        }

        gpu::BufferPointer& buffer = _blendedVertexBuffers[i];
        buffer->setSubData(0, mesh.vertices.size() * sizeof(glm::vec3), (gpu::Resource::Byte*) vertices.constData() + index*sizeof(glm::vec3));
        buffer->setSubData(mesh.vertices.size() * sizeof(glm::vec3),
            mesh.normals.size() * sizeof(glm::vec3), (gpu::Resource::Byte*) normals.constData() + index*sizeof(glm::vec3));

        index += mesh.vertices.size();
    }
}

void Model::applyNextGeometry() {
    // delete our local geometry and custom textures
    deleteGeometry();
    _dilatedTextures.clear();
    _lodHysteresis = _nextLODHysteresis;
    
    // we retain a reference to the base geometry so that its reference count doesn't fall to zero
    _baseGeometry = _nextBaseGeometry;
    _geometry = _nextGeometry;
    _meshGroupsKnown = false;
    _nextBaseGeometry.reset();
    _nextGeometry.reset();
}

void Model::deleteGeometry() {
    foreach (Model* attachment, _attachments) {
        delete attachment;
    }
    _attachments.clear();
    _blendedVertexBuffers.clear();
    _jointStates.clear();
    _meshStates.clear();
    clearShapes();
    
    for (QSet<WeakAnimationHandlePointer>::iterator it = _animationHandles.begin(); it != _animationHandles.end(); ) {
        AnimationHandlePointer handle = it->toStrongRef();
        if (handle) {
            handle->_jointMappings.clear();
            it++;
        } else {
            it = _animationHandles.erase(it);
        }
    }
    
    if (_geometry) {
        _geometry->clearLoadPriority(this);
    }
    
    _blendedBlendshapeCoefficients.clear();
}

// Scene rendering support
QVector<Model*> Model::_modelsInScene;
gpu::Batch Model::_sceneRenderBatch;
void Model::startScene(RenderArgs::RenderSide renderSide) {
    if (renderSide != RenderArgs::STEREO_RIGHT) {
        _modelsInScene.clear();
    }
}

void Model::setupBatchTransform(gpu::Batch& batch) {
    
    // Capture the view matrix once for the rendering of this model
    if (_transforms.empty()) {
        _transforms.push_back(Transform());
    }
    _transforms[0] = _viewState->getViewTransform();
    _transforms[0].preTranslate(-_translation);
    batch.setViewTransform(_transforms[0]);
}

void Model::endScene(RenderMode mode, RenderArgs* args) {
    PROFILE_RANGE(__FUNCTION__);

    #if defined(ANDROID)
    #else
        glPushMatrix();
    #endif

    RenderArgs::RenderSide renderSide = RenderArgs::MONO;
    if (args) {
        renderSide = args->_renderSide;
    }

    gpu::GLBackend backend;

    if (args) {
        glm::mat4 proj;
        args->_viewFrustum->evalProjectionMatrix(proj); 
        gpu::Batch batch;
        batch.setProjectionTransform(proj);
        backend.render(batch);
    }

    // Do the rendering batch creation for mono or left eye, not for right eye
    if (renderSide != RenderArgs::STEREO_RIGHT) {
        // Let's introduce a gpu::Batch to capture all the calls to the graphics api
        _sceneRenderBatch.clear();
        gpu::Batch& batch = _sceneRenderBatch;

        GLBATCH(glDisable)(GL_COLOR_MATERIAL);
    
        if (mode == DIFFUSE_RENDER_MODE || mode == NORMAL_RENDER_MODE) {
            GLBATCH(glDisable)(GL_CULL_FACE);
        } else {
            GLBATCH(glEnable)(GL_CULL_FACE);
            if (mode == SHADOW_RENDER_MODE) {
                GLBATCH(glCullFace)(GL_FRONT);
            }
        }
    
        // render opaque meshes with alpha testing

        GLBATCH(glDisable)(GL_BLEND);
        GLBATCH(glEnable)(GL_ALPHA_TEST);
    
        if (mode == SHADOW_RENDER_MODE) {
            GLBATCH(glAlphaFunc)(GL_EQUAL, 0.0f);
        }


        /*DependencyManager::get<TextureCache>()->setPrimaryDrawBuffers(
            mode == DEFAULT_RENDER_MODE || mode == DIFFUSE_RENDER_MODE,
            mode == DEFAULT_RENDER_MODE || mode == NORMAL_RENDER_MODE,
            mode == DEFAULT_RENDER_MODE);
            */
        {
            GLenum buffers[3];
            int bufferCount = 0;
            if (mode == DEFAULT_RENDER_MODE || mode == DIFFUSE_RENDER_MODE) {
                buffers[bufferCount++] = GL_COLOR_ATTACHMENT0;
            }
            if (mode == DEFAULT_RENDER_MODE || mode == NORMAL_RENDER_MODE) {
                buffers[bufferCount++] = GL_COLOR_ATTACHMENT1;
            }
            if (mode == DEFAULT_RENDER_MODE) {
                buffers[bufferCount++] = GL_COLOR_ATTACHMENT2;
            }
            GLBATCH(glDrawBuffers)(bufferCount, buffers);
        }

        const float DEFAULT_ALPHA_THRESHOLD = 0.5f;

        int opaqueMeshPartsRendered = 0;

        // now, for each model in the scene, render the mesh portions
        opaqueMeshPartsRendered += renderMeshesForModelsInScene(batch, mode, false, DEFAULT_ALPHA_THRESHOLD, false, false, false, false, args);
        opaqueMeshPartsRendered += renderMeshesForModelsInScene(batch, mode, false, DEFAULT_ALPHA_THRESHOLD, false, false, false, true, args);
        opaqueMeshPartsRendered += renderMeshesForModelsInScene(batch, mode, false, DEFAULT_ALPHA_THRESHOLD, false, false, true, false, args);
        opaqueMeshPartsRendered += renderMeshesForModelsInScene(batch, mode, false, DEFAULT_ALPHA_THRESHOLD, false, false, true, true, args);
        opaqueMeshPartsRendered += renderMeshesForModelsInScene(batch, mode, false, DEFAULT_ALPHA_THRESHOLD, false, true, false, false, args);
        opaqueMeshPartsRendered += renderMeshesForModelsInScene(batch, mode, false, DEFAULT_ALPHA_THRESHOLD, false, true, false, true, args);
        opaqueMeshPartsRendered += renderMeshesForModelsInScene(batch, mode, false, DEFAULT_ALPHA_THRESHOLD, false, true, true, false, args);
        opaqueMeshPartsRendered += renderMeshesForModelsInScene(batch, mode, false, DEFAULT_ALPHA_THRESHOLD, false, true, true, true, args);

        opaqueMeshPartsRendered += renderMeshesForModelsInScene(batch, mode, false, DEFAULT_ALPHA_THRESHOLD, true, false, false, false, args);
        opaqueMeshPartsRendered += renderMeshesForModelsInScene(batch, mode, false, DEFAULT_ALPHA_THRESHOLD, true, false, true, false, args);
        opaqueMeshPartsRendered += renderMeshesForModelsInScene(batch, mode, false, DEFAULT_ALPHA_THRESHOLD, true, true, false, false, args);
        opaqueMeshPartsRendered += renderMeshesForModelsInScene(batch, mode, false, DEFAULT_ALPHA_THRESHOLD, true, true, true, false, args);

        // render translucent meshes afterwards
        //DependencyManager::get<TextureCache>()->setPrimaryDrawBuffers(false, true, true);
        {
            GLenum buffers[2];
            int bufferCount = 0;
            buffers[bufferCount++] = GL_COLOR_ATTACHMENT1;
            buffers[bufferCount++] = GL_COLOR_ATTACHMENT2;
            GLBATCH(glDrawBuffers)(bufferCount, buffers);
        }

        int translucentParts = 0;
        const float MOSTLY_OPAQUE_THRESHOLD = 0.75f;
        translucentParts += renderMeshesForModelsInScene(batch, mode, true, MOSTLY_OPAQUE_THRESHOLD, false, false, false, false, args);
        translucentParts += renderMeshesForModelsInScene(batch, mode, true, MOSTLY_OPAQUE_THRESHOLD, false, false, false, true, args);
        translucentParts += renderMeshesForModelsInScene(batch, mode, true, MOSTLY_OPAQUE_THRESHOLD, false, false, true, false, args);
        translucentParts += renderMeshesForModelsInScene(batch, mode, true, MOSTLY_OPAQUE_THRESHOLD, false, false, true, true, args);
        translucentParts += renderMeshesForModelsInScene(batch, mode, true, MOSTLY_OPAQUE_THRESHOLD, false, true, false, false, args);
        translucentParts += renderMeshesForModelsInScene(batch, mode, true, MOSTLY_OPAQUE_THRESHOLD, false, true, false, true, args);
        translucentParts += renderMeshesForModelsInScene(batch, mode, true, MOSTLY_OPAQUE_THRESHOLD, false, true, true, false, args);
        translucentParts += renderMeshesForModelsInScene(batch, mode, true, MOSTLY_OPAQUE_THRESHOLD, false, true, true, true, args);

        GLBATCH(glDisable)(GL_ALPHA_TEST);
        GLBATCH(glEnable)(GL_BLEND);
        GLBATCH(glDepthMask)(false);
        GLBATCH(glDepthFunc)(GL_LEQUAL);
    
        //DependencyManager::get<TextureCache>()->setPrimaryDrawBuffers(true);
        {
            GLenum buffers[1];
            int bufferCount = 0;
            buffers[bufferCount++] = GL_COLOR_ATTACHMENT0;
            GLBATCH(glDrawBuffers)(bufferCount, buffers);
        }
    
        if (mode == DEFAULT_RENDER_MODE || mode == DIFFUSE_RENDER_MODE) {
            const float MOSTLY_TRANSPARENT_THRESHOLD = 0.0f;
            translucentParts += renderMeshesForModelsInScene(batch, mode, true, MOSTLY_TRANSPARENT_THRESHOLD, false, false, false, false, args);
            translucentParts += renderMeshesForModelsInScene(batch, mode, true, MOSTLY_TRANSPARENT_THRESHOLD, false, false, false, true, args);
            translucentParts += renderMeshesForModelsInScene(batch, mode, true, MOSTLY_TRANSPARENT_THRESHOLD, false, false, true, false, args);
            translucentParts += renderMeshesForModelsInScene(batch, mode, true, MOSTLY_TRANSPARENT_THRESHOLD, false, false, true, true, args);
            translucentParts += renderMeshesForModelsInScene(batch, mode, true, MOSTLY_TRANSPARENT_THRESHOLD, false, true, false, false, args);
            translucentParts += renderMeshesForModelsInScene(batch, mode, true, MOSTLY_TRANSPARENT_THRESHOLD, false, true, false, true, args);
            translucentParts += renderMeshesForModelsInScene(batch, mode, true, MOSTLY_TRANSPARENT_THRESHOLD, false, true, true, false, args);
            translucentParts += renderMeshesForModelsInScene(batch, mode, true, MOSTLY_TRANSPARENT_THRESHOLD, false, true, true, true, args);
        }

        GLBATCH(glDepthMask)(true);
        GLBATCH(glDepthFunc)(GL_LESS);
        GLBATCH(glDisable)(GL_CULL_FACE);
    
        if (mode == SHADOW_RENDER_MODE) {
            GLBATCH(glCullFace)(GL_BACK);
        }

        
        GLBATCH(glActiveTexture)(GL_TEXTURE0 + 1);
        GLBATCH(glBindTexture)(GL_TEXTURE_2D, 0);
        GLBATCH(glActiveTexture)(GL_TEXTURE0 + 2);
        GLBATCH(glBindTexture)(GL_TEXTURE_2D, 0);
        GLBATCH(glActiveTexture)(GL_TEXTURE0 + 3);
        GLBATCH(glBindTexture)(GL_TEXTURE_2D, 0);
        GLBATCH(glActiveTexture)(GL_TEXTURE0);
        GLBATCH(glBindTexture)(GL_TEXTURE_2D, 0);


        // deactivate vertex arrays after drawing
        GLBATCH(glDisableClientState)(GL_NORMAL_ARRAY);
        GLBATCH(glDisableClientState)(GL_VERTEX_ARRAY);
        GLBATCH(glDisableClientState)(GL_TEXTURE_COORD_ARRAY);
        GLBATCH(glDisableClientState)(GL_COLOR_ARRAY);
        GLBATCH(glDisableVertexAttribArray)(gpu::Stream::TANGENT);
        GLBATCH(glDisableVertexAttribArray)(gpu::Stream::SKIN_CLUSTER_INDEX);
        GLBATCH(glDisableVertexAttribArray)(gpu::Stream::SKIN_CLUSTER_WEIGHT);
    
        // bind with 0 to switch back to normal operation
        GLBATCH(glBindBuffer)(GL_ARRAY_BUFFER, 0);
        GLBATCH(glBindBuffer)(GL_ELEMENT_ARRAY_BUFFER, 0);
        GLBATCH(glBindTexture)(GL_TEXTURE_2D, 0);
    if (args) {
        args->_translucentMeshPartsRendered = translucentParts;
        args->_opaqueMeshPartsRendered = opaqueMeshPartsRendered;
    }

    }

    // Render!
    {
        PROFILE_RANGE("render Batch");
        backend.render(_sceneRenderBatch);
    }


    #if defined(ANDROID)
    #else
        glPopMatrix();
    #endif

    // restore all the default material settings
    _viewState->setupWorldLight();
    
}

bool Model::renderInScene(float alpha, RenderArgs* args) {
    // render the attachments
    foreach (Model* attachment, _attachments) {
        attachment->renderInScene(alpha);
    }
    if (_meshStates.isEmpty()) {
        return false;
    }
    renderSetup(args);
    _modelsInScene.push_back(this);
    return true;
}

void Model::segregateMeshGroups() {
    _meshesTranslucentTangents.clear();
    _meshesTranslucent.clear();
    _meshesTranslucentTangentsSpecular.clear();
    _meshesTranslucentSpecular.clear();

    _meshesTranslucentTangentsSkinned.clear();
    _meshesTranslucentSkinned.clear();
    _meshesTranslucentTangentsSpecularSkinned.clear();
    _meshesTranslucentSpecularSkinned.clear();

    _meshesOpaqueTangents.clear();
    _meshesOpaque.clear();
    _meshesOpaqueTangentsSpecular.clear();
    _meshesOpaqueSpecular.clear();

    _meshesOpaqueTangentsSkinned.clear();
    _meshesOpaqueSkinned.clear();
    _meshesOpaqueTangentsSpecularSkinned.clear();
    _meshesOpaqueSpecularSkinned.clear();

    _meshesOpaqueLightmapTangents.clear();
    _meshesOpaqueLightmap.clear();
    _meshesOpaqueLightmapTangentsSpecular.clear();
    _meshesOpaqueLightmapSpecular.clear();

    _unsortedMeshesTranslucentTangents.clear();
    _unsortedMeshesTranslucent.clear();
    _unsortedMeshesTranslucentTangentsSpecular.clear();
    _unsortedMeshesTranslucentSpecular.clear();

    _unsortedMeshesTranslucentTangentsSkinned.clear();
    _unsortedMeshesTranslucentSkinned.clear();
    _unsortedMeshesTranslucentTangentsSpecularSkinned.clear();
    _unsortedMeshesTranslucentSpecularSkinned.clear();

    _unsortedMeshesOpaqueTangents.clear();
    _unsortedMeshesOpaque.clear();
    _unsortedMeshesOpaqueTangentsSpecular.clear();
    _unsortedMeshesOpaqueSpecular.clear();

    _unsortedMeshesOpaqueTangentsSkinned.clear();
    _unsortedMeshesOpaqueSkinned.clear();
    _unsortedMeshesOpaqueTangentsSpecularSkinned.clear();
    _unsortedMeshesOpaqueSpecularSkinned.clear();

    _unsortedMeshesOpaqueLightmapTangents.clear();
    _unsortedMeshesOpaqueLightmap.clear();
    _unsortedMeshesOpaqueLightmapTangentsSpecular.clear();
    _unsortedMeshesOpaqueLightmapSpecular.clear();

    const FBXGeometry& geometry = _geometry->getFBXGeometry();
    const QVector<NetworkMesh>& networkMeshes = _geometry->getMeshes();


    // Run through all of the meshes, and place them into their segregated, but unsorted buckets
    for (int i = 0; i < networkMeshes.size(); i++) {
        const NetworkMesh& networkMesh = networkMeshes.at(i);
        const FBXMesh& mesh = geometry.meshes.at(i);
        const MeshState& state = _meshStates.at(i);

        bool translucentMesh = networkMesh.getTranslucentPartCount(mesh) == networkMesh.parts.size();
        bool hasTangents = !mesh.tangents.isEmpty();
        bool hasSpecular = mesh.hasSpecularTexture();
        bool hasLightmap = mesh.hasEmissiveTexture();
        bool isSkinned = state.clusterMatrices.size() > 1;
        QString materialID;

        // create a material name from all the parts. If there's one part, this will be a single material and its
        // true name. If however the mesh has multiple parts the name will be all the part's materials mashed together
        // which will result in those parts being sorted away from single material parts.
        QString lastPartMaterialID;
        foreach(FBXMeshPart part, mesh.parts) {
            if (part.materialID != lastPartMaterialID) {
                materialID += part.materialID;
            }
            lastPartMaterialID = part.materialID;
        }
        const bool wantDebug = false;
        if (wantDebug) {
            qDebug() << "materialID:" << materialID << "parts:" << mesh.parts.size();
        }

        if (!hasLightmap) {
            if (translucentMesh && !hasTangents && !hasSpecular && !isSkinned) {

                _unsortedMeshesTranslucent.insertMulti(materialID, i);

            } else if (translucentMesh && hasTangents && !hasSpecular && !isSkinned) {

                _unsortedMeshesTranslucentTangents.insertMulti(materialID, i);

            } else if (translucentMesh && hasTangents && hasSpecular && !isSkinned) {

                _unsortedMeshesTranslucentTangentsSpecular.insertMulti(materialID, i);

            } else if (translucentMesh && !hasTangents && hasSpecular && !isSkinned) {

                _unsortedMeshesTranslucentSpecular.insertMulti(materialID, i);

            } else if (translucentMesh && hasTangents && !hasSpecular && isSkinned) {

                _unsortedMeshesTranslucentTangentsSkinned.insertMulti(materialID, i);

            } else if (translucentMesh && !hasTangents && !hasSpecular && isSkinned) {

                _unsortedMeshesTranslucentSkinned.insertMulti(materialID, i);

            } else if (translucentMesh && hasTangents && hasSpecular && isSkinned) {

                _unsortedMeshesTranslucentTangentsSpecularSkinned.insertMulti(materialID, i);

            } else if (translucentMesh && !hasTangents && hasSpecular && isSkinned) {

                _unsortedMeshesTranslucentSpecularSkinned.insertMulti(materialID, i);

            } else if (!translucentMesh && !hasTangents && !hasSpecular && !isSkinned) {

                _unsortedMeshesOpaque.insertMulti(materialID, i);

            } else if (!translucentMesh && hasTangents && !hasSpecular && !isSkinned) {

                _unsortedMeshesOpaqueTangents.insertMulti(materialID, i);

            } else if (!translucentMesh && hasTangents && hasSpecular && !isSkinned) {

                _unsortedMeshesOpaqueTangentsSpecular.insertMulti(materialID, i);

            } else if (!translucentMesh && !hasTangents && hasSpecular && !isSkinned) {

                _unsortedMeshesOpaqueSpecular.insertMulti(materialID, i);

            } else if (!translucentMesh && hasTangents && !hasSpecular && isSkinned) {

                _unsortedMeshesOpaqueTangentsSkinned.insertMulti(materialID, i);

            } else if (!translucentMesh && !hasTangents && !hasSpecular && isSkinned) {

                _unsortedMeshesOpaqueSkinned.insertMulti(materialID, i);

            } else if (!translucentMesh && hasTangents && hasSpecular && isSkinned) {

                _unsortedMeshesOpaqueTangentsSpecularSkinned.insertMulti(materialID, i);

            } else if (!translucentMesh && !hasTangents && hasSpecular && isSkinned) {

                _unsortedMeshesOpaqueSpecularSkinned.insertMulti(materialID, i);
            } else {
                qDebug() << "unexpected!!! this mesh didn't fall into any or our groups???";
            }
        } else {
            if (!translucentMesh && !hasTangents && !hasSpecular && !isSkinned) {

                _unsortedMeshesOpaqueLightmap.insertMulti(materialID, i);

            } else if (!translucentMesh && hasTangents && !hasSpecular && !isSkinned) {

                _unsortedMeshesOpaqueLightmapTangents.insertMulti(materialID, i);

            } else if (!translucentMesh && hasTangents && hasSpecular && !isSkinned) {

                _unsortedMeshesOpaqueLightmapTangentsSpecular.insertMulti(materialID, i);

            } else if (!translucentMesh && !hasTangents && hasSpecular && !isSkinned) {

                _unsortedMeshesOpaqueLightmapSpecular.insertMulti(materialID, i);

            } else {
                qDebug() << "unexpected!!! this mesh didn't fall into any or our groups???";
            }
        }
    }
    
    foreach(int i, _unsortedMeshesTranslucent) {
        _meshesTranslucent.append(i);
    }

    foreach(int i, _unsortedMeshesTranslucentTangents) {
        _meshesTranslucentTangents.append(i);
    }

    foreach(int i, _unsortedMeshesTranslucentTangentsSpecular) {
        _meshesTranslucentTangentsSpecular.append(i);
    }

    foreach(int i, _unsortedMeshesTranslucentSpecular) {
        _meshesTranslucentSpecular.append(i);
    }

    foreach(int i, _unsortedMeshesTranslucentSkinned) {
        _meshesTranslucentSkinned.append(i);
    }

    foreach(int i, _unsortedMeshesTranslucentTangentsSkinned) {
        _meshesTranslucentTangentsSkinned.append(i);
    }

    foreach(int i, _unsortedMeshesTranslucentTangentsSpecularSkinned) {
        _meshesTranslucentTangentsSpecularSkinned.append(i);
    }

    foreach(int i, _unsortedMeshesTranslucentSpecularSkinned) {
        _meshesTranslucentSpecularSkinned.append(i);
    }

    foreach(int i, _unsortedMeshesOpaque) {
        _meshesOpaque.append(i);
    }

    foreach(int i, _unsortedMeshesOpaqueTangents) {
        _meshesOpaqueTangents.append(i);
    }

    foreach(int i, _unsortedMeshesOpaqueTangentsSpecular) {
        _meshesOpaqueTangentsSpecular.append(i);
    }

    foreach(int i, _unsortedMeshesOpaqueSpecular) {
        _meshesOpaqueSpecular.append(i);
    }

    foreach(int i, _unsortedMeshesOpaqueSkinned) {
        _meshesOpaqueSkinned.append(i);
    }

    foreach(int i, _unsortedMeshesOpaqueTangentsSkinned) {
        _meshesOpaqueTangentsSkinned.append(i);
    }

    foreach(int i, _unsortedMeshesOpaqueTangentsSpecularSkinned) {
        _meshesOpaqueTangentsSpecularSkinned.append(i);
    }

    foreach(int i, _unsortedMeshesOpaqueSpecularSkinned) {
        _meshesOpaqueSpecularSkinned.append(i);
    }

    foreach(int i, _unsortedMeshesOpaqueLightmap) {
        _meshesOpaqueLightmap.append(i);
    }

    foreach(int i, _unsortedMeshesOpaqueLightmapTangents) {
        _meshesOpaqueLightmapTangents.append(i);
    }

    foreach(int i, _unsortedMeshesOpaqueLightmapTangentsSpecular) {
        _meshesOpaqueLightmapTangentsSpecular.append(i);
    }

    foreach(int i, _unsortedMeshesOpaqueLightmapSpecular) {
        _meshesOpaqueLightmapSpecular.append(i);
    }

    _unsortedMeshesTranslucentTangents.clear();
    _unsortedMeshesTranslucent.clear();
    _unsortedMeshesTranslucentTangentsSpecular.clear();
    _unsortedMeshesTranslucentSpecular.clear();

    _unsortedMeshesTranslucentTangentsSkinned.clear();
    _unsortedMeshesTranslucentSkinned.clear();
    _unsortedMeshesTranslucentTangentsSpecularSkinned.clear();
    _unsortedMeshesTranslucentSpecularSkinned.clear();

    _unsortedMeshesOpaqueTangents.clear();
    _unsortedMeshesOpaque.clear();
    _unsortedMeshesOpaqueTangentsSpecular.clear();
    _unsortedMeshesOpaqueSpecular.clear();

    _unsortedMeshesOpaqueTangentsSkinned.clear();
    _unsortedMeshesOpaqueSkinned.clear();
    _unsortedMeshesOpaqueTangentsSpecularSkinned.clear();
    _unsortedMeshesOpaqueSpecularSkinned.clear();

    _unsortedMeshesOpaqueLightmapTangents.clear();
    _unsortedMeshesOpaqueLightmap.clear();
    _unsortedMeshesOpaqueLightmapTangentsSpecular.clear();
    _unsortedMeshesOpaqueLightmapSpecular.clear();

    _meshGroupsKnown = true;
}

QVector<int>* Model::pickMeshList(bool translucent, float alphaThreshold, bool hasLightmap, bool hasTangents, bool hasSpecular, bool isSkinned) {
    PROFILE_RANGE(__FUNCTION__);

    // depending on which parameters we were called with, pick the correct mesh group to render
    QVector<int>* whichList = NULL;
    if (translucent && !hasTangents && !hasSpecular && !isSkinned) {
        whichList = &_meshesTranslucent;
    } else if (translucent && hasTangents && !hasSpecular && !isSkinned) {
        whichList = &_meshesTranslucentTangents;
    } else if (translucent && hasTangents && hasSpecular && !isSkinned) {
        whichList = &_meshesTranslucentTangentsSpecular;
    } else if (translucent && !hasTangents && hasSpecular && !isSkinned) {
        whichList = &_meshesTranslucentSpecular;
    } else if (translucent && hasTangents && !hasSpecular && isSkinned) {
        whichList = &_meshesTranslucentTangentsSkinned;
    } else if (translucent && !hasTangents && !hasSpecular && isSkinned) {
        whichList = &_meshesTranslucentSkinned;
    } else if (translucent && hasTangents && hasSpecular && isSkinned) {
        whichList = &_meshesTranslucentTangentsSpecularSkinned;
    } else if (translucent && !hasTangents && hasSpecular && isSkinned) {
        whichList = &_meshesTranslucentSpecularSkinned;

    } else if (!translucent && !hasLightmap && !hasTangents && !hasSpecular && !isSkinned) {
        whichList = &_meshesOpaque;
    } else if (!translucent && !hasLightmap && hasTangents && !hasSpecular && !isSkinned) {
        whichList = &_meshesOpaqueTangents;
    } else if (!translucent && !hasLightmap && hasTangents && hasSpecular && !isSkinned) {
        whichList = &_meshesOpaqueTangentsSpecular;
    } else if (!translucent && !hasLightmap && !hasTangents && hasSpecular && !isSkinned) {
        whichList = &_meshesOpaqueSpecular;
    } else if (!translucent && !hasLightmap && hasTangents && !hasSpecular && isSkinned) {
        whichList = &_meshesOpaqueTangentsSkinned;
    } else if (!translucent && !hasLightmap && !hasTangents && !hasSpecular && isSkinned) {
        whichList = &_meshesOpaqueSkinned;
    } else if (!translucent && !hasLightmap && hasTangents && hasSpecular && isSkinned) {
        whichList = &_meshesOpaqueTangentsSpecularSkinned;
    } else if (!translucent && !hasLightmap && !hasTangents && hasSpecular && isSkinned) {
        whichList = &_meshesOpaqueSpecularSkinned;

    } else if (!translucent && hasLightmap && !hasTangents && !hasSpecular && !isSkinned) {
        whichList = &_meshesOpaqueLightmap;
    } else if (!translucent && hasLightmap && hasTangents && !hasSpecular && !isSkinned) {
        whichList = &_meshesOpaqueLightmapTangents;
    } else if (!translucent && hasLightmap && hasTangents && hasSpecular && !isSkinned) {
        whichList = &_meshesOpaqueLightmapTangentsSpecular;
    } else if (!translucent && hasLightmap && !hasTangents && hasSpecular && !isSkinned) {
        whichList = &_meshesOpaqueLightmapSpecular;

    } else {
        qDebug() << "unexpected!!! this mesh didn't fall into any or our groups???";
    }
    return whichList;
}

void Model::pickPrograms(gpu::Batch& batch, RenderMode mode, bool translucent, float alphaThreshold,
                            bool hasLightmap, bool hasTangents, bool hasSpecular, bool isSkinned, RenderArgs* args,
                            Locations*& locations, SkinLocations*& skinLocations) {
                            
    ProgramObject* program = &_program;
    locations = &_locations;
    ProgramObject* skinProgram = &_skinProgram;
    skinLocations = &_skinLocations;
    if (mode == SHADOW_RENDER_MODE) {
        program = &_shadowProgram;
        skinProgram = &_skinShadowProgram;
        skinLocations = &_skinShadowLocations;
    } else if (translucent && alphaThreshold == 0.0f) {
        program = &_translucentProgram;
        locations = &_translucentLocations;
        skinProgram = &_skinTranslucentProgram;
        skinLocations = &_skinTranslucentLocations;
        
    } else if (hasLightmap) {
        if (hasTangents) {
            if (hasSpecular) {
                program = &_lightmapNormalSpecularMapProgram;
                locations = &_lightmapNormalSpecularMapLocations;
                skinProgram = NULL;
                skinLocations = NULL;
            } else {
                program = &_lightmapNormalMapProgram;
                locations = &_lightmapNormalMapLocations;
                skinProgram = NULL;
                skinLocations = NULL;
            }
        } else if (hasSpecular) {
            program = &_lightmapSpecularMapProgram;
            locations = &_lightmapSpecularMapLocations;
            skinProgram = NULL;
            skinLocations = NULL;
        } else {
            program = &_lightmapProgram;
            locations = &_lightmapLocations;
            skinProgram = NULL;
            skinLocations = NULL;
        }
    } else {
        if (hasTangents) {
            if (hasSpecular) {
                program = &_normalSpecularMapProgram;
                locations = &_normalSpecularMapLocations;
                skinProgram = &_skinNormalSpecularMapProgram;
                skinLocations = &_skinNormalSpecularMapLocations;
            } else {
                program = &_normalMapProgram;
                locations = &_normalMapLocations;
                skinProgram = &_skinNormalMapProgram;
                skinLocations = &_skinNormalMapLocations;
            }
        } else if (hasSpecular) {
            program = &_specularMapProgram;
            locations = &_specularMapLocations;
            skinProgram = &_skinSpecularMapProgram;
            skinLocations = &_skinSpecularMapLocations;
        }
    } 

    ProgramObject* activeProgram = program;
    Locations* activeLocations = locations;

    if (isSkinned) {
        activeProgram = skinProgram;
        activeLocations = skinLocations;
        locations = skinLocations;
    }
    // This code replace the "bind()" on the QGLProgram
    if (!activeProgram->isLinked()) {
        activeProgram->link();
    }
    
    GLBATCH(glUseProgram)(activeProgram->programId());

    if ((activeLocations->alphaThreshold > -1) && (mode != SHADOW_RENDER_MODE)) {
        GLBATCH(glUniform1f)(activeLocations->alphaThreshold, alphaThreshold);
    }
}

int Model::renderMeshesForModelsInScene(gpu::Batch& batch, RenderMode mode, bool translucent, float alphaThreshold,
                            bool hasLightmap, bool hasTangents, bool hasSpecular, bool isSkinned, RenderArgs* args) {

    PROFILE_RANGE(__FUNCTION__);
    int meshPartsRendered = 0;

    bool pickProgramsNeeded = true;
    Locations* locations;
    SkinLocations* skinLocations;
    
    foreach(Model* model, _modelsInScene) {
        QVector<int>* whichList = model->pickMeshList(translucent, alphaThreshold, hasLightmap, hasTangents, hasSpecular, isSkinned);
        if (whichList) {
            QVector<int>& list = *whichList;
            if (list.size() > 0) {
                if (pickProgramsNeeded) {
                    pickPrograms(batch, mode, translucent, alphaThreshold, hasLightmap, hasTangents, hasSpecular, isSkinned, args, locations, skinLocations);
                    pickProgramsNeeded = false;
                }
                model->setupBatchTransform(batch);
                meshPartsRendered += model->renderMeshesFromList(list, batch, mode, translucent, alphaThreshold, args, locations, skinLocations);
            }
        }
    }
    // if we selected a program, then unselect it
    if (!pickProgramsNeeded) {
        GLBATCH(glUseProgram)(0);
    }
    return meshPartsRendered;
}

int Model::renderMeshes(gpu::Batch& batch, RenderMode mode, bool translucent, float alphaThreshold,
                            bool hasLightmap, bool hasTangents, bool hasSpecular, bool isSkinned, RenderArgs* args) {

    PROFILE_RANGE(__FUNCTION__);
    int meshPartsRendered = 0;

    QVector<int>* whichList = pickMeshList(translucent, alphaThreshold, hasLightmap, hasTangents, hasSpecular, isSkinned);
    
    if (!whichList) {
        qDebug() << "unexpected!!! we don't know which list of meshes to render...";
        return 0;
    }
    QVector<int>& list = *whichList;

    // If this list has nothing to render, then don't bother proceeding. This saves us on binding to programs    
    if (list.size() == 0) {
        return 0;
    }

    Locations* locations;
    SkinLocations* skinLocations;
    pickPrograms(batch, mode, translucent, alphaThreshold, hasLightmap, hasTangents, hasSpecular, isSkinned, args, locations, skinLocations);
    meshPartsRendered = renderMeshesFromList(list, batch, mode, translucent, alphaThreshold, args, locations, skinLocations);
    GLBATCH(glUseProgram)(0);

    return meshPartsRendered;
}


int Model::renderMeshesFromList(QVector<int>& list, gpu::Batch& batch, RenderMode mode, bool translucent, float alphaThreshold, RenderArgs* args,
                                        Locations* locations, SkinLocations* skinLocations) {
    PROFILE_RANGE(__FUNCTION__);

    auto textureCache = DependencyManager::get<TextureCache>();
    auto glowEffect = DependencyManager::get<GlowEffect>();
    QString lastMaterialID;
    int meshPartsRendered = 0;
    updateVisibleJointStates();
    const FBXGeometry& geometry = _geometry->getFBXGeometry();
    const QVector<NetworkMesh>& networkMeshes = _geometry->getMeshes();

    // i is the "index" from the original networkMeshes QVector...
    foreach (int i, list) {
    
        // if our index is ever out of range for either meshes or networkMeshes, then skip it, and set our _meshGroupsKnown
        // to false to rebuild out mesh groups.
        
        if (i < 0 || i >= networkMeshes.size() || i > geometry.meshes.size()) {
            _meshGroupsKnown = false; // regenerate these lists next time around.
            continue;
        }
        
        // exit early if the translucency doesn't match what we're drawing
        const NetworkMesh& networkMesh = networkMeshes.at(i);
        const FBXMesh& mesh = geometry.meshes.at(i);    

        batch.setIndexBuffer(gpu::UINT32, (networkMesh._indexBuffer), 0);
        int vertexCount = mesh.vertices.size();
        if (vertexCount == 0) {
            // sanity check
            continue;
        }
        
        // if we got here, then check to see if this mesh is in view
        if (args) {
            bool shouldRender = true;
            args->_meshesConsidered++;

            if (args->_viewFrustum) {
                shouldRender = args->_viewFrustum->boxInFrustum(_calculatedMeshBoxes.at(i)) != ViewFrustum::OUTSIDE;
                if (shouldRender) {
                    float distance = args->_viewFrustum->distanceToCamera(_calculatedMeshBoxes.at(i).calcCenter());
                    shouldRender = !_viewState ? false : _viewState->shouldRenderMesh(_calculatedMeshBoxes.at(i).getLargestDimension(),
                                                                            distance);
                    if (!shouldRender) {
                        args->_meshesTooSmall++;
                    }
                } else {
                    args->_meshesOutOfView++;
                }
            }

            if (shouldRender) {
                args->_meshesRendered++;
            } else {
                continue; // skip this mesh
            }
        }

        const MeshState& state = _meshStates.at(i);
        if (state.clusterMatrices.size() > 1) {
            GLBATCH(glUniformMatrix4fv)(skinLocations->clusterMatrices, state.clusterMatrices.size(), false,
                (const float*)state.clusterMatrices.constData());
            batch.setModelTransform(Transform());
        } else {
            batch.setModelTransform(Transform(state.clusterMatrices[0]));
        }

        if (mesh.blendshapes.isEmpty()) {
            batch.setInputFormat(networkMesh._vertexFormat);
            batch.setInputStream(0, *networkMesh._vertexStream);
        } else {
            batch.setInputFormat(networkMesh._vertexFormat);
            batch.setInputBuffer(0, _blendedVertexBuffers[i], 0, sizeof(glm::vec3));
            batch.setInputBuffer(1, _blendedVertexBuffers[i], vertexCount * sizeof(glm::vec3), sizeof(glm::vec3));
            batch.setInputStream(2, *networkMesh._vertexStream);
        }

        if (mesh.colors.isEmpty()) {
            GLBATCH(glColor4f)(1.0f, 1.0f, 1.0f, 1.0f);
        }

        qint64 offset = 0;
        for (int j = 0; j < networkMesh.parts.size(); j++) {
            const NetworkMeshPart& networkPart = networkMesh.parts.at(j);
            const FBXMeshPart& part = mesh.parts.at(j);
            model::MaterialPointer material = part._material;
            if ((networkPart.isTranslucent() || part.opacity != 1.0f) != translucent) {
                offset += (part.quadIndices.size() + part.triangleIndices.size()) * sizeof(int);
                continue;
            }

            // apply material properties
            if (mode == SHADOW_RENDER_MODE) {
             ///   GLBATCH(glBindTexture)(GL_TEXTURE_2D, 0);
                
            } else {
                if (lastMaterialID != part.materialID) {
                    const bool wantDebug = false;
                    if (wantDebug) {
                        qDebug() << "Material Changed ---------------------------------------------";
                        qDebug() << "part INDEX:" << j;
                        qDebug() << "NEW part.materialID:" << part.materialID;
                    }

                    if (locations->glowIntensity >= 0) {
                        GLBATCH(glUniform1f)(locations->glowIntensity, glowEffect->getIntensity());
                    }
                    if (!(translucent && alphaThreshold == 0.0f)) {
                        GLBATCH(glAlphaFunc)(GL_EQUAL, glowEffect->getIntensity());
                    }

                    if (locations->materialBufferUnit >= 0) {
                        batch.setUniformBuffer(locations->materialBufferUnit, material->getSchemaBuffer());
                    }

                    Texture* diffuseMap = networkPart.diffuseTexture.data();
                    if (mesh.isEye && diffuseMap) {
                        diffuseMap = (_dilatedTextures[i][j] =
                            static_cast<DilatableNetworkTexture*>(diffuseMap)->getDilatedTexture(_pupilDilation)).data();
                    }
                    static bool showDiffuse = true;
                    if (showDiffuse && diffuseMap) {
                        batch.setUniformTexture(0, diffuseMap->getGPUTexture());
                        
                    } else {
                        batch.setUniformTexture(0, textureCache->getWhiteTexture());
                    }

                    if (locations->texcoordMatrices >= 0) {
                        glm::mat4 texcoordTransform[2];
                        if (!part.diffuseTexture.transform.isIdentity()) {
                            part.diffuseTexture.transform.getMatrix(texcoordTransform[0]);
                        }
                        if (!part.emissiveTexture.transform.isIdentity()) {
                            part.emissiveTexture.transform.getMatrix(texcoordTransform[1]);
                        }
                        GLBATCH(glUniformMatrix4fv)(locations->texcoordMatrices, 2, false, (const float*) &texcoordTransform);
                    }

                    if (!mesh.tangents.isEmpty()) {                 
                        Texture* normalMap = networkPart.normalTexture.data();
                        batch.setUniformTexture(1, !normalMap ?
                            textureCache->getBlueTexture() : normalMap->getGPUTexture());

                    }
                
                    if (locations->specularTextureUnit >= 0) {
                        Texture* specularMap = networkPart.specularTexture.data();
                        batch.setUniformTexture(locations->specularTextureUnit, !specularMap ?
                                                    textureCache->getWhiteTexture() : specularMap->getGPUTexture());
                    }

                    if (args) {
                        args->_materialSwitches++;
                    }

                }

                // HACK: For unkwon reason (yet!) this code that should be assigned only if the material changes need to be called for every
                // drawcall with an emissive, so let's do it for now.
                if (locations->emissiveTextureUnit >= 0) {
                    //  assert(locations->emissiveParams >= 0); // we should have the emissiveParams defined in the shader
                    float emissiveOffset = part.emissiveParams.x;
                    float emissiveScale = part.emissiveParams.y;
                    GLBATCH(glUniform2f)(locations->emissiveParams, emissiveOffset, emissiveScale);

                    Texture* emissiveMap = networkPart.emissiveTexture.data();
                        batch.setUniformTexture(locations->emissiveTextureUnit, !emissiveMap ?
                                                    textureCache->getWhiteTexture() : emissiveMap->getGPUTexture());
                }

                lastMaterialID = part.materialID;
            }
            
            meshPartsRendered++;
            
            if (part.quadIndices.size() > 0) {
                batch.drawIndexed(gpu::QUADS, part.quadIndices.size(), offset);
                offset += part.quadIndices.size() * sizeof(int);
            }

            if (part.triangleIndices.size() > 0) {
                batch.drawIndexed(gpu::TRIANGLES, part.triangleIndices.size(), offset);
                offset += part.triangleIndices.size() * sizeof(int);
            }

            if (args) {
                const int INDICES_PER_TRIANGLE = 3;
                const int INDICES_PER_QUAD = 4;
                args->_trianglesRendered += part.triangleIndices.size() / INDICES_PER_TRIANGLE;
                args->_quadsRendered += part.quadIndices.size() / INDICES_PER_QUAD;
            }
        }
    }

    return meshPartsRendered;
}

ModelBlender::ModelBlender() :
    _pendingBlenders(0) {
}

ModelBlender::~ModelBlender() {
}

void ModelBlender::noteRequiresBlend(Model* model) {
    if (_pendingBlenders < QThread::idealThreadCount()) {
        if (model->maybeStartBlender()) {
            _pendingBlenders++;
        }
        return;
    }
    if (!_modelsRequiringBlends.contains(model)) {
        _modelsRequiringBlends.append(model);
    }
}

void ModelBlender::setBlendedVertices(const QPointer<Model>& model, int blendNumber,
        const QWeakPointer<NetworkGeometry>& geometry, const QVector<glm::vec3>& vertices, const QVector<glm::vec3>& normals) {
    if (!model.isNull()) {
        model->setBlendedVertices(blendNumber, geometry, vertices, normals);
    }
    _pendingBlenders--;
    while (!_modelsRequiringBlends.isEmpty()) {
        Model* nextModel = _modelsRequiringBlends.takeFirst();
        if (nextModel && nextModel->maybeStartBlender()) {
            _pendingBlenders++;
            return;
        }
    }
}
<|MERGE_RESOLUTION|>--- conflicted
+++ resolved
@@ -36,13 +36,13 @@
 #include "Model.h"
 
 #include "model_vert.h"
-#include "model_shadow_vert.h"
-#include "model_normal_map_vert.h"
-#include "model_lightmap_vert.h"
-#include "model_lightmap_normal_map_vert.h"
-#include "skin_model_vert.h"
-#include "skin_model_shadow_vert.h"
-#include "skin_model_normal_map_vert.h"
+#include "model_shadow_vert.h"
+#include "model_normal_map_vert.h"
+#include "model_lightmap_vert.h"
+#include "model_lightmap_normal_map_vert.h"
+#include "skin_model_vert.h"
+#include "skin_model_shadow_vert.h"
+#include "skin_model_normal_map_vert.h"
 
 #include "model_frag.h"
 #include "model_shadow_frag.h"
@@ -198,61 +198,51 @@
         locations.emissiveTextureUnit = -1;
     }
 
-    // bindable uniform version
-#if defined(Q_OS_MAC)
-    loc = program.uniformLocation("materialBuffer");
-    if (loc >= 0) {
-        locations.materialBufferUnit = loc;
-    } else {
-        locations.materialBufferUnit = -1;
-    }
-#elif defined(Q_OS_WIN)
-    loc = glGetUniformBlockIndex(program.programId(), "materialBuffer");
-    if (loc >= 0) {
-        glUniformBlockBinding(program.programId(), loc, 1);
-        locations.materialBufferUnit = 1;
-    } else {
-        locations.materialBufferUnit = -1;
-    }
-#else
-    loc = program.uniformLocation("materialBuffer");
-    if (loc >= 0) {
-        locations.materialBufferUnit = loc;
-    } else {
-        locations.materialBufferUnit = -1;
-    }
-#endif
-
-<<<<<<< HEAD
-=======
-#if defined(Q_OS_WIN)
->>>>>>> aed208a3
-    loc = glGetUniformBlockIndex(program.programId(), "transformObjectBuffer");
-    if (loc >= 0) {
-        glUniformBlockBinding(program.programId(), loc, gpu::TRANSFORM_OBJECT_SLOT);
-       // locations.materialBufferUnit = 1;
-    }
-<<<<<<< HEAD
-
-=======
-#endif
-
-#if defined(Q_OS_WIN)
->>>>>>> aed208a3
-    loc = glGetUniformBlockIndex(program.programId(), "transformCameraBuffer");
-    if (loc >= 0) {
-        glUniformBlockBinding(program.programId(), loc, gpu::TRANSFORM_CAMERA_SLOT);
-       // locations.materialBufferUnit = 1;
-    }
-<<<<<<< HEAD
-=======
-#endif
->>>>>>> aed208a3
-
+    // bindable uniform version
+#if defined(Q_OS_MAC)
+    loc = program.uniformLocation("materialBuffer");
+    if (loc >= 0) {
+        locations.materialBufferUnit = loc;
+    } else {
+        locations.materialBufferUnit = -1;
+    }
+#elif defined(Q_OS_WIN)
+    loc = glGetUniformBlockIndex(program.programId(), "materialBuffer");
+    if (loc >= 0) {
+        glUniformBlockBinding(program.programId(), loc, 1);
+        locations.materialBufferUnit = 1;
+    } else {
+        locations.materialBufferUnit = -1;
+    }
+#else
+    loc = program.uniformLocation("materialBuffer");
+    if (loc >= 0) {
+        locations.materialBufferUnit = loc;
+    } else {
+        locations.materialBufferUnit = -1;
+    }
+#endif
+
+#if defined(Q_OS_WIN)
+    loc = glGetUniformBlockIndex(program.programId(), "transformObjectBuffer");
+    if (loc >= 0) {
+        glUniformBlockBinding(program.programId(), loc, gpu::TRANSFORM_OBJECT_SLOT);
+       // locations.materialBufferUnit = 1;
+    }
+#endif
+
+#if defined(Q_OS_WIN)
+    loc = glGetUniformBlockIndex(program.programId(), "transformCameraBuffer");
+    if (loc >= 0) {
+        glUniformBlockBinding(program.programId(), loc, gpu::TRANSFORM_CAMERA_SLOT);
+       // locations.materialBufferUnit = 1;
+    }
+#endif
+
     //program.link();
-    if (!program.isLinked()) {
-        program.release();
-    }
+    if (!program.isLinked()) {
+        program.release();
+    }
 
     program.release();
 }
@@ -314,78 +304,78 @@
         initProgram(_program, _locations);
         
 
-        auto defaultShader = gpu::ShaderPointer(
-                gpu::Shader::createProgram(
-                    gpu::ShaderPointer(gpu::Shader::createVertex(std::string(model_vert))),
-                    gpu::ShaderPointer(gpu::Shader::createPixel(std::string(model_frag)))
-                )
+        auto defaultShader = gpu::ShaderPointer(
+                gpu::Shader::createProgram(
+                    gpu::ShaderPointer(gpu::Shader::createVertex(std::string(model_vert))),
+                    gpu::ShaderPointer(gpu::Shader::createPixel(std::string(model_frag)))
+                )
                 );
-        gpu::GLBackend::makeShader(*defaultShader);
+        gpu::GLBackend::makeShader(*defaultShader);
    
-        _normalMapProgram.addShaderFromSourceCode(QGLShader::Vertex, model_normal_map_vert);
-        _normalMapProgram.addShaderFromSourceCode(QGLShader::Fragment, model_normal_map_frag);
-        initProgram(_normalMapProgram, _normalMapLocations);
-        
-        _specularMapProgram.addShaderFromSourceCode(QGLShader::Vertex, model_vert);
-        _specularMapProgram.addShaderFromSourceCode(QGLShader::Fragment, model_specular_map_frag);
-        initProgram(_specularMapProgram, _specularMapLocations);
-        
-        _normalSpecularMapProgram.addShaderFromSourceCode(QGLShader::Vertex, model_normal_map_vert);
-        _normalSpecularMapProgram.addShaderFromSourceCode(QGLShader::Fragment, model_normal_specular_map_frag);
-        initProgram(_normalSpecularMapProgram, _normalSpecularMapLocations);
-        
-        _translucentProgram.addShaderFromSourceCode(QGLShader::Vertex, model_vert);
-        _translucentProgram.addShaderFromSourceCode(QGLShader::Fragment, model_translucent_frag);
-        initProgram(_translucentProgram, _translucentLocations);
-
-        // Lightmap
-        _lightmapProgram.addShaderFromSourceCode(QGLShader::Vertex, model_lightmap_vert);
-        _lightmapProgram.addShaderFromSourceCode(QGLShader::Fragment, model_lightmap_frag);
-        initProgram(_lightmapProgram, _lightmapLocations);
-
-        _lightmapNormalMapProgram.addShaderFromSourceCode(QGLShader::Vertex, model_lightmap_normal_map_vert);
-        _lightmapNormalMapProgram.addShaderFromSourceCode(QGLShader::Fragment, model_lightmap_normal_map_frag);
-        initProgram(_lightmapNormalMapProgram, _lightmapNormalMapLocations);
-        
-        _lightmapSpecularMapProgram.addShaderFromSourceCode(QGLShader::Vertex, model_lightmap_vert);
-        _lightmapSpecularMapProgram.addShaderFromSourceCode(QGLShader::Fragment, model_lightmap_specular_map_frag);
-        initProgram(_lightmapSpecularMapProgram, _lightmapSpecularMapLocations);
-        
-        _lightmapNormalSpecularMapProgram.addShaderFromSourceCode(QGLShader::Vertex, model_lightmap_normal_map_vert);
-        _lightmapNormalSpecularMapProgram.addShaderFromSourceCode(QGLShader::Fragment, model_lightmap_normal_specular_map_frag);
-        initProgram(_lightmapNormalSpecularMapProgram, _lightmapNormalSpecularMapLocations);
-        // end lightmap
-
-        
-        _shadowProgram.addShaderFromSourceCode(QGLShader::Vertex, model_shadow_vert);
-        _shadowProgram.addShaderFromSourceCode(QGLShader::Fragment, model_shadow_frag);
-        // Shadow program uses the same locations as standard rendering path but we still need to set the bindings
-        Model::Locations tempLoc;
-        initProgram(_shadowProgram, tempLoc);
-
-        _skinProgram.addShaderFromSourceCode(QGLShader::Vertex, skin_model_vert);
-        _skinProgram.addShaderFromSourceCode(QGLShader::Fragment, model_frag);
-        initSkinProgram(_skinProgram, _skinLocations);
-        
-        _skinNormalMapProgram.addShaderFromSourceCode(QGLShader::Vertex, skin_model_normal_map_vert);
-        _skinNormalMapProgram.addShaderFromSourceCode(QGLShader::Fragment, model_normal_map_frag);
-        initSkinProgram(_skinNormalMapProgram, _skinNormalMapLocations);
-        
-        _skinSpecularMapProgram.addShaderFromSourceCode(QGLShader::Vertex, model_vert);
-        _skinSpecularMapProgram.addShaderFromSourceCode(QGLShader::Fragment, model_specular_map_frag);
-        initSkinProgram(_skinSpecularMapProgram, _skinSpecularMapLocations);
-        
-        _skinNormalSpecularMapProgram.addShaderFromSourceCode(QGLShader::Vertex, skin_model_normal_map_vert);
-        _skinNormalSpecularMapProgram.addShaderFromSourceCode(QGLShader::Fragment, model_normal_specular_map_frag);
-        initSkinProgram(_skinNormalSpecularMapProgram, _skinNormalSpecularMapLocations);
-        
-        _skinShadowProgram.addShaderFromSourceCode(QGLShader::Vertex, skin_model_shadow_vert);
-        _skinShadowProgram.addShaderFromSourceCode(QGLShader::Fragment, model_shadow_frag);
-        initSkinProgram(_skinShadowProgram, _skinShadowLocations);
-        
-
-        _skinTranslucentProgram.addShaderFromSourceCode(QGLShader::Vertex, skin_model_vert);
-        _skinTranslucentProgram.addShaderFromSourceCode(QGLShader::Fragment, model_translucent_frag);
+        _normalMapProgram.addShaderFromSourceCode(QGLShader::Vertex, model_normal_map_vert);
+        _normalMapProgram.addShaderFromSourceCode(QGLShader::Fragment, model_normal_map_frag);
+        initProgram(_normalMapProgram, _normalMapLocations);
+        
+        _specularMapProgram.addShaderFromSourceCode(QGLShader::Vertex, model_vert);
+        _specularMapProgram.addShaderFromSourceCode(QGLShader::Fragment, model_specular_map_frag);
+        initProgram(_specularMapProgram, _specularMapLocations);
+        
+        _normalSpecularMapProgram.addShaderFromSourceCode(QGLShader::Vertex, model_normal_map_vert);
+        _normalSpecularMapProgram.addShaderFromSourceCode(QGLShader::Fragment, model_normal_specular_map_frag);
+        initProgram(_normalSpecularMapProgram, _normalSpecularMapLocations);
+        
+        _translucentProgram.addShaderFromSourceCode(QGLShader::Vertex, model_vert);
+        _translucentProgram.addShaderFromSourceCode(QGLShader::Fragment, model_translucent_frag);
+        initProgram(_translucentProgram, _translucentLocations);
+
+        // Lightmap
+        _lightmapProgram.addShaderFromSourceCode(QGLShader::Vertex, model_lightmap_vert);
+        _lightmapProgram.addShaderFromSourceCode(QGLShader::Fragment, model_lightmap_frag);
+        initProgram(_lightmapProgram, _lightmapLocations);
+
+        _lightmapNormalMapProgram.addShaderFromSourceCode(QGLShader::Vertex, model_lightmap_normal_map_vert);
+        _lightmapNormalMapProgram.addShaderFromSourceCode(QGLShader::Fragment, model_lightmap_normal_map_frag);
+        initProgram(_lightmapNormalMapProgram, _lightmapNormalMapLocations);
+        
+        _lightmapSpecularMapProgram.addShaderFromSourceCode(QGLShader::Vertex, model_lightmap_vert);
+        _lightmapSpecularMapProgram.addShaderFromSourceCode(QGLShader::Fragment, model_lightmap_specular_map_frag);
+        initProgram(_lightmapSpecularMapProgram, _lightmapSpecularMapLocations);
+        
+        _lightmapNormalSpecularMapProgram.addShaderFromSourceCode(QGLShader::Vertex, model_lightmap_normal_map_vert);
+        _lightmapNormalSpecularMapProgram.addShaderFromSourceCode(QGLShader::Fragment, model_lightmap_normal_specular_map_frag);
+        initProgram(_lightmapNormalSpecularMapProgram, _lightmapNormalSpecularMapLocations);
+        // end lightmap
+
+        
+        _shadowProgram.addShaderFromSourceCode(QGLShader::Vertex, model_shadow_vert);
+        _shadowProgram.addShaderFromSourceCode(QGLShader::Fragment, model_shadow_frag);
+        // Shadow program uses the same locations as standard rendering path but we still need to set the bindings
+        Model::Locations tempLoc;
+        initProgram(_shadowProgram, tempLoc);
+
+        _skinProgram.addShaderFromSourceCode(QGLShader::Vertex, skin_model_vert);
+        _skinProgram.addShaderFromSourceCode(QGLShader::Fragment, model_frag);
+        initSkinProgram(_skinProgram, _skinLocations);
+        
+        _skinNormalMapProgram.addShaderFromSourceCode(QGLShader::Vertex, skin_model_normal_map_vert);
+        _skinNormalMapProgram.addShaderFromSourceCode(QGLShader::Fragment, model_normal_map_frag);
+        initSkinProgram(_skinNormalMapProgram, _skinNormalMapLocations);
+        
+        _skinSpecularMapProgram.addShaderFromSourceCode(QGLShader::Vertex, model_vert);
+        _skinSpecularMapProgram.addShaderFromSourceCode(QGLShader::Fragment, model_specular_map_frag);
+        initSkinProgram(_skinSpecularMapProgram, _skinSpecularMapLocations);
+        
+        _skinNormalSpecularMapProgram.addShaderFromSourceCode(QGLShader::Vertex, skin_model_normal_map_vert);
+        _skinNormalSpecularMapProgram.addShaderFromSourceCode(QGLShader::Fragment, model_normal_specular_map_frag);
+        initSkinProgram(_skinNormalSpecularMapProgram, _skinNormalSpecularMapLocations);
+        
+        _skinShadowProgram.addShaderFromSourceCode(QGLShader::Vertex, skin_model_shadow_vert);
+        _skinShadowProgram.addShaderFromSourceCode(QGLShader::Fragment, model_shadow_frag);
+        initSkinProgram(_skinShadowProgram, _skinShadowLocations);
+        
+
+        _skinTranslucentProgram.addShaderFromSourceCode(QGLShader::Vertex, skin_model_vert);
+        _skinTranslucentProgram.addShaderFromSourceCode(QGLShader::Fragment, model_translucent_frag);
         initSkinProgram(_skinTranslucentProgram, _skinTranslucentLocations);
     }
 }
@@ -2489,16 +2479,16 @@
                         qDebug() << "part INDEX:" << j;
                         qDebug() << "NEW part.materialID:" << part.materialID;
                     }
-
-                    if (locations->glowIntensity >= 0) {
-                        GLBATCH(glUniform1f)(locations->glowIntensity, glowEffect->getIntensity());
+
+                    if (locations->glowIntensity >= 0) {
+                        GLBATCH(glUniform1f)(locations->glowIntensity, glowEffect->getIntensity());
                     }
                     if (!(translucent && alphaThreshold == 0.0f)) {
                         GLBATCH(glAlphaFunc)(GL_EQUAL, glowEffect->getIntensity());
                     }
-
-                    if (locations->materialBufferUnit >= 0) {
-                        batch.setUniformBuffer(locations->materialBufferUnit, material->getSchemaBuffer());
+
+                    if (locations->materialBufferUnit >= 0) {
+                        batch.setUniformBuffer(locations->materialBufferUnit, material->getSchemaBuffer());
                     }
 
                     Texture* diffuseMap = networkPart.diffuseTexture.data();
