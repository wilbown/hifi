--- conflicted
+++ resolved
@@ -327,19 +327,11 @@
 
     // these will read/write files that match the wireformat, excluding the 'V' leading
     void writeToSVOFile(const char* filename, OctreeElement* element = NULL);
-
     bool readFromSVOFile(const char* filename);
-<<<<<<< HEAD
-
-    bool readFromJSONFile(const char* fileName);
-
-
-    virtual bool writeToMap(QVariantMap& entityDescription) { return true; }
-=======
     bool readFromSVOURL(const QString& url); // will support file urls as well...
     bool readFromStream(unsigned long streamLength, QDataStream& inputStream);
-    
->>>>>>> cf20596d
+    bool readFromJSONFile(const char* fileName);
+    virtual bool writeToMap(QVariantMap& entityDescription) { return true; }
 
     unsigned long getOctreeElementsCount();
 
