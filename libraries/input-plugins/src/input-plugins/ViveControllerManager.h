//
//  ViveControllerManager.h
//  input-plugins/src/input-plugins
//
//  Created by Sam Gondelman on 6/29/15.
//  Copyright 2013 High Fidelity, Inc.
//
//  Distributed under the Apache License, Version 2.0.
//  See the accompanying file LICENSE or http://www.apache.org/licenses/LICENSE-2.0.html
//

#ifndef hifi__ViveControllerManager
#define hifi__ViveControllerManager

#include <QObject>
#include <unordered_set>

#include <GLMHelpers.h>

#include <model/Geometry.h>
#include <gpu/Texture.h>
#include <controllers/InputDevice.h>
#include "InputPlugin.h"
#include <RenderArgs.h>
#include <render/Scene.h>

namespace vr {
    class IVRSystem;
}

class ViveControllerManager : public InputPlugin {
    Q_OBJECT
public:
<<<<<<< HEAD
    static const QString NAME;
    
    ViveControllerManager();
=======
>>>>>>> 4b684c0e

    // Plugin functions
    virtual bool isSupported() const override;
    virtual bool isJointController() const override { return true; }
    const QString& getName() const override { return NAME; }

    virtual void activate() override;
    virtual void deactivate() override;

    virtual void pluginFocusOutEvent() override { _inputDevice->focusOutEvent(); }
    virtual void pluginUpdate(float deltaTime, bool jointsCaptured) override;

    void updateRendering(RenderArgs* args, render::ScenePointer scene, render::PendingChanges pendingChanges);

    void setRenderControllers(bool renderControllers) { _renderControllers = renderControllers; }


#ifdef Q_OS_WIN
	glm::vec3 getPosition(int device) const;
	glm::quat getRotation(int device) const;
#endif
private:
    class InputDevice : public controller::InputDevice {
    public:
        InputDevice(vr::IVRSystem*& hmd) : controller::InputDevice("Vive"), _hmd(hmd) {}
    private:
        // Device functions
        virtual controller::Input::NamedVector getAvailableInputs() const override;
        virtual QString getDefaultMappingConfig() const override;
        virtual void update(float deltaTime, bool jointsCaptured) override;
        virtual void focusOutEvent() override;

        void handleButtonEvent(uint32_t button, bool pressed, bool left);
        void handleAxisEvent(uint32_t axis, float x, float y, bool left);
        void handlePoseEvent(const mat4& mat, bool left);

        int _trackedControllers { 0 };
        vr::IVRSystem*& _hmd;
        friend class ViveControllerManager;
    };

    void renderHand(const controller::Pose& pose, gpu::Batch& batch, int sign);
    
    

    bool _registeredWithInputMapper { false };
    bool _modelLoaded { false };
    model::Geometry _modelGeometry;
    gpu::TexturePointer _texture;

    int _leftHandRenderID { 0 };
    int _rightHandRenderID { 0 };

    bool _renderControllers { false };
    vr::IVRSystem* _hmd { nullptr };
    std::shared_ptr<InputDevice> _inputDevice { std::make_shared<InputDevice>(_hmd) };

<<<<<<< HEAD
    bool _registeredWithInputMapper { false };
=======
    static const QString NAME;


>>>>>>> 4b684c0e
};

#endif // hifi__ViveControllerManager<|MERGE_RESOLUTION|>--- conflicted
+++ resolved
@@ -31,12 +31,7 @@
 class ViveControllerManager : public InputPlugin {
     Q_OBJECT
 public:
-<<<<<<< HEAD
     static const QString NAME;
-    
-    ViveControllerManager();
-=======
->>>>>>> 4b684c0e
 
     // Plugin functions
     virtual bool isSupported() const override;
@@ -58,6 +53,7 @@
 	glm::vec3 getPosition(int device) const;
 	glm::quat getRotation(int device) const;
 #endif
+    
 private:
     class InputDevice : public controller::InputDevice {
     public:
@@ -93,14 +89,6 @@
     bool _renderControllers { false };
     vr::IVRSystem* _hmd { nullptr };
     std::shared_ptr<InputDevice> _inputDevice { std::make_shared<InputDevice>(_hmd) };
-
-<<<<<<< HEAD
-    bool _registeredWithInputMapper { false };
-=======
-    static const QString NAME;
-
-
->>>>>>> 4b684c0e
 };
 
 #endif // hifi__ViveControllerManager