set(TARGET_NAME shared)

# use setup_hifi_library macro to setup our project and link appropriate Qt modules
<<<<<<< HEAD
# TODO: We probably don't want Script and Gui to have to be dependencies here - need some decoupling for script meta types
setup_hifi_library(Network Script Gui)
=======
# TODO: there isn't really a good reason to have Script linked here - let's get what is requiring it out (RegisteredMetaTypes.cpp)
setup_hifi_library(Network Script Widgets)
>>>>>>> 3ccb8180

# call macro to include our dependency includes and bubble them up via a property on our target
include_dependency_includes()<|MERGE_RESOLUTION|>--- conflicted
+++ resolved
@@ -1,13 +1,8 @@
 set(TARGET_NAME shared)
 
 # use setup_hifi_library macro to setup our project and link appropriate Qt modules
-<<<<<<< HEAD
-# TODO: We probably don't want Script and Gui to have to be dependencies here - need some decoupling for script meta types
-setup_hifi_library(Network Script Gui)
-=======
 # TODO: there isn't really a good reason to have Script linked here - let's get what is requiring it out (RegisteredMetaTypes.cpp)
 setup_hifi_library(Network Script Widgets)
->>>>>>> 3ccb8180
 
 # call macro to include our dependency includes and bubble them up via a property on our target
 include_dependency_includes()