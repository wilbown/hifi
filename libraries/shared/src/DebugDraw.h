//
//  DebugDraw.h
//
//  Copyright 2015 High Fidelity, Inc.
//
//  Distributed under the Apache License, Version 2.0.
//  See the accompanying file LICENSE or http://www.apache.org/licenses/LICENSE-2.0.html
//

#ifndef hifi_DebugDraw_h
#define hifi_DebugDraw_h

#include <mutex>
#include <unordered_map>
#include <tuple>
#include <string>
#include <vector>
#include <glm/glm.hpp>
#include <glm/gtc/quaternion.hpp>

#include <QObject>
#include <QString>

/**jsdoc
 * The <code>DebugDraw</code> API renders debug markers and lines. These markers are only visible locally; they are not visible 
 * to other users.
 *
 * @namespace DebugDraw
 *
 * @hifi-interface
 * @hifi-client-entity
 * @hifi-avatar
 * @hifi-server-entity
 * @hifi-assignment-client
 */
class DebugDraw : public QObject {
    Q_OBJECT
public:
    static DebugDraw& getInstance();

    DebugDraw();
    ~DebugDraw();

    /**jsdoc
     * Draws a line in world space, visible for a single frame. To make the line visually persist, you need to repeatedly draw 
     * it.
     * @function DebugDraw.drawRay
     * @param {Vec3} start - The start position of the line, in world coordinates.
     * @param {Vec3} end - The end position of the line, in world coordinates.
     * @param {Vec4} color - The color of the line. Each component should be in the range <code>0.0</code> &ndash; 
     * <code>1.0</code>, with <code>x</code> = red, <code>y</code> = green, <code>z</code> = blue, and <code>w</code> = alpha.
     * @example <caption>Draw a red ray from your initial avatar position to 10m in front of it.</caption>
     * var start = MyAvatar.position;
     * var end = Vec3.sum(MyAvatar.position, Vec3.multiplyQbyV(MyAvatar.orientation, { x: 0, y: 0, z: -10 }));
     * var color = { x: 1.0, y: 0.0, z: 0.0, w: 1.0 };
     * 
     * Script.update.connect(function () {
     *     DebugDraw.drawRay(start, end, color);
     * });
     */
    Q_INVOKABLE void drawRay(const glm::vec3& start, const glm::vec3& end, const glm::vec4& color);
    
    /**jsdoc
     * Draws lines in world space, visible for a single frame. To make the lines visually persist, you need to repeatedly draw 
     * them.
     * <p><strong>Note:</strong> Currently doesn't work.
     * @function DebugDraw.drawRays
     * @param {Vec3Pair[]} lines - The start and end points of the lines to draw.
     * @param {Vec4} color - The color of the lines. Each component should be in the range <code>0.0</code> &ndash; 
     * <code>1.0</code>, with <code>x</code> = red, <code>y</code> = green, <code>z</code> = blue, and <code>w</code> = alpha.
     * @param {Vec3} [translation=0,0,0] - A translation applied to each line.
     * @param {Quat} [rotation=Quat.IDENTITY] - A rotation applied to each line.
     * @example <caption>Draw a red "V" in front of your initial avatar position.</caption>
     * var lines = [
     *     [{ x: -1, y: 0.5, z: 0 }, { x: 0, y: 0, z: 0 }],
     *     [{ x: 0, y: 0, z: 0 }, { x: 1, y: 0.5, z: 0 }]
     * ];
     * var color = { x: 1, y: 0, z: 0, w: 1 };
     * var translation = Vec3.sum(MyAvatar.position, Vec3.multiplyQbyV(MyAvatar.orientation, { x: 0, y: 0.75, z: -5 }));
     * var rotation = MyAvatar.orientation;
     * 
     * Script.update.connect(function () {
     *     DebugDraw.drawRays(lines, color, translation, rotation);
     * });
     */
    Q_INVOKABLE void drawRays(const std::vector<std::pair<glm::vec3, glm::vec3>>& lines, const glm::vec4& color,
                              const glm::vec3& translation = glm::vec3(0.0f, 0.0f, 0.0f), const glm::quat& rotation = glm::quat(1.0f, 0.0f, 0.0f, 0.0f));

    /**jsdoc
     * Adds or updates a debug marker in world coordinates. This marker is drawn every frame until it is removed using  
     * {@link DebugDraw.removeMarker|removeMarker}. If a world coordinates debug marker of the specified <code>name</code> 
     * already exists, its parameters are updated.
     * @function DebugDraw.addMarker
     * @param {string} key - A name that uniquely identifies the marker.
     * @param {Quat} rotation - The orientation of the marker in world coordinates.
     * @param {Vec3} position - The position of the market in world coordinates.
     * @param {Vec4} color - The color of the marker.
<<<<<<< HEAD
=======
     * @param {float} size - A float between 0.0 and 1.0 (10 cm) to control the size of the marker.
>>>>>>> f38509da
     * @example <caption>Briefly draw a debug marker in front of your avatar, in world coordinates.</caption>
     * var MARKER_NAME = "my marker";
     * DebugDraw.addMarker(
     *     MARKER_NAME,
     *     Quat.ZERO,
     *     Vec3.sum(MyAvatar.position, Vec3.multiplyQbyV(MyAvatar.orientation, { x: 0, y: 0, z: -5})),
<<<<<<< HEAD
     *     { red: 255, green: 0, blue: 0 }
=======
     *     { red: 255, green: 0, blue: 0 },
     *     1.0
>>>>>>> f38509da
     * );
     * Script.setTimeout(function () {
     *     DebugDraw.removeMarker(MARKER_NAME);
     * }, 5000);
     */
    Q_INVOKABLE void addMarker(const QString& key, const glm::quat& rotation, const glm::vec3& position,
                               const glm::vec4& color, float size = 1.0f);

    /**jsdoc
     * Removes a debug marker that was added in world coordinates.
     * @function DebugDraw.removeMarker
     * @param {string} key - The name of the world coordinates debug marker to remove.
     */
    Q_INVOKABLE void removeMarker(const QString& key);

    /**jsdoc
     * Adds or updates a debug marker to the world in avatar coordinates. This marker is drawn every frame until it is removed 
     * using {@link DebugDraw.removeMyAvatarMarker|removeMyAvatarMarker}. If an avatar coordinates debug marker of the 
     * specified <code>name</code> already exists, its parameters are updated. The debug marker moves with your avatar.
     * @function DebugDraw.addMyAvatarMarker
     * @param {string} key - A name that uniquely identifies the marker.
     * @param {Quat} rotation - The orientation of the marker in avatar coordinates.
     * @param {Vec3} position - The position of the market in avatar coordinates.
     * @param {Vec4} color - color of the marker.
<<<<<<< HEAD
=======
     * @param {float} size - A float between 0.0 and 1.0 (10 cm) to control the size of the marker.
>>>>>>> f38509da
     * @example <caption>Briefly draw a debug marker in front of your avatar, in avatar coordinates.</caption>
     * var MARKER_NAME = "My avatar marker";
     * DebugDraw.addMyAvatarMarker(
     *     MARKER_NAME,
     *     Quat.ZERO,
     *     { x: 0, y: 0, z: -5 },
<<<<<<< HEAD
     *     { red: 255, green: 0, blue: 0 }
=======
     *     { red: 255, green: 0, blue: 0 },
     *     1.0
>>>>>>> f38509da
     * );
     * Script.setTimeout(function () {
     *     DebugDraw.removeMyAvatarMarker(MARKER_NAME);
     * }, 5000);
     */
    Q_INVOKABLE void addMyAvatarMarker(const QString& key, const glm::quat& rotation, const glm::vec3& position,
                                       const glm::vec4& color, float size = 1.0f);

    /**jsdoc
     * Removes a debug marker that was added in avatar coordinates.
     * @function DebugDraw.removeMyAvatarMarker
     * @param {string} key - The name of the avatar coordinates debug marker to remove.
     */
    Q_INVOKABLE void removeMyAvatarMarker(const QString& key);

    using MarkerInfo = std::tuple<glm::quat, glm::vec3, glm::vec4, float>;
    using MarkerMap = std::map<QString, MarkerInfo>;
    using Ray = std::tuple<glm::vec3, glm::vec3, glm::vec4>;
    using Rays = std::vector<Ray>;

    //
    // accessors used by renderer
    //

    MarkerMap getMarkerMap() const;
    MarkerMap getMyAvatarMarkerMap() const;
    void updateMyAvatarPos(const glm::vec3& pos) { _myAvatarPos = pos; }
    const glm::vec3& getMyAvatarPos() const { return _myAvatarPos; }
    void updateMyAvatarRot(const glm::quat& rot) { _myAvatarRot = rot; }
    const glm::quat& getMyAvatarRot() const { return _myAvatarRot; }
    Rays getRays() const;
    void clearRays();

protected:
    mutable std::mutex _mapMutex;
    MarkerMap _markers;
    MarkerMap _myAvatarMarkers;
    glm::quat _myAvatarRot;
    glm::vec3 _myAvatarPos;
    Rays _rays;
};

#endif // hifi_DebugDraw_h<|MERGE_RESOLUTION|>--- conflicted
+++ resolved
@@ -95,22 +95,15 @@
      * @param {Quat} rotation - The orientation of the marker in world coordinates.
      * @param {Vec3} position - The position of the market in world coordinates.
      * @param {Vec4} color - The color of the marker.
-<<<<<<< HEAD
-=======
      * @param {float} size - A float between 0.0 and 1.0 (10 cm) to control the size of the marker.
->>>>>>> f38509da
      * @example <caption>Briefly draw a debug marker in front of your avatar, in world coordinates.</caption>
      * var MARKER_NAME = "my marker";
      * DebugDraw.addMarker(
      *     MARKER_NAME,
      *     Quat.ZERO,
      *     Vec3.sum(MyAvatar.position, Vec3.multiplyQbyV(MyAvatar.orientation, { x: 0, y: 0, z: -5})),
-<<<<<<< HEAD
-     *     { red: 255, green: 0, blue: 0 }
-=======
      *     { red: 255, green: 0, blue: 0 },
      *     1.0
->>>>>>> f38509da
      * );
      * Script.setTimeout(function () {
      *     DebugDraw.removeMarker(MARKER_NAME);
@@ -135,22 +128,15 @@
      * @param {Quat} rotation - The orientation of the marker in avatar coordinates.
      * @param {Vec3} position - The position of the market in avatar coordinates.
      * @param {Vec4} color - color of the marker.
-<<<<<<< HEAD
-=======
      * @param {float} size - A float between 0.0 and 1.0 (10 cm) to control the size of the marker.
->>>>>>> f38509da
      * @example <caption>Briefly draw a debug marker in front of your avatar, in avatar coordinates.</caption>
      * var MARKER_NAME = "My avatar marker";
      * DebugDraw.addMyAvatarMarker(
      *     MARKER_NAME,
      *     Quat.ZERO,
      *     { x: 0, y: 0, z: -5 },
-<<<<<<< HEAD
-     *     { red: 255, green: 0, blue: 0 }
-=======
      *     { red: 255, green: 0, blue: 0 },
      *     1.0
->>>>>>> f38509da
      * );
      * Script.setTimeout(function () {
      *     DebugDraw.removeMyAvatarMarker(MARKER_NAME);
