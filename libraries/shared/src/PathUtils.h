--- conflicted
+++ resolved
@@ -37,11 +37,7 @@
     static QUrl resourcesUrl(const QString& relative);
     static const QString& resourcesPath();
     static const QString& qmlBaseUrl();
-<<<<<<< HEAD
-    static QString expandToAppAbsolutePath(const QString& filePath);
-=======
     static QUrl expandToAppAbsolutePath(const QUrl& fileUrl);
->>>>>>> b58530fc
     static QUrl qmlUrl(const QString& relative);
 #ifdef DEV_BUILD
     static const QString& projectRootPath();
