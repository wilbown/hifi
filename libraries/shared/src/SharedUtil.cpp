--- conflicted
+++ resolved
@@ -663,7 +663,6 @@
     }
 }
 
-<<<<<<< HEAD
 //  Helper function returns the positive angle (in radians) between two 3D vectors
 float angleBetween(const glm::vec3& v1, const glm::vec3& v2) {
     return acosf((glm::dot(v1, v2)) / (glm::length(v1) * glm::length(v2)));
@@ -766,7 +765,8 @@
 
 float extractUniformScale(const glm::vec3& scale) {
     return (scale.x + scale.y + scale.z) / 3.0f;
-=======
+}
+
 bool isNaN(float value) { 
     return value != value; 
 }
@@ -784,5 +784,4 @@
     // Compute the distance between the two points
     float positionDistance = glm::distance(positionA, positionB);
     return (positionDistance <= similarEnough);
->>>>>>> 66d61bed
 }