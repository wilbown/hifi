//
//  AvatarConstants.h
//  libraries/shared/src
//
//  Created by Anthony J. Thibault on Aug 16th 2017
//  Copyright 2017 High Fidelity, Inc.
//
//  Distributed under the Apache License, Version 2.0.
//  See the accompanying file LICENSE or http://www.apache.org/licenses/LICENSE-2.0.html
//

#ifndef hifi_AvatarConstants_h
#define hifi_AvatarConstants_h

#include "GLMHelpers.h"

// 50th Percentile Man
const float DEFAULT_AVATAR_HEIGHT = 1.755f; // meters
const float DEFAULT_AVATAR_EYE_TO_TOP_OF_HEAD = 0.11f; // meters
const float DEFAULT_AVATAR_NECK_TO_TOP_OF_HEAD = 0.185f; // meters
const float DEFAULT_AVATAR_NECK_HEIGHT = DEFAULT_AVATAR_HEIGHT - DEFAULT_AVATAR_NECK_TO_TOP_OF_HEAD;
const float DEFAULT_AVATAR_EYE_HEIGHT = DEFAULT_AVATAR_HEIGHT - DEFAULT_AVATAR_EYE_TO_TOP_OF_HEAD;
const float DEFAULT_SPINE2_SPLINE_PROPORTION = 0.71f;
const float DEFAULT_AVATAR_SUPPORT_BASE_LEFT  = -0.25f;
const float DEFAULT_AVATAR_SUPPORT_BASE_RIGHT =  0.25f;
const float DEFAULT_AVATAR_SUPPORT_BASE_FRONT = -0.20f;
const float DEFAULT_AVATAR_SUPPORT_BASE_BACK  =  0.12f;
const float DEFAULT_AVATAR_LATERAL_STEPPING_THRESHOLD = 0.10f;
const float DEFAULT_AVATAR_ANTERIOR_STEPPING_THRESHOLD = 0.04f;
const float DEFAULT_AVATAR_POSTERIOR_STEPPING_THRESHOLD = 0.05f;
const float DEFAULT_AVATAR_HEAD_ANGULAR_VELOCITY_STEPPING_THRESHOLD = 0.3f;
const float DEFAULT_AVATAR_MODE_HEIGHT_STEPPING_THRESHOLD = -0.02f;
const float DEFAULT_HANDS_VELOCITY_DIRECTION_STEPPING_THRESHOLD = 0.4f;
const float DEFAULT_HANDS_ANGULAR_VELOCITY_STEPPING_THRESHOLD = 3.3f;
const float DEFAULT_HEAD_VELOCITY_STEPPING_THRESHOLD = 0.18f;
const float DEFAULT_HEAD_PITCH_STEPPING_TOLERANCE = 7.0f;
const float DEFAULT_HEAD_ROLL_STEPPING_TOLERANCE = 7.0f;
const float DEFAULT_AVATAR_SPINE_STRETCH_LIMIT = 0.04f;
const float DEFAULT_AVATAR_FORWARD_DAMPENING_FACTOR = 0.5f;
const float DEFAULT_AVATAR_LATERAL_DAMPENING_FACTOR = 2.0f;
const float DEFAULT_AVATAR_HIPS_MASS = 40.0f;
const float DEFAULT_AVATAR_HEAD_MASS = 20.0f;
const float DEFAULT_AVATAR_LEFTHAND_MASS = 2.0f;
const float DEFAULT_AVATAR_RIGHTHAND_MASS = 2.0f;
const float DEFAULT_AVATAR_IPD = 0.064f;

// Used when avatar is missing joints... (avatar space)
const glm::quat DEFAULT_AVATAR_MIDDLE_EYE_ROT { Quaternions::Y_180 };
const glm::vec3 DEFAULT_AVATAR_HEAD_TO_MIDDLE_EYE_OFFSET = { 0.0f, 0.064f, 0.084f };
const glm::vec3 DEFAULT_AVATAR_HEAD_POS { 0.0f, 0.53f, 0.0f };
const glm::quat DEFAULT_AVATAR_HEAD_ROT { Quaternions::Y_180 };
const glm::vec3 DEFAULT_AVATAR_RIGHTARM_POS { -0.134824f, 0.396348f, -0.0515777f };
const glm::quat DEFAULT_AVATAR_RIGHTARM_ROT { -0.536241f, 0.536241f, -0.460918f, -0.460918f };
const glm::vec3 DEFAULT_AVATAR_LEFTARM_POS { 0.134795f, 0.396349f, -0.0515881f };
const glm::quat DEFAULT_AVATAR_LEFTARM_ROT { 0.536257f, 0.536258f, -0.460899f, 0.4609f };
const glm::vec3 DEFAULT_AVATAR_RIGHTHAND_POS { -0.72768f, 0.396349f, -0.0515779f };
const glm::quat DEFAULT_AVATAR_RIGHTHAND_ROT { 0.479184f, -0.520013f, 0.522537f, 0.476365f};
const glm::vec3 DEFAULT_AVATAR_LEFTHAND_POS { 0.727588f, 0.39635f, -0.0515878f };
const glm::quat DEFAULT_AVATAR_LEFTHAND_ROT { -0.479181f, -0.52001f, 0.52254f, -0.476369f };
const glm::vec3 DEFAULT_AVATAR_NECK_POS { 0.0f, 0.445f, 0.025f };
const glm::vec3 DEFAULT_AVATAR_SPINE2_POS { 0.0f, 0.32f, 0.02f };
const glm::quat DEFAULT_AVATAR_SPINE2_ROT { Quaternions::Y_180 };
const glm::vec3 DEFAULT_AVATAR_HIPS_POS { 0.0f, 0.0f, 0.0f };
const glm::quat DEFAULT_AVATAR_HIPS_ROT { Quaternions::Y_180 };
const glm::vec3 DEFAULT_AVATAR_LEFTFOOT_POS { -0.08f, -0.96f, 0.029f};
const glm::quat DEFAULT_AVATAR_LEFTFOOT_ROT { -0.40167322754859924f, 0.9154590368270874f, -0.005437685176730156f, -0.023744143545627594f };
const glm::vec3 DEFAULT_AVATAR_RIGHTFOOT_POS { 0.08f, -0.96f, 0.029f };
const glm::quat DEFAULT_AVATAR_RIGHTFOOT_ROT { -0.4016716778278351f, 0.9154615998268127f, 0.0053307069465518f, 0.023696165531873703f };

const float DEFAULT_AVATAR_MAX_WALKING_SPEED = 2.6f; // meters / second
const float DEFAULT_AVATAR_MAX_WALKING_BACKWARD_SPEED = 2.2f; // meters / second
const float DEFAULT_AVATAR_MAX_FLYING_SPEED = 30.0f; // meters / second
const float DEFAULT_AVATAR_MAX_SPRINT_SPEED = 3.4f; // meters / second
const float DEFAULT_AVATAR_WALK_SPEED_THRESHOLD = 0.15f; // meters / second

const float ANALOG_AVATAR_MAX_WALKING_SPEED = 6.0f; // meters / second
const float ANALOG_AVATAR_MAX_WALKING_BACKWARD_SPEED = 2.2f; // meters / second
const float ANALOG_AVATAR_MAX_FLYING_SPEED = 30.0f; // meters / second
const float ANALOG_AVATAR_MAX_SPRINT_SPEED = 8.0f; // meters / second
const float ANALOG_AVATAR_GEAR_1 = 0.2f;    // meters / second
const float ANALOG_AVATAR_GEAR_2 = 0.4f;    // meters / second
const float ANALOG_AVATAR_GEAR_3 = 0.6f;    // meters / second
const float ANALOG_AVATAR_GEAR_4 = 0.8f;    // meters / second
const float ANALOG_AVATAR_GEAR_5 = 1.0f;    // meters / second

const float ANALOG_PLUS_AVATAR_MAX_WALKING_SPEED = 10.0f; // meters / second
const float ANALOG_PLUS_AVATAR_MAX_WALKING_BACKWARD_SPEED = 2.42f; // meters / second
const float ANALOG_PLUS_AVATAR_MAX_FLYING_SPEED = 30.0f; // meters / second
const float ANALOG_PLUS_AVATAR_MAX_SPRINT_SPEED = 20.0f; // meters / second

const float DEFAULT_AVATAR_GRAVITY = -5.0f; // meters / second^2 (world)
const float DEFAULT_AVATAR_JUMP_SPEED = 3.5f; // meters / second (sensor)
const float DEFAULT_AVATAR_JUMP_HEIGHT = (DEFAULT_AVATAR_JUMP_SPEED * DEFAULT_AVATAR_JUMP_SPEED) / (2.0f * -DEFAULT_AVATAR_GRAVITY); // meters (sensor)
const float DEFAULT_AVATAR_MIN_JUMP_HEIGHT = 0.25f; // meters (world)  // hack

const float DEFAULT_AVATAR_FALL_HEIGHT = 20.0f; // meters
const float DEFAULT_AVATAR_MIN_HOVER_HEIGHT = 2.5f; // meters

static const float MAX_AVATAR_SCALE = 1000.0f;
static const float MIN_AVATAR_SCALE = 0.005f;

static const float MAX_AVATAR_HEIGHT = 1000.0f * DEFAULT_AVATAR_HEIGHT; // meters
static const float MIN_AVATAR_HEIGHT = 0.005f * DEFAULT_AVATAR_HEIGHT; // meters
static const float MIN_AVATAR_RADIUS = 0.5f * MIN_AVATAR_HEIGHT;
static const float AVATAR_WALK_SPEED_SCALAR = 1.0f;
<<<<<<< HEAD
static const float AVATAR_DESKTOP_SPRINT_SPEED_SCALAR = 3.0f;
=======
static const float AVATAR_DESKTOP_SPRINT_SPEED_SCALAR = 2.0f;
>>>>>>> f38509da
static const float AVATAR_HMD_SPRINT_SPEED_SCALAR = 2.0f;

enum AvatarTriggerReaction {
    AVATAR_REACTION_POSITIVE = 0,
    AVATAR_REACTION_NEGATIVE,
    NUM_AVATAR_TRIGGER_REACTIONS
};

enum AvatarBeginEndReaction {
    AVATAR_REACTION_RAISE_HAND,
    AVATAR_REACTION_APPLAUD,
    AVATAR_REACTION_POINT,
    NUM_AVATAR_BEGIN_END_REACTIONS
};

#endif // hifi_AvatarConstants_h<|MERGE_RESOLUTION|>--- conflicted
+++ resolved
@@ -103,11 +103,7 @@
 static const float MIN_AVATAR_HEIGHT = 0.005f * DEFAULT_AVATAR_HEIGHT; // meters
 static const float MIN_AVATAR_RADIUS = 0.5f * MIN_AVATAR_HEIGHT;
 static const float AVATAR_WALK_SPEED_SCALAR = 1.0f;
-<<<<<<< HEAD
-static const float AVATAR_DESKTOP_SPRINT_SPEED_SCALAR = 3.0f;
-=======
 static const float AVATAR_DESKTOP_SPRINT_SPEED_SCALAR = 2.0f;
->>>>>>> f38509da
 static const float AVATAR_HMD_SPRINT_SPEED_SCALAR = 2.0f;
 
 enum AvatarTriggerReaction {
