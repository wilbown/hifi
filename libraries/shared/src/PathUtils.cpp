//
//  PathUtils.cpp
//  libraries/shared/src
//
//  Created by Brad Hefta-Gaub on 12/15/14.
//  Copyright 2014 High Fidelity, Inc.
//
//  Distributed under the Apache License, Version 2.0.
//  See the accompanying file LICENSE or http://www.apache.org/licenses/LICENSE-2.0.html
//

#include "PathUtils.h"

#include <mutex> // std::once

#include <QtCore/QCoreApplication>
#include <QtCore/QDateTime>
#include <QtCore/QDir>
#include <QtCore/QDirIterator>
#include <QtCore/QFileInfo>
#include <QtCore/QProcessEnvironment>
#include <QtCore/QRegularExpression>
#include <QtCore/QStandardPaths>
#include <QtCore/QString>
#include <QtCore/QUrl>
#include <QtCore/QVector>

#if defined(Q_OS_OSX)
#include <mach-o/dyld.h>
#endif

#include "shared/GlobalAppProperties.h"
#include "SharedUtil.h"

// Format: AppName-PID-Timestamp
// Example: ...
QString TEMP_DIR_FORMAT { "%1-%2-%3" };

#if !defined(Q_OS_ANDROID) && defined(DEV_BUILD)
static bool USE_SOURCE_TREE_RESOURCES() {
#if defined(Q_OS_OSX)
    return true;
#else
    static bool result = false;
    static std::once_flag once;
    std::call_once(once, [&] {
        const QString USE_SOURCE_TREE_RESOURCES_FLAG("HIFI_USE_SOURCE_TREE_RESOURCES");
        result = QProcessEnvironment::systemEnvironment().contains(USE_SOURCE_TREE_RESOURCES_FLAG);
    });
    return result;
#endif
}
#endif

#ifdef DEV_BUILD
const QString& PathUtils::projectRootPath() {
    static QString sourceFolder;
    static std::once_flag once;
    std::call_once(once, [&] {
        QDir thisDir = QFileInfo(__FILE__).absoluteDir();
        sourceFolder = QDir::cleanPath(thisDir.absoluteFilePath("../../../"));
    });
    return sourceFolder;
}
#endif

const QString& PathUtils::resourcesPath() {
    static QString staticResourcePath;
    static std::once_flag once;
    std::call_once(once, [&]{

#if defined(Q_OS_OSX)
        // FIXME fix the OSX installer to install the resources.rcc instead of the
        // individual resource files
        // FIXME the first call to fetch the resources location seems to return
        // nothing for QCoreApplication::applicationDirPath()
        char buffer[8192];
        uint32_t bufferSize = sizeof(buffer);
        _NSGetExecutablePath(buffer, &bufferSize);
        staticResourcePath = QDir::cleanPath(QFileInfo(buffer).dir().absoluteFilePath("../Resources")) + "/";
#else
        staticResourcePath = ":/";
#endif

#if !defined(Q_OS_ANDROID) && defined(DEV_BUILD)
        if (USE_SOURCE_TREE_RESOURCES()) {
            // For dev builds, optionally load content from the Git source tree
            staticResourcePath = projectRootPath() + "/interface/resources/";
        }
#endif
        qDebug() << "Resource path resolved to " << staticResourcePath;
    });

    return staticResourcePath;
}

const QString& PathUtils::resourcesUrl() {
    static QString staticResourcePath;
    static std::once_flag once;
    std::call_once(once, [&]{

#if defined(Q_OS_OSX)
        staticResourcePath = QUrl::fromLocalFile(resourcesPath()).toString();
#else
        staticResourcePath = "qrc:///";
#endif

#if !defined(Q_OS_ANDROID) && defined(DEV_BUILD)
        if (USE_SOURCE_TREE_RESOURCES()) {
            // For dev builds, optionally load content from the Git source tree
            staticResourcePath = QUrl::fromLocalFile(projectRootPath() + "/interface/resources/").toString();
        }
#endif
        qDebug() << "Resource url resolved to " << staticResourcePath;
    });
    return staticResourcePath;
}

QUrl PathUtils::resourcesUrl(const QString& relativeUrl) {
    return QUrl(resourcesUrl() + relativeUrl);
}

QUrl PathUtils::expandToLocalDataAbsolutePath(const QUrl& fileUrl) {
    QUrl url = fileUrl;
    QString path = fileUrl.path();
    if (path.startsWith("/~/")) {
<<<<<<< HEAD
        path.replace(0, 3, getAppLocalDataPath());
=======
        path.replace(0, 3, resourcesPath());
>>>>>>> 12eb0e41
        url = QUrl::fromLocalFile(path);
    }
    return url;
}

const QString& PathUtils::qmlBaseUrl() {
    static const QString staticResourcePath = resourcesUrl() + "qml/";
    return staticResourcePath;
}

QUrl PathUtils::qmlUrl(const QString& relativeUrl) {
    return QUrl(qmlBaseUrl() + relativeUrl);
}

QString PathUtils::getAppDataPath() {
    return QStandardPaths::writableLocation(QStandardPaths::AppDataLocation) + "/";
}

QString PathUtils::getAppLocalDataPath() {
    QString overriddenPath = qApp->property(hifi::properties::APP_LOCAL_DATA_PATH).toString();
    // return overridden path if set
    if (!overriddenPath.isEmpty()) {
        return overriddenPath;
    }

    // otherwise return standard path
#ifdef Q_OS_ANDROID
    return QStandardPaths::writableLocation(QStandardPaths::CacheLocation) + "/";
#else
    return QStandardPaths::writableLocation(QStandardPaths::AppLocalDataLocation) + "/";
#endif
}

QString PathUtils::getAppDataFilePath(const QString& filename) {
    return QDir(getAppDataPath()).absoluteFilePath(filename);
}

QString PathUtils::getAppLocalDataFilePath(const QString& filename) {
    return QDir(getAppLocalDataPath()).absoluteFilePath(filename);
}

QString PathUtils::generateTemporaryDir() {
    QDir rootTempDir = QDir::tempPath();
    QString appName = qApp->applicationName();
    for (auto i = 0; i < 64; ++i) {
        auto now = std::chrono::system_clock::now().time_since_epoch().count();
        auto dirName = TEMP_DIR_FORMAT.arg(appName).arg(qApp->applicationPid()).arg(now);
        QDir tempDir = rootTempDir.filePath(dirName);
        if (tempDir.mkpath(".")) {
            return tempDir.absolutePath();
        }
    }
    return "";
}

// Delete all temporary directories for an application
int PathUtils::removeTemporaryApplicationDirs(QString appName) {
    if (appName.isNull()) {
        appName = qApp->applicationName();
    }

    auto dirName = TEMP_DIR_FORMAT.arg(appName).arg("*").arg("*");

    QDir rootTempDir = QDir::tempPath();
    auto dirs = rootTempDir.entryInfoList({ dirName }, QDir::Dirs);
    int removed = 0;
    for (auto& dir : dirs) {
        auto dirName = dir.fileName();
        auto absoluteDirPath = QDir(dir.absoluteFilePath());
        QRegularExpression re { "^" + QRegularExpression::escape(appName) + "\\-(?<pid>\\d+)\\-(?<timestamp>\\d+)$" };

        auto match = re.match(dirName);
        if (match.hasMatch()) {
            auto pid = match.capturedRef("pid").toLongLong();
            auto timestamp = match.capturedRef("timestamp");
            if (!processIsRunning(pid)) {
                qDebug() << "  Removing old temporary directory: " << dir.absoluteFilePath();
                absoluteDirPath.removeRecursively();
                removed++;
            } else {
                qDebug() << "  Not removing (process is running): " << dir.absoluteFilePath();
            }
        }
    }

    return removed;
}

QString fileNameWithoutExtension(const QString& fileName, const QVector<QString> possibleExtensions) {
    QString fileNameLowered = fileName.toLower();
    foreach (const QString possibleExtension, possibleExtensions) {
        if (fileNameLowered.endsWith(possibleExtension.toLower())) {
            return fileName.left(fileName.count() - possibleExtension.count() - 1);
        }
    }
    return fileName;
}

QString findMostRecentFileExtension(const QString& originalFileName, QVector<QString> possibleExtensions) {
    QString sansExt = fileNameWithoutExtension(originalFileName, possibleExtensions);
    QString newestFileName = originalFileName;
    QDateTime newestTime = QDateTime::fromMSecsSinceEpoch(0);
    foreach (QString possibleExtension, possibleExtensions) {
        QString fileName = sansExt + "." + possibleExtension;
        QFileInfo fileInfo(fileName);
        if (fileInfo.exists() && fileInfo.lastModified() > newestTime) {
            newestFileName = fileName;
            newestTime = fileInfo.lastModified();
        }
    }
    return newestFileName;
}

QUrl PathUtils::defaultScriptsLocation(const QString& newDefaultPath) {
    static QString overriddenDefaultScriptsLocation = "";
    QString path;

    // set overriddenDefaultScriptLocation if it was passed in
    if (!newDefaultPath.isEmpty()) {
        overriddenDefaultScriptsLocation = newDefaultPath;
    }

    // use the overridden location if it is set
    if (!overriddenDefaultScriptsLocation.isEmpty()) {
        path = overriddenDefaultScriptsLocation;
    } else {
#if defined(Q_OS_OSX)
        path = QCoreApplication::applicationDirPath() + "/../Resources/scripts";
#elif defined(Q_OS_ANDROID)
        path = QStandardPaths::writableLocation(QStandardPaths::CacheLocation) + "/scripts";
#else
        path = QCoreApplication::applicationDirPath() + "/scripts";
#endif
    }

    // turn the string into a legit QUrl
    return QUrl::fromLocalFile(QFileInfo(path).canonicalFilePath());
}

QString PathUtils::stripFilename(const QUrl& url) {
    // Guard against meaningless query and fragment parts.
    // Do NOT use PreferLocalFile as its behavior is unpredictable (e.g., on defaultScriptsLocation())
    return url.toString(QUrl::RemoveFilename | QUrl::RemoveQuery | QUrl::RemoveFragment);
}

Qt::CaseSensitivity PathUtils::getFSCaseSensitivity() {
    static Qt::CaseSensitivity sensitivity { Qt::CaseSensitive };
    static std::once_flag once;
    std::call_once(once, [&] {
            QString path = defaultScriptsLocation().toLocalFile();
            QFileInfo upperFI(path.toUpper());
            QFileInfo lowerFI(path.toLower());
            sensitivity = (upperFI == lowerFI) ? Qt::CaseInsensitive : Qt::CaseSensitive;
        });
    return sensitivity;
}

bool PathUtils::isDescendantOf(const QUrl& childURL, const QUrl& parentURL) {
    QString child = stripFilename(childURL);
    QString parent = stripFilename(parentURL);
    return child.startsWith(parent, PathUtils::getFSCaseSensitivity());
}<|MERGE_RESOLUTION|>--- conflicted
+++ resolved
@@ -124,11 +124,7 @@
     QUrl url = fileUrl;
     QString path = fileUrl.path();
     if (path.startsWith("/~/")) {
-<<<<<<< HEAD
-        path.replace(0, 3, getAppLocalDataPath());
-=======
         path.replace(0, 3, resourcesPath());
->>>>>>> 12eb0e41
         url = QUrl::fromLocalFile(path);
     }
     return url;
