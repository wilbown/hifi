--- conflicted
+++ resolved
@@ -133,14 +133,6 @@
     return QUrl(resourcesUrl() + relativeUrl);
 }
 
-<<<<<<< HEAD
-QString PathUtils::expandToAppAbsolutePath(const QString& filePath) {
-    QString path = filePath;
-    if (path.startsWith("/~/")) {
-        path.replace(1, 2, applicationAbsolutePath());
-    }
-    return path;
-=======
 QUrl PathUtils::expandToAppAbsolutePath(const QUrl& fileUrl) {
     QUrl url = fileUrl;
     QString path = fileUrl.path();
@@ -151,7 +143,6 @@
         qDebug() << "QQQ expanded URL " << url;
     }
     return url;
->>>>>>> b58530fc
 }
 const QString& PathUtils::qmlBaseUrl() {
     static const QString staticResourcePath = resourcesUrl() + "qml/";
