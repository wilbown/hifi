--- conflicted
+++ resolved
@@ -92,11 +92,6 @@
     if (_particles->findSpherePenetration(center, radius, penetration, (void**)&penetratedParticle)) {
         penetration /= (float)TREE_SCALE;
         updateCollisionSound(particle, penetration, VOXEL_COLLISION_FREQUENCY);
-<<<<<<< HEAD
-        qDebug("particle collision\n");
-        applyHardCollision(particle, penetration, VOXEL_ELASTICITY, VOXEL_DAMPING);
-=======
-        
         // apply a hard collision to both particles of half the penetration each
         
         float particleShare, penetratedParticleShare;
@@ -115,7 +110,6 @@
         }
         applyHardCollision(particle, penetration * particleShare, VOXEL_ELASTICITY, VOXEL_DAMPING);
         applyHardCollision(penetratedParticle, penetration * penetratedParticleShare, VOXEL_ELASTICITY, VOXEL_DAMPING);
->>>>>>> 4a44d798
     }
 }
 
