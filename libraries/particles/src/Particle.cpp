--- conflicted
+++ resolved
@@ -816,13 +816,6 @@
     _lastUpdated = now;
 
     // calculate our default shouldDie state... then allow script to change it if it wants...
-<<<<<<< HEAD
-=======
-    float speed = glm::length(_velocity);
-    bool isStopped = (speed < MIN_VALID_SPEED);
-    const quint64 REALLY_OLD = 30 * USECS_PER_SECOND; // 30 seconds
-    bool isReallyOld = ((now - _created) > REALLY_OLD);
->>>>>>> 7a3ce7c8
     bool isInHand = getInHand();
     bool shouldDie = (getAge() > getLifetime()) || getShouldDie();
     setShouldDie(shouldDie);
