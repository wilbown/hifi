//
//  ParticlesScriptingInterface.cpp
//  hifi
//
//  Created by Brad Hefta-Gaub on 12/6/13
//  Copyright (c) 2013 HighFidelity, Inc. All rights reserved.
//

#include "ParticlesScriptingInterface.h"
#include "ParticleTree.h"

ParticlesScriptingInterface::ParticlesScriptingInterface() :
    _nextCreatorTokenID(0),
    _particleTree(NULL)
{
}


void ParticlesScriptingInterface::queueParticleMessage(PacketType packetType,
        ParticleID particleID, const ParticleProperties& properties) {
    getParticlePacketSender()->queueParticleEditMessage(packetType, particleID, properties);
}

ParticleID ParticlesScriptingInterface::addParticle(const ParticleProperties& properties) {

    // The application will keep track of creatorTokenID
    uint32_t creatorTokenID = Particle::getNextCreatorTokenID();

    ParticleID id(NEW_PARTICLE, creatorTokenID, false );

    // queue the packet
    queueParticleMessage(PacketTypeParticleAddOrEdit, id, properties);

    // If we have a local particle tree set, then also update it.
    if (_particleTree) {
        _particleTree->lockForWrite();
        _particleTree->addParticle(id, properties);
        _particleTree->unlock();
    }

    return id;
}

ParticleID ParticlesScriptingInterface::identifyParticle(ParticleID particleID) {
    uint32_t actualID = particleID.id;
    if (!particleID.isKnownID) {
        actualID = Particle::getIDfromCreatorTokenID(particleID.creatorTokenID);
        if (actualID == UNKNOWN_PARTICLE_ID) {
            return particleID; // bailing early
        }
        
        // found it!
        particleID.id = actualID;
        particleID.isKnownID = true;
    }
    return particleID;
}

ParticleProperties ParticlesScriptingInterface::getParticleProperties(ParticleID particleID) {
    ParticleProperties results;
    ParticleID identity = identifyParticle(particleID);
    if (!identity.isKnownID) {
        results.setIsUnknownID();
        return results;
    }
    if (_particleTree) {
        _particleTree->lockForRead();
        const Particle* particle = _particleTree->findParticleByID(identity.id);
        results.copyFromParticle(*particle);
        _particleTree->unlock();
    }
    
    return results;
}



ParticleID ParticlesScriptingInterface::editParticle(ParticleID particleID, const ParticleProperties& properties) {
    uint32_t actualID = particleID.id;
    
    // if the particle is unknown, attempt to look it up
    if (!particleID.isKnownID) {
        actualID = Particle::getIDfromCreatorTokenID(particleID.creatorTokenID);
    }

    // if at this point, we know the id, send the update to the particle server
    if (actualID != UNKNOWN_PARTICLE_ID) {
        particleID.id = actualID;
        particleID.isKnownID = true;
        queueParticleMessage(PacketTypeParticleAddOrEdit, particleID, properties);
    }
    
    // If we have a local particle tree set, then also update it. We can do this even if we don't know
    // the actual id, because we can edit out local particles just with creatorTokenID
    if (_particleTree) {
        _particleTree->lockForWrite();
        _particleTree->updateParticle(particleID, properties);
        _particleTree->unlock();
    }
    
    return particleID;
}


// TODO: This deleteParticle() method uses the PacketType_PARTICLE_ADD_OR_EDIT message to send
// a changed particle with a shouldDie() property set to true. This works and is currently the only
// way to tell the particle server to delete a particle. But we should change this to use the PacketType_PARTICLE_ERASE
// message which takes a list of particle id's to delete.
void ParticlesScriptingInterface::deleteParticle(ParticleID particleID) {

    // setup properties to kill the particle
    ParticleProperties properties;
    properties.setShouldDie(true);

    uint32_t actualID = particleID.id;
    
    // if the particle is unknown, attempt to look it up
    if (!particleID.isKnownID) {
        actualID = Particle::getIDfromCreatorTokenID(particleID.creatorTokenID);
    }

    // if at this point, we know the id, send the update to the particle server
    if (actualID != UNKNOWN_PARTICLE_ID) {
        particleID.id = actualID;
        particleID.isKnownID = true;
        queueParticleMessage(PACKET_TYPE_PARTICLE_ADD_OR_EDIT, particleID, properties);
    }

<<<<<<< HEAD
=======
    //qDebug() << "ParticlesScriptingInterface::deleteParticle(), queueParticleMessage......";
    queueParticleMessage(PacketTypeParticleAddOrEdit, particleID, properties);
    
>>>>>>> 7a3ce7c8
    // If we have a local particle tree set, then also update it.
    if (_particleTree) {
        _particleTree->lockForWrite();
        _particleTree->deleteParticle(particleID);
        _particleTree->unlock();
    }
}

ParticleID ParticlesScriptingInterface::findClosestParticle(const glm::vec3& center, float radius) const {
    ParticleID result(UNKNOWN_PARTICLE_ID, UNKNOWN_TOKEN, false);
    if (_particleTree) {
        _particleTree->lockForRead();
        const Particle* closestParticle = _particleTree->findClosestParticle(center/(float)TREE_SCALE, 
                                                                                radius/(float)TREE_SCALE);
        _particleTree->unlock();
        if (closestParticle) {
            result.id = closestParticle->getID();
            result.isKnownID = true;
        }
    }
    return result;
}


QVector<ParticleID> ParticlesScriptingInterface::findParticles(const glm::vec3& center, float radius) const {
    QVector<ParticleID> result;
    if (_particleTree) {
        _particleTree->lockForRead();
        QVector<const Particle*> particles;
        _particleTree->findParticles(center/(float)TREE_SCALE, radius/(float)TREE_SCALE, particles);
        _particleTree->unlock();

        foreach (const Particle* particle, particles) {
            ParticleID thisParticleID(particle->getID(), UNKNOWN_TOKEN, true);
            result << thisParticleID;
        }
    }
    return result;
}
<|MERGE_RESOLUTION|>--- conflicted
+++ resolved
@@ -126,12 +126,6 @@
         queueParticleMessage(PACKET_TYPE_PARTICLE_ADD_OR_EDIT, particleID, properties);
     }
 
-<<<<<<< HEAD
-=======
-    //qDebug() << "ParticlesScriptingInterface::deleteParticle(), queueParticleMessage......";
-    queueParticleMessage(PacketTypeParticleAddOrEdit, particleID, properties);
-    
->>>>>>> 7a3ce7c8
     // If we have a local particle tree set, then also update it.
     if (_particleTree) {
         _particleTree->lockForWrite();
