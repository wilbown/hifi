--- conflicted
+++ resolved
@@ -75,7 +75,6 @@
         std::sort(itemBoundSorts.begin(), itemBoundSorts.end(), backToFrontSort);
     }
 
-    // Finally once sorted result to a list of itemID
     // Finally once sorted result to a list of itemID and keep uniques
     render::ItemID previousID = Item::INVALID_ITEM_ID;
     if (!bounds) {
@@ -91,15 +90,9 @@
         }
         for (auto& item : itemBoundSorts) {
             if (item._id != previousID) {
-<<<<<<< HEAD
-                *bounds += item._bounds;
-                outItems.emplace_back(ItemBound(item._id, item._bounds));
-                previousID = item._id;
-=======
                 outItems.emplace_back(ItemBound(item._id, item._bounds));
                 previousID = item._id;
                 *bounds += item._bounds;
->>>>>>> 14275b1c
             }
         }
     }
@@ -157,15 +150,7 @@
         AABox bounds;
 
         depthSortItems(renderContext, _frontToBack, inItems, outItems->second, &bounds);
-<<<<<<< HEAD
-        if (!outBounds.isNull()) {
-            outBounds += bounds;
-        } else {
-            outBounds = bounds;
-        }
-=======
         outBounds += bounds;
->>>>>>> 14275b1c
     }
 }
 
