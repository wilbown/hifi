--- conflicted
+++ resolved
@@ -19,32 +19,6 @@
 <$declareColorWheel()$>
 
 uniform vec4 inColor;
-
-
-struct ItemBound {
-    vec4 id_boundPos;
-    vec4 boundDim_s;
-};
-
-#if defined(GPU_GL410)
-uniform samplerBuffer ssbo0Buffer;
-ItemBound getItemBound(int i) {
-    int offset = 2 * i;
-    ItemBound bound;
-    bound.id_boundPos = texelFetch(ssbo0Buffer, offset);
-    bound.boundDim_s = texelFetch(ssbo0Buffer, offset + 1);
-    return bound;
-}
-#else
-layout(std140) buffer ssbo0Buffer {
-    ItemBound bounds[];
-};
-ItemBound getItemBound(int i) {
-    return bounds[i];
-}
-#endif
-
-
 
 
 struct ItemBound {
@@ -117,17 +91,11 @@
     TransformObject obj = getTransformObject();
     <$transformModelToClipPos(cam, obj, pos, gl_Position)$>
 
-<<<<<<< HEAD
-    bool subcell = bool((inCellLocation.z));
-    float cellDepth = float(inCellLocation.w);
-    varColor = vec4(colorWheel(fract(cellDepth / 5.0)), 1.0 - float(subcell));
-=======
     if (inColor.w < 0.0) {
         varColor = vec4(colorWheel(float(boundID)/(-inColor.w)), 1.0);
     } else {
         varColor = vec4(colorWheel(float(inColor.w)), 1.0);
     }
->>>>>>> 61ed5c3c
     varTexcoord = vec2(cubeVec.w, length(boundDim));
 
 }