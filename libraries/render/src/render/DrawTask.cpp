--- conflicted
+++ resolved
@@ -107,7 +107,6 @@
     assert(renderContext->args->_viewFrustum);
 
     // render lights
-<<<<<<< HEAD
     auto& scene = sceneContext->_scene;
     auto& items = scene->getMasterBucket().at(ItemFilter::Builder::light());
 
@@ -201,122 +200,6 @@
 
 }
 
-
-void render::depthSortItems(const SceneContextPointer& sceneContext, const RenderContextPointer& renderContext, bool frontToBack, const ItemIDs& inItems, ItemIDs& outItems) {
-    assert(renderContext->args);
-    assert(renderContext->args->_viewFrustum);
-    
-    auto& scene = sceneContext->_scene;
-    RenderArgs* args = renderContext->args;
-
-    // Allocate and simply copy
-    outItems.reserve(inItems.size());
-
-
-    // Make a local dataset of the center distance and closest point distance
-    struct ItemBound {
-        float _centerDepth = 0.0f;
-        float _nearDepth = 0.0f;
-        float _farDepth = 0.0f;
-        ItemID _id = 0;
-
-        ItemBound() {}
-        ItemBound(float centerDepth, float nearDepth, float farDepth, ItemID id) : _centerDepth(centerDepth), _nearDepth(nearDepth), _farDepth(farDepth), _id(id) {}
-    };
-=======
-    auto& scene = sceneContext->_scene;
-    auto& items = scene->getMasterBucket().at(ItemFilter::Builder::light());
-
-
-     ItemIDs inItems;
-    inItems.reserve(items.size());
-    for (auto id : items) {
-        inItems.push_back(id);
-    }
-
-    ItemIDs culledItems;
-    cullItems(sceneContext, renderContext, inItems, culledItems);
-    renderItems(sceneContext, renderContext, culledItems);
-}
-
-/*
-bool LODManager::shouldRenderMesh(float largestDimension, float distanceToCamera) {
-    const float octreeToMeshRatio = 4.0f; // must be this many times closer to a mesh than a voxel to see it.
-    float octreeSizeScale = getOctreeSizeScale();
-    int boundaryLevelAdjust = getBoundaryLevelAdjust();
-    float maxScale = (float)TREE_SCALE;
-    float visibleDistanceAtMaxScale = boundaryDistanceForRenderLevel(boundaryLevelAdjust, octreeSizeScale) / octreeToMeshRatio;
-    
-    if (_shouldRenderTableNeedsRebuilding) {
-        _shouldRenderTable.clear();
-        
-        float SMALLEST_SCALE_IN_TABLE = 0.001f; // 1mm is plenty small
-        float scale = maxScale;
-        float visibleDistanceAtScale = visibleDistanceAtMaxScale;
-        
-        while (scale > SMALLEST_SCALE_IN_TABLE) {
-            scale /= 2.0f;
-            visibleDistanceAtScale /= 2.0f;
-            _shouldRenderTable[scale] = visibleDistanceAtScale;
-        }
-        _shouldRenderTableNeedsRebuilding = false;
-    }
-    
-    float closestScale = maxScale;
-    float visibleDistanceAtClosestScale = visibleDistanceAtMaxScale;
-    QMap<float, float>::const_iterator lowerBound = _shouldRenderTable.lowerBound(largestDimension);
-    if (lowerBound != _shouldRenderTable.constEnd()) {
-        closestScale = lowerBound.key();
-        visibleDistanceAtClosestScale = lowerBound.value();
-    }
-    
-    if (closestScale < largestDimension) {
-        visibleDistanceAtClosestScale *= 2.0f;
-    }
-    
-    return (distanceToCamera <= visibleDistanceAtClosestScale);
-}*/
-
-void render::cullItems(const SceneContextPointer& sceneContext, const RenderContextPointer& renderContext, const ItemIDs& inItems, ItemIDs& outItems) {
-    assert(renderContext->args);
-    assert(renderContext->args->_viewFrustum);
-
-    auto& scene = sceneContext->_scene;
-    RenderArgs* args = renderContext->args;
-
-    // Culling / LOD
-    for (auto id : inItems) {
-        auto item = scene->getItem(id);
-        auto bound = item.getBound();
-
-        if (bound.isNull()) {
-            outItems.push_back(id); // One more Item to render
-            args->_itemsRendered++;
-            continue;
-        }
-
-        // TODO: some entity types (like lights) might want to be rendered even
-        // when they are outside of the view frustum...
-
-        float distance = args->_viewFrustum->distanceToCamera(bound.calcCenter());
-
-        bool outOfView = args->_viewFrustum->boxInFrustum(bound) == ViewFrustum::OUTSIDE;
-        if (!outOfView) {
-            bool bigEnoughToRender = true; //_viewState->shouldRenderMesh(bound.getLargestDimension(), distance);
-                
-            if (bigEnoughToRender) {
-                outItems.push_back(id); // One more Item to render
-                args->_itemsRendered++;
-            } else {
-                args->_itemsTooSmall++;
-            }
-        } else {
-            args->_itemsOutOfView++;
-        }
-   }
-
-}
-
 struct ItemBound {
     float _centerDepth = 0.0f;
     float _nearDepth = 0.0f;
@@ -327,16 +210,16 @@
     ItemBound(float centerDepth, float nearDepth, float farDepth, ItemID id) : _centerDepth(centerDepth), _nearDepth(nearDepth), _farDepth(farDepth), _id(id) {}
 };
 
-struct FrontToBackSort {
-    bool operator() (const ItemBound& left, const ItemBound& right) {
-        return (left._centerDepth < right._centerDepth);
-    }
-};
-
-struct BackToFrontSort {
-    bool operator() (const ItemBound& left, const ItemBound& right) {
-        return (left._centerDepth > right._centerDepth);
-    }
+struct FrontToBackSort {
+    bool operator() (const ItemBound& left, const ItemBound& right) {
+        return (left._centerDepth < right._centerDepth);
+    }
+};
+
+struct BackToFrontSort {
+    bool operator() (const ItemBound& left, const ItemBound& right) {
+        return (left._centerDepth > right._centerDepth);
+    }
 };
 
 void render::depthSortItems(const SceneContextPointer& sceneContext, const RenderContextPointer& renderContext, bool frontToBack, const ItemIDs& inItems, ItemIDs& outItems) {
@@ -351,7 +234,6 @@
 
 
     // Make a local dataset of the center distance and closest point distance
->>>>>>> 81396ae5
     std::vector<ItemBound> itemBounds;
     itemBounds.reserve(outItems.size());
 
@@ -365,25 +247,10 @@
 
     // sort against Z
     if (frontToBack) {
-<<<<<<< HEAD
-        struct FrontToBackSort {
-             bool operator() (ItemBound& left, ItemBound& right) {
-                return (left._centerDepth < right._centerDepth);
-             }
-        } frontToBackSort;
-        std::sort (itemBounds.begin(), itemBounds.end(), frontToBackSort); 
-    } else {
-        struct BackToFrontSort {
-             bool operator() (ItemBound& left, ItemBound& right) {
-                return (left._centerDepth > right._centerDepth);
-             }
-        } backToFrontSort;
-=======
         FrontToBackSort frontToBackSort;
         std::sort (itemBounds.begin(), itemBounds.end(), frontToBackSort); 
     } else {
         BackToFrontSort  backToFrontSort;
->>>>>>> 81396ae5
         std::sort (itemBounds.begin(), itemBounds.end(), backToFrontSort); 
     }
 
