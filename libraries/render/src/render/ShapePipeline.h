//
//  ShapePipeline.h
//  render/src/render
//
//  Created by Zach Pomerantz on 12/31/15.
//  Copyright 2015 High Fidelity, Inc.
//
//  Distributed under the Apache License, Version 2.0.
//  See the accompanying file LICENSE or http://www.apache.org/licenses/LICENSE-2.0.html
//

#ifndef hifi_render_ShapePipeline_h
#define hifi_render_ShapePipeline_h

#include <unordered_set>

#include <gpu/Batch.h>

#include "Args.h"

namespace render {
class Item;

class ShapeKey {
public:
    enum FlagBit {
        MATERIAL = 0,
        TRANSLUCENT,
        LIGHTMAP,
        TANGENTS,
        SPECULAR,
        UNLIT,
        SKINNED,
        DEPTH_ONLY,
        DEPTH_BIAS,
        WIREFRAME,
        NO_CULL_FACE,
        FADE,

        OWN_PIPELINE,
        INVALID,

        CUSTOM_0,
        CUSTOM_1,
        CUSTOM_2,
        CUSTOM_3,
        CUSTOM_4,
        CUSTOM_5,
        CUSTOM_6,
        CUSTOM_7,

        NUM_FLAGS, // Not a valid flag

        CUSTOM_MASK = (0xFF << CUSTOM_0),

    };
    using Flags = std::bitset<NUM_FLAGS>;

    Flags _flags;

    ShapeKey() : _flags{ 0 } {}
    ShapeKey(const Flags& flags) : _flags{flags} {}

    friend ShapeKey operator&(const ShapeKey& _Left, const ShapeKey& _Right) { return ShapeKey(_Left._flags & _Right._flags); }
    friend ShapeKey operator|(const ShapeKey& _Left, const ShapeKey& _Right) { return ShapeKey(_Left._flags | _Right._flags); }
    friend ShapeKey operator^(const ShapeKey& _Left, const ShapeKey& _Right) { return ShapeKey(_Left._flags ^ _Right._flags); }

    class Builder {
    public:
        Builder() {}
        Builder(ShapeKey key) : _flags{key._flags} {}

        ShapeKey build() const { return ShapeKey{_flags}; }

        Builder& withMaterial() { _flags.set(MATERIAL); return (*this); }
        Builder& withTranslucent() { _flags.set(TRANSLUCENT); return (*this); }
        Builder& withLightmap() { _flags.set(LIGHTMAP); return (*this); }
        Builder& withTangents() { _flags.set(TANGENTS); return (*this); }
        Builder& withSpecular() { _flags.set(SPECULAR); return (*this); }
        Builder& withUnlit() { _flags.set(UNLIT); return (*this); }
        Builder& withSkinned() { _flags.set(SKINNED); return (*this); }
        Builder& withDepthOnly() { _flags.set(DEPTH_ONLY); return (*this); }
        Builder& withDepthBias() { _flags.set(DEPTH_BIAS); return (*this); }
        Builder& withWireframe() { _flags.set(WIREFRAME); return (*this); }
        Builder& withoutCullFace() { _flags.set(NO_CULL_FACE); return (*this); }
        Builder& withFade() { _flags.set(FADE); return (*this); }

        Builder& withOwnPipeline() { _flags.set(OWN_PIPELINE); return (*this); }
        Builder& invalidate() { _flags.set(INVALID); return (*this); }

        Builder& withCustom(uint8_t custom) {  _flags &= (~CUSTOM_MASK); _flags |= (custom << CUSTOM_0); return (*this); }
        
        static const ShapeKey ownPipeline() { return Builder().withOwnPipeline(); }
        static const ShapeKey invalid() { return Builder().invalidate(); }

    protected:
        friend class ShapeKey;
        Flags _flags{0};
    };
    ShapeKey(const Builder& builder) : ShapeKey{builder._flags} {}

    class Filter {
    public:
        Filter(Flags flags, Flags mask) : _flags{flags}, _mask{mask} {}
        Filter(const ShapeKey& key) : _flags{ key._flags } { _mask.set(); }

        // Build a standard filter (will always exclude OWN_PIPELINE, INVALID)
        class Builder {
        public:
            Builder();

            Filter build() const { return Filter(_flags, _mask); }

            Builder& withMaterial() { _flags.set(MATERIAL); _mask.set(MATERIAL); return (*this); }
            Builder& withoutMaterial() { _flags.reset(MATERIAL); _mask.set(MATERIAL); return (*this); }

            Builder& withTranslucent() { _flags.set(TRANSLUCENT); _mask.set(TRANSLUCENT); return (*this); }
            Builder& withOpaque() { _flags.reset(TRANSLUCENT); _mask.set(TRANSLUCENT); return (*this); }

            Builder& withLightmap() { _flags.set(LIGHTMAP); _mask.set(LIGHTMAP); return (*this); }
            Builder& withoutLightmap() { _flags.reset(LIGHTMAP); _mask.set(LIGHTMAP); return (*this); }

            Builder& withTangents() { _flags.set(TANGENTS); _mask.set(TANGENTS); return (*this); }
            Builder& withoutTangents() { _flags.reset(TANGENTS); _mask.set(TANGENTS); return (*this); }

            Builder& withSpecular() { _flags.set(SPECULAR); _mask.set(SPECULAR); return (*this); }
            Builder& withoutSpecular() { _flags.reset(SPECULAR); _mask.set(SPECULAR); return (*this); }

            Builder& withUnlit() { _flags.set(UNLIT); _mask.set(UNLIT); return (*this); }
            Builder& withoutUnlit() { _flags.reset(UNLIT); _mask.set(UNLIT); return (*this); }

            Builder& withSkinned() { _flags.set(SKINNED); _mask.set(SKINNED); return (*this); }
            Builder& withoutSkinned() { _flags.reset(SKINNED); _mask.set(SKINNED); return (*this); }

            Builder& withDepthOnly() { _flags.set(DEPTH_ONLY); _mask.set(DEPTH_ONLY); return (*this); }
            Builder& withoutDepthOnly() { _flags.reset(DEPTH_ONLY); _mask.set(DEPTH_ONLY); return (*this); }

            Builder& withDepthBias() { _flags.set(DEPTH_BIAS); _mask.set(DEPTH_BIAS); return (*this); }
            Builder& withoutDepthBias() { _flags.reset(DEPTH_BIAS); _mask.set(DEPTH_BIAS); return (*this); }

            Builder& withWireframe() { _flags.set(WIREFRAME); _mask.set(WIREFRAME); return (*this); }
            Builder& withoutWireframe() { _flags.reset(WIREFRAME); _mask.set(WIREFRAME); return (*this); }

            Builder& withCullFace() { _flags.reset(NO_CULL_FACE); _mask.set(NO_CULL_FACE); return (*this); }
            Builder& withoutCullFace() { _flags.set(NO_CULL_FACE); _mask.set(NO_CULL_FACE); return (*this); }

<<<<<<< HEAD
            Builder& withFade() { _flags.set(FADE); _mask.set(FADE); return (*this); }
            Builder& withoutFade() { _flags.reset(FADE); _mask.set(FADE); return (*this); }
=======
            Builder& withCustom(uint8_t custom) { _flags &= (~CUSTOM_MASK); _flags |= (custom << CUSTOM_0); _mask |= (CUSTOM_MASK); return (*this); }
            Builder& withoutCustom() { _flags &= (~CUSTOM_MASK);  _mask |= (CUSTOM_MASK); return (*this); }
>>>>>>> 49779754

        protected:
            friend class Filter;
            Flags _flags{0};
            Flags _mask{0};
        };
        Filter(const Filter::Builder& builder) : Filter(builder._flags, builder._mask) {}
        ShapeKey key() const { return ShapeKey(_flags); }
    protected:
        friend class ShapePlumber;
        Flags _flags{0};
        Flags _mask{0};
    };

    bool useMaterial() const { return _flags[MATERIAL]; }
    bool hasLightmap() const { return _flags[LIGHTMAP]; }
    bool hasTangents() const { return _flags[TANGENTS]; }
    bool hasSpecular() const { return _flags[SPECULAR]; }
    bool isUnlit() const { return _flags[UNLIT]; }
    bool isTranslucent() const { return _flags[TRANSLUCENT]; }
    bool isSkinned() const { return _flags[SKINNED]; }
    bool isDepthOnly() const { return _flags[DEPTH_ONLY]; }
    bool isDepthBiased() const { return _flags[DEPTH_BIAS]; }
    bool isWireframe() const { return _flags[WIREFRAME]; }
    bool isCullFace() const { return !_flags[NO_CULL_FACE]; }
    bool isFaded() const { return _flags[FADE]; }

    bool hasOwnPipeline() const { return _flags[OWN_PIPELINE]; }
    bool isValid() const { return !_flags[INVALID]; }

    uint8_t getCustom() const { return (_flags.to_ulong() & CUSTOM_MASK) >> CUSTOM_0; }
    bool isCustom() const { return (_flags.to_ulong() & CUSTOM_MASK); }

    // Comparator for use in stl containers
    class Hash {
    public:
        size_t operator() (const ShapeKey& key) const {
            return std::hash<ShapeKey::Flags>()(key._flags);
        }
    };

    // Comparator for use in stl containers
    class KeyEqual {
    public:
        bool operator()(const ShapeKey& lhs, const ShapeKey& rhs) const { return lhs._flags == rhs._flags; }
    };
};

inline QDebug operator<<(QDebug debug, const ShapeKey& key) {
    if (key.isValid()) {
        if (key.hasOwnPipeline()) {
            debug << "[ShapeKey: OWN_PIPELINE]";
        } else {
            debug << "[ShapeKey:"
                << "useMaterial:" << key.useMaterial()
                << "hasLightmap:" << key.hasLightmap()
                << "hasTangents:" << key.hasTangents()
                << "hasSpecular:" << key.hasSpecular()
                << "isUnlit:" << key.isUnlit()
                << "isTranslucent:" << key.isTranslucent()
                << "isSkinned:" << key.isSkinned()
                << "isDepthOnly:" << key.isDepthOnly()
                << "isDepthBiased:" << key.isDepthBiased()
                << "isWireframe:" << key.isWireframe()
                << "isCullFace:" << key.isCullFace()
                << "isFaded:" << key.isFaded()
                << "]";
        }
    } else {
        debug << "[ShapeKey: INVALID]";
    }
    return debug;
}

// Rendering abstraction over gpu::Pipeline and map locations
// Meta-information (pipeline and locations) to render a shape
class ShapePipeline {
public:
    class Slot {
    public:
        enum BUFFER {
            SKINNING = 0,
            MATERIAL,
            TEXMAPARRAY,
            LIGHTING_MODEL,
            LIGHT,
            LIGHT_AMBIENT_BUFFER,
            FADE_PARAMETERS,
        };

        enum MAP {
            ALBEDO = 0,
            NORMAL,
            METALLIC,
            EMISSIVE_LIGHTMAP,
            ROUGHNESS,
            OCCLUSION,
            SCATTERING,
            LIGHT_AMBIENT,
            FADE_MASK,
        };
    };

    class Locations {
    public:
        int albedoTextureUnit;
        int normalTextureUnit;
        int roughnessTextureUnit;
        int metallicTextureUnit;
        int emissiveTextureUnit;
        int occlusionTextureUnit;
        int lightingModelBufferUnit;
        int skinClusterBufferUnit;
        int materialBufferUnit;
        int texMapArrayBufferUnit;
        int lightBufferUnit;
        int lightAmbientBufferUnit;
        int lightAmbientMapUnit;
        int fadeMaskTextureUnit;
        int fadeParameterBufferUnit;
    };
    using LocationsPointer = std::shared_ptr<Locations>;

    using BatchSetter = std::function<void(const ShapePipeline&, gpu::Batch&, render::Args*)>;

    using ItemSetter = std::function<void(const ShapePipeline&, render::Args*, const render::Item&)>;

    ShapePipeline(gpu::PipelinePointer pipeline, LocationsPointer locations, BatchSetter batchSetter = nullptr, ItemSetter itemSetter = nullptr) :
        pipeline(pipeline),
        locations(locations),
        _batchSetter(batchSetter),
        _itemSetter(itemSetter) {}

    // Normally, a pipeline is accessed through pickPipeline. If it needs to be set manually,
    // after calling setPipeline this method should be called to prepare the pipeline with default buffers.
    void prepare(gpu::Batch& batch, Args* args);

    gpu::PipelinePointer pipeline;
    std::shared_ptr<Locations> locations;

    void prepareShapeItem(Args* args, const ShapeKey& key, const Item& shape);

protected:
    friend class ShapePlumber;

    BatchSetter _batchSetter;
    ItemSetter _itemSetter;
public:
    using CustomKey = uint8_t;
    using CustomFactory = std::function<std::shared_ptr<ShapePipeline> (const ShapePlumber& plumber, const ShapeKey& key)>;
    using CustomFactoryMap = std::map<CustomKey, CustomFactory>;

    static CustomFactoryMap _globalCustomFactoryMap;

    static CustomKey registerCustomShapePipelineFactory(CustomFactory factory);

};
using ShapePipelinePointer = std::shared_ptr<ShapePipeline>;

class ShapePlumber {
public:
    using Key = ShapeKey;
    using Filter = Key::Filter;
    using Pipeline = ShapePipeline;
    using PipelinePointer = ShapePipelinePointer;
    using PipelineMap = std::unordered_map<ShapeKey, PipelinePointer, ShapeKey::Hash, ShapeKey::KeyEqual>;
    using Slot = Pipeline::Slot;
    using Locations = Pipeline::Locations;
    using LocationsPointer = Pipeline::LocationsPointer;
    using BatchSetter = Pipeline::BatchSetter;
    using ItemSetter = Pipeline::ItemSetter;

    void addPipeline(const Key& key, const gpu::ShaderPointer& program, const gpu::StatePointer& state,
        BatchSetter batchSetter = nullptr, ItemSetter itemSetter = nullptr);
    void addPipeline(const Filter& filter, const gpu::ShaderPointer& program, const gpu::StatePointer& state,
        BatchSetter batchSetter = nullptr, ItemSetter itemSetter = nullptr);

    const PipelinePointer pickPipeline(RenderArgs* args, const Key& key) const;

protected:
    void addPipelineHelper(const Filter& filter, Key key, int bit, const PipelinePointer& pipeline) const;
    mutable PipelineMap _pipelineMap;

private:
    mutable std::unordered_set<Key, Key::Hash, Key::KeyEqual> _missingKeys;
};


using ShapePlumberPointer = std::shared_ptr<ShapePlumber>;

}

#endif // hifi_render_ShapePipeline_h<|MERGE_RESOLUTION|>--- conflicted
+++ resolved
@@ -144,13 +144,11 @@
             Builder& withCullFace() { _flags.reset(NO_CULL_FACE); _mask.set(NO_CULL_FACE); return (*this); }
             Builder& withoutCullFace() { _flags.set(NO_CULL_FACE); _mask.set(NO_CULL_FACE); return (*this); }
 
-<<<<<<< HEAD
             Builder& withFade() { _flags.set(FADE); _mask.set(FADE); return (*this); }
             Builder& withoutFade() { _flags.reset(FADE); _mask.set(FADE); return (*this); }
-=======
+
             Builder& withCustom(uint8_t custom) { _flags &= (~CUSTOM_MASK); _flags |= (custom << CUSTOM_0); _mask |= (CUSTOM_MASK); return (*this); }
             Builder& withoutCustom() { _flags &= (~CUSTOM_MASK);  _mask |= (CUSTOM_MASK); return (*this); }
->>>>>>> 49779754
 
         protected:
             friend class Filter;
