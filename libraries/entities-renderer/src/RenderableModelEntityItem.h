--- conflicted
+++ resolved
@@ -184,10 +184,6 @@
     bool _shouldHighlight { false };
     bool _animating { false };
     uint64_t _lastAnimated { 0 };
-<<<<<<< HEAD
-    float _currentFrame { -1 };
-=======
->>>>>>> 079d9639
 };
 
 } } // namespace 
