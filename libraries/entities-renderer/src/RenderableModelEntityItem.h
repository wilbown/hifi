//
//  RenderableModelEntityItem.h
//  interface/src/entities
//
//  Created by Brad Hefta-Gaub on 8/6/14.
//  Copyright 2014 High Fidelity, Inc.
//
//  Distributed under the Apache License, Version 2.0.
//  See the accompanying file LICENSE or http://www.apache.org/licenses/LICENSE-2.0.html
//

#ifndef hifi_RenderableModelEntityItem_h
#define hifi_RenderableModelEntityItem_h

#include <QString>
#include <QStringList>

#include <ModelEntityItem.h>

class Model;
class EntityTreeRenderer;

class RenderableModelEntityItem : public ModelEntityItem {
public:
    static EntityItemPointer factory(const EntityItemID& entityID, const EntityItemProperties& properties);

    RenderableModelEntityItem(const EntityItemID& entityItemID, bool dimensionsInitialized);

    virtual ~RenderableModelEntityItem();

    virtual void setDimensions(const glm::vec3& value) override;
    virtual void setModelURL(const QString& url);

    virtual EntityItemProperties getProperties(EntityPropertyFlags desiredProperties = EntityPropertyFlags()) const override;
    virtual bool setProperties(const EntityItemProperties& properties) override;
    virtual int readEntitySubclassDataFromBuffer(const unsigned char* data, int bytesLeftToRead, 
                                                ReadBitstreamToTreeParams& args,
                                                EntityPropertyFlags& propertyFlags, bool overwriteLocalData,
                                                bool& somethingChanged) override;
                                                
    virtual void somethingChangedNotification() override {
        // FIX ME: this is overly aggressive. We only really need to simulate() if something about
        // the world space transform has changed and/or if some animation is occurring.
        _needsInitialSimulation = true;  
    }

    virtual bool readyToAddToScene(RenderArgs* renderArgs = nullptr);
    virtual bool addToScene(EntityItemPointer self, std::shared_ptr<render::Scene> scene, render::PendingChanges& pendingChanges) override;
    virtual void removeFromScene(EntityItemPointer self, std::shared_ptr<render::Scene> scene, render::PendingChanges& pendingChanges) override;


    virtual void render(RenderArgs* args) override;
    virtual bool supportsDetailedRayIntersection() const override { return true; }
    virtual bool findDetailedRayIntersection(const glm::vec3& origin, const glm::vec3& direction,
                        bool& keepSearching, OctreeElementPointer& element, float& distance, 
                        BoxFace& face, glm::vec3& surfaceNormal,
                        void** intersectedObject, bool precisionPicking) const override;

    Model* getModel(EntityTreeRenderer* renderer);
    
    virtual bool needsToCallUpdate() const override;
    virtual void update(const quint64& now) override;

    virtual void setCompoundShapeURL(const QString& url) override;

    virtual bool isReadyToComputeShape() override;
    virtual void computeShapeInfo(ShapeInfo& info) override;
    
    virtual bool contains(const glm::vec3& point) const override;

    // these are in the frame of this object (model space)
    virtual glm::quat getAbsoluteJointRotationInObjectFrame(int index) const override;
    virtual glm::vec3 getAbsoluteJointTranslationInObjectFrame(int index) const override;

<<<<<<< HEAD
    void locationChanged();
=======
    virtual void loader() override;
>>>>>>> ff49ed7a

private:
    void remapTextures();
    
    Model* _model = nullptr;
    bool _needsInitialSimulation = true;
    bool _needsModelReload = true;
    EntityTreeRenderer* _myRenderer = nullptr;
    QString _currentTextures;
    QStringList _originalTextures;
    bool _originalTexturesRead = false;
    QVector<QVector<glm::vec3>> _points;
    bool _dimensionsInitialized = true;
    
    render::ItemID _myMetaItem;

    bool _showCollisionHull = false;
};

#endif // hifi_RenderableModelEntityItem_h<|MERGE_RESOLUTION|>--- conflicted
+++ resolved
@@ -72,11 +72,7 @@
     virtual glm::quat getAbsoluteJointRotationInObjectFrame(int index) const override;
     virtual glm::vec3 getAbsoluteJointTranslationInObjectFrame(int index) const override;
 
-<<<<<<< HEAD
-    void locationChanged();
-=======
     virtual void loader() override;
->>>>>>> ff49ed7a
 
 private:
     void remapTextures();
