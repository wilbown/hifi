--- conflicted
+++ resolved
@@ -42,11 +42,7 @@
     entity::Shape _shape { entity::Sphere };
 
     PulsePropertyGroup _pulseProperties;
-<<<<<<< HEAD
-    std::shared_ptr<graphics::Material> _material { std::make_shared<graphics::Material>() };
-=======
     std::shared_ptr<graphics::ProceduralMaterial> _material { std::make_shared<graphics::ProceduralMaterial>() };
->>>>>>> f38509da
     glm::vec3 _color { NAN };
     float _alpha;
 
