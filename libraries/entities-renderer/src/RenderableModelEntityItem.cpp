//
//  RenderableModelEntityItem.cpp
//  interface/src
//
//  Created by Brad Hefta-Gaub on 8/6/14.
//  Copyright 2014 High Fidelity, Inc.
//
//  Distributed under the Apache License, Version 2.0.
//  See the accompanying file LICENSE or http://www.apache.org/licenses/LICENSE-2.0.html
//

#include "RenderableModelEntityItem.h"

#include <set>

#include <glm/gtx/quaternion.hpp>
#include <glm/gtx/transform.hpp>

#include <QtCore/QJsonDocument>
#include <QtCore/QString>
#include <QtCore/QStringList>
#include <QtCore/QThread>
#include <QtCore/QUrlQuery>

#include <AbstractViewStateInterface.h>
#include <CollisionRenderMeshCache.h>
#include <Model.h>
#include <PerfStat.h>
#include <render/Scene.h>
#include <DependencyManager.h>
#include <AnimationCache.h>
#include <shared/QtHelpers.h>

#include "EntityTreeRenderer.h"
#include "EntitiesRendererLogging.h"


static CollisionRenderMeshCache collisionMeshCache;

void ModelEntityWrapper::setModel(const ModelPointer& model) {
    withWriteLock([&] {
        if (_model != model) {
            _model = model;
            if (_model) {
                _needsInitialSimulation = true;
            }
        }
    });
}

ModelPointer ModelEntityWrapper::getModel() const {
    return resultWithReadLock<ModelPointer>([&] {
        return _model;
    });
}

bool ModelEntityWrapper::isModelLoaded() const {
    return resultWithReadLock<bool>([&] {
        return _model.operator bool() && _model->isLoaded();
    });
}

EntityItemPointer RenderableModelEntityItem::factory(const EntityItemID& entityID, const EntityItemProperties& properties) {
    EntityItemPointer entity(new RenderableModelEntityItem(entityID, properties.getDimensionsInitialized()),
                             [](EntityItem* ptr) { ptr->deleteLater(); });
    entity->setProperties(properties);
    return entity;
}

RenderableModelEntityItem::RenderableModelEntityItem(const EntityItemID& entityItemID, bool dimensionsInitialized) :
    ModelEntityWrapper(entityItemID),
    _dimensionsInitialized(dimensionsInitialized) {
}

RenderableModelEntityItem::~RenderableModelEntityItem() { }

void RenderableModelEntityItem::setDimensions(const glm::vec3& value) {
    _dimensionsInitialized = true;
    ModelEntityItem::setDimensions(value);
}

QVariantMap parseTexturesToMap(QString textures, const QVariantMap& defaultTextures) {
    // If textures are unset, revert to original textures
    if (textures.isEmpty()) {
        return defaultTextures;
    }

    // Legacy: a ,\n-delimited list of filename:"texturepath"
    if (*textures.cbegin() != '{') {
        textures = "{\"" + textures.replace(":\"", "\":\"").replace(",\n", ",\"") + "}";
    }

    QJsonParseError error;
    QJsonDocument texturesJson = QJsonDocument::fromJson(textures.toUtf8(), &error);
    // If textures are invalid, revert to original textures
    if (error.error != QJsonParseError::NoError) {
        qCWarning(entitiesrenderer) << "Could not evaluate textures property value:" << textures;
        return defaultTextures;
    }

    QVariantMap texturesMap = texturesJson.toVariant().toMap();
    // If textures are unset, revert to original textures
    if (texturesMap.isEmpty()) {
        return defaultTextures;
    }

    return texturesJson.toVariant().toMap();
}

void RenderableModelEntityItem::doInitialModelSimulation() {
    DETAILED_PROFILE_RANGE(simulation_physics, __FUNCTION__);
    ModelPointer model = getModel();
    if (!model) {
        return;
    }
    // The machinery for updateModelBounds will give existing models the opportunity to fix their
    // translation/rotation/scale/registration.  The first two are straightforward, but the latter two have guards to
    // make sure they don't happen after they've already been set.  Here we reset those guards. This doesn't cause the
    // entity values to change -- it just allows the model to match once it comes in.
    model->setScaleToFit(false, getDimensions());
    model->setSnapModelToRegistrationPoint(false, getRegistrationPoint());

    // now recalculate the bounds and registration
    model->setScaleToFit(true, getDimensions());
    model->setSnapModelToRegistrationPoint(true, getRegistrationPoint());
    model->setRotation(getRotation());
    model->setTranslation(getPosition());

    if (_needsInitialSimulation) {
        model->simulate(0.0f);
        _needsInitialSimulation = false;
    }
}

void RenderableModelEntityItem::autoResizeJointArrays() {
    ModelPointer model = getModel();
    if (model && model->isLoaded() && !_needsInitialSimulation) {
        resizeJointArrays(model->getJointStateCount());
    }
}

bool RenderableModelEntityItem::needsUpdateModelBounds() const {
    DETAILED_PROFILE_RANGE(simulation_physics, __FUNCTION__);
    ModelPointer model = getModel();
    if (!hasModel() || !model) {
        return false;
    }

    if (!_dimensionsInitialized || !model->isActive()) {
        return false;
    }

    if (model->needsReload()) {
        return true;
    }

    if (isAnimatingSomething()) {
        return true;
    }

    if (_needsInitialSimulation || _needsJointSimulation) {
        return true;
    }

    if (model->getScaleToFitDimensions() != getDimensions()) {
        return true;
    }

    if (model->getRegistrationPoint() != getRegistrationPoint()) {
        return true;
    }

    bool success;
    auto transform = getTransform(success);
    if (success) {
        if (model->getTranslation() != transform.getTranslation()) {
            return true;
        }
        if (model->getRotation() != transform.getRotation()) {
            return true;
        }
    }

    return model->needsReload();
}

void RenderableModelEntityItem::updateModelBounds() {
    DETAILED_PROFILE_RANGE(simulation_physics, "updateModelBounds");

    if (!_dimensionsInitialized || !hasModel()) {
        return;
    }

<<<<<<< HEAD
    if (!hasModel() || (_model && _model->didVisualGeometryRequestFail())) {
        static glm::vec4 greenColor(0.0f, 1.0f, 0.0f, 1.0f);
        gpu::Batch& batch = *args->_batch;
        bool success;
        auto shapeTransform = getTransformToCenter(success);
        if (success) {
            batch.setModelTransform(shapeTransform); // we want to include the scale as well
            DependencyManager::get<GeometryCache>()->renderWireCubeInstance(args, batch, greenColor);
        }
=======
    ModelPointer model = getModel();
    if (!model || !model->isLoaded()) {
>>>>>>> 0178c490
        return;
    }

    bool updateRenderItems = false;
    if (model->needsReload()) {
        model->updateGeometry();
        updateRenderItems = true;
    }

    if (model->getScaleToFitDimensions() != getDimensions() ||
            model->getRegistrationPoint() != getRegistrationPoint()) {
        // The machinery for updateModelBounds will give existing models the opportunity to fix their
        // translation/rotation/scale/registration.  The first two are straightforward, but the latter two
        // have guards to make sure they don't happen after they've already been set.  Here we reset those guards.
        // This doesn't cause the entity values to change -- it just allows the model to match once it comes in.
        model->setScaleToFit(false, getDimensions());
        model->setSnapModelToRegistrationPoint(false, getRegistrationPoint());

        // now recalculate the bounds and registration
        model->setScaleToFit(true, getDimensions());
        model->setSnapModelToRegistrationPoint(true, getRegistrationPoint());
        updateRenderItems = true;
        model->scaleToFit();
    }

    bool success;
    auto transform = getTransform(success);
    if (success && (model->getTranslation() != transform.getTranslation() ||
            model->getRotation() != transform.getRotation())) {
        model->setTransformNoUpdateRenderItems(transform);
        updateRenderItems = true;
    }

    if (_needsInitialSimulation || _needsJointSimulation || isAnimatingSomething()) {
        // NOTE: on isAnimatingSomething() we need to call Model::simulate() which calls Rig::updateRig()
        // TODO: there is opportunity to further optimize the isAnimatingSomething() case.
        model->simulate(0.0f);
        _needsInitialSimulation = false;
        _needsJointSimulation = false;
        updateRenderItems = true;
    }

    if (updateRenderItems) {
        model->updateRenderItems();
    }
}


EntityItemProperties RenderableModelEntityItem::getProperties(EntityPropertyFlags desiredProperties) const {
    EntityItemProperties properties = ModelEntityItem::getProperties(desiredProperties); // get the properties from our base class
    if (_originalTexturesRead) {
        properties.setTextureNames(_originalTextures);
    }

    ModelPointer model = getModel();
    if (model) {
        properties.setRenderInfoVertexCount(model->getRenderInfoVertexCount());
        properties.setRenderInfoTextureCount(model->getRenderInfoTextureCount());
        properties.setRenderInfoTextureSize(model->getRenderInfoTextureSize());
        properties.setRenderInfoDrawCalls(model->getRenderInfoDrawCalls());
        properties.setRenderInfoHasTransparent(model->getRenderInfoHasTransparent());

        if (model->isLoaded()) {
            // TODO: improve naturalDimensions in the future,
            //       for now we've added this hack for setting natural dimensions of models
            Extents meshExtents = model->getFBXGeometry().getUnscaledMeshExtents();
            properties.setNaturalDimensions(meshExtents.maximum - meshExtents.minimum);
            properties.calculateNaturalPosition(meshExtents.minimum, meshExtents.maximum);
        }
    }



    return properties;
}

bool RenderableModelEntityItem::supportsDetailedRayIntersection() const {
    return isModelLoaded();
}

bool RenderableModelEntityItem::findDetailedRayIntersection(const glm::vec3& origin, const glm::vec3& direction,
                         bool& keepSearching, OctreeElementPointer& element, float& distance, BoxFace& face,
                         glm::vec3& surfaceNormal, void** intersectedObject, bool precisionPicking) const {
    auto model = getModel();
    if (!model) {
        return true;
    }
    // qCDebug(entitiesrenderer) << "RenderableModelEntityItem::findDetailedRayIntersection() precisionPicking:"
    //                           << precisionPicking;

    QString extraInfo;
    return model->findRayIntersectionAgainstSubMeshes(origin, direction, distance,
                                                       face, surfaceNormal, extraInfo, precisionPicking, false);
}

void RenderableModelEntityItem::getCollisionGeometryResource() {
    QUrl hullURL(getCompoundShapeURL());
    QUrlQuery queryArgs(hullURL);
    queryArgs.addQueryItem("collision-hull", "");
    hullURL.setQuery(queryArgs);
    _compoundShapeResource = DependencyManager::get<ModelCache>()->getCollisionGeometryResource(hullURL);
}

void RenderableModelEntityItem::setShapeType(ShapeType type) {
    ModelEntityItem::setShapeType(type);
    if (getShapeType() == SHAPE_TYPE_COMPOUND) {
        if (!_compoundShapeResource && !getCompoundShapeURL().isEmpty()) {
            getCollisionGeometryResource();
        }
    } else if (_compoundShapeResource && !getCompoundShapeURL().isEmpty()) {
        // the compoundURL has been set but the shapeType does not agree
        _compoundShapeResource.reset();
    }
}

void RenderableModelEntityItem::setCompoundShapeURL(const QString& url) {
    // because the caching system only allows one Geometry per url, and because this url might also be used
    // as a visual model, we need to change this url in some way.  We add a "collision-hull" query-arg so it
    // will end up in a different hash-key in ResourceCache.  TODO: It would be better to use the same URL and
    // parse it twice.
    auto currentCompoundShapeURL = getCompoundShapeURL();
    ModelEntityItem::setCompoundShapeURL(url);
    if (getCompoundShapeURL() != currentCompoundShapeURL || !getModel()) {
        if (getShapeType() == SHAPE_TYPE_COMPOUND) {
            getCollisionGeometryResource();
        }
    }
}

bool RenderableModelEntityItem::isReadyToComputeShape() const {
    ShapeType type = getShapeType();

    auto model = getModel();
    if (type == SHAPE_TYPE_COMPOUND) {
        if (!model || getCompoundShapeURL().isEmpty()) {
            return false;
        }

        if (model->getURL().isEmpty()) {
            // we need a render geometry with a scale to proceed, so give up.
            return false;
        }

        if (model->isLoaded()) {
            if (!getCompoundShapeURL().isEmpty() && !_compoundShapeResource) {
                const_cast<RenderableModelEntityItem*>(this)->getCollisionGeometryResource();
            }

            if (_compoundShapeResource && _compoundShapeResource->isLoaded()) {
                // we have both URLs AND both geometries AND they are both fully loaded.
                if (_needsInitialSimulation) {
                    // the _model's offset will be wrong until _needsInitialSimulation is false
                    DETAILED_PERFORMANCE_TIMER("_model->simulate");
                    const_cast<RenderableModelEntityItem*>(this)->doInitialModelSimulation();
                }
                return true;
            }
        }

        // the model is still being downloaded.
        return false;
    } else if (type >= SHAPE_TYPE_SIMPLE_HULL && type <= SHAPE_TYPE_STATIC_MESH) {
        return isModelLoaded();
    }
    return true;
}

void RenderableModelEntityItem::computeShapeInfo(ShapeInfo& shapeInfo) {
    const uint32_t TRIANGLE_STRIDE = 3;
    const uint32_t QUAD_STRIDE = 4;

    ShapeType type = getShapeType();
    glm::vec3 dimensions = getDimensions();
    auto model = getModel();
    if (type == SHAPE_TYPE_COMPOUND) {
        updateModelBounds();

        // should never fall in here when collision model not fully loaded
        // TODO: assert that all geometries exist and are loaded
        //assert(_model && _model->isLoaded() && _compoundShapeResource && _compoundShapeResource->isLoaded());
        const FBXGeometry& collisionGeometry = _compoundShapeResource->getFBXGeometry();

        ShapeInfo::PointCollection& pointCollection = shapeInfo.getPointCollection();
        pointCollection.clear();
        uint32_t i = 0;

        // the way OBJ files get read, each section under a "g" line is its own meshPart.  We only expect
        // to find one actual "mesh" (with one or more meshParts in it), but we loop over the meshes, just in case.
        foreach (const FBXMesh& mesh, collisionGeometry.meshes) {
            // each meshPart is a convex hull
            foreach (const FBXMeshPart &meshPart, mesh.parts) {
                pointCollection.push_back(QVector<glm::vec3>());
                ShapeInfo::PointList& pointsInPart = pointCollection[i];

                // run through all the triangles and (uniquely) add each point to the hull
                uint32_t numIndices = (uint32_t)meshPart.triangleIndices.size();
                // TODO: assert rather than workaround after we start sanitizing FBXMesh higher up
                //assert(numIndices % TRIANGLE_STRIDE == 0);
                numIndices -= numIndices % TRIANGLE_STRIDE; // WORKAROUND lack of sanity checking in FBXReader

                for (uint32_t j = 0; j < numIndices; j += TRIANGLE_STRIDE) {
                    glm::vec3 p0 = mesh.vertices[meshPart.triangleIndices[j]];
                    glm::vec3 p1 = mesh.vertices[meshPart.triangleIndices[j + 1]];
                    glm::vec3 p2 = mesh.vertices[meshPart.triangleIndices[j + 2]];
                    if (!pointsInPart.contains(p0)) {
                        pointsInPart << p0;
                    }
                    if (!pointsInPart.contains(p1)) {
                        pointsInPart << p1;
                    }
                    if (!pointsInPart.contains(p2)) {
                        pointsInPart << p2;
                    }
                }

                // run through all the quads and (uniquely) add each point to the hull
                numIndices = (uint32_t)meshPart.quadIndices.size();
                // TODO: assert rather than workaround after we start sanitizing FBXMesh higher up
                //assert(numIndices % QUAD_STRIDE == 0);
                numIndices -= numIndices % QUAD_STRIDE; // WORKAROUND lack of sanity checking in FBXReader

                for (uint32_t j = 0; j < numIndices; j += QUAD_STRIDE) {
                    glm::vec3 p0 = mesh.vertices[meshPart.quadIndices[j]];
                    glm::vec3 p1 = mesh.vertices[meshPart.quadIndices[j + 1]];
                    glm::vec3 p2 = mesh.vertices[meshPart.quadIndices[j + 2]];
                    glm::vec3 p3 = mesh.vertices[meshPart.quadIndices[j + 3]];
                    if (!pointsInPart.contains(p0)) {
                        pointsInPart << p0;
                    }
                    if (!pointsInPart.contains(p1)) {
                        pointsInPart << p1;
                    }
                    if (!pointsInPart.contains(p2)) {
                        pointsInPart << p2;
                    }
                    if (!pointsInPart.contains(p3)) {
                        pointsInPart << p3;
                    }
                }

                if (pointsInPart.size() == 0) {
                    qCDebug(entitiesrenderer) << "Warning -- meshPart has no faces";
                    pointCollection.pop_back();
                    continue;
                }
                ++i;
            }
        }

        // We expect that the collision model will have the same units and will be displaced
        // from its origin in the same way the visual model is.  The visual model has
        // been centered and probably scaled.  We take the scaling and offset which were applied
        // to the visual model and apply them to the collision model (without regard for the
        // collision model's extents).

        glm::vec3 scaleToFit = dimensions / model->getFBXGeometry().getUnscaledMeshExtents().size();
        // multiply each point by scale before handing the point-set off to the physics engine.
        // also determine the extents of the collision model.
        glm::vec3 registrationOffset = dimensions * (ENTITY_ITEM_DEFAULT_REGISTRATION_POINT - getRegistrationPoint());
        for (int32_t i = 0; i < pointCollection.size(); i++) {
            for (int32_t j = 0; j < pointCollection[i].size(); j++) {
                // back compensate for registration so we can apply that offset to the shapeInfo later
                pointCollection[i][j] = scaleToFit * (pointCollection[i][j] + model->getOffset()) - registrationOffset;
            }
        }
        shapeInfo.setParams(type, dimensions, getCompoundShapeURL());
    } else if (type >= SHAPE_TYPE_SIMPLE_HULL && type <= SHAPE_TYPE_STATIC_MESH) {
        // TODO: assert we never fall in here when model not fully loaded
        //assert(_model && _model->isLoaded());

        updateModelBounds();
        model->updateGeometry();

        // compute meshPart local transforms
        QVector<glm::mat4> localTransforms;
        const FBXGeometry& fbxGeometry = model->getFBXGeometry();
        int numFbxMeshes = fbxGeometry.meshes.size();
        int totalNumVertices = 0;
        glm::mat4 invRegistraionOffset = glm::translate(dimensions * (getRegistrationPoint() - ENTITY_ITEM_DEFAULT_REGISTRATION_POINT));
        for (int i = 0; i < numFbxMeshes; i++) {
            const FBXMesh& mesh = fbxGeometry.meshes.at(i);
            if (mesh.clusters.size() > 0) {
                const FBXCluster& cluster = mesh.clusters.at(0);
                auto jointMatrix = model->getRig().getJointTransform(cluster.jointIndex);
                // we backtranslate by the registration offset so we can apply that offset to the shapeInfo later
                localTransforms.push_back(invRegistraionOffset * jointMatrix * cluster.inverseBindMatrix);
            } else {
                glm::mat4 identity;
                localTransforms.push_back(invRegistraionOffset);
            }
            totalNumVertices += mesh.vertices.size();
        }
        const int32_t MAX_VERTICES_PER_STATIC_MESH = 1e6;
        if (totalNumVertices > MAX_VERTICES_PER_STATIC_MESH) {
            qWarning() << "model" << getModelURL() << "has too many vertices" << totalNumVertices << "and will collide as a box.";
            shapeInfo.setParams(SHAPE_TYPE_BOX, 0.5f * dimensions);
            return;
        }

        auto& meshes = model->getGeometry()->getMeshes();
        int32_t numMeshes = (int32_t)(meshes.size());

        const int MAX_ALLOWED_MESH_COUNT = 1000;
        if (numMeshes > MAX_ALLOWED_MESH_COUNT) {
            // too many will cause the deadlock timer to throw...
            shapeInfo.setParams(SHAPE_TYPE_BOX, 0.5f * dimensions);
            return;
        }

        ShapeInfo::PointCollection& pointCollection = shapeInfo.getPointCollection();
        pointCollection.clear();
        if (type == SHAPE_TYPE_SIMPLE_COMPOUND) {
            pointCollection.resize(numMeshes);
        } else {
            pointCollection.resize(1);
        }

        ShapeInfo::TriangleIndices& triangleIndices = shapeInfo.getTriangleIndices();
        triangleIndices.clear();

        Extents extents;
        int32_t meshCount = 0;
        int32_t pointListIndex = 0;
        for (auto& mesh : meshes) {
            if (!mesh) {
                continue;
            }
            const gpu::BufferView& vertices = mesh->getVertexBuffer();
            const gpu::BufferView& indices = mesh->getIndexBuffer();
            const gpu::BufferView& parts = mesh->getPartBuffer();

            ShapeInfo::PointList& points = pointCollection[pointListIndex];

            // reserve room
            int32_t sizeToReserve = (int32_t)(vertices.getNumElements());
            if (type == SHAPE_TYPE_SIMPLE_COMPOUND) {
                // a list of points for each mesh
                pointListIndex++;
            } else {
                // only one list of points
                sizeToReserve += (int32_t)((gpu::Size)points.size());
            }
            points.reserve(sizeToReserve);

            // copy points
            uint32_t meshIndexOffset = (uint32_t)points.size();
            const glm::mat4& localTransform = localTransforms[meshCount];
            gpu::BufferView::Iterator<const glm::vec3> vertexItr = vertices.cbegin<const glm::vec3>();
            while (vertexItr != vertices.cend<const glm::vec3>()) {
                glm::vec3 point = extractTranslation(localTransform * glm::translate(*vertexItr));
                points.push_back(point);
                extents.addPoint(point);
                ++vertexItr;
            }

            if (type == SHAPE_TYPE_STATIC_MESH) {
                // copy into triangleIndices
                triangleIndices.reserve((int32_t)((gpu::Size)(triangleIndices.size()) + indices.getNumElements()));
                gpu::BufferView::Iterator<const model::Mesh::Part> partItr = parts.cbegin<const model::Mesh::Part>();
                while (partItr != parts.cend<const model::Mesh::Part>()) {
                    auto numIndices = partItr->_numIndices;
                    if (partItr->_topology == model::Mesh::TRIANGLES) {
                        // TODO: assert rather than workaround after we start sanitizing FBXMesh higher up
                        //assert(numIndices % TRIANGLE_STRIDE == 0);
                        numIndices -= numIndices % TRIANGLE_STRIDE; // WORKAROUND lack of sanity checking in FBXReader

                        auto indexItr = indices.cbegin<const gpu::BufferView::Index>() + partItr->_startIndex;
                        auto indexEnd = indexItr + numIndices;
                        while (indexItr != indexEnd) {
                            triangleIndices.push_back(*indexItr + meshIndexOffset);
                            ++indexItr;
                        }
                    } else if (partItr->_topology == model::Mesh::TRIANGLE_STRIP) {
                        // TODO: resurrect assert after we start sanitizing FBXMesh higher up
                        //assert(numIndices > 2);

                        uint32_t approxNumIndices = TRIANGLE_STRIDE * numIndices;
                        if (approxNumIndices > (uint32_t)(triangleIndices.capacity() - triangleIndices.size())) {
                            // we underestimated the final size of triangleIndices so we pre-emptively expand it
                            triangleIndices.reserve(triangleIndices.size() + approxNumIndices);
                        }

                        auto indexItr = indices.cbegin<const gpu::BufferView::Index>() + partItr->_startIndex;
                        auto indexEnd = indexItr + (numIndices - 2);

                        // first triangle uses the first three indices
                        triangleIndices.push_back(*(indexItr++) + meshIndexOffset);
                        triangleIndices.push_back(*(indexItr++) + meshIndexOffset);
                        triangleIndices.push_back(*(indexItr++) + meshIndexOffset);

                        // the rest use previous and next index
                        uint32_t triangleCount = 1;
                        while (indexItr != indexEnd) {
                            if ((*indexItr) != model::Mesh::PRIMITIVE_RESTART_INDEX) {
                                if (triangleCount % 2 == 0) {
                                    // even triangles use first two indices in order
                                    triangleIndices.push_back(*(indexItr - 2) + meshIndexOffset);
                                    triangleIndices.push_back(*(indexItr - 1) + meshIndexOffset);
                                } else {
                                    // odd triangles swap order of first two indices
                                    triangleIndices.push_back(*(indexItr - 1) + meshIndexOffset);
                                    triangleIndices.push_back(*(indexItr - 2) + meshIndexOffset);
                                }
                                triangleIndices.push_back(*indexItr + meshIndexOffset);
                                ++triangleCount;
                            }
                            ++indexItr;
                        }
                    }
                    ++partItr;
                }
            } else if (type == SHAPE_TYPE_SIMPLE_COMPOUND) {
                // for each mesh copy unique part indices, separated by special bogus (flag) index values
                gpu::BufferView::Iterator<const model::Mesh::Part> partItr = parts.cbegin<const model::Mesh::Part>();
                while (partItr != parts.cend<const model::Mesh::Part>()) {
                    // collect unique list of indices for this part
                    std::set<int32_t> uniqueIndices;
                    auto numIndices = partItr->_numIndices;
                    if (partItr->_topology == model::Mesh::TRIANGLES) {
                        // TODO: assert rather than workaround after we start sanitizing FBXMesh higher up
                        //assert(numIndices% TRIANGLE_STRIDE == 0);
                        numIndices -= numIndices % TRIANGLE_STRIDE; // WORKAROUND lack of sanity checking in FBXReader

                        auto indexItr = indices.cbegin<const gpu::BufferView::Index>() + partItr->_startIndex;
                        auto indexEnd = indexItr + numIndices;
                        while (indexItr != indexEnd) {
                            uniqueIndices.insert(*indexItr);
                            ++indexItr;
                        }
                    } else if (partItr->_topology == model::Mesh::TRIANGLE_STRIP) {
                        // TODO: resurrect assert after we start sanitizing FBXMesh higher up
                        //assert(numIndices > TRIANGLE_STRIDE - 1);

                        auto indexItr = indices.cbegin<const gpu::BufferView::Index>() + partItr->_startIndex;
                        auto indexEnd = indexItr + (numIndices - 2);

                        // first triangle uses the first three indices
                        uniqueIndices.insert(*(indexItr++));
                        uniqueIndices.insert(*(indexItr++));
                        uniqueIndices.insert(*(indexItr++));

                        // the rest use previous and next index
                        uint32_t triangleCount = 1;
                        while (indexItr != indexEnd) {
                            if ((*indexItr) != model::Mesh::PRIMITIVE_RESTART_INDEX) {
                                if (triangleCount % 2 == 0) {
                                    // EVEN triangles use first two indices in order
                                    uniqueIndices.insert(*(indexItr - 2));
                                    uniqueIndices.insert(*(indexItr - 1));
                                } else {
                                    // ODD triangles swap order of first two indices
                                    uniqueIndices.insert(*(indexItr - 1));
                                    uniqueIndices.insert(*(indexItr - 2));
                                }
                                uniqueIndices.insert(*indexItr);
                                ++triangleCount;
                            }
                            ++indexItr;
                        }
                    }

                    // store uniqueIndices in triangleIndices
                    triangleIndices.reserve(triangleIndices.size() + (int32_t)uniqueIndices.size());
                    for (auto index : uniqueIndices) {
                        triangleIndices.push_back(index);
                    }
                    // flag end of part
                    triangleIndices.push_back(END_OF_MESH_PART);

                    ++partItr;
                }
                // flag end of mesh
                triangleIndices.push_back(END_OF_MESH);
            }
            ++meshCount;
        }

        // scale and shift
        glm::vec3 extentsSize = extents.size();
        glm::vec3 scaleToFit = dimensions / extentsSize;
        for (int32_t i = 0; i < 3; ++i) {
            if (extentsSize[i] < 1.0e-6f) {
                scaleToFit[i] = 1.0f;
            }
        }
        for (auto points : pointCollection) {
            for (int32_t i = 0; i < points.size(); ++i) {
                points[i] = (points[i] * scaleToFit);
            }
        }

        shapeInfo.setParams(type, 0.5f * dimensions, getModelURL());
    } else {
        ModelEntityItem::computeShapeInfo(shapeInfo);
        shapeInfo.setParams(type, 0.5f * dimensions);
    }
    // finally apply the registration offset to the shapeInfo
    adjustShapeInfoByRegistration(shapeInfo);
}

void RenderableModelEntityItem::setCollisionShape(const btCollisionShape* shape) {
    const void* key = static_cast<const void*>(shape);
    if (_collisionMeshKey != key) {
        _collisionMeshKey = key;
        emit requestCollisionGeometryUpdate();
    }
}

bool RenderableModelEntityItem::contains(const glm::vec3& point) const {
    auto model = getModel();
    if (EntityItem::contains(point) && model && _compoundShapeResource && _compoundShapeResource->isLoaded()) {
        return _compoundShapeResource->getFBXGeometry().convexHullContains(worldToEntity(point));
    }

    return false;
}

bool RenderableModelEntityItem::shouldBePhysical() const {
    auto model = getModel();
    // If we have a model, make sure it hasn't failed to download.
    // If it has, we'll report back that we shouldn't be physical so that physics aren't held waiting for us to be ready.
    if (model && getShapeType() == SHAPE_TYPE_COMPOUND && model->didCollisionGeometryRequestFail()) {
        return false;
    } else if (model && getShapeType() != SHAPE_TYPE_NONE && model->didVisualGeometryRequestFail()) {
        return false;
    } else {
        return ModelEntityItem::shouldBePhysical();
    }
}

glm::quat RenderableModelEntityItem::getAbsoluteJointRotationInObjectFrame(int index) const {
    auto model = getModel();
    if (model) {
        glm::quat result;
        if (model->getAbsoluteJointRotationInRigFrame(index, result)) {
            return result;
        }
    }
    return glm::quat();
}

glm::vec3 RenderableModelEntityItem::getAbsoluteJointTranslationInObjectFrame(int index) const {
    auto model = getModel();
    if (model) {
        glm::vec3 result;
        if (model->getAbsoluteJointTranslationInRigFrame(index, result)) {
            return result;
        }
    }
    return glm::vec3(0.0f);
}

bool RenderableModelEntityItem::setAbsoluteJointRotationInObjectFrame(int index, const glm::quat& rotation) {
    auto model = getModel();
    if (!model) {
        return false;
    }
    const Rig& rig = model->getRig();
    int jointParentIndex = rig.getJointParentIndex(index);
    if (jointParentIndex == -1) {
        return setLocalJointRotation(index, rotation);
    }

    bool success;
    AnimPose jointParentPose;
    success = rig.getAbsoluteJointPoseInRigFrame(jointParentIndex, jointParentPose);
    if (!success) {
        return false;
    }
    AnimPose jointParentInversePose = jointParentPose.inverse();

    AnimPose jointAbsolutePose; // in rig frame
    success = rig.getAbsoluteJointPoseInRigFrame(index, jointAbsolutePose);
    if (!success) {
        return false;
    }
    jointAbsolutePose.rot() = rotation;

    AnimPose jointRelativePose = jointParentInversePose * jointAbsolutePose;
    return setLocalJointRotation(index, jointRelativePose.rot());
}

bool RenderableModelEntityItem::setAbsoluteJointTranslationInObjectFrame(int index, const glm::vec3& translation) {
    auto model = getModel();
    if (!model) {
        return false;
    }
    const Rig& rig = model->getRig();

    int jointParentIndex = rig.getJointParentIndex(index);
    if (jointParentIndex == -1) {
        return setLocalJointTranslation(index, translation);
    }

    bool success;
    AnimPose jointParentPose;
    success = rig.getAbsoluteJointPoseInRigFrame(jointParentIndex, jointParentPose);
    if (!success) {
        return false;
    }
    AnimPose jointParentInversePose = jointParentPose.inverse();

    AnimPose jointAbsolutePose; // in rig frame
    success = rig.getAbsoluteJointPoseInRigFrame(index, jointAbsolutePose);
    if (!success) {
        return false;
    }
    jointAbsolutePose.trans() = translation;

    AnimPose jointRelativePose = jointParentInversePose * jointAbsolutePose;
    return setLocalJointTranslation(index, jointRelativePose.trans());
}

glm::quat RenderableModelEntityItem::getLocalJointRotation(int index) const {
    auto model = getModel();
    if (model) {
        glm::quat result;
        if (model->getJointRotation(index, result)) {
            return result;
        }
    }
    return glm::quat();
}

glm::vec3 RenderableModelEntityItem::getLocalJointTranslation(int index) const {
    auto model = getModel();
    if (model) {
        glm::vec3 result;
        if (model->getJointTranslation(index, result)) {
            return result;
        }
    }
    return glm::vec3();
}

bool RenderableModelEntityItem::setLocalJointRotation(int index, const glm::quat& rotation) {
    autoResizeJointArrays();
    bool result = false;
    _jointDataLock.withWriteLock([&] {
        _jointRotationsExplicitlySet = true;
        if (index >= 0 && index < _localJointData.size()) {
            auto& jointData = _localJointData[index];
            if (jointData.joint.rotation != rotation) {
                jointData.joint.rotation = rotation;
                jointData.joint.rotationSet = true;
                jointData.rotationDirty = true;
                result = true;
                _needsJointSimulation = true;
            }
        }
    });
    return result;
}

bool RenderableModelEntityItem::setLocalJointTranslation(int index, const glm::vec3& translation) {
    autoResizeJointArrays();
    bool result = false;
    _jointDataLock.withWriteLock([&] {
        _jointTranslationsExplicitlySet = true;
        if (index >= 0 && index < _localJointData.size()) {
            auto& jointData = _localJointData[index];
            if (jointData.joint.translation != translation) {
                jointData.joint.translation = translation;
                jointData.joint.translationSet = true;
                jointData.translationDirty = true;
                result = true;
                _needsJointSimulation = true;
            }
        }
    });
    return result;
}

void RenderableModelEntityItem::setJointRotations(const QVector<glm::quat>& rotations) {
    ModelEntityItem::setJointRotations(rotations);
    _needsJointSimulation = true;
}

void RenderableModelEntityItem::setJointRotationsSet(const QVector<bool>& rotationsSet) {
    ModelEntityItem::setJointRotationsSet(rotationsSet);
    _needsJointSimulation = true;
}

void RenderableModelEntityItem::setJointTranslations(const QVector<glm::vec3>& translations) {
    ModelEntityItem::setJointTranslations(translations);
    _needsJointSimulation = true;
}

void RenderableModelEntityItem::setJointTranslationsSet(const QVector<bool>& translationsSet) {
    ModelEntityItem::setJointTranslationsSet(translationsSet);
    _needsJointSimulation = true;
}

void RenderableModelEntityItem::locationChanged(bool tellPhysics) {
    DETAILED_PERFORMANCE_TIMER("locationChanged");
    EntityItem::locationChanged(tellPhysics);
    auto model = getModel();
    if (model && model->isLoaded()) {
        model->updateRenderItems();
    }
}

int RenderableModelEntityItem::getJointIndex(const QString& name) const {
    auto model = getModel();
    return (model && model->isActive()) ? model->getRig().indexOfJoint(name) : -1;
}

QStringList RenderableModelEntityItem::getJointNames() const {
    QStringList result;
    auto model = getModel();
    if (model && model->isActive()) {
        const Rig& rig = model->getRig();
        int jointCount = rig.getJointStateCount();
        for (int jointIndex = 0; jointIndex < jointCount; jointIndex++) {
            result << rig.nameOfJoint(jointIndex);
        }
    }
    return result;
}

bool RenderableModelEntityItem::getMeshes(MeshProxyList& result) {
    auto model = getModel();
    if (!model || !model->isLoaded()) {
        return false;
    }
    BLOCKING_INVOKE_METHOD(model.get(), "getMeshes", Q_RETURN_ARG(MeshProxyList, result));
    return !result.isEmpty();
}

void RenderableModelEntityItem::copyAnimationJointDataToModel() {
    auto model = getModel();
    if (!model || !model->isLoaded()) {
        return;
    }

    // relay any inbound joint changes from scripts/animation/network to the model/rig
    _jointDataLock.withWriteLock([&] {
        for (int index = 0; index < _localJointData.size(); ++index) {
            auto& jointData = _localJointData[index];
            if (jointData.rotationDirty) {
                model->setJointRotation(index, true, jointData.joint.rotation, 1.0f);
                jointData.rotationDirty = false;
            }
            if (jointData.translationDirty) {
                model->setJointTranslation(index, true, jointData.joint.translation, 1.0f);
                jointData.translationDirty = false;
            }
        }
    });
}

using namespace render;
using namespace render::entities;

ItemKey ModelEntityRenderer::getKey() {
    return ItemKey::Builder().withTypeMeta().withTypeShape();
}

uint32_t ModelEntityRenderer::metaFetchMetaSubItems(ItemIDs& subItems) { 
    if (_model) {
        auto metaSubItems = _subRenderItemIDs;
        subItems.insert(subItems.end(), metaSubItems.begin(), metaSubItems.end());
        return (uint32_t)metaSubItems.size();
    }
    return 0;
}

void ModelEntityRenderer::removeFromScene(const ScenePointer& scene, Transaction& transaction) {
    if (_model) {
        _model->removeFromScene(scene, transaction);
    }
    Parent::removeFromScene(scene, transaction);
}

void ModelEntityRenderer::onRemoveFromSceneTyped(const TypedEntityPointer& entity) {
    entity->setModel({});
}

bool operator!=(const AnimationPropertyGroup& a, const AnimationPropertyGroup& b) {
    return !(a == b);
}

void ModelEntityRenderer::animate(const TypedEntityPointer& entity) {
    if (!_animation || !_animation->isLoaded()) {
        return;
    }

    QVector<JointData> jointsData;

    const QVector<FBXAnimationFrame>&  frames = _animation->getFramesReference(); // NOTE: getFrames() is too heavy
    int frameCount = frames.size();
    if (frameCount <= 0) {
        return;
    }

    if (!_lastAnimated) {
        _lastAnimated = usecTimestampNow();
        return;
    }

    auto now = usecTimestampNow();
    auto interval = now - _lastAnimated;
    _lastAnimated = now;
    float deltaTime = (float)interval / (float)USECS_PER_SECOND;
    _currentFrame += (deltaTime * _renderAnimationProperties.getFPS());

    {
        int animationCurrentFrame = (int)(glm::floor(_currentFrame)) % frameCount;
        if (animationCurrentFrame < 0 || animationCurrentFrame > frameCount) {
            animationCurrentFrame = 0;
        }

        if (animationCurrentFrame == _lastKnownCurrentFrame) {
            return;
        }
        _lastKnownCurrentFrame = animationCurrentFrame;
    }

    if (_jointMapping.size() != _model->getJointStateCount()) {
        qCWarning(entitiesrenderer) << "RenderableModelEntityItem::getAnimationFrame -- joint count mismatch"
                    << _jointMapping.size() << _model->getJointStateCount();
        return;
    }

    QStringList animationJointNames = _animation->getGeometry().getJointNames();
    auto& fbxJoints = _animation->getGeometry().joints;

    auto& originalFbxJoints = _model->getFBXGeometry().joints;
    auto& originalFbxIndices = _model->getFBXGeometry().jointIndices;

    bool allowTranslation = entity->getAnimationAllowTranslation();

    const QVector<glm::quat>& rotations = frames[_lastKnownCurrentFrame].rotations;
    const QVector<glm::vec3>& translations = frames[_lastKnownCurrentFrame].translations;
                
    jointsData.resize(_jointMapping.size());
    for (int j = 0; j < _jointMapping.size(); j++) {
        int index = _jointMapping[j];

        if (index >= 0) {
            glm::mat4 translationMat;

            if (allowTranslation) {
                if(index < translations.size()){
                    translationMat = glm::translate(translations[index]);
                }
            } else if (index < animationJointNames.size()){
                QString jointName = fbxJoints[index].name; // Pushing this here so its not done on every entity, with the exceptions of those allowing for translation
                
                if (originalFbxIndices.contains(jointName)) {
                    // Making sure the joint names exist in the original model the animation is trying to apply onto. If they do, then remap and get it's translation.
                    int remappedIndex = originalFbxIndices[jointName] - 1; // JointIndeces seem to always start from 1 and the found index is always 1 higher than actual.
                    translationMat = glm::translate(originalFbxJoints[remappedIndex].translation);
                }
            } 
            glm::mat4 rotationMat;
            if (index < rotations.size()) {
                rotationMat = glm::mat4_cast(fbxJoints[index].preRotation * rotations[index] * fbxJoints[index].postRotation);
            } else {
                rotationMat = glm::mat4_cast(fbxJoints[index].preRotation * fbxJoints[index].postRotation);
            }

            glm::mat4 finalMat = (translationMat * fbxJoints[index].preTransform *
                rotationMat * fbxJoints[index].postTransform);
            auto& jointData = jointsData[j];
            jointData.translation = extractTranslation(finalMat);
            jointData.translationSet = true;
            jointData.rotation = glmExtractRotation(finalMat);
            jointData.rotationSet = true;
        }
    }
    // Set the data in the entity
    entity->setAnimationJointsData(jointsData);

    entity->copyAnimationJointDataToModel();
}

bool ModelEntityRenderer::needsRenderUpdate() const {
    ModelPointer model;
    withReadLock([&] {
        model = _model;
    });

    if (model) {
        if (_needsJointSimulation || _moving || _animating) {
            return true;
        }

        // When the individual mesh parts of a model finish fading, they will mark their Model as needing updating
        // we will watch for that and ask the model to update it's render items
        if (_parsedModelURL != model->getURL()) {
            return true;
        }

        if (model->needsReload()) {
            return true;
        }

        // FIXME what is the difference between these two?
        if (model->needsFixupInScene()) {
            return true;
        }

        // FIXME what is the difference between these two? ^^^^
        if (model->getRenderItemsNeedUpdate()) {
            return true;
        }

        if (_needsCollisionGeometryUpdate) {
            return true;
        }
    }
    return Parent::needsRenderUpdate();
}

bool ModelEntityRenderer::needsRenderUpdateFromTypedEntity(const TypedEntityPointer& entity) const {
    if (resultWithReadLock<bool>([&] {
        if (entity->hasModel() != _hasModel) {
            return true;
        }

        if (_lastModelURL != entity->getModelURL()) {
            return true;
        }

        // No model to render, early exit
        if (!_hasModel) {
            return false;
        }

        if (_lastTextures != entity->getTextures()) {
            return true;
        }

        if (_renderAnimationProperties != entity->getAnimationProperties()) {
            return true;
        }

        if (_animating != entity->isAnimatingSomething()) {
            return true;
        }

        return false;
    })) { return true; }

    ModelPointer model;
    withReadLock([&] {
        model = _model;
    });

    if (model && model->isLoaded()) {
        if (!entity->_dimensionsInitialized || entity->_needsInitialSimulation) {
            return true;
        }

        // Check to see if we need to update the model bounds
        if (entity->needsUpdateModelBounds()) {
            return true;
        }

        // Check to see if we need to update the model bounds
        auto transform = entity->getTransform();
        if (model->getTranslation() != transform.getTranslation() ||
            model->getRotation() != transform.getRotation()) {
            return true;
        }


        if (model->getScaleToFitDimensions() != entity->getDimensions() ||
            model->getRegistrationPoint() != entity->getRegistrationPoint()) {
            return true;
        }
    }

    return false;
}

void ModelEntityRenderer::setCollisionMeshKey(const void*key) {
    if (key != _collisionMeshKey) {
        if (_collisionMeshKey) {
            collisionMeshCache.releaseMesh(_collisionMeshKey);
        }
        _collisionMeshKey = key;
    }
}

void ModelEntityRenderer::doRenderUpdateSynchronousTyped(const ScenePointer& scene, Transaction& transaction, const TypedEntityPointer& entity) {
    DETAILED_PROFILE_RANGE(simulation_physics, __FUNCTION__);
    if (_hasModel != entity->hasModel()) {
        _hasModel = entity->hasModel();
    }

    _marketplaceEntity = entity->getMarketplaceID().length() != 0;
    _animating = entity->isAnimatingSomething();

    withWriteLock([&] {
        if (_lastModelURL != entity->getModelURL()) {
            _lastModelURL = entity->getModelURL();
            _parsedModelURL = QUrl(_lastModelURL);
        }
    });

    // Check for removal
    ModelPointer model;
    withReadLock([&] { model = _model; });
    if (!_hasModel) {
        if ((bool)model) {
            model->removeFromScene(scene, transaction);
            withWriteLock([&] { _model.reset(); });
            transaction.updateItem<PayloadProxyInterface>(getRenderItemID(), [](PayloadProxyInterface& data) {
                auto entityRenderer = static_cast<EntityRenderer*>(&data);
                entityRenderer->clearSubRenderItemIDs();
            });
        }
        return;
    }

    // Check for addition
    if (_hasModel && !(bool)_model) {
        model = std::make_shared<Model>(nullptr, entity.get());
        connect(model.get(), &Model::setURLFinished, this, &ModelEntityRenderer::requestRenderUpdate);
        connect(model.get(), &Model::requestRenderUpdate, this, &ModelEntityRenderer::requestRenderUpdate);
        connect(entity.get(), &RenderableModelEntityItem::requestCollisionGeometryUpdate, this, &ModelEntityRenderer::flagForCollisionGeometryUpdate);
        model->setLoadingPriority(EntityTreeRenderer::getEntityLoadingPriority(*entity));
        model->init();
        entity->setModel(model);
        withWriteLock([&] { _model = model; });
    }

    // From here on, we are guaranteed a populated model
    withWriteLock([&] {
        if (_parsedModelURL != model->getURL()) {
            model->setURL(_parsedModelURL);
        }
    });

    // Nothing else to do unless the model is loaded
    if (!model->isLoaded()) {
        return;
    }

    // Check for initializing the model
    if (!entity->_dimensionsInitialized) {
        EntityItemProperties properties;
        properties.setLastEdited(usecTimestampNow()); // we must set the edit time since we're editing it
        auto extents = model->getMeshExtents();
        properties.setDimensions(extents.maximum - extents.minimum);
        qCDebug(entitiesrenderer) << "Autoresizing"
            << (!entity->getName().isEmpty() ? entity->getName() : entity->getModelURL())
            << "from mesh extents";

        QMetaObject::invokeMethod(DependencyManager::get<EntityScriptingInterface>().data(), "editEntity",
            Qt::QueuedConnection, Q_ARG(QUuid, entity->getEntityItemID()), Q_ARG(EntityItemProperties, properties));
    }

    if (!entity->_originalTexturesRead) {
        // Default to _originalTextures to avoid remapping immediately and lagging on load
        entity->_originalTextures = model->getTextures();
        entity->_originalTexturesRead = true;
        _currentTextures = entity->_originalTextures;
    }

    if (_lastTextures != entity->getTextures()) {
        _lastTextures = entity->getTextures();
        auto newTextures = parseTexturesToMap(_lastTextures, entity->_originalTextures);
        if (newTextures != _currentTextures) {
            model->setTextures(newTextures);
            _currentTextures = newTextures;
        }
    }

    entity->updateModelBounds();

    if (model->isVisible() != _visible) {
        // FIXME: this seems like it could be optimized if we tracked our last known visible state in
        //        the renderable item. As it stands now the model checks it's visible/invisible state
        //        so most of the time we don't do anything in this function.
        model->setVisibleInScene(_visible, scene);
    }
    // TODO? early exit here when not visible?

    if (_needsCollisionGeometryUpdate) {
        setCollisionMeshKey(entity->getCollisionMeshKey());
        _needsCollisionGeometryUpdate = false;
        ShapeType type = entity->getShapeType();
        if (_showCollisionGeometry && type != SHAPE_TYPE_STATIC_MESH && type != SHAPE_TYPE_NONE) {
            // NOTE: it is OK if _collisionMeshKey is nullptr
            model::MeshPointer mesh = collisionMeshCache.getMesh(_collisionMeshKey);
            // NOTE: the model will render the collisionGeometry if it has one
            _model->setCollisionMesh(mesh);
        } else {
            if (_collisionMeshKey) {
                // release mesh
                collisionMeshCache.releaseMesh(_collisionMeshKey);
            }
            // clear model's collision geometry
            model::MeshPointer mesh = nullptr;
            _model->setCollisionMesh(mesh);
        }
    }

    {
        DETAILED_PROFILE_RANGE(simulation_physics, "Fixup");
        if (model->needsFixupInScene()) {
            model->removeFromScene(scene, transaction);
            render::Item::Status::Getters statusGetters;
            makeStatusGetters(entity, statusGetters);
            model->addToScene(scene, transaction, statusGetters);

            auto newRenderItemIDs{ model->fetchRenderItemIDs() };
            transaction.updateItem<PayloadProxyInterface>(getRenderItemID(), [newRenderItemIDs](PayloadProxyInterface& data) {
                auto entityRenderer = static_cast<EntityRenderer*>(&data);
                entityRenderer->setSubRenderItemIDs(newRenderItemIDs);
            });
        }
    }

    // When the individual mesh parts of a model finish fading, they will mark their Model as needing updating
    // we will watch for that and ask the model to update it's render items
    if (model->getRenderItemsNeedUpdate()) {
        model->updateRenderItems();
    }

    {
        DETAILED_PROFILE_RANGE(simulation_physics, "CheckAnimation");
        // make a copy of the animation properites
        auto newAnimationProperties = entity->getAnimationProperties();
        if (newAnimationProperties != _renderAnimationProperties) {
            withWriteLock([&] {
                _renderAnimationProperties = newAnimationProperties;
                _currentFrame = _renderAnimationProperties.getCurrentFrame();
            });
        }
    }

    if (_animating) {
        DETAILED_PROFILE_RANGE(simulation_physics, "Animate");
        if (!jointsMapped()) {
            mapJoints(entity, model->getJointNames());
        }
        animate(entity);
        emit requestRenderUpdate();
    }
}

void ModelEntityRenderer::flagForCollisionGeometryUpdate() {
    _needsCollisionGeometryUpdate = true;
    emit requestRenderUpdate();
}

// NOTE: this only renders the "meta" portion of the Model, namely it renders debugging items
void ModelEntityRenderer::doRender(RenderArgs* args) {
    DETAILED_PROFILE_RANGE(render_detail, "MetaModelRender");
    DETAILED_PERFORMANCE_TIMER("RMEIrender");

    ModelPointer model;
    withReadLock([&]{
        model = _model;
    });

    // If we don't have a model, or the model doesn't have visual geometry, render our bounding box as green wireframe
    if (!model || (model && model->didVisualGeometryRequestFail())) {
        static glm::vec4 greenColor(0.0f, 1.0f, 0.0f, 1.0f);
        gpu::Batch& batch = *args->_batch;
        batch.setModelTransform(getModelTransform()); // we want to include the scale as well
        DependencyManager::get<GeometryCache>()->renderWireCubeInstance(args, batch, greenColor);
        return;
    }


    // Enqueue updates for the next frame
#if WANT_EXTRA_DEBUGGING
    // debugging...
    gpu::Batch& batch = *args->_batch;
    _model->renderDebugMeshBoxes(batch);
#endif

    // Remap textures for the next frame to avoid flicker
    // remapTextures();

    bool showCollisionGeometry = (bool)(args->_debugFlags & (int)RenderArgs::RENDER_DEBUG_HULLS);
    if (showCollisionGeometry != _showCollisionGeometry) {
        _showCollisionGeometry = showCollisionGeometry;
        flagForCollisionGeometryUpdate();
    }
}

void ModelEntityRenderer::mapJoints(const TypedEntityPointer& entity, const QStringList& modelJointNames) {
    // if we don't have animation, or we're already joint mapped then bail early
    if (!entity->hasAnimation() || jointsMapped()) {
        return;
    }

    if (!_animation || _animation->getURL().toString() != entity->getAnimationURL()) {
        _animation = DependencyManager::get<AnimationCache>()->getAnimation(entity->getAnimationURL());
    }

    if (_animation && _animation->isLoaded()) {
        QStringList animationJointNames = _animation->getJointNames();

        if (modelJointNames.size() > 0 && animationJointNames.size() > 0) {
            _jointMapping.resize(modelJointNames.size());
            for (int i = 0; i < modelJointNames.size(); i++) {
                _jointMapping[i] = animationJointNames.indexOf(modelJointNames[i]);
            }
            _jointMappingCompleted = true;
        }
    }
}
<|MERGE_RESOLUTION|>--- conflicted
+++ resolved
@@ -191,20 +191,8 @@
         return;
     }
 
-<<<<<<< HEAD
-    if (!hasModel() || (_model && _model->didVisualGeometryRequestFail())) {
-        static glm::vec4 greenColor(0.0f, 1.0f, 0.0f, 1.0f);
-        gpu::Batch& batch = *args->_batch;
-        bool success;
-        auto shapeTransform = getTransformToCenter(success);
-        if (success) {
-            batch.setModelTransform(shapeTransform); // we want to include the scale as well
-            DependencyManager::get<GeometryCache>()->renderWireCubeInstance(args, batch, greenColor);
-        }
-=======
     ModelPointer model = getModel();
     if (!model || !model->isLoaded()) {
->>>>>>> 0178c490
         return;
     }
 
