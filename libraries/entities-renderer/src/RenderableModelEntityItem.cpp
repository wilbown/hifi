//
//  RenderableModelEntityItem.cpp
//  interface/src
//
//  Created by Brad Hefta-Gaub on 8/6/14.
//  Copyright 2014 High Fidelity, Inc.
//
//  Distributed under the Apache License, Version 2.0.
//  See the accompanying file LICENSE or http://www.apache.org/licenses/LICENSE-2.0.html
//

#include <glm/gtx/quaternion.hpp>

#include <QJsonDocument>
#include <QtCore/QThread>
#include <glm/gtx/transform.hpp>

#include <AbstractViewStateInterface.h>
#include <Model.h>
#include <PerfStat.h>
#include <render/Scene.h>
#include <DependencyManager.h>

#include "EntityTreeRenderer.h"
#include "EntitiesRendererLogging.h"
#include "RenderableEntityItem.h"
#include "RenderableModelEntityItem.h"
#include "RenderableEntityItem.h"

EntityItemPointer RenderableModelEntityItem::factory(const EntityItemID& entityID, const EntityItemProperties& properties) {
    EntityItemPointer entity{ new RenderableModelEntityItem(entityID, properties.getDimensionsInitialized()) };
    entity->setProperties(properties);
    return entity;
}

RenderableModelEntityItem::RenderableModelEntityItem(const EntityItemID& entityItemID, bool dimensionsInitialized) :
    ModelEntityItem(entityItemID),
    _dimensionsInitialized(dimensionsInitialized) {
}

RenderableModelEntityItem::~RenderableModelEntityItem() {
    assert(_myRenderer || !_model); // if we have a model, we need to know our renderer
    if (_myRenderer && _model) {
        _myRenderer->releaseModel(_model);
        _model = NULL;
    }
}

void RenderableModelEntityItem::setModelURL(const QString& url) {
    auto& currentURL = getParsedModelURL();
    if (_model && (currentURL != url)) {
        // The machinery for updateModelBounds will give existing models the opportunity to fix their translation/rotation/scale/registration.
        // The first two are straightforward, but the latter two have guards to make sure they don't happen after they've already been set.
        // Here we reset those guards. This doesn't cause the entity values to change -- it just allows the model to match once it comes in.
        _model->setScaleToFit(false, getDimensions());
        _model->setSnapModelToRegistrationPoint(false, getRegistrationPoint());
    }
    ModelEntityItem::setModelURL(url);

    if (currentURL != getParsedModelURL() || !_model) {
        EntityTreePointer tree = getTree();
        if (tree) {
            QMetaObject::invokeMethod(tree.get(), "callLoader", Qt::QueuedConnection, Q_ARG(EntityItemID, getID()));
        }
    }
}

void RenderableModelEntityItem::loader() {
    _needsModelReload = true;
    EntityTreeRenderer* renderer = DependencyManager::get<EntityTreeRenderer>().data();
    assert(renderer);
    {
        PerformanceTimer perfTimer("getModel");
        getModel(renderer);
    }
}

void RenderableModelEntityItem::setDimensions(const glm::vec3& value) {
    _dimensionsInitialized = true;
    ModelEntityItem::setDimensions(value);
}

bool RenderableModelEntityItem::setProperties(const EntityItemProperties& properties) {
    QString oldModelURL = getModelURL();
    bool somethingChanged = ModelEntityItem::setProperties(properties);
    if (somethingChanged && oldModelURL != getModelURL()) {
        _needsModelReload = true;
    }
    return somethingChanged;
}

int RenderableModelEntityItem::readEntitySubclassDataFromBuffer(const unsigned char* data, int bytesLeftToRead, 
                                                ReadBitstreamToTreeParams& args,
                                                EntityPropertyFlags& propertyFlags, bool overwriteLocalData,
                                                bool& somethingChanged) {
    QString oldModelURL = getModelURL();
    int bytesRead = ModelEntityItem::readEntitySubclassDataFromBuffer(data, bytesLeftToRead, 
                                                                      args, propertyFlags, 
                                                                      overwriteLocalData, somethingChanged);
    if (oldModelURL != getModelURL()) {
        _needsModelReload = true;
    }
    return bytesRead;
}

QVariantMap RenderableModelEntityItem::parseTexturesToMap(QString textures) {
    // If textures are unset, revert to original textures
    if (textures.isEmpty()) {
        return _originalTextures;
    }

    // Legacy: a ,\n-delimited list of filename:"texturepath"
    if (*textures.cbegin() != '{') {
        textures = "{\"" + textures.replace(":\"", "\":\"").replace(",\n", ",\"") + "}";
    }

    QJsonParseError error;
    QJsonDocument texturesJson = QJsonDocument::fromJson(textures.toUtf8(), &error);
    // If textures are invalid, revert to original textures
    if (error.error != QJsonParseError::NoError) {
        qCWarning(entitiesrenderer) << "Could not evaluate textures property value:" << textures;
        return _originalTextures;
    }

    QVariantMap texturesMap = texturesJson.toVariant().toMap();
    // If textures are unset, revert to original textures
    if (texturesMap.isEmpty()) {
        return _originalTextures;
    }

    return texturesJson.toVariant().toMap();
}

void RenderableModelEntityItem::remapTextures() {
    if (!_model) {
        return; // nothing to do if we don't have a model
    }
    
    if (!_model->isLoaded()) {
        return; // nothing to do if the model has not yet loaded
    }

    if (!_originalTexturesRead) {
        _originalTextures = _model->getTextures();
        _originalTexturesRead = true;

        // Default to _originalTextures to avoid remapping immediately and lagging on load
        _currentTextures = _originalTextures;
    }

    auto textures = getTextures();
    if (textures == _lastTextures) {
        return;
    }

    _lastTextures = textures;
    auto newTextures = parseTexturesToMap(textures);

    if (newTextures != _currentTextures) {
        _model->setTextures(newTextures);
        _currentTextures = newTextures;
    }
}

void RenderableModelEntityItem::doInitialModelSimulation() {
    _model->setScaleToFit(true, getDimensions());
    _model->setSnapModelToRegistrationPoint(true, getRegistrationPoint());
    _model->setRotation(getRotation());
    _model->setTranslation(getPosition());
    {
        PerformanceTimer perfTimer("_model->simulate");
        _model->simulate(0.0f);
    }
    _needsInitialSimulation = false;
}


// TODO: we need a solution for changes to the postion/rotation/etc of a model...
// this current code path only addresses that in this setup case... not the changing/moving case
bool RenderableModelEntityItem::readyToAddToScene(RenderArgs* renderArgs) {
    if (!_model && renderArgs) {
        // TODO: this getModel() appears to be about 3% of model render time. We should optimize
        PerformanceTimer perfTimer("getModel");
        EntityTreeRenderer* renderer = static_cast<EntityTreeRenderer*>(renderArgs->_renderer);
        getModel(renderer);
    }
    if (renderArgs && _model && _needsInitialSimulation && _model->isActive() && _model->isLoaded()) {
        // make sure to simulate so everything gets set up correctly for rendering
        doInitialModelSimulation();
        _model->renderSetup(renderArgs);
    }
    bool ready = !_needsInitialSimulation && _model && _model->readyToAddToScene(renderArgs);
    return ready;
}

class RenderableModelEntityItemMeta {
public:
    RenderableModelEntityItemMeta(EntityItemPointer entity) : entity(entity){ }
    typedef render::Payload<RenderableModelEntityItemMeta> Payload;
    typedef Payload::DataPointer Pointer;
   
    EntityItemPointer entity;
};

namespace render {
    template <> const ItemKey payloadGetKey(const RenderableModelEntityItemMeta::Pointer& payload) { 
        return ItemKey::Builder::opaqueShape();
    }
    
    template <> const Item::Bound payloadGetBound(const RenderableModelEntityItemMeta::Pointer& payload) { 
        if (payload && payload->entity) {
            bool success;
            auto result = payload->entity->getAABox(success);
            if (!success) {
                return render::Item::Bound();
            }
            return result;
        }
        return render::Item::Bound();
    }
    template <> void payloadRender(const RenderableModelEntityItemMeta::Pointer& payload, RenderArgs* args) {
        if (args) {
            if (payload && payload->entity) {
                PROFILE_RANGE("MetaModelRender");
                payload->entity->render(args);
            }
        }
    }
}

bool RenderableModelEntityItem::addToScene(EntityItemPointer self, std::shared_ptr<render::Scene> scene, 
                                            render::PendingChanges& pendingChanges) {
    _myMetaItem = scene->allocateID();
    
    auto renderData = std::make_shared<RenderableModelEntityItemMeta>(self);
    auto renderPayload = std::make_shared<RenderableModelEntityItemMeta::Payload>(renderData);
    
    pendingChanges.resetItem(_myMetaItem, renderPayload);
    
    if (_model) {
        render::Item::Status::Getters statusGetters;
        makeEntityItemStatusGetters(getThisPointer(), statusGetters);
        
        // note: we don't care if the model fails to add items, we always added our meta item and therefore we return
        // true so that the system knows our meta item is in the scene!
        _model->addToScene(scene, pendingChanges, statusGetters, _showCollisionHull);
    }

    return true;
}

void RenderableModelEntityItem::removeFromScene(EntityItemPointer self, std::shared_ptr<render::Scene> scene,
                                                render::PendingChanges& pendingChanges) {
    pendingChanges.removeItem(_myMetaItem);
    render::Item::clearID(_myMetaItem);
    if (_model) {
        _model->removeFromScene(scene, pendingChanges);
    }
}

void RenderableModelEntityItem::resizeJointArrays(int newSize) {
    if (newSize < 0) {
        if (_model && _model->isActive() && _model->isLoaded() && !_needsInitialSimulation) {
            newSize = _model->getJointStateCount();
        }
    }
    ModelEntityItem::resizeJointArrays(newSize);
}

bool RenderableModelEntityItem::getAnimationFrame() {
    bool newFrame = false;

    if (!_model || !_model->isActive() || !_model->isLoaded() || _needsInitialSimulation) {
        return false;
    }

    if (!hasRenderAnimation() || !_jointMappingCompleted) {
        return false;
    }

    if (_animation && _animation->isLoaded()) {

        const QVector<FBXAnimationFrame>&  frames = _animation->getFramesReference(); // NOTE: getFrames() is too heavy
        auto& fbxJoints = _animation->getGeometry().joints;

        int frameCount = frames.size();
        if (frameCount > 0) {
            int animationCurrentFrame = (int)(glm::floor(getAnimationCurrentFrame())) % frameCount;
            if (animationCurrentFrame < 0 || animationCurrentFrame > frameCount) {
                animationCurrentFrame = 0;
            }

            if (animationCurrentFrame != _lastKnownCurrentFrame) {
                _lastKnownCurrentFrame = animationCurrentFrame;
                newFrame = true;

                resizeJointArrays();
                if (_jointMapping.size() != _model->getJointStateCount()) {
                    qDebug() << "RenderableModelEntityItem::getAnimationFrame -- joint count mismatch"
                             << _jointMapping.size() << _model->getJointStateCount();
                    assert(false);
                    return false;
                }

                const QVector<glm::quat>& rotations = frames[animationCurrentFrame].rotations;
                const QVector<glm::vec3>& translations = frames[animationCurrentFrame].translations;

                for (int j = 0; j < _jointMapping.size(); j++) {
                    int index = _jointMapping[j];
                    if (index >= 0) {
                        glm::mat4 translationMat;
                        if (index < translations.size()) {
                            translationMat = glm::translate(translations[index]);
                        }
                        glm::mat4 rotationMat(glm::mat4::_null);
                        if (index < rotations.size()) {
                            rotationMat = glm::mat4_cast(fbxJoints[index].preRotation * rotations[index] * fbxJoints[index].postRotation);
                        } else {
                            rotationMat = glm::mat4_cast(fbxJoints[index].preRotation * fbxJoints[index].postRotation);
                        }
                        glm::mat4 finalMat = (translationMat * fbxJoints[index].preTransform *
                                              rotationMat * fbxJoints[index].postTransform);
                        _absoluteJointTranslationsInObjectFrame[j] = extractTranslation(finalMat);
                        _absoluteJointTranslationsInObjectFrameSet[j] = true;
                        _absoluteJointTranslationsInObjectFrameDirty[j] = true;

                        _absoluteJointRotationsInObjectFrame[j] = glmExtractRotation(finalMat);

                        _absoluteJointRotationsInObjectFrameSet[j] = true;
                        _absoluteJointRotationsInObjectFrameDirty[j] = true;
                    }
                }
            }
        }
    }

    return newFrame;
}

void RenderableModelEntityItem::updateModelBounds() {
    if (!hasModel() || !_model) {
        return;
    }
    bool movingOrAnimating = isMovingRelativeToParent() || isAnimatingSomething();
    glm::vec3 dimensions = getDimensions();
    if ((movingOrAnimating ||
         _needsInitialSimulation ||
         _needsJointSimulation ||
         _model->getTranslation() != getPosition() ||
         _model->getScaleToFitDimensions() != dimensions ||
         _model->getRotation() != getRotation() ||
         _model->getRegistrationPoint() != getRegistrationPoint())
        && _model->isActive() && _dimensionsInitialized) {
        doInitialModelSimulation();
        _needsJointSimulation = false;
    }
}


// NOTE: this only renders the "meta" portion of the Model, namely it renders debugging items, and it handles
// the per frame simulation/update that might be required if the models properties changed.
void RenderableModelEntityItem::render(RenderArgs* args) {
    PerformanceTimer perfTimer("RMEIrender");
    assert(getType() == EntityTypes::Model);

    if (hasModel()) {
        // Prepare the current frame
        {
            if (!_model || _needsModelReload) {
                // TODO: this getModel() appears to be about 3% of model render time. We should optimize
                PerformanceTimer perfTimer("getModel");
                EntityTreeRenderer* renderer = static_cast<EntityTreeRenderer*>(args->_renderer);
                getModel(renderer);

                // Remap textures immediately after loading to avoid flicker
                remapTextures();
            }

            if (_model) {
                if (hasRenderAnimation()) {
                    if (!jointsMapped()) {
                        QStringList modelJointNames = _model->getJointNames();
                        mapJoints(modelJointNames);
                    }
                }

                _jointDataLock.withWriteLock([&] {
                    getAnimationFrame();

                    // relay any inbound joint changes from scripts/animation/network to the model/rig
                    for (int index = 0; index < _absoluteJointRotationsInObjectFrame.size(); index++) {
                        if (_absoluteJointRotationsInObjectFrameDirty[index]) {
                            glm::quat rotation = _absoluteJointRotationsInObjectFrame[index];
                            _model->setJointRotation(index, true, rotation, 1.0f);
                            _absoluteJointRotationsInObjectFrameDirty[index] = false;
                        }
                    }
                    for (int index = 0; index < _absoluteJointTranslationsInObjectFrame.size(); index++) {
                        if (_absoluteJointTranslationsInObjectFrameDirty[index]) {
                            glm::vec3 translation = _absoluteJointTranslationsInObjectFrame[index];
                            _model->setJointTranslation(index, true, translation, 1.0f);
                            _absoluteJointTranslationsInObjectFrameDirty[index] = false;
                        }
                    }
                });
                updateModelBounds();
            }
        }

        // Enqueue updates for the next frame
        if (_model) {

            render::ScenePointer scene = AbstractViewStateInterface::instance()->getMain3DScene();

            // FIXME: this seems like it could be optimized if we tracked our last known visible state in
            //        the renderable item. As it stands now the model checks it's visible/invisible state
            //        so most of the time we don't do anything in this function.
            _model->setVisibleInScene(getVisible(), scene);

            // Remap textures for the next frame to avoid flicker
            remapTextures();

            // check to see if when we added our models to the scene they were ready, if they were not ready, then
            // fix them up in the scene
            bool shouldShowCollisionHull = (args->_debugFlags & (int)RenderArgs::RENDER_DEBUG_HULLS) > 0;
            if (_model->needsFixupInScene() || _showCollisionHull != shouldShowCollisionHull) {
                _showCollisionHull = shouldShowCollisionHull;
                render::PendingChanges pendingChanges;

                _model->removeFromScene(scene, pendingChanges);

                render::Item::Status::Getters statusGetters;
                makeEntityItemStatusGetters(getThisPointer(), statusGetters);
                _model->addToScene(scene, pendingChanges, statusGetters, _showCollisionHull);

                scene->enqueuePendingChanges(pendingChanges);
            }

            auto& currentURL = getParsedModelURL();
            if (currentURL != _model->getURL()) {
                // Defer setting the url to the render thread
                getModel(_myRenderer);
            }
        }
    } else {
        static glm::vec4 greenColor(0.0f, 1.0f, 0.0f, 1.0f);
        gpu::Batch& batch = *args->_batch;
        bool success;
        auto shapeTransform = getTransformToCenter(success);
        if (success) {
            batch.setModelTransform(shapeTransform); // we want to include the scale as well
            DependencyManager::get<GeometryCache>()->renderWireCubeInstance(batch, greenColor);
        }
    }
}

ModelPointer RenderableModelEntityItem::getModel(EntityTreeRenderer* renderer) {
    if (!renderer) {
        return nullptr;
    }

    // make sure our renderer is setup
    if (!_myRenderer) {
        _myRenderer = renderer;
    }
    assert(_myRenderer == renderer); // you should only ever render on one renderer
    
    if (!_myRenderer || QThread::currentThread() != _myRenderer->thread()) {
        return _model;
    }
    
    _needsModelReload = false; // this is the reload

    // If we have a URL, then we will want to end up returning a model...
    if (!getModelURL().isEmpty()) {
        // If we don't have a model, allocate one *immediately*
        if (!_model) {
            _model = _myRenderer->allocateModel(getModelURL(), getCompoundShapeURL());
            _needsInitialSimulation = true;
        // If we need to change URLs, update it *after rendering* (to avoid access violations)
        } else if ((QUrl(getModelURL()) != _model->getURL() || QUrl(getCompoundShapeURL()) != _model->getCollisionURL())) {
            QMetaObject::invokeMethod(_myRenderer, "updateModel", Qt::QueuedConnection,
                Q_ARG(ModelPointer, _model),
                Q_ARG(const QString&, getModelURL()),
                Q_ARG(const QString&, getCompoundShapeURL()));
            _needsInitialSimulation = true;
        }
        // Else we can just return the _model
    // If we have no URL, then we can delete any model we do have...
    } else if (_model) {
        // remove from scene
        render::ScenePointer scene = AbstractViewStateInterface::instance()->getMain3DScene();
        render::PendingChanges pendingChanges;
        _model->removeFromScene(scene, pendingChanges);
        scene->enqueuePendingChanges(pendingChanges);

        // release interest
        _myRenderer->releaseModel(_model);
        _model = nullptr;
        _needsInitialSimulation = true;
    }

    return _model;
}

bool RenderableModelEntityItem::needsToCallUpdate() const {
    return !_dimensionsInitialized || _needsInitialSimulation || ModelEntityItem::needsToCallUpdate();
}

void RenderableModelEntityItem::update(const quint64& now) {
    if (!_dimensionsInitialized && _model && _model->isActive()) {
        if (_model->isLoaded()) {
            EntityItemProperties properties;
            properties.setLastEdited(usecTimestampNow()); // we must set the edit time since we're editing it
            auto extents = _model->getMeshExtents();
            properties.setDimensions(extents.maximum - extents.minimum);
            qCDebug(entitiesrenderer) << "Autoresizing:" << (!getName().isEmpty() ? getName() : getModelURL());
            QMetaObject::invokeMethod(DependencyManager::get<EntityScriptingInterface>().data(), "editEntity",
                                      Qt::QueuedConnection,
                                      Q_ARG(QUuid, getEntityItemID()),
                                      Q_ARG(EntityItemProperties, properties));
        }
    }

    // make a copy of the animation properites
    _renderAnimationProperties = _animationProperties;

    ModelEntityItem::update(now);
}

EntityItemProperties RenderableModelEntityItem::getProperties(EntityPropertyFlags desiredProperties) const {
    EntityItemProperties properties = ModelEntityItem::getProperties(desiredProperties); // get the properties from our base class
    if (_originalTexturesRead) {
        properties.setTextureNames(_originalTextures);
    }
    return properties;
}

bool RenderableModelEntityItem::findDetailedRayIntersection(const glm::vec3& origin, const glm::vec3& direction, 
                         bool& keepSearching, OctreeElementPointer& element, float& distance, BoxFace& face, 
                         glm::vec3& surfaceNormal, void** intersectedObject, bool precisionPicking) const {
    if (!_model) {
        return true;
    }
    // qCDebug(entitiesrenderer) << "RenderableModelEntityItem::findDetailedRayIntersection() precisionPicking:"
    //                           << precisionPicking;

    QString extraInfo;
    return _model->findRayIntersectionAgainstSubMeshes(origin, direction, distance,
                                                       face, surfaceNormal, extraInfo, precisionPicking);
}

void RenderableModelEntityItem::setCompoundShapeURL(const QString& url) {
    auto currentCompoundShapeURL = getCompoundShapeURL();
    ModelEntityItem::setCompoundShapeURL(url);

    if (getCompoundShapeURL() != currentCompoundShapeURL || !_model) {
        EntityTreePointer tree = getTree();
        if (tree) {
            QMetaObject::invokeMethod(tree.get(), "callLoader", Qt::QueuedConnection, Q_ARG(EntityItemID, getID()));
        }
    }
}

bool RenderableModelEntityItem::isReadyToComputeShape() {
    ShapeType type = getShapeType();

    if (type == SHAPE_TYPE_COMPOUND) {
        if (!_model || _model->getCollisionURL().isEmpty()) {
            EntityTreePointer tree = getTree();
            if (tree) {
                QMetaObject::invokeMethod(tree.get(), "callLoader", Qt::QueuedConnection, Q_ARG(EntityItemID, getID()));
            }
            return false;
        }

        if (_model->getURL().isEmpty()) {
            // we need a render geometry with a scale to proceed, so give up.
            return false;
        }

        if (_model->isLoaded() && _model->isCollisionLoaded()) {
            // we have both URLs AND both geometries AND they are both fully loaded.
            if (_needsInitialSimulation) {
                // the _model's offset will be wrong until _needsInitialSimulation is false
                PerformanceTimer perfTimer("_model->simulate");
                doInitialModelSimulation();
            }

            return true;
        }

        // the model is still being downloaded.
        return false;
    }
    return true;
}

void RenderableModelEntityItem::computeShapeInfo(ShapeInfo& info) {
    ShapeType type = getShapeType();
    if (type != SHAPE_TYPE_COMPOUND) {
        ModelEntityItem::computeShapeInfo(info);
        info.setParams(type, 0.5f * getDimensions());
        adjustShapeInfoByRegistration(info);
    } else {
        updateModelBounds();

        // should never fall in here when collision model not fully loaded
        // hence we assert that all geometries exist and are loaded
        assert(_model->isLoaded() && _model->isCollisionLoaded());
        const FBXGeometry& renderGeometry = _model->getFBXGeometry();
        const FBXGeometry& collisionGeometry = _model->getCollisionFBXGeometry();

        _points.clear();
        unsigned int i = 0;

        // the way OBJ files get read, each section under a "g" line is its own meshPart.  We only expect
        // to find one actual "mesh" (with one or more meshParts in it), but we loop over the meshes, just in case.
        foreach (const FBXMesh& mesh, collisionGeometry.meshes) {
            // each meshPart is a convex hull
            foreach (const FBXMeshPart &meshPart, mesh.parts) {
                QVector<glm::vec3> pointsInPart;

                // run through all the triangles and (uniquely) add each point to the hull
                unsigned int triangleCount = meshPart.triangleIndices.size() / 3;
                for (unsigned int j = 0; j < triangleCount; j++) {
                    unsigned int p0Index = meshPart.triangleIndices[j*3];
                    unsigned int p1Index = meshPart.triangleIndices[j*3+1];
                    unsigned int p2Index = meshPart.triangleIndices[j*3+2];
                    glm::vec3 p0 = mesh.vertices[p0Index];
                    glm::vec3 p1 = mesh.vertices[p1Index];
                    glm::vec3 p2 = mesh.vertices[p2Index];
                    if (!pointsInPart.contains(p0)) {
                        pointsInPart << p0;
                    }
                    if (!pointsInPart.contains(p1)) {
                        pointsInPart << p1;
                    }
                    if (!pointsInPart.contains(p2)) {
                        pointsInPart << p2;
                    }
                }

                // run through all the quads and (uniquely) add each point to the hull
                unsigned int quadCount = meshPart.quadIndices.size() / 4;
                assert((unsigned int)meshPart.quadIndices.size() == quadCount*4);
                for (unsigned int j = 0; j < quadCount; j++) {
                    unsigned int p0Index = meshPart.quadIndices[j*4];
                    unsigned int p1Index = meshPart.quadIndices[j*4+1];
                    unsigned int p2Index = meshPart.quadIndices[j*4+2];
                    unsigned int p3Index = meshPart.quadIndices[j*4+3];
                    glm::vec3 p0 = mesh.vertices[p0Index];
                    glm::vec3 p1 = mesh.vertices[p1Index];
                    glm::vec3 p2 = mesh.vertices[p2Index];
                    glm::vec3 p3 = mesh.vertices[p3Index];
                    if (!pointsInPart.contains(p0)) {
                        pointsInPart << p0;
                    }
                    if (!pointsInPart.contains(p1)) {
                        pointsInPart << p1;
                    }
                    if (!pointsInPart.contains(p2)) {
                        pointsInPart << p2;
                    }
                    if (!pointsInPart.contains(p3)) {
                        pointsInPart << p3;
                    }
                }

                if (pointsInPart.size() == 0) {
                    qCDebug(entitiesrenderer) << "Warning -- meshPart has no faces";
                    continue;
                }

                // add next convex hull
                QVector<glm::vec3> newMeshPoints;
                _points << newMeshPoints;
                // add points to the new convex hull
                _points[i++] << pointsInPart;
            }
        }

        // We expect that the collision model will have the same units and will be displaced
        // from its origin in the same way the visual model is.  The visual model has
        // been centered and probably scaled.  We take the scaling and offset which were applied
        // to the visual model and apply them to the collision model (without regard for the
        // collision model's extents).

        glm::vec3 scale = getDimensions() / renderGeometry.getUnscaledMeshExtents().size();
        // multiply each point by scale before handing the point-set off to the physics engine.
        // also determine the extents of the collision model.
        AABox box;
        for (int i = 0; i < _points.size(); i++) {
            for (int j = 0; j < _points[i].size(); j++) {
                // compensate for registration
                _points[i][j] += _model->getOffset();
                // scale so the collision points match the model points
                _points[i][j] *= scale;
                // this next subtraction is done so we can give info the offset, which will cause
                // the shape-key to change.
                _points[i][j] -= _model->getOffset();
                box += _points[i][j];
            }
        }

        glm::vec3 collisionModelDimensions = box.getDimensions();
        info.setParams(type, collisionModelDimensions, _compoundShapeURL);
        info.setConvexHulls(_points);
        info.setOffset(_model->getOffset());
    }
}

bool RenderableModelEntityItem::contains(const glm::vec3& point) const {
    if (EntityItem::contains(point) && _model && _model->isCollisionLoaded()) {
        return _model->getCollisionFBXGeometry().convexHullContains(worldToEntity(point));
    }

    return false;
}

glm::quat RenderableModelEntityItem::getAbsoluteJointRotationInObjectFrame(int index) const {
    if (_model) {
        glm::quat result;
        if (_model->getAbsoluteJointRotationInRigFrame(index, result)) {
            return result;
        }
    }
    return glm::quat();
}

glm::vec3 RenderableModelEntityItem::getAbsoluteJointTranslationInObjectFrame(int index) const {
    if (_model) {
        glm::vec3 result;
        if (_model->getAbsoluteJointTranslationInRigFrame(index, result)) {
            return result;
        }
    }
    return glm::vec3(0.0f);
}

bool RenderableModelEntityItem::setAbsoluteJointRotationInObjectFrame(int index, const glm::quat& rotation) {
    bool result = false;
    _jointDataLock.withWriteLock([&] {
        _jointRotationsExplicitlySet = true;
        resizeJointArrays();
        if (index >= 0 && index < _absoluteJointRotationsInObjectFrame.size() &&
            _absoluteJointRotationsInObjectFrame[index] != rotation) {
            _absoluteJointRotationsInObjectFrame[index] = rotation;
            _absoluteJointRotationsInObjectFrameSet[index] = true;
            _absoluteJointRotationsInObjectFrameDirty[index] = true;
            result = true;
            _needsJointSimulation = true;
        }
    });
    return result;
}

bool RenderableModelEntityItem::setAbsoluteJointTranslationInObjectFrame(int index, const glm::vec3& translation) {
    bool result = false;
    _jointDataLock.withWriteLock([&] {
        _jointTranslationsExplicitlySet = true;
        resizeJointArrays();
        if (index >= 0 && index < _absoluteJointTranslationsInObjectFrame.size() &&
            _absoluteJointTranslationsInObjectFrame[index] != translation) {
            _absoluteJointTranslationsInObjectFrame[index] = translation;
            _absoluteJointTranslationsInObjectFrameSet[index] = true;
            _absoluteJointTranslationsInObjectFrameDirty[index] = true;
            result = true;
            _needsJointSimulation = true;
        }
    });
    return result;
}

void RenderableModelEntityItem::setJointRotations(const QVector<glm::quat>& rotations) {
    ModelEntityItem::setJointRotations(rotations);
    _needsJointSimulation = true;
}

void RenderableModelEntityItem::setJointRotationsSet(const QVector<bool>& rotationsSet) {
    ModelEntityItem::setJointRotationsSet(rotationsSet);
    _needsJointSimulation = true;
}

void RenderableModelEntityItem::setJointTranslations(const QVector<glm::vec3>& translations) {
    ModelEntityItem::setJointTranslations(translations);
    _needsJointSimulation = true;
}

void RenderableModelEntityItem::setJointTranslationsSet(const QVector<bool>& translationsSet) {
    ModelEntityItem::setJointTranslationsSet(translationsSet);
    _needsJointSimulation = true;
}


void RenderableModelEntityItem::locationChanged(bool tellPhysics) {
    EntityItem::locationChanged(tellPhysics);
    if (_model && _model->isActive()) {
        _model->setRotation(getRotation());
        _model->setTranslation(getPosition());

<<<<<<< HEAD
        // {
        //     render::ScenePointer scene = AbstractViewStateInterface::instance()->getMain3DScene();
        //     render::PendingChanges pendingChanges;
        //     pendingChanges.updateItem<RenderableModelEntityItemMeta>(_myMetaItem, [](RenderableModelEntityItemMeta& data){});
        //     scene->enqueuePendingChanges(pendingChanges);
        // }
=======
        auto myMetaItemCopy = _myMetaItem;

        void* key = (void*)this;
        AbstractViewStateInterface::instance()->pushPostUpdateLambda(key, [_myMetaItem]() {
            render::ScenePointer scene = AbstractViewStateInterface::instance()->getMain3DScene();
            render::PendingChanges pendingChanges;
            pendingChanges.updateItem<RenderableModelEntityItemMeta>(myMetaItemCopy, [](RenderableModelEntityItemMeta& data){});
            scene->enqueuePendingChanges(pendingChanges);
        });
>>>>>>> 79141e38
    }
}

int RenderableModelEntityItem::getJointIndex(const QString& name) const {
    if (_model && _model->isActive()) {
        RigPointer rig = _model->getRig();
        return rig->indexOfJoint(name);
    }
    return -1;
}

QStringList RenderableModelEntityItem::getJointNames() const {
    QStringList result;
    if (_model && _model->isActive()) {
        RigPointer rig = _model->getRig();
        int jointCount = rig->getJointStateCount();
        for (int jointIndex = 0; jointIndex < jointCount; jointIndex++) {
            result << rig->nameOfJoint(jointIndex);
        }
    }
    return result;
}<|MERGE_RESOLUTION|>--- conflicted
+++ resolved
@@ -799,14 +799,6 @@
         _model->setRotation(getRotation());
         _model->setTranslation(getPosition());
 
-<<<<<<< HEAD
-        // {
-        //     render::ScenePointer scene = AbstractViewStateInterface::instance()->getMain3DScene();
-        //     render::PendingChanges pendingChanges;
-        //     pendingChanges.updateItem<RenderableModelEntityItemMeta>(_myMetaItem, [](RenderableModelEntityItemMeta& data){});
-        //     scene->enqueuePendingChanges(pendingChanges);
-        // }
-=======
         auto myMetaItemCopy = _myMetaItem;
 
         void* key = (void*)this;
@@ -816,7 +808,6 @@
             pendingChanges.updateItem<RenderableModelEntityItemMeta>(myMetaItemCopy, [](RenderableModelEntityItemMeta& data){});
             scene->enqueuePendingChanges(pendingChanges);
         });
->>>>>>> 79141e38
     }
 }
 
