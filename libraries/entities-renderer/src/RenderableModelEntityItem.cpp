//
//  RenderableModelEntityItem.cpp
//  interface/src
//
//  Created by Brad Hefta-Gaub on 8/6/14.
//  Copyright 2014 High Fidelity, Inc.
//
//  Distributed under the Apache License, Version 2.0.
//  See the accompanying file LICENSE or http://www.apache.org/licenses/LICENSE-2.0.html
//

#include "RenderableModelEntityItem.h"

#include <set>

#include <glm/gtx/quaternion.hpp>
#include <glm/gtx/transform.hpp>

#include <QtCore/QJsonDocument>
#include <QtCore/QString>
#include <QtCore/QStringList>
#include <QtCore/QThread>
#include <QtCore/QUrlQuery>

#include <AbstractViewStateInterface.h>
#include <CollisionRenderMeshCache.h>
#include <Model.h>
#include <PerfStat.h>
#include <render/Scene.h>
#include <DependencyManager.h>
#include <AnimationCache.h>
#include <shared/QtHelpers.h>

#include "EntityTreeRenderer.h"
#include "EntitiesRendererLogging.h"


static CollisionRenderMeshCache collisionMeshCache;

void ModelEntityWrapper::setModel(const ModelPointer& model) {
    withWriteLock([&] {
        if (_model != model) {
            _model = model;
            if (_model) {
                _needsInitialSimulation = true;
            }
        }
    });
}

ModelPointer ModelEntityWrapper::getModel() const {
    return resultWithReadLock<ModelPointer>([&] {
        return _model;
    });
}

bool ModelEntityWrapper::isModelLoaded() const {
    return resultWithReadLock<bool>([&] {
        return _model.operator bool() && _model->isLoaded();
    });
}

EntityItemPointer RenderableModelEntityItem::factory(const EntityItemID& entityID, const EntityItemProperties& properties) {
    EntityItemPointer entity(new RenderableModelEntityItem(entityID, properties.getDimensionsInitialized()),
                             [](EntityItem* ptr) { ptr->deleteLater(); });
    
    entity->setProperties(properties);

    return entity;
}

RenderableModelEntityItem::RenderableModelEntityItem(const EntityItemID& entityItemID, bool dimensionsInitialized) :
    ModelEntityWrapper(entityItemID),
    _dimensionsInitialized(dimensionsInitialized) {
    
    
}

RenderableModelEntityItem::~RenderableModelEntityItem() { }

void RenderableModelEntityItem::setDimensions(const glm::vec3& value) {
    glm::vec3 newDimensions = glm::max(value, glm::vec3(0.0f)); // can never have negative dimensions
    if (getDimensions() != newDimensions) {
        _dimensionsInitialized = true;
        ModelEntityItem::setDimensions(value);
    }
}

QVariantMap parseTexturesToMap(QString textures, const QVariantMap& defaultTextures) {
    // If textures are unset, revert to original textures
    if (textures.isEmpty()) {
        return defaultTextures;
    }

    // Legacy: a ,\n-delimited list of filename:"texturepath"
    if (*textures.cbegin() != '{') {
        textures = "{\"" + textures.replace(":\"", "\":\"").replace(",\n", ",\"") + "}";
    }

    QJsonParseError error;
    QJsonDocument texturesJson = QJsonDocument::fromJson(textures.toUtf8(), &error);
    // If textures are invalid, revert to original textures
    if (error.error != QJsonParseError::NoError) {
        qCWarning(entitiesrenderer) << "Could not evaluate textures property value:" << textures;
        return defaultTextures;
    }

    QVariantMap texturesMap = texturesJson.toVariant().toMap();
    // If textures are unset, revert to original textures
    if (texturesMap.isEmpty()) {
        return defaultTextures;
    }

    return texturesJson.toVariant().toMap();
}

void RenderableModelEntityItem::doInitialModelSimulation() {
    DETAILED_PROFILE_RANGE(simulation_physics, __FUNCTION__);
    ModelPointer model = getModel();
    if (!model) {
        return;
    }
    // The machinery for updateModelBounds will give existing models the opportunity to fix their
    // translation/rotation/scale/registration.  The first two are straightforward, but the latter two have guards to
    // make sure they don't happen after they've already been set.  Here we reset those guards. This doesn't cause the
    // entity values to change -- it just allows the model to match once it comes in.
    model->setScaleToFit(false, getDimensions());
    model->setSnapModelToRegistrationPoint(false, getRegistrationPoint());

    // now recalculate the bounds and registration
    model->setScaleToFit(true, getDimensions());
    model->setSnapModelToRegistrationPoint(true, getRegistrationPoint());
    model->setRotation(getWorldOrientation());
    model->setTranslation(getWorldPosition());

    if (_needsInitialSimulation) {
        model->simulate(0.0f);
        _needsInitialSimulation = false;
    }
}

void RenderableModelEntityItem::autoResizeJointArrays() {
    ModelPointer model = getModel();
    if (model && model->isLoaded() && !_needsInitialSimulation) {
        resizeJointArrays(model->getJointStateCount());
    }
}

bool RenderableModelEntityItem::needsUpdateModelBounds() const {
    DETAILED_PROFILE_RANGE(simulation_physics, __FUNCTION__);
    ModelPointer model = getModel();
    if (!hasModel() || !model) {
        return false;
    }

    if (!_dimensionsInitialized || !model->isActive()) {
        return false;
    }

    if (model->needsReload()) {
        return true;
    }

    if (isAnimatingSomething()) {
        return true;
    }

    if (_needsInitialSimulation || _needsJointSimulation) {
        return true;
    }

    if (model->getScaleToFitDimensions() != getDimensions()) {
        return true;
    }

    if (model->getRegistrationPoint() != getRegistrationPoint()) {
        return true;
    }

    bool success;
    auto transform = getTransform(success);
    if (success) {
        if (model->getTranslation() != transform.getTranslation()) {
            return true;
        }
        if (model->getRotation() != transform.getRotation()) {
            return true;
        }
    }

    return model->needsReload();
}

void RenderableModelEntityItem::updateModelBounds() {
    DETAILED_PROFILE_RANGE(simulation_physics, "updateModelBounds");

    if (!_dimensionsInitialized || !hasModel()) {
        return;
    }

    ModelPointer model = getModel();
    if (!model || !model->isLoaded()) {
        return;
    }

    bool updateRenderItems = false;
    if (model->needsReload()) {
        model->updateGeometry();
        updateRenderItems = true;
    }

    if (model->getScaleToFitDimensions() != getDimensions() ||
            model->getRegistrationPoint() != getRegistrationPoint()) {
        // The machinery for updateModelBounds will give existing models the opportunity to fix their
        // translation/rotation/scale/registration.  The first two are straightforward, but the latter two
        // have guards to make sure they don't happen after they've already been set.  Here we reset those guards.
        // This doesn't cause the entity values to change -- it just allows the model to match once it comes in.
        model->setScaleToFit(false, getDimensions());
        model->setSnapModelToRegistrationPoint(false, getRegistrationPoint());

        // now recalculate the bounds and registration
        model->setScaleToFit(true, getDimensions());
        model->setSnapModelToRegistrationPoint(true, getRegistrationPoint());
        updateRenderItems = true;
        model->scaleToFit();
    }

    bool success;
    auto transform = getTransform(success);
    if (success && (model->getTranslation() != transform.getTranslation() ||
            model->getRotation() != transform.getRotation())) {
        model->setTransformNoUpdateRenderItems(transform);
        updateRenderItems = true;
    }

    if (_needsInitialSimulation || _needsJointSimulation || isAnimatingSomething()) {
        // NOTE: on isAnimatingSomething() we need to call Model::simulate() which calls Rig::updateRig()
        // TODO: there is opportunity to further optimize the isAnimatingSomething() case.
        model->simulate(0.0f);
        _needsInitialSimulation = false;
        _needsJointSimulation = false;
        updateRenderItems = true;
    }

    if (updateRenderItems) {
        model->updateRenderItems();
    }
}


EntityItemProperties RenderableModelEntityItem::getProperties(EntityPropertyFlags desiredProperties) const {
    EntityItemProperties properties = ModelEntityItem::getProperties(desiredProperties); // get the properties from our base class
    if (_originalTexturesRead) {
        properties.setTextureNames(_originalTextures);
    }

    ModelPointer model = getModel();
    if (model) {
        properties.setRenderInfoVertexCount(model->getRenderInfoVertexCount());
        properties.setRenderInfoTextureCount(model->getRenderInfoTextureCount());
        properties.setRenderInfoTextureSize(model->getRenderInfoTextureSize());
        properties.setRenderInfoDrawCalls(model->getRenderInfoDrawCalls());
        properties.setRenderInfoHasTransparent(model->getRenderInfoHasTransparent());

        if (model->isLoaded()) {
            // TODO: improve naturalDimensions in the future,
            //       for now we've added this hack for setting natural dimensions of models
            Extents meshExtents = model->getFBXGeometry().getUnscaledMeshExtents();
            properties.setNaturalDimensions(meshExtents.maximum - meshExtents.minimum);
            properties.calculateNaturalPosition(meshExtents.minimum, meshExtents.maximum);
        }
    }



    return properties;
}

bool RenderableModelEntityItem::supportsDetailedRayIntersection() const {
    return isModelLoaded();
}

bool RenderableModelEntityItem::findDetailedRayIntersection(const glm::vec3& origin, const glm::vec3& direction,
                         bool& keepSearching, OctreeElementPointer& element, float& distance, BoxFace& face,
                         glm::vec3& surfaceNormal, void** intersectedObject, bool precisionPicking) const {
    auto model = getModel();
    if (!model) {
        return true;
    }
    // qCDebug(entitiesrenderer) << "RenderableModelEntityItem::findDetailedRayIntersection() precisionPicking:"
    //                           << precisionPicking;

    QString extraInfo;
    return model->findRayIntersectionAgainstSubMeshes(origin, direction, distance,
                                                       face, surfaceNormal, extraInfo, precisionPicking, false);
}

void RenderableModelEntityItem::getCollisionGeometryResource() {
    QUrl hullURL(getCompoundShapeURL());
    QUrlQuery queryArgs(hullURL);
    queryArgs.addQueryItem("collision-hull", "");
    hullURL.setQuery(queryArgs);
    _compoundShapeResource = DependencyManager::get<ModelCache>()->getCollisionGeometryResource(hullURL);
}

void RenderableModelEntityItem::setShapeType(ShapeType type) {
    ModelEntityItem::setShapeType(type);
    if (getShapeType() == SHAPE_TYPE_COMPOUND) {
        if (!_compoundShapeResource && !getCompoundShapeURL().isEmpty()) {
            getCollisionGeometryResource();
        }
    } else if (_compoundShapeResource && !getCompoundShapeURL().isEmpty()) {
        // the compoundURL has been set but the shapeType does not agree
        _compoundShapeResource.reset();
    }
}

void RenderableModelEntityItem::setCompoundShapeURL(const QString& url) {
    // because the caching system only allows one Geometry per url, and because this url might also be used
    // as a visual model, we need to change this url in some way.  We add a "collision-hull" query-arg so it
    // will end up in a different hash-key in ResourceCache.  TODO: It would be better to use the same URL and
    // parse it twice.
    auto currentCompoundShapeURL = getCompoundShapeURL();
    ModelEntityItem::setCompoundShapeURL(url);
    if (getCompoundShapeURL() != currentCompoundShapeURL || !getModel()) {
        if (getShapeType() == SHAPE_TYPE_COMPOUND) {
            getCollisionGeometryResource();
        }
    }
}

bool RenderableModelEntityItem::isReadyToComputeShape() const {
    ShapeType type = getShapeType();

    auto model = getModel();
    if (type == SHAPE_TYPE_COMPOUND) {
        if (!model || getCompoundShapeURL().isEmpty()) {
            return false;
        }

        if (model->getURL().isEmpty()) {
            // we need a render geometry with a scale to proceed, so give up.
            return false;
        }

        if (model->isLoaded()) {
            if (!getCompoundShapeURL().isEmpty() && !_compoundShapeResource) {
                const_cast<RenderableModelEntityItem*>(this)->getCollisionGeometryResource();
            }

            if (_compoundShapeResource && _compoundShapeResource->isLoaded()) {
                // we have both URLs AND both geometries AND they are both fully loaded.
                if (_needsInitialSimulation) {
                    // the _model's offset will be wrong until _needsInitialSimulation is false
                    DETAILED_PERFORMANCE_TIMER("_model->simulate");
                    const_cast<RenderableModelEntityItem*>(this)->doInitialModelSimulation();
                }
                return true;
            }
        }

        // the model is still being downloaded.
        return false;
    } else if (type >= SHAPE_TYPE_SIMPLE_HULL && type <= SHAPE_TYPE_STATIC_MESH) {
        return isModelLoaded();
    }
    return true;
}

void RenderableModelEntityItem::computeShapeInfo(ShapeInfo& shapeInfo) {
    const uint32_t TRIANGLE_STRIDE = 3;
    const uint32_t QUAD_STRIDE = 4;

    ShapeType type = getShapeType();
    glm::vec3 dimensions = getDimensions();
    auto model = getModel();
    if (type == SHAPE_TYPE_COMPOUND) {
        updateModelBounds();

        // should never fall in here when collision model not fully loaded
        // TODO: assert that all geometries exist and are loaded
        //assert(_model && _model->isLoaded() && _compoundShapeResource && _compoundShapeResource->isLoaded());
        const FBXGeometry& collisionGeometry = _compoundShapeResource->getFBXGeometry();

        ShapeInfo::PointCollection& pointCollection = shapeInfo.getPointCollection();
        pointCollection.clear();
        uint32_t i = 0;

        // the way OBJ files get read, each section under a "g" line is its own meshPart.  We only expect
        // to find one actual "mesh" (with one or more meshParts in it), but we loop over the meshes, just in case.
        foreach (const FBXMesh& mesh, collisionGeometry.meshes) {
            // each meshPart is a convex hull
            foreach (const FBXMeshPart &meshPart, mesh.parts) {
                pointCollection.push_back(QVector<glm::vec3>());
                ShapeInfo::PointList& pointsInPart = pointCollection[i];

                // run through all the triangles and (uniquely) add each point to the hull
                uint32_t numIndices = (uint32_t)meshPart.triangleIndices.size();
                // TODO: assert rather than workaround after we start sanitizing FBXMesh higher up
                //assert(numIndices % TRIANGLE_STRIDE == 0);
                numIndices -= numIndices % TRIANGLE_STRIDE; // WORKAROUND lack of sanity checking in FBXReader

                for (uint32_t j = 0; j < numIndices; j += TRIANGLE_STRIDE) {
                    glm::vec3 p0 = mesh.vertices[meshPart.triangleIndices[j]];
                    glm::vec3 p1 = mesh.vertices[meshPart.triangleIndices[j + 1]];
                    glm::vec3 p2 = mesh.vertices[meshPart.triangleIndices[j + 2]];
                    if (!pointsInPart.contains(p0)) {
                        pointsInPart << p0;
                    }
                    if (!pointsInPart.contains(p1)) {
                        pointsInPart << p1;
                    }
                    if (!pointsInPart.contains(p2)) {
                        pointsInPart << p2;
                    }
                }

                // run through all the quads and (uniquely) add each point to the hull
                numIndices = (uint32_t)meshPart.quadIndices.size();
                // TODO: assert rather than workaround after we start sanitizing FBXMesh higher up
                //assert(numIndices % QUAD_STRIDE == 0);
                numIndices -= numIndices % QUAD_STRIDE; // WORKAROUND lack of sanity checking in FBXReader

                for (uint32_t j = 0; j < numIndices; j += QUAD_STRIDE) {
                    glm::vec3 p0 = mesh.vertices[meshPart.quadIndices[j]];
                    glm::vec3 p1 = mesh.vertices[meshPart.quadIndices[j + 1]];
                    glm::vec3 p2 = mesh.vertices[meshPart.quadIndices[j + 2]];
                    glm::vec3 p3 = mesh.vertices[meshPart.quadIndices[j + 3]];
                    if (!pointsInPart.contains(p0)) {
                        pointsInPart << p0;
                    }
                    if (!pointsInPart.contains(p1)) {
                        pointsInPart << p1;
                    }
                    if (!pointsInPart.contains(p2)) {
                        pointsInPart << p2;
                    }
                    if (!pointsInPart.contains(p3)) {
                        pointsInPart << p3;
                    }
                }

                if (pointsInPart.size() == 0) {
                    qCDebug(entitiesrenderer) << "Warning -- meshPart has no faces";
                    pointCollection.pop_back();
                    continue;
                }
                ++i;
            }
        }

        // We expect that the collision model will have the same units and will be displaced
        // from its origin in the same way the visual model is.  The visual model has
        // been centered and probably scaled.  We take the scaling and offset which were applied
        // to the visual model and apply them to the collision model (without regard for the
        // collision model's extents).

        glm::vec3 scaleToFit = dimensions / model->getFBXGeometry().getUnscaledMeshExtents().size();
        // multiply each point by scale before handing the point-set off to the physics engine.
        // also determine the extents of the collision model.
        glm::vec3 registrationOffset = dimensions * (ENTITY_ITEM_DEFAULT_REGISTRATION_POINT - getRegistrationPoint());
        for (int32_t i = 0; i < pointCollection.size(); i++) {
            for (int32_t j = 0; j < pointCollection[i].size(); j++) {
                // back compensate for registration so we can apply that offset to the shapeInfo later
                pointCollection[i][j] = scaleToFit * (pointCollection[i][j] + model->getOffset()) - registrationOffset;
            }
        }
        shapeInfo.setParams(type, dimensions, getCompoundShapeURL());
    } else if (type >= SHAPE_TYPE_SIMPLE_HULL && type <= SHAPE_TYPE_STATIC_MESH) {
        // TODO: assert we never fall in here when model not fully loaded
        // assert(_model && _model->isLoaded());

        updateModelBounds();
        model->updateGeometry();

        // compute meshPart local transforms
        QVector<glm::mat4> localTransforms;
        const FBXGeometry& fbxGeometry = model->getFBXGeometry();
        int numFbxMeshes = fbxGeometry.meshes.size();
        int totalNumVertices = 0;
        glm::mat4 invRegistraionOffset = glm::translate(dimensions * (getRegistrationPoint() - ENTITY_ITEM_DEFAULT_REGISTRATION_POINT));
        for (int i = 0; i < numFbxMeshes; i++) {
            const FBXMesh& mesh = fbxGeometry.meshes.at(i);
            if (mesh.clusters.size() > 0) {
                const FBXCluster& cluster = mesh.clusters.at(0);
                auto jointMatrix = model->getRig().getJointTransform(cluster.jointIndex);
                // we backtranslate by the registration offset so we can apply that offset to the shapeInfo later
                localTransforms.push_back(invRegistraionOffset * jointMatrix * cluster.inverseBindMatrix);
            } else {
                glm::mat4 identity;
                localTransforms.push_back(invRegistraionOffset);
            }
            totalNumVertices += mesh.vertices.size();
        }
        const int32_t MAX_VERTICES_PER_STATIC_MESH = 1e6;
        if (totalNumVertices > MAX_VERTICES_PER_STATIC_MESH) {
            qWarning() << "model" << getModelURL() << "has too many vertices" << totalNumVertices << "and will collide as a box.";
            shapeInfo.setParams(SHAPE_TYPE_BOX, 0.5f * dimensions);
            return;
        }

        auto& meshes = model->getGeometry()->getMeshes();
        int32_t numMeshes = (int32_t)(meshes.size());

        const int MAX_ALLOWED_MESH_COUNT = 1000;
        if (numMeshes > MAX_ALLOWED_MESH_COUNT) {
            // too many will cause the deadlock timer to throw...
            shapeInfo.setParams(SHAPE_TYPE_BOX, 0.5f * dimensions);
            return;
        }

        ShapeInfo::PointCollection& pointCollection = shapeInfo.getPointCollection();
        pointCollection.clear();
        if (type == SHAPE_TYPE_SIMPLE_COMPOUND) {
            pointCollection.resize(numMeshes);
        } else {
            pointCollection.resize(1);
        }

        ShapeInfo::TriangleIndices& triangleIndices = shapeInfo.getTriangleIndices();
        triangleIndices.clear();

        Extents extents;
        int32_t meshCount = 0;
        int32_t pointListIndex = 0;
        for (auto& mesh : meshes) {
            if (!mesh) {
                continue;
            }
            const gpu::BufferView& vertices = mesh->getVertexBuffer();
            const gpu::BufferView& indices = mesh->getIndexBuffer();
            const gpu::BufferView& parts = mesh->getPartBuffer();

            ShapeInfo::PointList& points = pointCollection[pointListIndex];

            // reserve room
            int32_t sizeToReserve = (int32_t)(vertices.getNumElements());
            if (type == SHAPE_TYPE_SIMPLE_COMPOUND) {
                // a list of points for each mesh
                pointListIndex++;
            } else {
                // only one list of points
                sizeToReserve += (int32_t)((gpu::Size)points.size());
            }
            points.reserve(sizeToReserve);

            // copy points
            uint32_t meshIndexOffset = (uint32_t)points.size();
            const glm::mat4& localTransform = localTransforms[meshCount];
            gpu::BufferView::Iterator<const glm::vec3> vertexItr = vertices.cbegin<const glm::vec3>();
            while (vertexItr != vertices.cend<const glm::vec3>()) {
                glm::vec3 point = extractTranslation(localTransform * glm::translate(*vertexItr));
                points.push_back(point);
                extents.addPoint(point);
                ++vertexItr;
            }

            if (type == SHAPE_TYPE_STATIC_MESH) {
                // copy into triangleIndices
                triangleIndices.reserve((int32_t)((gpu::Size)(triangleIndices.size()) + indices.getNumElements()));
                gpu::BufferView::Iterator<const model::Mesh::Part> partItr = parts.cbegin<const model::Mesh::Part>();
                while (partItr != parts.cend<const model::Mesh::Part>()) {
                    auto numIndices = partItr->_numIndices;
                    if (partItr->_topology == model::Mesh::TRIANGLES) {
                        // TODO: assert rather than workaround after we start sanitizing FBXMesh higher up
                        //assert(numIndices % TRIANGLE_STRIDE == 0);
                        numIndices -= numIndices % TRIANGLE_STRIDE; // WORKAROUND lack of sanity checking in FBXReader

                        auto indexItr = indices.cbegin<const gpu::BufferView::Index>() + partItr->_startIndex;
                        auto indexEnd = indexItr + numIndices;
                        while (indexItr != indexEnd) {
                            triangleIndices.push_back(*indexItr + meshIndexOffset);
                            ++indexItr;
                        }
                    } else if (partItr->_topology == model::Mesh::TRIANGLE_STRIP) {
                        // TODO: resurrect assert after we start sanitizing FBXMesh higher up
                        //assert(numIndices > 2);

                        uint32_t approxNumIndices = TRIANGLE_STRIDE * numIndices;
                        if (approxNumIndices > (uint32_t)(triangleIndices.capacity() - triangleIndices.size())) {
                            // we underestimated the final size of triangleIndices so we pre-emptively expand it
                            triangleIndices.reserve(triangleIndices.size() + approxNumIndices);
                        }

                        auto indexItr = indices.cbegin<const gpu::BufferView::Index>() + partItr->_startIndex;
                        auto indexEnd = indexItr + (numIndices - 2);

                        // first triangle uses the first three indices
                        triangleIndices.push_back(*(indexItr++) + meshIndexOffset);
                        triangleIndices.push_back(*(indexItr++) + meshIndexOffset);
                        triangleIndices.push_back(*(indexItr++) + meshIndexOffset);

                        // the rest use previous and next index
                        uint32_t triangleCount = 1;
                        while (indexItr != indexEnd) {
                            if ((*indexItr) != model::Mesh::PRIMITIVE_RESTART_INDEX) {
                                if (triangleCount % 2 == 0) {
                                    // even triangles use first two indices in order
                                    triangleIndices.push_back(*(indexItr - 2) + meshIndexOffset);
                                    triangleIndices.push_back(*(indexItr - 1) + meshIndexOffset);
                                } else {
                                    // odd triangles swap order of first two indices
                                    triangleIndices.push_back(*(indexItr - 1) + meshIndexOffset);
                                    triangleIndices.push_back(*(indexItr - 2) + meshIndexOffset);
                                }
                                triangleIndices.push_back(*indexItr + meshIndexOffset);
                                ++triangleCount;
                            }
                            ++indexItr;
                        }
                    }
                    ++partItr;
                }
            } else if (type == SHAPE_TYPE_SIMPLE_COMPOUND) {
                // for each mesh copy unique part indices, separated by special bogus (flag) index values
                gpu::BufferView::Iterator<const model::Mesh::Part> partItr = parts.cbegin<const model::Mesh::Part>();
                while (partItr != parts.cend<const model::Mesh::Part>()) {
                    // collect unique list of indices for this part
                    std::set<int32_t> uniqueIndices;
                    auto numIndices = partItr->_numIndices;
                    if (partItr->_topology == model::Mesh::TRIANGLES) {
                        // TODO: assert rather than workaround after we start sanitizing FBXMesh higher up
                        //assert(numIndices% TRIANGLE_STRIDE == 0);
                        numIndices -= numIndices % TRIANGLE_STRIDE; // WORKAROUND lack of sanity checking in FBXReader

                        auto indexItr = indices.cbegin<const gpu::BufferView::Index>() + partItr->_startIndex;
                        auto indexEnd = indexItr + numIndices;
                        while (indexItr != indexEnd) {
                            uniqueIndices.insert(*indexItr);
                            ++indexItr;
                        }
                    } else if (partItr->_topology == model::Mesh::TRIANGLE_STRIP) {
                        // TODO: resurrect assert after we start sanitizing FBXMesh higher up
                        //assert(numIndices > TRIANGLE_STRIDE - 1);

                        auto indexItr = indices.cbegin<const gpu::BufferView::Index>() + partItr->_startIndex;
                        auto indexEnd = indexItr + (numIndices - 2);

                        // first triangle uses the first three indices
                        uniqueIndices.insert(*(indexItr++));
                        uniqueIndices.insert(*(indexItr++));
                        uniqueIndices.insert(*(indexItr++));

                        // the rest use previous and next index
                        uint32_t triangleCount = 1;
                        while (indexItr != indexEnd) {
                            if ((*indexItr) != model::Mesh::PRIMITIVE_RESTART_INDEX) {
                                if (triangleCount % 2 == 0) {
                                    // EVEN triangles use first two indices in order
                                    uniqueIndices.insert(*(indexItr - 2));
                                    uniqueIndices.insert(*(indexItr - 1));
                                } else {
                                    // ODD triangles swap order of first two indices
                                    uniqueIndices.insert(*(indexItr - 1));
                                    uniqueIndices.insert(*(indexItr - 2));
                                }
                                uniqueIndices.insert(*indexItr);
                                ++triangleCount;
                            }
                            ++indexItr;
                        }
                    }

                    // store uniqueIndices in triangleIndices
                    triangleIndices.reserve(triangleIndices.size() + (int32_t)uniqueIndices.size());
                    for (auto index : uniqueIndices) {
                        triangleIndices.push_back(index);
                    }
                    // flag end of part
                    triangleIndices.push_back(END_OF_MESH_PART);

                    ++partItr;
                }
                // flag end of mesh
                triangleIndices.push_back(END_OF_MESH);
            }
            ++meshCount;
        }

        // scale and shift
        glm::vec3 extentsSize = extents.size();
        glm::vec3 scaleToFit = dimensions / extentsSize;
        for (int32_t i = 0; i < 3; ++i) {
            if (extentsSize[i] < 1.0e-6f) {
                scaleToFit[i] = 1.0f;
            }
        }
        for (auto points : pointCollection) {
            for (int32_t i = 0; i < points.size(); ++i) {
                points[i] = (points[i] * scaleToFit);
            }
        }

        shapeInfo.setParams(type, 0.5f * dimensions, getModelURL());
    } else {
        ModelEntityItem::computeShapeInfo(shapeInfo);
        shapeInfo.setParams(type, 0.5f * dimensions);
    }
    // finally apply the registration offset to the shapeInfo
    adjustShapeInfoByRegistration(shapeInfo);
}

void RenderableModelEntityItem::setCollisionShape(const btCollisionShape* shape) {
    const void* key = static_cast<const void*>(shape);
    if (_collisionMeshKey != key) {
        _collisionMeshKey = key;
        emit requestCollisionGeometryUpdate();
    }
}

bool RenderableModelEntityItem::contains(const glm::vec3& point) const {
    auto model = getModel();
    if (EntityItem::contains(point) && model && _compoundShapeResource && _compoundShapeResource->isLoaded()) {
        return _compoundShapeResource->getFBXGeometry().convexHullContains(worldToEntity(point));
    }

    return false;
}

bool RenderableModelEntityItem::shouldBePhysical() const {
    auto model = getModel();
    // If we have a model, make sure it hasn't failed to download.
    // If it has, we'll report back that we shouldn't be physical so that physics aren't held waiting for us to be ready.
    if (model && getShapeType() == SHAPE_TYPE_COMPOUND && model->didCollisionGeometryRequestFail()) {
        return false;
    } else if (model && getShapeType() != SHAPE_TYPE_NONE && model->didVisualGeometryRequestFail()) {
        return false;
    } else {
        return ModelEntityItem::shouldBePhysical();
    }
}

glm::quat RenderableModelEntityItem::getAbsoluteJointRotationInObjectFrame(int index) const {
    auto model = getModel();
    if (model) {
        glm::quat result;
        if (model->getAbsoluteJointRotationInRigFrame(index, result)) {
            return result;
        }
    }
    return glm::quat();
}

glm::vec3 RenderableModelEntityItem::getAbsoluteJointTranslationInObjectFrame(int index) const {
    auto model = getModel();
    if (model) {
        glm::vec3 result;
        if (model->getAbsoluteJointTranslationInRigFrame(index, result)) {
            return result;
        }
    }
    return glm::vec3(0.0f);
}

bool RenderableModelEntityItem::setAbsoluteJointRotationInObjectFrame(int index, const glm::quat& rotation) {
    auto model = getModel();
    if (!model) {
        return false;
    }
    const Rig& rig = model->getRig();
    int jointParentIndex = rig.getJointParentIndex(index);
    if (jointParentIndex == -1) {
        return setLocalJointRotation(index, rotation);
    }

    bool success;
    AnimPose jointParentPose;
    success = rig.getAbsoluteJointPoseInRigFrame(jointParentIndex, jointParentPose);
    if (!success) {
        return false;
    }
    AnimPose jointParentInversePose = jointParentPose.inverse();

    AnimPose jointAbsolutePose; // in rig frame
    success = rig.getAbsoluteJointPoseInRigFrame(index, jointAbsolutePose);
    if (!success) {
        return false;
    }
    jointAbsolutePose.rot() = rotation;

    AnimPose jointRelativePose = jointParentInversePose * jointAbsolutePose;
    return setLocalJointRotation(index, jointRelativePose.rot());
}

bool RenderableModelEntityItem::setAbsoluteJointTranslationInObjectFrame(int index, const glm::vec3& translation) {
    auto model = getModel();
    if (!model) {
        return false;
    }
    const Rig& rig = model->getRig();

    int jointParentIndex = rig.getJointParentIndex(index);
    if (jointParentIndex == -1) {
        return setLocalJointTranslation(index, translation);
    }

    bool success;
    AnimPose jointParentPose;
    success = rig.getAbsoluteJointPoseInRigFrame(jointParentIndex, jointParentPose);
    if (!success) {
        return false;
    }
    AnimPose jointParentInversePose = jointParentPose.inverse();

    AnimPose jointAbsolutePose; // in rig frame
    success = rig.getAbsoluteJointPoseInRigFrame(index, jointAbsolutePose);
    if (!success) {
        return false;
    }
    jointAbsolutePose.trans() = translation;

    AnimPose jointRelativePose = jointParentInversePose * jointAbsolutePose;
    return setLocalJointTranslation(index, jointRelativePose.trans());
}

glm::quat RenderableModelEntityItem::getLocalJointRotation(int index) const {
    auto model = getModel();
    if (model) {
        glm::quat result;
        if (model->getJointRotation(index, result)) {
            return result;
        }
    }
    return glm::quat();
}

glm::vec3 RenderableModelEntityItem::getLocalJointTranslation(int index) const {
    auto model = getModel();
    if (model) {
        glm::vec3 result;
        if (model->getJointTranslation(index, result)) {
            return result;
        }
    }
    return glm::vec3();
}

bool RenderableModelEntityItem::setLocalJointRotation(int index, const glm::quat& rotation) {
    autoResizeJointArrays();
    bool result = false;
    _jointDataLock.withWriteLock([&] {
        _jointRotationsExplicitlySet = true;
        if (index >= 0 && index < _localJointData.size()) {
            auto& jointData = _localJointData[index];
            if (jointData.joint.rotation != rotation) {
                jointData.joint.rotation = rotation;
                jointData.joint.rotationSet = true;
                jointData.rotationDirty = true;
                result = true;
                _needsJointSimulation = true;
            }
        }
    });
    return result;
}

bool RenderableModelEntityItem::setLocalJointTranslation(int index, const glm::vec3& translation) {
    autoResizeJointArrays();
    bool result = false;
    _jointDataLock.withWriteLock([&] {
        _jointTranslationsExplicitlySet = true;
        if (index >= 0 && index < _localJointData.size()) {
            auto& jointData = _localJointData[index];
            if (jointData.joint.translation != translation) {
                jointData.joint.translation = translation;
                jointData.joint.translationSet = true;
                jointData.translationDirty = true;
                result = true;
                _needsJointSimulation = true;
            }
        }
    });
    return result;
}

void RenderableModelEntityItem::setJointRotations(const QVector<glm::quat>& rotations) {
    ModelEntityItem::setJointRotations(rotations);
    _needsJointSimulation = true;
}

void RenderableModelEntityItem::setJointRotationsSet(const QVector<bool>& rotationsSet) {
    ModelEntityItem::setJointRotationsSet(rotationsSet);
    _needsJointSimulation = true;
}

void RenderableModelEntityItem::setJointTranslations(const QVector<glm::vec3>& translations) {
    ModelEntityItem::setJointTranslations(translations);
    _needsJointSimulation = true;
}

void RenderableModelEntityItem::setJointTranslationsSet(const QVector<bool>& translationsSet) {
    ModelEntityItem::setJointTranslationsSet(translationsSet);
    _needsJointSimulation = true;
}

void RenderableModelEntityItem::locationChanged(bool tellPhysics) {
    DETAILED_PERFORMANCE_TIMER("locationChanged");
    EntityItem::locationChanged(tellPhysics);
    auto model = getModel();
    if (model && model->isLoaded()) {
        model->updateRenderItems();
    }
}

int RenderableModelEntityItem::getJointIndex(const QString& name) const {
    auto model = getModel();
    return (model && model->isActive()) ? model->getRig().indexOfJoint(name) : -1;
}

QStringList RenderableModelEntityItem::getJointNames() const {
    QStringList result;
    auto model = getModel();
    if (model && model->isActive()) {
        const Rig& rig = model->getRig();
        int jointCount = rig.getJointStateCount();
        for (int jointIndex = 0; jointIndex < jointCount; jointIndex++) {
            result << rig.nameOfJoint(jointIndex);
        }
    }
    return result;
}

bool RenderableModelEntityItem::getMeshes(MeshProxyList& result) {
    auto model = getModel();
    if (!model || !model->isLoaded()) {
        return false;
    }
    BLOCKING_INVOKE_METHOD(model.get(), "getMeshes", Q_RETURN_ARG(MeshProxyList, result));
    return !result.isEmpty();
}

void RenderableModelEntityItem::copyAnimationJointDataToModel() {
    auto model = getModel();
    if (!model || !model->isLoaded()) {
        return;
    }

    // relay any inbound joint changes from scripts/animation/network to the model/rig
    _jointDataLock.withWriteLock([&] {
        for (int index = 0; index < _localJointData.size(); ++index) {
            auto& jointData = _localJointData[index];
            if (jointData.rotationDirty) {
                model->setJointRotation(index, true, jointData.joint.rotation, 1.0f);
                jointData.rotationDirty = false;
            }
            if (jointData.translationDirty) {
                model->setJointTranslation(index, true, jointData.joint.translation, 1.0f);
                jointData.translationDirty = false;
            }
        }
    });
}

using namespace render;
using namespace render::entities;

ItemKey ModelEntityRenderer::getKey() {
    return ItemKey::Builder().withTypeMeta().withTypeShape();
}

uint32_t ModelEntityRenderer::metaFetchMetaSubItems(ItemIDs& subItems) { 
    if (_model) {
        auto metaSubItems = _subRenderItemIDs;
        subItems.insert(subItems.end(), metaSubItems.begin(), metaSubItems.end());
        return (uint32_t)metaSubItems.size();
    }
    return 0;
}

void ModelEntityRenderer::removeFromScene(const ScenePointer& scene, Transaction& transaction) {
    if (_model) {
        _model->removeFromScene(scene, transaction);
    }
    Parent::removeFromScene(scene, transaction);
}

void ModelEntityRenderer::onRemoveFromSceneTyped(const TypedEntityPointer& entity) {
    entity->setModel({});
}


void ModelEntityRenderer::animate(const TypedEntityPointer& entity) {
    if (!_animation || !_animation->isLoaded()) {
        return;
    }

    QVector<JointData> jointsData;

    const QVector<FBXAnimationFrame>&  frames = _animation->getFramesReference(); // NOTE: getFrames() is too heavy
    int frameCount = frames.size();
    if (frameCount <= 0) {
        return;
    }

<<<<<<< HEAD
   {
=======
    {
>>>>>>> 079d9639
        // the current frame is set on the server in update() in ModelEntityItem.cpp     
        int animationCurrentFrame = (int)(glm::floor(entity->getAnimationCurrentFrame()));
        
        // in the case where the last frame is greater than the framecount then clamp
        // it to the end of the animation until it loops around. 
        if (animationCurrentFrame < 0 || animationCurrentFrame > frameCount) {
            animationCurrentFrame = 0;
        }

        if (animationCurrentFrame == _lastKnownCurrentFrame) {
            return;
        }
        _lastKnownCurrentFrame = animationCurrentFrame;
    }

    if (_jointMapping.size() != _model->getJointStateCount()) {
        qCWarning(entitiesrenderer) << "RenderableModelEntityItem::getAnimationFrame -- joint count mismatch"
                    << _jointMapping.size() << _model->getJointStateCount();
        return;
    }

    QStringList animationJointNames = _animation->getGeometry().getJointNames();
    auto& fbxJoints = _animation->getGeometry().joints;

    auto& originalFbxJoints = _model->getFBXGeometry().joints;
    auto& originalFbxIndices = _model->getFBXGeometry().jointIndices;

    bool allowTranslation = entity->getAnimationAllowTranslation();

    const QVector<glm::quat>& rotations = frames[_lastKnownCurrentFrame].rotations;
    const QVector<glm::vec3>& translations = frames[_lastKnownCurrentFrame].translations;
                
    jointsData.resize(_jointMapping.size());
    for (int j = 0; j < _jointMapping.size(); j++) {
        int index = _jointMapping[j];

        if (index >= 0) {
            glm::mat4 translationMat;

            if (allowTranslation) {
                if (index < translations.size()) {
                    translationMat = glm::translate(translations[index]);
                }
            } else if (index < animationJointNames.size()) {
                QString jointName = fbxJoints[index].name; // Pushing this here so its not done on every entity, with the exceptions of those allowing for translation
                
                if (originalFbxIndices.contains(jointName)) {
                    // Making sure the joint names exist in the original model the animation is trying to apply onto. If they do, then remap and get it's translation.
                    int remappedIndex = originalFbxIndices[jointName] - 1; // JointIndeces seem to always start from 1 and the found index is always 1 higher than actual.
                    translationMat = glm::translate(originalFbxJoints[remappedIndex].translation);
                }
            } 
            glm::mat4 rotationMat;
            if (index < rotations.size()) {
                rotationMat = glm::mat4_cast(fbxJoints[index].preRotation * rotations[index] * fbxJoints[index].postRotation);
            } else {
                rotationMat = glm::mat4_cast(fbxJoints[index].preRotation * fbxJoints[index].postRotation);
            }

            glm::mat4 finalMat = (translationMat * fbxJoints[index].preTransform *
                rotationMat * fbxJoints[index].postTransform);
            auto& jointData = jointsData[j];
            jointData.translation = extractTranslation(finalMat);
            jointData.translationSet = true;
            jointData.rotation = glmExtractRotation(finalMat);
            jointData.rotationSet = true;
        }
    }
    // Set the data in the entity
    entity->setAnimationJointsData(jointsData);

    entity->copyAnimationJointDataToModel();
}

bool ModelEntityRenderer::needsRenderUpdate() const {
    ModelPointer model;
    withReadLock([&] {
        model = _model;
    });

    if (model) {
        if (_needsJointSimulation || _moving || _animating) {
            return true;
        }

        // When the individual mesh parts of a model finish fading, they will mark their Model as needing updating
        // we will watch for that and ask the model to update it's render items
        if (_parsedModelURL != model->getURL()) {
            return true;
        }

        if (model->needsReload()) {
            return true;
        }

        // FIXME what is the difference between these two?
        if (model->needsFixupInScene()) {
            return true;
        }

        // FIXME what is the difference between these two? ^^^^
        if (model->getRenderItemsNeedUpdate()) {
            return true;
        }

        if (_needsCollisionGeometryUpdate) {
            return true;
        }
    }
    return Parent::needsRenderUpdate();
}

bool ModelEntityRenderer::needsRenderUpdateFromTypedEntity(const TypedEntityPointer& entity) const {
    if (resultWithReadLock<bool>([&] {
        if (entity->hasModel() != _hasModel) {
            return true;
        }

        if (_lastModelURL != entity->getModelURL()) {
            return true;
        }

        // No model to render, early exit
        if (!_hasModel) {
            return false;
        }

        if (_lastTextures != entity->getTextures()) {
            return true;
        }

        if (_renderAnimationProperties != entity->getAnimationProperties()) {
            return true;
        }

        if (_animating != entity->isAnimatingSomething()) {
            return true;
        }

        return false;
    })) { return true; }

    ModelPointer model;
    withReadLock([&] {
        model = _model;
    });

    if (model && model->isLoaded()) {
        if (!entity->_dimensionsInitialized || entity->_needsInitialSimulation) {
            return true;
       } 

        // Check to see if we need to update the model bounds
        if (entity->needsUpdateModelBounds()) {
            return true;
        }

        // Check to see if we need to update the model bounds
        auto transform = entity->getTransform();
        if (model->getTranslation() != transform.getTranslation() ||
            model->getRotation() != transform.getRotation()) {
            return true;
        }

        if (model->getScaleToFitDimensions() != entity->getDimensions() ||
            model->getRegistrationPoint() != entity->getRegistrationPoint()) {
            return true;
        }
    }

    return false;
}

void ModelEntityRenderer::setCollisionMeshKey(const void*key) {
    if (key != _collisionMeshKey) {
        if (_collisionMeshKey) {
            collisionMeshCache.releaseMesh(_collisionMeshKey);
        }
        _collisionMeshKey = key;
    }
}

void ModelEntityRenderer::doRenderUpdateSynchronousTyped(const ScenePointer& scene, Transaction& transaction, const TypedEntityPointer& entity) {
    DETAILED_PROFILE_RANGE(simulation_physics, __FUNCTION__);
    if (_hasModel != entity->hasModel()) {
        _hasModel = entity->hasModel();
    }

    _marketplaceEntity = entity->getMarketplaceID().length() != 0;
    _animating = entity->isAnimatingSomething();

    withWriteLock([&] {
        if (_lastModelURL != entity->getModelURL()) {
            _lastModelURL = entity->getModelURL();
            _parsedModelURL = QUrl(_lastModelURL);
        }
    });

    // Check for removal
    ModelPointer model;
    withReadLock([&] { model = _model; });
    if (!_hasModel) {
        if ((bool)model) {
            model->removeFromScene(scene, transaction);
            withWriteLock([&] { _model.reset(); });
            transaction.updateItem<PayloadProxyInterface>(getRenderItemID(), [](PayloadProxyInterface& data) {
                auto entityRenderer = static_cast<EntityRenderer*>(&data);
                entityRenderer->clearSubRenderItemIDs();
            });
        }
        return;
    }

    // Check for addition
    if (_hasModel && !(bool)_model) {
        model = std::make_shared<Model>(nullptr, entity.get());
        connect(model.get(), &Model::setURLFinished, this, &ModelEntityRenderer::requestRenderUpdate);
        connect(model.get(), &Model::requestRenderUpdate, this, &ModelEntityRenderer::requestRenderUpdate);
        connect(entity.get(), &RenderableModelEntityItem::requestCollisionGeometryUpdate, this, &ModelEntityRenderer::flagForCollisionGeometryUpdate);
        model->setLoadingPriority(EntityTreeRenderer::getEntityLoadingPriority(*entity));
        model->init();
        entity->setModel(model);
        withWriteLock([&] { _model = model; });
    }

    // From here on, we are guaranteed a populated model
    withWriteLock([&] {
        if (_parsedModelURL != model->getURL()) {
            model->setURL(_parsedModelURL);
        }
    });

    // Nothing else to do unless the model is loaded
    if (!model->isLoaded()) {
        return;
    }

    // Check for initializing the model
    if (!entity->_dimensionsInitialized) {
        EntityItemProperties properties;
        properties.setLastEdited(usecTimestampNow()); // we must set the edit time since we're editing it
        auto extents = model->getMeshExtents();
        properties.setDimensions(extents.maximum - extents.minimum);
        qCDebug(entitiesrenderer) << "Autoresizing"
            << (!entity->getName().isEmpty() ? entity->getName() : entity->getModelURL())
            << "from mesh extents";

        QMetaObject::invokeMethod(DependencyManager::get<EntityScriptingInterface>().data(), "editEntity",
            Qt::QueuedConnection, Q_ARG(QUuid, entity->getEntityItemID()), Q_ARG(EntityItemProperties, properties));
    }

    if (!entity->_originalTexturesRead) {
        // Default to _originalTextures to avoid remapping immediately and lagging on load
        entity->_originalTextures = model->getTextures();
        entity->_originalTexturesRead = true;
        _currentTextures = entity->_originalTextures;
    }

    if (_lastTextures != entity->getTextures()) {
        _lastTextures = entity->getTextures();
        auto newTextures = parseTexturesToMap(_lastTextures, entity->_originalTextures);
        if (newTextures != _currentTextures) {
            model->setTextures(newTextures);
            _currentTextures = newTextures;
        }
    }

    entity->updateModelBounds();

    if (model->isVisible() != _visible) {
        // FIXME: this seems like it could be optimized if we tracked our last known visible state in
        //        the renderable item. As it stands now the model checks it's visible/invisible state
        //        so most of the time we don't do anything in this function.
        model->setVisibleInScene(_visible, scene);
    }
    // TODO? early exit here when not visible?

    if (_needsCollisionGeometryUpdate) {
        setCollisionMeshKey(entity->getCollisionMeshKey());
        _needsCollisionGeometryUpdate = false;
        ShapeType type = entity->getShapeType();
        if (_showCollisionGeometry && type != SHAPE_TYPE_STATIC_MESH && type != SHAPE_TYPE_NONE) {
            // NOTE: it is OK if _collisionMeshKey is nullptr
            model::MeshPointer mesh = collisionMeshCache.getMesh(_collisionMeshKey);
            // NOTE: the model will render the collisionGeometry if it has one
            _model->setCollisionMesh(mesh);
        } else {
            if (_collisionMeshKey) {
                // release mesh
                collisionMeshCache.releaseMesh(_collisionMeshKey);
            }
            // clear model's collision geometry
            model::MeshPointer mesh = nullptr;
            _model->setCollisionMesh(mesh);
        }
    }

    {
        DETAILED_PROFILE_RANGE(simulation_physics, "Fixup");
        if (model->needsFixupInScene()) {
            model->removeFromScene(scene, transaction);
            render::Item::Status::Getters statusGetters;
            makeStatusGetters(entity, statusGetters);
            model->addToScene(scene, transaction, statusGetters);

            auto newRenderItemIDs{ model->fetchRenderItemIDs() };
            transaction.updateItem<PayloadProxyInterface>(getRenderItemID(), [newRenderItemIDs](PayloadProxyInterface& data) {
                auto entityRenderer = static_cast<EntityRenderer*>(&data);
                entityRenderer->setSubRenderItemIDs(newRenderItemIDs);
            });
        }
    }

    // When the individual mesh parts of a model finish fading, they will mark their Model as needing updating
    // we will watch for that and ask the model to update it's render items
    if (model->getRenderItemsNeedUpdate()) {
        model->updateRenderItems();
    }
    
    // The code to deal with the change of properties is now in ModelEntityItem.cpp
<<<<<<< HEAD
    // That is where _currentFrame and _lastAnimated are updated.
=======
    // That is where _currentFrame and _lastAnimated were updated.
>>>>>>> 079d9639
    if (_animating) {
        DETAILED_PROFILE_RANGE(simulation_physics, "Animate");
        if (!jointsMapped()) {
            mapJoints(entity, model->getJointNames());
        }
        if (!(entity->getAnimationFirstFrame() < 0) && !(entity->getAnimationFirstFrame() > entity->getAnimationLastFrame())) {
            animate(entity);
        }
        emit requestRenderUpdate();
    }
}

void ModelEntityRenderer::flagForCollisionGeometryUpdate() {
    _needsCollisionGeometryUpdate = true;
    emit requestRenderUpdate();
}

// NOTE: this only renders the "meta" portion of the Model, namely it renders debugging items
void ModelEntityRenderer::doRender(RenderArgs* args) {
    DETAILED_PROFILE_RANGE(render_detail, "MetaModelRender");
    DETAILED_PERFORMANCE_TIMER("RMEIrender");

    ModelPointer model;
    withReadLock([&]{
        model = _model;
    });

    // If we don't have a model, or the model doesn't have visual geometry, render our bounding box as green wireframe
    if (!model || (model && model->didVisualGeometryRequestFail())) {
        static glm::vec4 greenColor(0.0f, 1.0f, 0.0f, 1.0f);
        gpu::Batch& batch = *args->_batch;
        batch.setModelTransform(getModelTransform()); // we want to include the scale as well
        DependencyManager::get<GeometryCache>()->renderWireCubeInstance(args, batch, greenColor);
        return;
    }


    // Enqueue updates for the next frame
#if WANT_EXTRA_DEBUGGING
    // debugging...
    gpu::Batch& batch = *args->_batch;
    _model->renderDebugMeshBoxes(batch);
#endif

    // Remap textures for the next frame to avoid flicker
    // remapTextures();

    bool showCollisionGeometry = (bool)(args->_debugFlags & (int)RenderArgs::RENDER_DEBUG_HULLS);
    if (showCollisionGeometry != _showCollisionGeometry) {
        _showCollisionGeometry = showCollisionGeometry;
        flagForCollisionGeometryUpdate();
    }
}

void ModelEntityRenderer::mapJoints(const TypedEntityPointer& entity, const QStringList& modelJointNames) {
    // if we don't have animation, or we're already joint mapped then bail early
    if (!entity->hasAnimation() || jointsMapped()) {
        return;
    }

    if (!_animation || _animation->getURL().toString() != entity->getAnimationURL()) {
        _animation = DependencyManager::get<AnimationCache>()->getAnimation(entity->getAnimationURL());
    }

    if (_animation && _animation->isLoaded()) {
        QStringList animationJointNames = _animation->getJointNames();

        if (modelJointNames.size() > 0 && animationJointNames.size() > 0) {
            _jointMapping.resize(modelJointNames.size());
            for (int i = 0; i < modelJointNames.size(); i++) {
                _jointMapping[i] = animationJointNames.indexOf(modelJointNames[i]);
            }
            _jointMappingCompleted = true;
        }
    }
}
<|MERGE_RESOLUTION|>--- conflicted
+++ resolved
@@ -992,11 +992,7 @@
         return;
     }
 
-<<<<<<< HEAD
-   {
-=======
     {
->>>>>>> 079d9639
         // the current frame is set on the server in update() in ModelEntityItem.cpp     
         int animationCurrentFrame = (int)(glm::floor(entity->getAnimationCurrentFrame()));
         
@@ -1317,11 +1313,7 @@
     }
     
     // The code to deal with the change of properties is now in ModelEntityItem.cpp
-<<<<<<< HEAD
-    // That is where _currentFrame and _lastAnimated are updated.
-=======
     // That is where _currentFrame and _lastAnimated were updated.
->>>>>>> 079d9639
     if (_animating) {
         DETAILED_PROFILE_RANGE(simulation_physics, "Animate");
         if (!jointsMapped()) {
