--- conflicted
+++ resolved
@@ -318,13 +318,8 @@
         updateModelBounds();
 
         // should never fall in here when collision model not fully loaded
-<<<<<<< HEAD
-        // hence we assert that all geometries exist and are loaded
-        assert(model && model->isLoaded() && _compoundShapeResource && _compoundShapeResource->isLoaded());
-=======
         // TODO: assert that all geometries exist and are loaded
         //assert(_model && _model->isLoaded() && _compoundShapeResource && _compoundShapeResource->isLoaded());
->>>>>>> 895f79fd
         const FBXGeometry& collisionGeometry = _compoundShapeResource->getFBXGeometry();
 
         ShapeInfo::PointCollection& pointCollection = shapeInfo.getPointCollection();
@@ -412,13 +407,8 @@
         }
         shapeInfo.setParams(type, dimensions, getCompoundShapeURL());
     } else if (type >= SHAPE_TYPE_SIMPLE_HULL && type <= SHAPE_TYPE_STATIC_MESH) {
-<<<<<<< HEAD
-        // should never fall in here when model not fully loaded
-        assert(model && model->isLoaded());
-=======
         // TODO: assert we never fall in here when model not fully loaded
         //assert(_model && _model->isLoaded());
->>>>>>> 895f79fd
 
         updateModelBounds();
         model->updateGeometry();
