--- conflicted
+++ resolved
@@ -17,13 +17,6 @@
 
 #include "RenderPipelines.h"
 
-<<<<<<< HEAD
-//#define SHAPE_ENTITY_USE_FADE_EFFECT
-#ifdef SHAPE_ENTITY_USE_FADE_EFFECT
-#include <FadeEffect.h>
-#endif
-=======
->>>>>>> f38509da
 using namespace render;
 using namespace render::entities;
 
@@ -32,18 +25,6 @@
 static const float SPHERE_ENTITY_SCALE = 0.5f;
 
 ShapeEntityRenderer::ShapeEntityRenderer(const EntityItemPointer& entity) : Parent(entity) {
-<<<<<<< HEAD
-    _procedural._vertexSource = gpu::Shader::getVertexShaderSource(shader::render_utils::vertex::simple_procedural);
-    // FIXME: Setup proper uniform slots and use correct pipelines for forward rendering
-    _procedural._opaqueFragmentSource = gpu::Shader::Source::get(shader::render_utils::fragment::simple_procedural);
-    _procedural._transparentFragmentSource = gpu::Shader::Source::get(shader::render_utils::fragment::simple_procedural_translucent);
-
-    // TODO: move into Procedural.cpp
-    PrepareStencil::testMaskDrawShape(*_procedural._opaqueState);
-    PrepareStencil::testMask(*_procedural._transparentState);
-
-=======
->>>>>>> f38509da
     addMaterial(graphics::MaterialLayer(_material, 0), "0");
 }
 
@@ -75,11 +56,7 @@
         return true;
     }
 
-<<<<<<< HEAD
-    if (_lastUserData != entity->getUserData()) {
-=======
     if (_proceduralData != entity->getUserData()) {
->>>>>>> f38509da
         return true;
     }
 
@@ -121,15 +98,6 @@
         }
     });
 
-<<<<<<< HEAD
-    glm::vec3 color = toGlm(entity->getColor());
-    float alpha = entity->getAlpha();
-    if (_color != color || _alpha != alpha) {
-        _color = color;
-        _alpha = alpha;
-        _material->setAlbedo(color);
-        _material->setOpacity(_alpha);
-=======
     withWriteLock([&] {
         bool materialChanged = false;
         glm::vec3 color = toGlm(entity->getColor());
@@ -145,7 +113,6 @@
             _material->setOpacity(alpha);
             materialChanged = true;
         }
->>>>>>> f38509da
 
         auto userData = entity->getUserData();
         if (_proceduralData != userData) {
@@ -215,16 +182,9 @@
         builder.withTranslucent();
     }
 
-<<<<<<< HEAD
-        bool isTranslucent = drawMaterialKey.isTranslucent();
-        bool hasTangents = drawMaterialKey.isNormalMap();
-        bool hasLightmap = drawMaterialKey.isLightMap();
-        bool isUnlit = drawMaterialKey.isUnlit();
-=======
     if (_primitiveMode == PrimitiveMode::LINES) {
         builder.withWireframe();
     }
->>>>>>> f38509da
 
     auto pipelineType = getPipelineType(mat->second);
     if (pipelineType == Pipeline::MATERIAL) {
@@ -234,11 +194,7 @@
         if (drawMaterialKey.isNormalMap()) {
             builder.withTangents();
         }
-<<<<<<< HEAD
-        if (hasLightmap) {
-=======
         if (drawMaterialKey.isLightMap()) {
->>>>>>> f38509da
             builder.withLightMap();
         }
         if (drawMaterialKey.isUnlit()) {
@@ -262,10 +218,6 @@
     GeometryCache::Shape geometryShape;
     PrimitiveMode primitiveMode;
     RenderLayer renderLayer;
-<<<<<<< HEAD
-    bool proceduralRender = false;
-=======
->>>>>>> f38509da
     glm::vec4 outColor;
     Pipeline pipelineType;
     withReadLock([&] {
@@ -278,31 +230,18 @@
         auto& schema = materials.getSchemaBuffer().get<graphics::MultiMaterial::Schema>();
         outColor = glm::vec4(ColorUtils::tosRGBVec3(schema._albedo), schema._opacity);
         outColor = EntityRenderer::calculatePulseColor(outColor, _pulseProperties, _created);
-<<<<<<< HEAD
-        if (_procedural.isReady()) {
-            outColor = _procedural.getColor(outColor);
-            outColor.a *= _procedural.isFading() ? Interpolate::calculateFadeRatio(_procedural.getFadeStartTime()) : 1.0f;
-            _procedural.prepare(batch, _position, _dimensions, _orientation, _created, ProceduralProgramKey(outColor.a < 1.0f));
-            proceduralRender = true;
-        }
-=======
->>>>>>> f38509da
     });
 
     if (outColor.a == 0.0f) {
         return;
     }
 
-<<<<<<< HEAD
-    if (proceduralRender) {
-=======
     if (pipelineType == Pipeline::PROCEDURAL) {
         auto procedural = std::static_pointer_cast<graphics::ProceduralMaterial>(materials.top().material);
         outColor = procedural->getColor(outColor);
         outColor.a *= procedural->isFading() ? Interpolate::calculateFadeRatio(procedural->getFadeStartTime()) : 1.0f;
         procedural->prepare(batch, _position, _dimensions, _orientation, _created, ProceduralProgramKey(outColor.a < 1.0f));
 
->>>>>>> f38509da
         if (render::ShapeKey(args->_globalShapeKey).isWireframe() || primitiveMode == PrimitiveMode::LINES) {
             geometryCache->renderWireShape(batch, geometryShape, outColor);
         } else {
