//
//  RenderablePolyVoxEntityItem.h
//  libraries/entities-renderer/src/
//
//  Created by Seth Alves on 5/19/15.
//  Copyright 2015 High Fidelity, Inc.
//
//  Distributed under the Apache License, Version 2.0.
//  See the accompanying file LICENSE or http://www.apache.org/licenses/LICENSE-2.0.html
//

#ifndef hifi_RenderablePolyVoxEntityItem_h
#define hifi_RenderablePolyVoxEntityItem_h

#include <PolyVoxCore/SimpleVolume.h>
#include <TextureCache.h>

#include "PolyVoxEntityItem.h"
#include "RenderableDebugableEntityItem.h"
#include "RenderableEntityItem.h"


class PolyVoxPayload {
public:
    PolyVoxPayload(EntityItemPointer owner) : _owner(owner), _bounds(AABox()) { }
    typedef render::Payload<PolyVoxPayload> Payload;
    typedef Payload::DataPointer Pointer;

    EntityItemPointer _owner;
    AABox _bounds;
};

namespace render {
   template <> const ItemKey payloadGetKey(const PolyVoxPayload::Pointer& payload);
   template <> const Item::Bound payloadGetBound(const PolyVoxPayload::Pointer& payload);
   template <> void payloadRender(const PolyVoxPayload::Pointer& payload, RenderArgs* args);
}


class RenderablePolyVoxEntityItem : public PolyVoxEntityItem {
public:
    static EntityItemPointer factory(const EntityItemID& entityID, const EntityItemProperties& properties);

    RenderablePolyVoxEntityItem(const EntityItemID& entityItemID, const EntityItemProperties& properties);

    virtual ~RenderablePolyVoxEntityItem();

    virtual void somethingChangedNotification() {
        // This gets called from EnityItem::readEntityDataFromBuffer every time a packet describing
        // this entity comes from the entity-server.  It gets called even if nothing has actually changed
        // (see the comment in EntityItem.cpp).  If that gets fixed, this could be used to know if we
        // need to redo the voxel data.
        // _needsModelReload = true;
    }

    virtual uint8_t getVoxel(int x, int y, int z);
    virtual void setVoxel(int x, int y, int z, uint8_t toValue);

    void updateOnCount(int x, int y, int z, uint8_t new_value);

    void render(RenderArgs* args);
    virtual bool supportsDetailedRayIntersection() const { return true; }
    virtual bool findDetailedRayIntersection(const glm::vec3& origin, const glm::vec3& direction,
                         bool& keepSearching, OctreeElement*& element, float& distance, BoxFace& face,
                         void** intersectedObject, bool precisionPicking) const;

    void getModel();

    virtual void setVoxelData(QByteArray voxelData);

    virtual void setVoxelVolumeSize(glm::vec3 voxelVolumeSize);
    glm::vec3 getSurfacePositionAdjustment() const;
    glm::mat4 voxelToWorldMatrix() const;
    glm::mat4 voxelToLocalMatrix() const;
    glm::mat4 worldToVoxelMatrix() const;

    virtual ShapeType getShapeType() const;
    virtual bool isReadyToComputeShape();
    virtual void computeShapeInfo(ShapeInfo& info);


    // coords are in voxel-volume space
    virtual void setSphereInVolume(glm::vec3 center, float radius, uint8_t toValue);

    // coords are in world-space
    virtual void setSphere(glm::vec3 center, float radius, uint8_t toValue);

    virtual void setAll(uint8_t toValue);

    virtual void setVoxelInVolume(glm::vec3 position, uint8_t toValue);

<<<<<<< HEAD
=======
    virtual void setXTextureURL(QString xTextureURL);
    virtual void setYTextureURL(QString yTextureURL);
    virtual void setZTextureURL(QString zTextureURL);

>>>>>>> 80909b45
    virtual bool addToScene(EntityItemPointer self,
                            std::shared_ptr<render::Scene> scene,
                            render::PendingChanges& pendingChanges);
    virtual void removeFromScene(EntityItemPointer self,
                                 std::shared_ptr<render::Scene> scene,
                                 render::PendingChanges& pendingChanges);
<<<<<<< HEAD


    virtual void setXTextureURL(QString xTextureURL);
    virtual void setYTextureURL(QString yTextureURL);
    virtual void setZTextureURL(QString zTextureURL);
=======
>>>>>>> 80909b45

protected:
    virtual void updateVoxelSurfaceStyle(PolyVoxSurfaceStyle voxelSurfaceStyle);

private:
    render::ItemID _myItem;

    // The PolyVoxEntityItem class has _voxelData which contains dimensions and compressed voxel data.  The dimensions
    // may not match _voxelVolumeSize.

    void setVoxelInternal(int x, int y, int z, uint8_t toValue);
    void compressVolumeData();
    void decompressVolumeData();


    PolyVox::SimpleVolume<uint8_t>* _volData = nullptr;
    model::Geometry _modelGeometry;
    bool _needsModelReload = true;

    QVector<QVector<glm::vec3>> _points; // XXX

    NetworkTexturePointer _xTexture;
    NetworkTexturePointer _yTexture;
    NetworkTexturePointer _zTexture;

    int _onCount = 0; // how many non-zero voxels are in _volData

    const int MATERIAL_GPU_SLOT = 3;
    render::ItemID _myItem;
    static gpu::PipelinePointer _pipeline;
};


#endif // hifi_RenderablePolyVoxEntityItem_h<|MERGE_RESOLUTION|>--- conflicted
+++ resolved
@@ -89,34 +89,21 @@
 
     virtual void setVoxelInVolume(glm::vec3 position, uint8_t toValue);
 
-<<<<<<< HEAD
-=======
     virtual void setXTextureURL(QString xTextureURL);
     virtual void setYTextureURL(QString yTextureURL);
     virtual void setZTextureURL(QString zTextureURL);
 
->>>>>>> 80909b45
     virtual bool addToScene(EntityItemPointer self,
                             std::shared_ptr<render::Scene> scene,
                             render::PendingChanges& pendingChanges);
     virtual void removeFromScene(EntityItemPointer self,
                                  std::shared_ptr<render::Scene> scene,
                                  render::PendingChanges& pendingChanges);
-<<<<<<< HEAD
-
-
-    virtual void setXTextureURL(QString xTextureURL);
-    virtual void setYTextureURL(QString yTextureURL);
-    virtual void setZTextureURL(QString zTextureURL);
-=======
->>>>>>> 80909b45
 
 protected:
     virtual void updateVoxelSurfaceStyle(PolyVoxSurfaceStyle voxelSurfaceStyle);
 
 private:
-    render::ItemID _myItem;
-
     // The PolyVoxEntityItem class has _voxelData which contains dimensions and compressed voxel data.  The dimensions
     // may not match _voxelVolumeSize.
 
