--- conflicted
+++ resolved
@@ -736,42 +736,6 @@
         !mesh->getIndexBuffer()._buffer) {
         return;
     }
-<<<<<<< HEAD
-    
-/*    if (!_pipelines[0]) {
-        gpu::ShaderPointer vertexShaders[2] = { gpu::Shader::createVertex(std::string(polyvox_vert)), gpu::Shader::createVertex(std::string(polyvox_fade_vert)) };
-        gpu::ShaderPointer pixelShaders[2] = { gpu::Shader::createPixel(std::string(polyvox_frag)), gpu::Shader::createPixel(std::string(polyvox_fade_frag)) };
-
-        gpu::Shader::BindingSet slotBindings;
-        slotBindings.insert(gpu::Shader::Binding(std::string("materialBuffer"), MATERIAL_GPU_SLOT));
-        slotBindings.insert(gpu::Shader::Binding(std::string("fadeParametersBuffer"), render::ShapePipeline::Slot::BUFFER::FADE_PARAMETERS));
-        slotBindings.insert(gpu::Shader::Binding(std::string("xMap"), 0));
-        slotBindings.insert(gpu::Shader::Binding(std::string("yMap"), 1));
-        slotBindings.insert(gpu::Shader::Binding(std::string("zMap"), 2));
-        slotBindings.insert(gpu::Shader::Binding(std::string("fadeMaskMap"), render::ShapePipeline::Slot::MAP::FADE_MASK));
-
-        auto state = std::make_shared<gpu::State>();
-        state->setCullMode(gpu::State::CULL_BACK);
-        state->setDepthTest(true, true, gpu::LESS_EQUAL);
-        PrepareStencil::testMaskDrawShape(*state);
-
-        auto wireframeState = std::make_shared<gpu::State>();
-        wireframeState->setCullMode(gpu::State::CULL_BACK);
-        wireframeState->setDepthTest(true, true, gpu::LESS_EQUAL);
-        wireframeState->setFillMode(gpu::State::FILL_LINE);
-        PrepareStencil::testMaskDrawShape(*wireframeState);
-
-        // Two sets of pipelines: normal and fading
-        for (auto i = 0; i < 2; i++) {
-            gpu::ShaderPointer program = gpu::Shader::createProgram(vertexShaders[i], pixelShaders[i]);
-            gpu::Shader::makeProgram(*program, slotBindings);
-
-            _pipelines[i] = gpu::Pipeline::create(program, state);
-            _wireframePipelines[i] = gpu::Pipeline::create(program, wireframeState);
-        }
-    }*/
-=======
->>>>>>> 5394ac86
 
     if (!_vertexFormat) {
         auto vf = std::make_shared<gpu::Stream::Format>();
@@ -782,15 +746,6 @@
 
     gpu::Batch& batch = *args->_batch;
 
-<<<<<<< HEAD
-    // Pick correct Pipeline
-//    bool wireframe = (render::ShapeKey(args->_globalShapeKey).isWireframe());
-//    auto pipelineVariation = isFading() & 1;
-//    auto pipeline = (wireframe ? _wireframePipelines[pipelineVariation]: _pipelines[pipelineVariation]);
-//    batch.setPipeline(pipeline);
-
-=======
->>>>>>> 5394ac86
     Transform transform(voxelToWorldMatrix());
     batch.setModelTransform(transform);
     batch.setInputFormat(_vertexFormat);
@@ -1695,12 +1650,8 @@
 
 void RenderablePolyVoxEntityItem::locationChanged(bool tellPhysics) {
     EntityItem::locationChanged(tellPhysics);
-<<<<<<< HEAD
-
-    if (/*!_pipelines[0] ||*/ !render::Item::isValidID(_myItem)) {
-=======
+
     if (!render::Item::isValidID(_myItem)) {
->>>>>>> 5394ac86
         return;
     }
     render::ScenePointer scene = AbstractViewStateInterface::instance()->getMain3DScene();
