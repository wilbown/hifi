//
//  EntityTreeRenderer.cpp
//  interface/src
//
//  Created by Brad Hefta-Gaub on 12/6/13.
//  Copyright 2013 High Fidelity, Inc.
//
//  Distributed under the Apache License, Version 2.0.
//  See the accompanying file LICENSE or http://www.apache.org/licenses/LICENSE-2.0.html
//

#include <gpu/GPUConfig.h>
#include <gpu/GLBackend.h>

#include <glm/gtx/quaternion.hpp>

#include <QEventLoop>
#include <QScriptSyntaxCheckResult>

#include <AbstractScriptingServicesInterface.h>
#include <AbstractViewStateInterface.h>
#include <DeferredLightingEffect.h>
#include <GlowEffect.h>
#include <Model.h>
#include <NetworkAccessManager.h>
#include <PerfStat.h>
#include <SceneScriptingInterface.h>
#include <ScriptEngine.h>
#include <TextureCache.h>
#include <SoundCache.h>
#include <soxr.h>
#include <AudioConstants.h>


#include "EntityTreeRenderer.h"

#include "RenderableEntityItem.h"

#include "RenderableBoxEntityItem.h"
#include "RenderableLightEntityItem.h"
#include "RenderableModelEntityItem.h"
#include "RenderableParticleEffectEntityItem.h"
#include "RenderableSphereEntityItem.h"
#include "RenderableTextEntityItem.h"
#include "RenderableWebEntityItem.h"
#include "RenderableZoneEntityItem.h"
#include "RenderableLineEntityItem.h"
#include "RenderablePolyVoxEntityItem.h"
#include "EntitiesRendererLogging.h"

EntityTreeRenderer::EntityTreeRenderer(bool wantScripts, AbstractViewStateInterface* viewState, 
                                            AbstractScriptingServicesInterface* scriptingServices) :
    OctreeRenderer(),
    _wantScripts(wantScripts),
    _entitiesScriptEngine(NULL),
    _sandboxScriptEngine(NULL),
    _localAudioInterface(NULL),
    _lastMouseEventValid(false),
    _viewState(viewState),
    _scriptingServices(scriptingServices),
    _displayElementChildProxies(false),
    _displayModelBounds(false),
    _displayModelElementProxy(false),
    _dontDoPrecisionPicking(false)
{
    REGISTER_ENTITY_TYPE_WITH_FACTORY(Model, RenderableModelEntityItem::factory)
    REGISTER_ENTITY_TYPE_WITH_FACTORY(Box, RenderableBoxEntityItem::factory)
    REGISTER_ENTITY_TYPE_WITH_FACTORY(Sphere, RenderableSphereEntityItem::factory)
    REGISTER_ENTITY_TYPE_WITH_FACTORY(Light, RenderableLightEntityItem::factory)
    REGISTER_ENTITY_TYPE_WITH_FACTORY(Text, RenderableTextEntityItem::factory)
    REGISTER_ENTITY_TYPE_WITH_FACTORY(Web, RenderableWebEntityItem::factory)
    REGISTER_ENTITY_TYPE_WITH_FACTORY(ParticleEffect, RenderableParticleEffectEntityItem::factory)
    REGISTER_ENTITY_TYPE_WITH_FACTORY(Zone, RenderableZoneEntityItem::factory)
    REGISTER_ENTITY_TYPE_WITH_FACTORY(Line, RenderableLineEntityItem::factory)
    REGISTER_ENTITY_TYPE_WITH_FACTORY(PolyVox, RenderablePolyVoxEntityItem::factory)
    
    _currentHoverOverEntityID = UNKNOWN_ENTITY_ID;
    _currentClickingOnEntityID = UNKNOWN_ENTITY_ID;
}

EntityTreeRenderer::~EntityTreeRenderer() {
    // NOTE: we don't need to delete _entitiesScriptEngine because it is registered with the application and has a 
    // signal tied to call it's deleteLater on doneRunning
    if (_sandboxScriptEngine) {
        // TODO: consider reworking how _sandboxScriptEngine is managed. It's treated differently than _entitiesScriptEngine
        // because we don't call registerScriptEngineWithApplicationServices() for it. This implementation is confusing and 
        // potentially error prone because it's not a full fledged ScriptEngine that has been fully connected to the 
        // application. We did this so that scripts that were ill-formed could be evaluated but not execute against the 
        // application services. But this means it's shutdown behavior is different from other ScriptEngines
        delete _sandboxScriptEngine;
        _sandboxScriptEngine = NULL;
    }
}

void EntityTreeRenderer::clear() {
    leaveAllEntities();
    foreach (const EntityItemID& entityID, _entityScripts.keys()) {
        checkAndCallUnload(entityID);
    }
    OctreeRenderer::clear();
    _entityScripts.clear();

    auto scene = _viewState->getMain3DScene();
    render::PendingChanges pendingChanges;
    foreach(auto entity, _entitiesInScene) {
        entity->removeFromScene(entity, scene, pendingChanges);
    }
    scene->enqueuePendingChanges(pendingChanges);
    _entitiesInScene.clear();
}

void EntityTreeRenderer::init() {
    OctreeRenderer::init();
    EntityTree* entityTree = static_cast<EntityTree*>(_tree);
    entityTree->setFBXService(this);

    if (_wantScripts) {
        _entitiesScriptEngine = new ScriptEngine(NO_SCRIPT, "Entities",
                                        _scriptingServices->getControllerScriptingInterface());
        _scriptingServices->registerScriptEngineWithApplicationServices(_entitiesScriptEngine);

        _sandboxScriptEngine = new ScriptEngine(NO_SCRIPT, "Entities Sandbox", NULL);
    }

    // make sure our "last avatar position" is something other than our current position, so that on our
    // first chance, we'll check for enter/leave entity events.    
    _lastAvatarPosition = _viewState->getAvatarPosition() + glm::vec3((float)TREE_SCALE);
    
    connect(entityTree, &EntityTree::deletingEntity, this, &EntityTreeRenderer::deletingEntity);
    connect(entityTree, &EntityTree::addingEntity, this, &EntityTreeRenderer::addingEntity);
    connect(entityTree, &EntityTree::entityScriptChanging, this, &EntityTreeRenderer::entitySciptChanging);
}

void EntityTreeRenderer::shutdown() {
    _entitiesScriptEngine->disconnect(); // disconnect all slots/signals from the script engine
    _shuttingDown = true;
}

void EntityTreeRenderer::scriptContentsAvailable(const QUrl& url, const QString& scriptContents) {
    if (_waitingOnPreload.contains(url)) {
        QList<EntityItemID> entityIDs = _waitingOnPreload.values(url);
        _waitingOnPreload.remove(url);
        foreach(EntityItemID entityID, entityIDs) {
            checkAndCallPreload(entityID);
        } 
    }
}

void EntityTreeRenderer::errorInLoadingScript(const QUrl& url) {
    if (_waitingOnPreload.contains(url)) {
        _waitingOnPreload.remove(url);
    }
}

QScriptValue EntityTreeRenderer::loadEntityScript(const EntityItemID& entityItemID, bool isPreload) {
    EntityItemPointer entity = static_cast<EntityTree*>(_tree)->findEntityByEntityItemID(entityItemID);
    return loadEntityScript(entity, isPreload);
}


QString EntityTreeRenderer::loadScriptContents(const QString& scriptMaybeURLorText, bool& isURL, bool& isPending, QUrl& urlOut) {
    isPending = false;
    QUrl url(scriptMaybeURLorText);
    
    // If the url is not valid, this must be script text...
    // We document "direct injection" scripts as starting with "(function...", and that would never be a valid url.
    // But QUrl thinks it is.
    if (!url.isValid() || scriptMaybeURLorText.startsWith("(")) {
        isURL = false;
        return scriptMaybeURLorText;
    }
    isURL = true;
    urlOut = url;

    QString scriptContents; // assume empty
    
    // if the scheme length is one or lower, maybe they typed in a file, let's try
    const int WINDOWS_DRIVE_LETTER_SIZE = 1;
    if (url.scheme().size() <= WINDOWS_DRIVE_LETTER_SIZE) {
        url = QUrl::fromLocalFile(scriptMaybeURLorText);
    }

    // ok, let's see if it's valid... and if so, load it
    if (url.isValid()) {
        if (url.scheme() == "file") {
            QString fileName = url.toLocalFile();
            QFile scriptFile(fileName);
            if (scriptFile.open(QFile::ReadOnly | QFile::Text)) {
                qCDebug(entitiesrenderer) << "Loading file:" << fileName;
                QTextStream in(&scriptFile);
                scriptContents = in.readAll();
            } else {
                qCDebug(entitiesrenderer) << "ERROR Loading file:" << fileName;
            }
        } else {
            auto scriptCache = DependencyManager::get<ScriptCache>();
            
            if (!scriptCache->isInBadScriptList(url)) {
                scriptContents = scriptCache->getScript(url, this, isPending);
            }
        }
    }
    
    return scriptContents;
}


QScriptValue EntityTreeRenderer::loadEntityScript(EntityItemPointer entity, bool isPreload) {
    if (_shuttingDown) {
        return QScriptValue(); // since we're shutting down, we don't load any more scripts
    }
    
    if (!entity) {
        return QScriptValue(); // no entity...
    }
    
    // NOTE: we keep local variables for the entityID and the script because
    // below in loadScriptContents() it's possible for us to execute the
    // application event loop, which may cause our entity to be deleted on
    // us. We don't really need access the entity after this point, can
    // can accomplish all we need to here with just the script "text" and the ID.
    EntityItemID entityID = entity->getEntityItemID();
    QString entityScript = entity->getScript();

    if (_entityScripts.contains(entityID)) {
        EntityScriptDetails details = _entityScripts[entityID];
        
        // check to make sure our script text hasn't changed on us since we last loaded it
        if (details.scriptText == entityScript) {
            return details.scriptObject; // previously loaded
        }
        
        // if we got here, then we previously loaded a script, but the entity's script value
        // has changed and so we need to reload it.
        _entityScripts.remove(entityID);
    }
    if (entityScript.isEmpty()) {
        return QScriptValue(); // no script
    }
    
    bool isURL = false; // loadScriptContents() will tell us if this is a URL or just text.
    bool isPending = false;
    QUrl url;
    QString scriptContents = loadScriptContents(entityScript, isURL, isPending, url);
    
    if (isPending && isPreload && isURL) {
        _waitingOnPreload.insert(url, entityID);
    }

    auto scriptCache = DependencyManager::get<ScriptCache>();

    if (isURL && scriptCache->isInBadScriptList(url)) {
        return QScriptValue(); // no script contents...
    }
    
    if (scriptContents.isEmpty()) {
        return QScriptValue(); // no script contents...
    }
    
    QScriptSyntaxCheckResult syntaxCheck = QScriptEngine::checkSyntax(scriptContents);
    if (syntaxCheck.state() != QScriptSyntaxCheckResult::Valid) {
        qCDebug(entitiesrenderer) << "EntityTreeRenderer::loadEntityScript() entity:" << entityID;
        qCDebug(entitiesrenderer) << "   " << syntaxCheck.errorMessage() << ":"
                          << syntaxCheck.errorLineNumber() << syntaxCheck.errorColumnNumber();
        qCDebug(entitiesrenderer) << "    SCRIPT:" << entityScript;

        scriptCache->addScriptToBadScriptList(url);
        
        return QScriptValue(); // invalid script
    }
    
    if (isURL) {
        _entitiesScriptEngine->setParentURL(entity->getScript());
    }
    QScriptValue entityScriptConstructor = _sandboxScriptEngine->evaluate(scriptContents);
    
    if (!entityScriptConstructor.isFunction()) {
        qCDebug(entitiesrenderer) << "EntityTreeRenderer::loadEntityScript() entity:" << entityID;
        qCDebug(entitiesrenderer) << "    NOT CONSTRUCTOR";
        qCDebug(entitiesrenderer) << "    SCRIPT:" << entityScript;

        scriptCache->addScriptToBadScriptList(url);

        return QScriptValue(); // invalid script
    } else {
        entityScriptConstructor = _entitiesScriptEngine->evaluate(scriptContents);
    }

    QScriptValue entityScriptObject = entityScriptConstructor.construct();
    EntityScriptDetails newDetails = { entityScript, entityScriptObject };
    _entityScripts[entityID] = newDetails;

    if (isURL) {
        _entitiesScriptEngine->setParentURL("");
    }

    return entityScriptObject; // newly constructed
}

QScriptValue EntityTreeRenderer::getPreviouslyLoadedEntityScript(const EntityItemID& entityID) {
    if (_entityScripts.contains(entityID)) {
        EntityScriptDetails details = _entityScripts[entityID];
        return details.scriptObject; // previously loaded
    }
    return QScriptValue(); // no script
}

void EntityTreeRenderer::setTree(Octree* newTree) {
    OctreeRenderer::setTree(newTree);
    static_cast<EntityTree*>(_tree)->setFBXService(this);
}

void EntityTreeRenderer::update() {
    if (_tree && !_shuttingDown) {
        EntityTree* tree = static_cast<EntityTree*>(_tree);
        tree->update();
        
        // check to see if the avatar has moved and if we need to handle enter/leave entity logic
        checkEnterLeaveEntities();

        // Even if we're not moving the mouse, if we started clicking on an entity and we have
        // not yet released the hold then this is still considered a holdingClickOnEntity event
        // and we want to simulate this message here as well as in mouse move
        if (_lastMouseEventValid && !_currentClickingOnEntityID.isInvalidID()) {
            emit holdingClickOnEntity(_currentClickingOnEntityID, _lastMouseEvent);
            QScriptValueList currentClickingEntityArgs = createMouseEventArgs(_currentClickingOnEntityID, _lastMouseEvent);
            QScriptValue currentClickingEntity = loadEntityScript(_currentClickingOnEntityID);
            if (currentClickingEntity.property("holdingClickOnEntity").isValid()) {
                currentClickingEntity.property("holdingClickOnEntity").call(currentClickingEntity, currentClickingEntityArgs);
            }
        }

    }
}

void EntityTreeRenderer::checkEnterLeaveEntities() {
    if (_tree && !_shuttingDown) {
        glm::vec3 avatarPosition = _viewState->getAvatarPosition();
        
        if (avatarPosition != _lastAvatarPosition) {
            float radius = 1.0f; // for now, assume 1 meter radius
            QVector<EntityItemPointer> foundEntities;
            QVector<EntityItemID> entitiesContainingAvatar;
            
            // find the entities near us
            _tree->lockForRead(); // don't let someone else change our tree while we search
            static_cast<EntityTree*>(_tree)->findEntities(avatarPosition, radius, foundEntities);

            // create a list of entities that actually contain the avatar's position
            foreach(EntityItemPointer entity, foundEntities) {
                if (entity->contains(avatarPosition)) {
                    entitiesContainingAvatar << entity->getEntityItemID();
                }
            }
            _tree->unlock();
            
            // Note: at this point we don't need to worry about the tree being locked, because we only deal with
            // EntityItemIDs from here. The loadEntityScript() method is robust against attempting to load scripts
            // for entity IDs that no longer exist. 

            // for all of our previous containing entities, if they are no longer containing then send them a leave event
            foreach(const EntityItemID& entityID, _currentEntitiesInside) {
                if (!entitiesContainingAvatar.contains(entityID)) {
                    emit leaveEntity(entityID);
                    QScriptValueList entityArgs = createEntityArgs(entityID);
                    QScriptValue entityScript = loadEntityScript(entityID);
                    if (entityScript.property("leaveEntity").isValid()) {
                        entityScript.property("leaveEntity").call(entityScript, entityArgs);
                    }

                }
            }

            // for all of our new containing entities, if they weren't previously containing then send them an enter event
            foreach(const EntityItemID& entityID, entitiesContainingAvatar) {
                if (!_currentEntitiesInside.contains(entityID)) {
                    emit enterEntity(entityID);
                    QScriptValueList entityArgs = createEntityArgs(entityID);
                    QScriptValue entityScript = loadEntityScript(entityID);
                    if (entityScript.property("enterEntity").isValid()) {
                        entityScript.property("enterEntity").call(entityScript, entityArgs);
                    }
                }
            }
            _currentEntitiesInside = entitiesContainingAvatar;
            _lastAvatarPosition = avatarPosition;
        }
    }
}

void EntityTreeRenderer::leaveAllEntities() {
    if (_tree && !_shuttingDown) {

        // for all of our previous containing entities, if they are no longer containing then send them a leave event
        foreach(const EntityItemID& entityID, _currentEntitiesInside) {
            emit leaveEntity(entityID);
            QScriptValueList entityArgs = createEntityArgs(entityID);
            QScriptValue entityScript = loadEntityScript(entityID);
            if (entityScript.property("leaveEntity").isValid()) {
                entityScript.property("leaveEntity").call(entityScript, entityArgs);
            }
        }
        _currentEntitiesInside.clear();
        
        // make sure our "last avatar position" is something other than our current position, so that on our
        // first chance, we'll check for enter/leave entity events.    
        _lastAvatarPosition = _viewState->getAvatarPosition() + glm::vec3((float)TREE_SCALE);
    }
}

void EntityTreeRenderer::applyZonePropertiesToScene(std::shared_ptr<ZoneEntityItem> zone) {
    QSharedPointer<SceneScriptingInterface> scene = DependencyManager::get<SceneScriptingInterface>();
    if (zone) {
        if (!_hasPreviousZone) {
            _previousKeyLightColor = scene->getKeyLightColor();
            _previousKeyLightIntensity = scene->getKeyLightIntensity();
            _previousKeyLightAmbientIntensity = scene->getKeyLightAmbientIntensity();
            _previousKeyLightDirection = scene->getKeyLightDirection();
            _previousStageSunModelEnabled = scene->isStageSunModelEnabled();
            _previousStageLongitude = scene->getStageLocationLongitude();
            _previousStageLatitude = scene->getStageLocationLatitude();
            _previousStageAltitude = scene->getStageLocationAltitude();
            _previousStageHour = scene->getStageDayTime();
            _previousStageDay = scene->getStageYearTime();
            _hasPreviousZone = true;
        }
        scene->setKeyLightColor(zone->getKeyLightColorVec3());
        scene->setKeyLightIntensity(zone->getKeyLightIntensity());
        scene->setKeyLightAmbientIntensity(zone->getKeyLightAmbientIntensity());
        scene->setKeyLightDirection(zone->getKeyLightDirection());
        scene->setStageSunModelEnable(zone->getStageProperties().getSunModelEnabled());
        scene->setStageLocation(zone->getStageProperties().getLongitude(), zone->getStageProperties().getLatitude(),
                                zone->getStageProperties().getAltitude());
        scene->setStageDayTime(zone->getStageProperties().calculateHour());
        scene->setStageYearTime(zone->getStageProperties().calculateDay());
        
        if (zone->getBackgroundMode() == BACKGROUND_MODE_ATMOSPHERE) {
            EnvironmentData data = zone->getEnvironmentData();
            glm::vec3 keyLightDirection = scene->getKeyLightDirection();
            glm::vec3 inverseKeyLightDirection = keyLightDirection * -1.0f;
            
            // NOTE: is this right? It seems like the "sun" should be based on the center of the
            //       atmosphere, not where the camera is.
            glm::vec3 keyLightLocation = _viewState->getAvatarPosition()
            + (inverseKeyLightDirection * data.getAtmosphereOuterRadius());
            
            data.setSunLocation(keyLightLocation);
            
            const float KEY_LIGHT_INTENSITY_TO_SUN_BRIGHTNESS_RATIO = 20.0f;
            float sunBrightness = scene->getKeyLightIntensity() * KEY_LIGHT_INTENSITY_TO_SUN_BRIGHTNESS_RATIO;
            data.setSunBrightness(sunBrightness);
            
            _viewState->overrideEnvironmentData(data);
            scene->getSkyStage()->setBackgroundMode(model::SunSkyStage::SKY_DOME);
            
        } else {
            _viewState->endOverrideEnvironmentData();
            auto stage = scene->getSkyStage();
            if (zone->getBackgroundMode() == BACKGROUND_MODE_SKYBOX) {
                stage->getSkybox()->setColor(zone->getSkyboxProperties().getColorVec3());
                if (zone->getSkyboxProperties().getURL().isEmpty()) {
                    stage->getSkybox()->setCubemap(gpu::TexturePointer());
                } else {
                    // Update the Texture of the Skybox with the one pointed by this zone
                    auto cubeMap = DependencyManager::get<TextureCache>()->getTexture(zone->getSkyboxProperties().getURL(), CUBE_TEXTURE);
                    stage->getSkybox()->setCubemap(cubeMap->getGPUTexture());
                }
                stage->setBackgroundMode(model::SunSkyStage::SKY_BOX);
            } else {
                stage->setBackgroundMode(model::SunSkyStage::SKY_DOME); // let the application atmosphere through
            }
        }
    } else {
        if (_hasPreviousZone) {
            scene->setKeyLightColor(_previousKeyLightColor);
            scene->setKeyLightIntensity(_previousKeyLightIntensity);
            scene->setKeyLightAmbientIntensity(_previousKeyLightAmbientIntensity);
            scene->setKeyLightDirection(_previousKeyLightDirection);
            scene->setStageSunModelEnable(_previousStageSunModelEnabled);
            scene->setStageLocation(_previousStageLongitude, _previousStageLatitude,
                                    _previousStageAltitude);
            scene->setStageDayTime(_previousStageHour);
            scene->setStageYearTime(_previousStageDay);
            _hasPreviousZone = false;
        }
        _viewState->endOverrideEnvironmentData();
        scene->getSkyStage()->setBackgroundMode(model::SunSkyStage::SKY_DOME);  // let the application atmosphere through
    }
}

void EntityTreeRenderer::render(RenderArgs* renderArgs) {

    if (_tree && !_shuttingDown) {
        renderArgs->_renderer = this;

        _tree->lockForRead();

        // Whenever you're in an intersection between zones, we will always choose the smallest zone.
        _bestZone = NULL; // NOTE: Is this what we want?
        _bestZoneVolume = std::numeric_limits<float>::max();
        
        // FIX ME: right now the renderOperation does the following:
        //   1) determining the best zone (not really rendering)
        //   2) render the debug cell details
        // we should clean this up
        _tree->recurseTreeWithOperation(renderOperation, renderArgs);

        applyZonePropertiesToScene(_bestZone);

        _tree->unlock();
        
<<<<<<< HEAD
        // FIX ME - this is very suspicious!
     //   glPushMatrix();
     //   renderArgs->_context->render(batch);
     //   glPopMatrix();

        renderArgs->_batch = nullptr;
=======
        // stats...
        _meshesConsidered = renderArgs->_meshesConsidered;
        _meshesRendered = renderArgs->_meshesRendered;
        _meshesOutOfView = renderArgs->_meshesOutOfView;
        _meshesTooSmall = renderArgs->_meshesTooSmall;

        _elementsTouched = renderArgs->_elementsTouched;
        _itemsRendered = renderArgs->_itemsRendered;
        _itemsOutOfView = renderArgs->_itemsOutOfView;
        _itemsTooSmall = renderArgs->_itemsTooSmall;

        _materialSwitches = renderArgs->_materialSwitches;
        _trianglesRendered = renderArgs->_trianglesRendered;
        _quadsRendered = renderArgs->_quadsRendered;

        _translucentMeshPartsRendered = renderArgs->_translucentMeshPartsRendered;
        _opaqueMeshPartsRendered = renderArgs->_opaqueMeshPartsRendered;
>>>>>>> 7ffe7b31
    }
    deleteReleasedModels(); // seems like as good as any other place to do some memory cleanup
}

const FBXGeometry* EntityTreeRenderer::getGeometryForEntity(EntityItemPointer entityItem) {
    const FBXGeometry* result = NULL;
    
    if (entityItem->getType() == EntityTypes::Model) {
        std::shared_ptr<RenderableModelEntityItem> modelEntityItem = 
                                                        std::dynamic_pointer_cast<RenderableModelEntityItem>(entityItem);
        assert(modelEntityItem); // we need this!!!
        Model* model = modelEntityItem->getModel(this);
        if (model) {
            result = &model->getGeometry()->getFBXGeometry();
        }
    }
    return result;
}

const Model* EntityTreeRenderer::getModelForEntityItem(EntityItemPointer entityItem) {
    const Model* result = NULL;
    if (entityItem->getType() == EntityTypes::Model) {
        std::shared_ptr<RenderableModelEntityItem> modelEntityItem = 
                                                        std::dynamic_pointer_cast<RenderableModelEntityItem>(entityItem);
        result = modelEntityItem->getModel(this);
    }
    return result;
}

const FBXGeometry* EntityTreeRenderer::getCollisionGeometryForEntity(EntityItemPointer entityItem) {
    const FBXGeometry* result = NULL;
    
    if (entityItem->getType() == EntityTypes::Model) {
        std::shared_ptr<RenderableModelEntityItem> modelEntityItem = 
                                                        std::dynamic_pointer_cast<RenderableModelEntityItem>(entityItem);
        if (modelEntityItem->hasCompoundShapeURL()) {
            Model* model = modelEntityItem->getModel(this);
            if (model) {
                const QSharedPointer<NetworkGeometry> collisionNetworkGeometry = model->getCollisionGeometry();
                if (!collisionNetworkGeometry.isNull()) {
                    result = &collisionNetworkGeometry->getFBXGeometry();
                }
            }
        }
    }
    return result;
}

void EntityTreeRenderer::renderElementProxy(EntityTreeElement* entityTreeElement, RenderArgs* args) {
    auto deferredLighting = DependencyManager::get<DeferredLightingEffect>();
    Q_ASSERT(args->_batch);
    gpu::Batch& batch = *args->_batch;
    Transform transform;
    
    glm::vec3 elementCenter = entityTreeElement->getAACube().calcCenter();
    float elementSize = entityTreeElement->getScale();
    
    auto drawWireCube = [&](glm::vec3 offset, float size, glm::vec4 color) {
        transform.setTranslation(elementCenter + offset);
        batch.setModelTransform(transform);
        deferredLighting->renderWireCube(batch, size, color);
    };
    
    drawWireCube(glm::vec3(), elementSize, glm::vec4(1.0f, 0.0f, 0.0f, 1.0f));

    if (_displayElementChildProxies) {
        // draw the children
        float halfSize = elementSize / 2.0f;
        float quarterSize = elementSize / 4.0f;
        
        drawWireCube(glm::vec3(-quarterSize, -quarterSize, -quarterSize), halfSize, glm::vec4(1.0f, 1.0f, 0.0f, 1.0f));
        drawWireCube(glm::vec3(quarterSize, -quarterSize, -quarterSize), halfSize, glm::vec4(1.0f, 0.0f, 1.0f, 1.0f));
        drawWireCube(glm::vec3(-quarterSize, quarterSize, -quarterSize), halfSize, glm::vec4(0.0f, 1.0f, 0.0f, 1.0f));
        drawWireCube(glm::vec3(-quarterSize, -quarterSize, quarterSize), halfSize, glm::vec4(0.0f, 0.0f, 1.0f, 1.0f));
        drawWireCube(glm::vec3(quarterSize, quarterSize, quarterSize), halfSize, glm::vec4(1.0f, 1.0f, 1.0f, 1.0f));
        drawWireCube(glm::vec3(-quarterSize, quarterSize, quarterSize), halfSize, glm::vec4(0.0f, 0.5f, 0.5f, 1.0f));
        drawWireCube(glm::vec3(quarterSize, -quarterSize, quarterSize), halfSize, glm::vec4(0.5f, 0.0f, 0.0f, 1.0f));
        drawWireCube(glm::vec3(quarterSize, quarterSize, -quarterSize), halfSize, glm::vec4(0.0f, 0.5f, 0.0f, 1.0f));
    }
}

void EntityTreeRenderer::renderProxies(EntityItemPointer entity, RenderArgs* args) {
    bool isShadowMode = args->_renderMode == RenderArgs::SHADOW_RENDER_MODE;
    if (!isShadowMode && _displayModelBounds) {
        PerformanceTimer perfTimer("renderProxies");

        AACube maxCube = entity->getMaximumAACube();
        AACube minCube = entity->getMinimumAACube();
        AABox entityBox = entity->getAABox();

        glm::vec3 maxCenter = maxCube.calcCenter();
        glm::vec3 minCenter = minCube.calcCenter();
        glm::vec3 entityBoxCenter = entityBox.calcCenter();
        glm::vec3 entityBoxScale = entityBox.getScale();
        
        auto deferredLighting = DependencyManager::get<DeferredLightingEffect>();
        Q_ASSERT(args->_batch);
        gpu::Batch& batch = *args->_batch;
        Transform transform;

        // draw the max bounding cube
        transform.setTranslation(maxCenter);
        batch.setModelTransform(transform);
        deferredLighting->renderWireCube(batch, maxCube.getScale(), glm::vec4(1.0f, 1.0f, 0.0f, 1.0f));

        // draw the min bounding cube
        transform.setTranslation(minCenter);
        batch.setModelTransform(transform);
        deferredLighting->renderWireCube(batch, minCube.getScale(), glm::vec4(0.0f, 1.0f, 0.0f, 1.0f));
        
        // draw the entityBox bounding box
        transform.setTranslation(entityBoxCenter);
        transform.setScale(entityBoxScale);
        batch.setModelTransform(transform);
        deferredLighting->renderWireCube(batch, 1.0f, glm::vec4(0.0f, 0.0f, 1.0f, 1.0f));

        // Rotated bounding box
        batch.setModelTransform(entity->getTransformToCenter());
        deferredLighting->renderWireCube(batch, 1.0f, glm::vec4(1.0f, 0.0f, 1.0f, 1.0f));
    }
}

void EntityTreeRenderer::renderElement(OctreeElement* element, RenderArgs* args) {
    // actually render it here...
    // we need to iterate the actual entityItems of the element
    EntityTreeElement* entityTreeElement = static_cast<EntityTreeElement*>(element);

    EntityItems& entityItems = entityTreeElement->getEntities();
    

    uint16_t numberOfEntities = entityItems.size();

    bool isShadowMode = args->_renderMode == RenderArgs::SHADOW_RENDER_MODE;

    if (!isShadowMode && _displayModelElementProxy && numberOfEntities > 0) {
        renderElementProxy(entityTreeElement, args);
    }
    
    for (uint16_t i = 0; i < numberOfEntities; i++) {
        EntityItemPointer entityItem = entityItems[i];
        
        if (entityItem->isVisible()) {

            // NOTE: Zone Entities are a special case we handle here...
            if (entityItem->getType() == EntityTypes::Zone) {
                if (entityItem->contains(_viewState->getAvatarPosition())) {
                    float entityVolumeEstimate = entityItem->getVolumeEstimate();
                    if (entityVolumeEstimate < _bestZoneVolume) {
                        _bestZoneVolume = entityVolumeEstimate;
                        _bestZone = std::dynamic_pointer_cast<ZoneEntityItem>(entityItem);
                    } else if (entityVolumeEstimate == _bestZoneVolume) {
                        if (!_bestZone) {
                            _bestZoneVolume = entityVolumeEstimate;
                            _bestZone = std::dynamic_pointer_cast<ZoneEntityItem>(entityItem);
                        } else {
                            // in the case of the volume being equal, we will use the
                            // EntityItemID to deterministically pick one entity over the other
                            if (entityItem->getEntityItemID() < _bestZone->getEntityItemID()) {
                                _bestZoneVolume = entityVolumeEstimate;
                                _bestZone = std::dynamic_pointer_cast<ZoneEntityItem>(entityItem);
                            }
                        }
                    }
                }
            }
<<<<<<< HEAD

            // hack for models and other entities that don't yet play well with others. :(
            if (!entityItem->canRenderInScene()) {
                // render entityItem
                AABox entityBox = entityItem->getAABox();
            
                // TODO: some entity types (like lights) might want to be rendered even
                // when they are outside of the view frustum...
                float distance = args->_viewFrustum->distanceToCamera(entityBox.calcCenter());
            
                bool outOfView = args->_viewFrustum->boxInFrustum(entityBox) == ViewFrustum::OUTSIDE;
                if (!outOfView) {
                    bool bigEnoughToRender = _viewState->shouldRenderMesh(entityBox.getLargestDimension(), distance);
                
                    if (bigEnoughToRender) {
                        renderProxies(entityItem, args);
                    
                        Glower* glower = NULL;
                        if (entityItem->getGlowLevel() > 0.0f) {
                            glower = new Glower(args, entityItem->getGlowLevel());
                        }
                        entityItem->render(args);
                        if (glower) {
                            delete glower;
                        }
                    }
                }
            }
=======
>>>>>>> 7ffe7b31
        }
    }
}

float EntityTreeRenderer::getSizeScale() const {
    return _viewState->getSizeScale();
}

int EntityTreeRenderer::getBoundaryLevelAdjust() const { 
    return _viewState->getBoundaryLevelAdjust();
}


void EntityTreeRenderer::processEraseMessage(const QByteArray& dataByteArray, const SharedNodePointer& sourceNode) {
    static_cast<EntityTree*>(_tree)->processEraseMessage(dataByteArray, sourceNode);
}

Model* EntityTreeRenderer::allocateModel(const QString& url, const QString& collisionUrl) {
    Model* model = NULL;
    // Make sure we only create and delete models on the thread that owns the EntityTreeRenderer
    if (QThread::currentThread() != thread()) {
        QMetaObject::invokeMethod(this, "allocateModel", Qt::BlockingQueuedConnection, 
                Q_RETURN_ARG(Model*, model),
                Q_ARG(const QString&, url));

        return model;
    }
    model = new Model();
    model->init();
    model->setURL(QUrl(url));
    model->setCollisionModelURL(QUrl(collisionUrl));
    return model;
}

Model* EntityTreeRenderer::updateModel(Model* original, const QString& newUrl, const QString& collisionUrl) {
    Model* model = NULL;

    // The caller shouldn't call us if the URL doesn't need to change. But if they
    // do, we just return their original back to them.
    if (!original || (QUrl(newUrl) == original->getURL())) {
        return original;
    }

    // Before we do any creating or deleting, make sure we're on our renderer thread
    if (QThread::currentThread() != thread()) {
        QMetaObject::invokeMethod(this, "updateModel", Qt::BlockingQueuedConnection, 
                Q_RETURN_ARG(Model*, model),
                Q_ARG(Model*, original),
                Q_ARG(const QString&, newUrl));

        return model;
    }

    // at this point we know we need to replace the model, and we know we're on the
    // correct thread, so we can do all our work.
    if (original) {
        delete original; // delete the old model...
    }

    // create the model and correctly initialize it with the new url
    model = new Model();
    model->init();
    model->setURL(QUrl(newUrl));
    model->setCollisionModelURL(QUrl(collisionUrl));
        
    return model;
}

void EntityTreeRenderer::releaseModel(Model* model) {
    // If we're not on the renderer's thread, then remember this model to be deleted later
    if (QThread::currentThread() != thread()) {
        _releasedModels << model;
    } else { // otherwise just delete it right away
        delete model;
    }
}

void EntityTreeRenderer::deleteReleasedModels() {
    if (_releasedModels.size() > 0) {
        foreach(Model* model, _releasedModels) {
            delete model;
        }
        _releasedModels.clear();
    }
}

RayToEntityIntersectionResult EntityTreeRenderer::findRayIntersectionWorker(const PickRay& ray, Octree::lockType lockType, 
                                                                                    bool precisionPicking) {
    RayToEntityIntersectionResult result;
    if (_tree) {
        EntityTree* entityTree = static_cast<EntityTree*>(_tree);

        OctreeElement* element;
        EntityItemPointer intersectedEntity = NULL;
        result.intersects = entityTree->findRayIntersection(ray.origin, ray.direction, element, result.distance, result.face, 
                                                                (void**)&intersectedEntity, lockType, &result.accurate, 
                                                                precisionPicking);
        if (result.intersects && intersectedEntity) {
            result.entityID = intersectedEntity->getEntityItemID();
            result.properties = intersectedEntity->getProperties();
            result.intersection = ray.origin + (ray.direction * result.distance);
            result.entity = intersectedEntity;
        }
    }
    return result;
}

void EntityTreeRenderer::connectSignalsToSlots(EntityScriptingInterface* entityScriptingInterface) {
    connect(this, &EntityTreeRenderer::mousePressOnEntity, entityScriptingInterface, 
        [=](const RayToEntityIntersectionResult& intersection, const QMouseEvent* event, unsigned int deviceId){
        entityScriptingInterface->mousePressOnEntity(intersection.entityID, MouseEvent(*event, deviceId));
    });
    connect(this, &EntityTreeRenderer::mouseMoveOnEntity, entityScriptingInterface, 
        [=](const RayToEntityIntersectionResult& intersection, const QMouseEvent* event, unsigned int deviceId) {
        entityScriptingInterface->mouseMoveOnEntity(intersection.entityID, MouseEvent(*event, deviceId));
    });
    connect(this, &EntityTreeRenderer::mouseReleaseOnEntity, entityScriptingInterface, 
        [=](const RayToEntityIntersectionResult& intersection, const QMouseEvent* event, unsigned int deviceId) {
        entityScriptingInterface->mouseReleaseOnEntity(intersection.entityID, MouseEvent(*event, deviceId));
    });

    connect(this, &EntityTreeRenderer::clickDownOnEntity, entityScriptingInterface, &EntityScriptingInterface::clickDownOnEntity);
    connect(this, &EntityTreeRenderer::holdingClickOnEntity, entityScriptingInterface, &EntityScriptingInterface::holdingClickOnEntity);
    connect(this, &EntityTreeRenderer::clickReleaseOnEntity, entityScriptingInterface, &EntityScriptingInterface::clickReleaseOnEntity);

    connect(this, &EntityTreeRenderer::hoverEnterEntity, entityScriptingInterface, &EntityScriptingInterface::hoverEnterEntity);
    connect(this, &EntityTreeRenderer::hoverOverEntity, entityScriptingInterface, &EntityScriptingInterface::hoverOverEntity);
    connect(this, &EntityTreeRenderer::hoverLeaveEntity, entityScriptingInterface, &EntityScriptingInterface::hoverLeaveEntity);

    connect(this, &EntityTreeRenderer::enterEntity, entityScriptingInterface, &EntityScriptingInterface::enterEntity);
    connect(this, &EntityTreeRenderer::leaveEntity, entityScriptingInterface, &EntityScriptingInterface::leaveEntity);
    connect(this, &EntityTreeRenderer::collisionWithEntity, entityScriptingInterface, &EntityScriptingInterface::collisionWithEntity);
}

QScriptValueList EntityTreeRenderer::createMouseEventArgs(const EntityItemID& entityID, QMouseEvent* event, unsigned int deviceID) {
    QScriptValueList args;
    args << entityID.toScriptValue(_entitiesScriptEngine);
    args << MouseEvent(*event, deviceID).toScriptValue(_entitiesScriptEngine);
    return args;
}

QScriptValueList EntityTreeRenderer::createMouseEventArgs(const EntityItemID& entityID, const MouseEvent& mouseEvent) {
    QScriptValueList args;
    args << entityID.toScriptValue(_entitiesScriptEngine);
    args << mouseEvent.toScriptValue(_entitiesScriptEngine);
    return args;
}


QScriptValueList EntityTreeRenderer::createEntityArgs(const EntityItemID& entityID) {
    QScriptValueList args;
    args << entityID.toScriptValue(_entitiesScriptEngine);
    return args;
}

void EntityTreeRenderer::mousePressEvent(QMouseEvent* event, unsigned int deviceID) {
    // If we don't have a tree, or we're in the process of shutting down, then don't
    // process these events.
    if (!_tree || _shuttingDown) {
        return;
    }
    PerformanceTimer perfTimer("EntityTreeRenderer::mousePressEvent");
    PickRay ray = _viewState->computePickRay(event->x(), event->y());

    bool precisionPicking = !_dontDoPrecisionPicking;
    RayToEntityIntersectionResult rayPickResult = findRayIntersectionWorker(ray, Octree::Lock, precisionPicking);
    if (rayPickResult.intersects) {
        //qCDebug(entitiesrenderer) << "mousePressEvent over entity:" << rayPickResult.entityID;
        emit mousePressOnEntity(rayPickResult, event, deviceID);

        QScriptValueList entityScriptArgs = createMouseEventArgs(rayPickResult.entityID, event, deviceID);
        QScriptValue entityScript = loadEntityScript(rayPickResult.entity);
        if (entityScript.property("mousePressOnEntity").isValid()) {
            entityScript.property("mousePressOnEntity").call(entityScript, entityScriptArgs);
        }
    
        _currentClickingOnEntityID = rayPickResult.entityID;
        emit clickDownOnEntity(_currentClickingOnEntityID, MouseEvent(*event, deviceID));
        if (entityScript.property("clickDownOnEntity").isValid()) {
            entityScript.property("clickDownOnEntity").call(entityScript, entityScriptArgs);
        }
    }
    _lastMouseEvent = MouseEvent(*event, deviceID);
    _lastMouseEventValid = true;
}

void EntityTreeRenderer::mouseReleaseEvent(QMouseEvent* event, unsigned int deviceID) {
    // If we don't have a tree, or we're in the process of shutting down, then don't
    // process these events.
    if (!_tree || _shuttingDown) {
        return;
    }
    PerformanceTimer perfTimer("EntityTreeRenderer::mouseReleaseEvent");
    PickRay ray = _viewState->computePickRay(event->x(), event->y());
    bool precisionPicking = !_dontDoPrecisionPicking;
    RayToEntityIntersectionResult rayPickResult = findRayIntersectionWorker(ray, Octree::Lock, precisionPicking);
    if (rayPickResult.intersects) {
        //qCDebug(entitiesrenderer) << "mouseReleaseEvent over entity:" << rayPickResult.entityID;
        emit mouseReleaseOnEntity(rayPickResult, event, deviceID);

        QScriptValueList entityScriptArgs = createMouseEventArgs(rayPickResult.entityID, event, deviceID);
        QScriptValue entityScript = loadEntityScript(rayPickResult.entity);
        if (entityScript.property("mouseReleaseOnEntity").isValid()) {
            entityScript.property("mouseReleaseOnEntity").call(entityScript, entityScriptArgs);
        }
    }

    // Even if we're no longer intersecting with an entity, if we started clicking on it, and now
    // we're releasing the button, then this is considered a clickOn event
    if (!_currentClickingOnEntityID.isInvalidID()) {
        emit clickReleaseOnEntity(_currentClickingOnEntityID, MouseEvent(*event, deviceID));

        QScriptValueList currentClickingEntityArgs = createMouseEventArgs(_currentClickingOnEntityID, event, deviceID);
        QScriptValue currentClickingEntity = loadEntityScript(_currentClickingOnEntityID);
        if (currentClickingEntity.property("clickReleaseOnEntity").isValid()) {
            currentClickingEntity.property("clickReleaseOnEntity").call(currentClickingEntity, currentClickingEntityArgs);
        }
    }

    // makes it the unknown ID, we just released so we can't be clicking on anything
    _currentClickingOnEntityID = UNKNOWN_ENTITY_ID;
    _lastMouseEvent = MouseEvent(*event, deviceID);
    _lastMouseEventValid = true;
}

void EntityTreeRenderer::mouseMoveEvent(QMouseEvent* event, unsigned int deviceID) {
    // If we don't have a tree, or we're in the process of shutting down, then don't
    // process these events.
    if (!_tree || _shuttingDown) {
        return;
    }
    PerformanceTimer perfTimer("EntityTreeRenderer::mouseMoveEvent");

    PickRay ray = _viewState->computePickRay(event->x(), event->y());

    bool precisionPicking = false; // for mouse moves we do not do precision picking
    RayToEntityIntersectionResult rayPickResult = findRayIntersectionWorker(ray, Octree::TryLock, precisionPicking);
    if (rayPickResult.intersects) {
        QScriptValueList entityScriptArgs = createMouseEventArgs(rayPickResult.entityID, event, deviceID);

        // load the entity script if needed...
        QScriptValue entityScript = loadEntityScript(rayPickResult.entity);
        if (entityScript.property("mouseMoveEvent").isValid()) {
            entityScript.property("mouseMoveEvent").call(entityScript, entityScriptArgs);
        }

        //qCDebug(entitiesrenderer) << "mouseMoveEvent over entity:" << rayPickResult.entityID;
        emit mouseMoveOnEntity(rayPickResult, event, deviceID);
        if (entityScript.property("mouseMoveOnEntity").isValid()) {
            entityScript.property("mouseMoveOnEntity").call(entityScript, entityScriptArgs);
        }
    
        // handle the hover logic...
    
        // if we were previously hovering over an entity, and this new entity is not the same as our previous entity
        // then we need to send the hover leave.
        if (!_currentHoverOverEntityID.isInvalidID() && rayPickResult.entityID != _currentHoverOverEntityID) {
            emit hoverLeaveEntity(_currentHoverOverEntityID, MouseEvent(*event, deviceID));

            QScriptValueList currentHoverEntityArgs = createMouseEventArgs(_currentHoverOverEntityID, event, deviceID);

            QScriptValue currentHoverEntity = loadEntityScript(_currentHoverOverEntityID);
            if (currentHoverEntity.property("hoverLeaveEntity").isValid()) {
                currentHoverEntity.property("hoverLeaveEntity").call(currentHoverEntity, currentHoverEntityArgs);
            }
        }

        // If the new hover entity does not match the previous hover entity then we are entering the new one
        // this is true if the _currentHoverOverEntityID is known or unknown
        if (rayPickResult.entityID != _currentHoverOverEntityID) {
            emit hoverEnterEntity(rayPickResult.entityID, MouseEvent(*event, deviceID));
            if (entityScript.property("hoverEnterEntity").isValid()) {
                entityScript.property("hoverEnterEntity").call(entityScript, entityScriptArgs);
            }
        }

        // and finally, no matter what, if we're intersecting an entity then we're definitely hovering over it, and
        // we should send our hover over event
        emit hoverOverEntity(rayPickResult.entityID, MouseEvent(*event, deviceID));
        if (entityScript.property("hoverOverEntity").isValid()) {
            entityScript.property("hoverOverEntity").call(entityScript, entityScriptArgs);
        }

        // remember what we're hovering over
        _currentHoverOverEntityID = rayPickResult.entityID;

    } else {
        // handle the hover logic...
        // if we were previously hovering over an entity, and we're no longer hovering over any entity then we need to 
        // send the hover leave for our previous entity
        if (!_currentHoverOverEntityID.isInvalidID()) {
            emit hoverLeaveEntity(_currentHoverOverEntityID, MouseEvent(*event, deviceID));

            QScriptValueList currentHoverEntityArgs = createMouseEventArgs(_currentHoverOverEntityID, event, deviceID);

            QScriptValue currentHoverEntity = loadEntityScript(_currentHoverOverEntityID);
            if (currentHoverEntity.property("hoverLeaveEntity").isValid()) {
                currentHoverEntity.property("hoverLeaveEntity").call(currentHoverEntity, currentHoverEntityArgs);
            }

            _currentHoverOverEntityID = UNKNOWN_ENTITY_ID; // makes it the unknown ID
        }
    }

    // Even if we're no longer intersecting with an entity, if we started clicking on an entity and we have
    // not yet released the hold then this is still considered a holdingClickOnEntity event
    if (!_currentClickingOnEntityID.isInvalidID()) {
        emit holdingClickOnEntity(_currentClickingOnEntityID, MouseEvent(*event, deviceID));

        QScriptValueList currentClickingEntityArgs = createMouseEventArgs(_currentClickingOnEntityID, event, deviceID);

        QScriptValue currentClickingEntity = loadEntityScript(_currentClickingOnEntityID);
        if (currentClickingEntity.property("holdingClickOnEntity").isValid()) {
            currentClickingEntity.property("holdingClickOnEntity").call(currentClickingEntity, currentClickingEntityArgs);
        }
    }
    _lastMouseEvent = MouseEvent(*event, deviceID);
    _lastMouseEventValid = true;
}

void EntityTreeRenderer::deletingEntity(const EntityItemID& entityID) {
    if (_tree && !_shuttingDown) {
        checkAndCallUnload(entityID);
    }
    _entityScripts.remove(entityID);
    
    // here's where we remove the entity payload from the scene
    auto entity = static_cast<EntityTree*>(_tree)->findEntityByID(entityID);
    if (entity && _entitiesInScene.contains(entity)) {
        render::PendingChanges pendingChanges;
        auto scene = _viewState->getMain3DScene();
        entity->removeFromScene(entity, scene, pendingChanges);
        scene->enqueuePendingChanges(pendingChanges);
        _entitiesInScene.remove(entity);
    }
}

void EntityTreeRenderer::addingEntity(const EntityItemID& entityID) {
    checkAndCallPreload(entityID);
    auto entity = static_cast<EntityTree*>(_tree)->findEntityByID(entityID);
    addEntityToScene(entity);
}

void EntityTreeRenderer::addEntityToScene(EntityItemPointer entity) {
    // here's where we add the entity payload to the scene
    render::PendingChanges pendingChanges;
    auto scene = _viewState->getMain3DScene();
    if (entity->addToScene(entity, scene, pendingChanges)) {
        _entitiesInScene.insert(entity);
    }
    scene->enqueuePendingChanges(pendingChanges);
}


void EntityTreeRenderer::entitySciptChanging(const EntityItemID& entityID) {
    if (_tree && !_shuttingDown) {
        checkAndCallUnload(entityID);
        checkAndCallPreload(entityID);
    }
}

void EntityTreeRenderer::checkAndCallPreload(const EntityItemID& entityID) {
    if (_tree && !_shuttingDown) {
        // load the entity script if needed...
        QScriptValue entityScript = loadEntityScript(entityID, true); // is preload!
        if (entityScript.property("preload").isValid()) {
            QScriptValueList entityArgs = createEntityArgs(entityID);
            entityScript.property("preload").call(entityScript, entityArgs);
        }
    }
}

void EntityTreeRenderer::checkAndCallUnload(const EntityItemID& entityID) {
    if (_tree && !_shuttingDown) {
        QScriptValue entityScript = getPreviouslyLoadedEntityScript(entityID);
        if (entityScript.property("unload").isValid()) {
            QScriptValueList entityArgs = createEntityArgs(entityID);
            entityScript.property("unload").call(entityScript, entityArgs);
        }
    }
}


void EntityTreeRenderer::playEntityCollisionSound(const QUuid& myNodeID, EntityTree* entityTree, const EntityItemID& id, const Collision& collision) {
    EntityItemPointer entity = entityTree->findEntityByEntityItemID(id);
    if (!entity) {
        return;
    }
    QUuid simulatorID = entity->getSimulatorID();
    if (simulatorID.isNull()) {
        // Can be null if it has never moved since being created or coming out of persistence.
        // However, for there to be a collission, one of the two objects must be moving.
        const EntityItemID& otherID = (id == collision.idA) ? collision.idB : collision.idA;
        EntityItemPointer otherEntity = entityTree->findEntityByEntityItemID(otherID);
        if (!otherEntity) {
            return;
        }
        simulatorID = otherEntity->getSimulatorID();
    }

    if (simulatorID.isNull() || (simulatorID != myNodeID)) {
        return; // Only one injector per simulation, please.
    }
    const QString& collisionSoundURL = entity->getCollisionSoundURL();
    if (collisionSoundURL.isEmpty()) {
        return;
    }
    const float mass = entity->computeMass();
    const float COLLISION_PENTRATION_TO_VELOCITY = 50; // as a subsitute for RELATIVE entity->getVelocity()
    const float linearVelocity = glm::length(collision.penetration) * COLLISION_PENTRATION_TO_VELOCITY;
    const float energy = mass * linearVelocity * linearVelocity / 2.0f;
    const glm::vec3 position = collision.contactPoint;
    const float COLLISION_ENERGY_AT_FULL_VOLUME = 0.5f;
    const float COLLISION_MINIMUM_VOLUME = 0.005f;
    const float energyFactorOfFull = fmin(1.0f, energy / COLLISION_ENERGY_AT_FULL_VOLUME);
    if (energyFactorOfFull < COLLISION_MINIMUM_VOLUME) {
        return;
    }

    auto soundCache = DependencyManager::get<SoundCache>();
    if (soundCache.isNull()) {
        return;
    }
    SharedSoundPointer sound = soundCache.data()->getSound(QUrl(collisionSoundURL));
    if (sound.isNull() || !sound->isReady()) {
        return;
    }

    // This is a hack. Quiet sound aren't really heard at all, so we compress everything to the range [1-c, 1], if we play it all.
    const float COLLISION_SOUND_COMPRESSION_RANGE = 1.0f; // This section could be removed when the value is 1, but let's see how it goes.
    float volume = energyFactorOfFull;
    volume = (volume * COLLISION_SOUND_COMPRESSION_RANGE) + (1.0f - COLLISION_SOUND_COMPRESSION_RANGE);
    
    // This is quite similar to AudioScriptingInterface::playSound() and should probably be refactored.
    AudioInjectorOptions options;
    options.stereo = sound->isStereo();
    options.position = position;
    options.volume = volume;

    // Shift the pitch down by ln(1 + (size / COLLISION_SIZE_FOR_STANDARD_PITCH)) / ln(2)
    const float COLLISION_SIZE_FOR_STANDARD_PITCH = 0.2f;
    QByteArray samples = sound->getByteArray();
    soxr_io_spec_t spec = soxr_io_spec(SOXR_INT16_I, SOXR_INT16_I);
    soxr_quality_spec_t qualitySpec = soxr_quality_spec(SOXR_MQ, 0);
    const int channelCount = sound->isStereo() ? 2 : 1;
    const float factor = log(1.0f + (entity->getMaximumAACube().getLargestDimension() / COLLISION_SIZE_FOR_STANDARD_PITCH)) / log(2);
    const int standardRate = AudioConstants::SAMPLE_RATE;
    const int resampledRate = standardRate * factor;
    const int nInputSamples = samples.size() / sizeof(int16_t);
    const int nOutputSamples = nInputSamples * factor;
    QByteArray resampled(nOutputSamples * sizeof(int16_t), '\0');
    const int16_t* receivedSamples = reinterpret_cast<const int16_t*>(samples.data());
    soxr_error_t soxError = soxr_oneshot(standardRate, resampledRate, channelCount,
                                         receivedSamples, nInputSamples, NULL,
                                         reinterpret_cast<int16_t*>(resampled.data()), nOutputSamples, NULL,
                                         &spec, &qualitySpec, 0);
    if (soxError) {
        qCDebug(entitiesrenderer) << "Unable to resample" << collisionSoundURL << "from" << nInputSamples << "@" << standardRate << "to" << nOutputSamples << "@" << resampledRate;
        resampled = samples;
    }

    AudioInjector* injector = new AudioInjector(resampled, options);
    injector->setLocalAudioInterface(_localAudioInterface);
    injector->triggerDeleteAfterFinish();
    QThread* injectorThread = new QThread();
    injectorThread->setObjectName("Audio Injector Thread");
    injector->moveToThread(injectorThread);
    // start injecting when the injector thread starts
    connect(injectorThread, &QThread::started, injector, &AudioInjector::injectAudio);
    // connect the right slots and signals for AudioInjector and thread cleanup
    connect(injector, &AudioInjector::destroyed, injectorThread, &QThread::quit);
    connect(injectorThread, &QThread::finished, injectorThread, &QThread::deleteLater);
    injectorThread->start();
}

void EntityTreeRenderer::entityCollisionWithEntity(const EntityItemID& idA, const EntityItemID& idB,
                                                    const Collision& collision) {
    // If we don't have a tree, or we're in the process of shutting down, then don't
    // process these events.
    if (!_tree || _shuttingDown) {
        return;
    }
    // Don't respond to small continuous contacts.
    const float COLLISION_MINUMUM_PENETRATION = 0.002f;
    if ((collision.type != CONTACT_EVENT_TYPE_START) && (glm::length(collision.penetration) < COLLISION_MINUMUM_PENETRATION)) {
        return;
    }

    // See if we should play sounds
    EntityTree* entityTree = static_cast<EntityTree*>(_tree);
    const QUuid& myNodeID = DependencyManager::get<NodeList>()->getSessionUUID();
    playEntityCollisionSound(myNodeID, entityTree, idA, collision);
    playEntityCollisionSound(myNodeID, entityTree, idB, collision);

    // And now the entity scripts
    emit collisionWithEntity(idA, idB, collision);
    QScriptValue entityScriptA = loadEntityScript(idA);
    if (entityScriptA.property("collisionWithEntity").isValid()) {
        QScriptValueList args;
        args << idA.toScriptValue(_entitiesScriptEngine);
        args << idB.toScriptValue(_entitiesScriptEngine);
        args << collisionToScriptValue(_entitiesScriptEngine, collision);
        entityScriptA.property("collisionWithEntity").call(entityScriptA, args);
    }

    emit collisionWithEntity(idB, idA, collision);
    QScriptValue entityScriptB = loadEntityScript(idB);
    if (entityScriptB.property("collisionWithEntity").isValid()) {
        QScriptValueList args;
        args << idB.toScriptValue(_entitiesScriptEngine);
        args << idA.toScriptValue(_entitiesScriptEngine);
        args << collisionToScriptValue(_entitiesScriptEngine, collision);
        entityScriptB.property("collisionWithEntity").call(entityScriptA, args);
    }
}<|MERGE_RESOLUTION|>--- conflicted
+++ resolved
@@ -508,33 +508,6 @@
         applyZonePropertiesToScene(_bestZone);
 
         _tree->unlock();
-        
-<<<<<<< HEAD
-        // FIX ME - this is very suspicious!
-     //   glPushMatrix();
-     //   renderArgs->_context->render(batch);
-     //   glPopMatrix();
-
-        renderArgs->_batch = nullptr;
-=======
-        // stats...
-        _meshesConsidered = renderArgs->_meshesConsidered;
-        _meshesRendered = renderArgs->_meshesRendered;
-        _meshesOutOfView = renderArgs->_meshesOutOfView;
-        _meshesTooSmall = renderArgs->_meshesTooSmall;
-
-        _elementsTouched = renderArgs->_elementsTouched;
-        _itemsRendered = renderArgs->_itemsRendered;
-        _itemsOutOfView = renderArgs->_itemsOutOfView;
-        _itemsTooSmall = renderArgs->_itemsTooSmall;
-
-        _materialSwitches = renderArgs->_materialSwitches;
-        _trianglesRendered = renderArgs->_trianglesRendered;
-        _quadsRendered = renderArgs->_quadsRendered;
-
-        _translucentMeshPartsRendered = renderArgs->_translucentMeshPartsRendered;
-        _opaqueMeshPartsRendered = renderArgs->_opaqueMeshPartsRendered;
->>>>>>> 7ffe7b31
     }
     deleteReleasedModels(); // seems like as good as any other place to do some memory cleanup
 }
@@ -700,37 +673,6 @@
                     }
                 }
             }
-<<<<<<< HEAD
-
-            // hack for models and other entities that don't yet play well with others. :(
-            if (!entityItem->canRenderInScene()) {
-                // render entityItem
-                AABox entityBox = entityItem->getAABox();
-            
-                // TODO: some entity types (like lights) might want to be rendered even
-                // when they are outside of the view frustum...
-                float distance = args->_viewFrustum->distanceToCamera(entityBox.calcCenter());
-            
-                bool outOfView = args->_viewFrustum->boxInFrustum(entityBox) == ViewFrustum::OUTSIDE;
-                if (!outOfView) {
-                    bool bigEnoughToRender = _viewState->shouldRenderMesh(entityBox.getLargestDimension(), distance);
-                
-                    if (bigEnoughToRender) {
-                        renderProxies(entityItem, args);
-                    
-                        Glower* glower = NULL;
-                        if (entityItem->getGlowLevel() > 0.0f) {
-                            glower = new Glower(args, entityItem->getGlowLevel());
-                        }
-                        entityItem->render(args);
-                        if (glower) {
-                            delete glower;
-                        }
-                    }
-                }
-            }
-=======
->>>>>>> 7ffe7b31
         }
     }
 }
