//
//  EntityTreeRenderer.cpp
//  interface/src
//
//  Created by Brad Hefta-Gaub on 12/6/13.
//  Copyright 2013 High Fidelity, Inc.
//
//  Distributed under the Apache License, Version 2.0.
//  See the accompanying file LICENSE or http://www.apache.org/licenses/LICENSE-2.0.html
//

#include <gpu/GPUConfig.h>
#include <gpu/GLBackend.h>

#include <glm/gtx/quaternion.hpp>

#include <QEventLoop>
#include <QScriptSyntaxCheckResult>

#include <AbstractScriptingServicesInterface.h>
#include <AbstractViewStateInterface.h>
#include <DeferredLightingEffect.h>
#include <GlowEffect.h>
#include <Model.h>
#include <NetworkAccessManager.h>
#include <PerfStat.h>
#include <SceneScriptingInterface.h>
#include <ScriptEngine.h>
#include <TextureCache.h>
#include <SoundCache.h>


#include "EntityTreeRenderer.h"

#include "RenderableEntityItem.h"

#include "RenderableBoxEntityItem.h"
#include "RenderableLightEntityItem.h"
#include "RenderableModelEntityItem.h"
#include "RenderableParticleEffectEntityItem.h"
#include "RenderableSphereEntityItem.h"
#include "RenderableTextEntityItem.h"
#include "RenderableWebEntityItem.h"
#include "RenderableZoneEntityItem.h"
#include "RenderableLineEntityItem.h"
#include "EntitiesRendererLogging.h"

EntityTreeRenderer::EntityTreeRenderer(bool wantScripts, AbstractViewStateInterface* viewState, 
                                            AbstractScriptingServicesInterface* scriptingServices) :
    OctreeRenderer(),
    _wantScripts(wantScripts),
    _entitiesScriptEngine(NULL),
    _sandboxScriptEngine(NULL),
    _localAudioInterface(NULL),
    _lastMouseEventValid(false),
    _viewState(viewState),
    _scriptingServices(scriptingServices),
    _displayElementChildProxies(false),
    _displayModelBounds(false),
    _displayModelElementProxy(false),
    _dontDoPrecisionPicking(false)
{
    REGISTER_ENTITY_TYPE_WITH_FACTORY(Model, RenderableModelEntityItem::factory)
    REGISTER_ENTITY_TYPE_WITH_FACTORY(Box, RenderableBoxEntityItem::factory)
    REGISTER_ENTITY_TYPE_WITH_FACTORY(Sphere, RenderableSphereEntityItem::factory)
    REGISTER_ENTITY_TYPE_WITH_FACTORY(Light, RenderableLightEntityItem::factory)
    REGISTER_ENTITY_TYPE_WITH_FACTORY(Text, RenderableTextEntityItem::factory)
    REGISTER_ENTITY_TYPE_WITH_FACTORY(Web, RenderableWebEntityItem::factory)
    REGISTER_ENTITY_TYPE_WITH_FACTORY(ParticleEffect, RenderableParticleEffectEntityItem::factory)
    REGISTER_ENTITY_TYPE_WITH_FACTORY(Zone, RenderableZoneEntityItem::factory)
    REGISTER_ENTITY_TYPE_WITH_FACTORY(Line, RenderableLineEntityItem::factory)
    
    _currentHoverOverEntityID = UNKNOWN_ENTITY_ID;
    _currentClickingOnEntityID = UNKNOWN_ENTITY_ID;
}

EntityTreeRenderer::~EntityTreeRenderer() {
    // NOTE: we don't need to delete _entitiesScriptEngine because it is registered with the application and has a 
    // signal tied to call it's deleteLater on doneRunning
    if (_sandboxScriptEngine) {
        // TODO: consider reworking how _sandboxScriptEngine is managed. It's treated differently than _entitiesScriptEngine
        // because we don't call registerScriptEngineWithApplicationServices() for it. This implementation is confusing and 
        // potentially error prone because it's not a full fledged ScriptEngine that has been fully connected to the 
        // application. We did this so that scripts that were ill-formed could be evaluated but not execute against the 
        // application services. But this means it's shutdown behavior is different from other ScriptEngines
        delete _sandboxScriptEngine;
        _sandboxScriptEngine = NULL;
    }
}

void EntityTreeRenderer::clear() {
    leaveAllEntities();
    foreach (const EntityItemID& entityID, _entityScripts.keys()) {
        checkAndCallUnload(entityID);
    }
    OctreeRenderer::clear();
    _entityScripts.clear();

    // TODO/FIXME - this needs to be fixed... we need to clear all items out of the scene in this case.    
    qDebug() << "EntityTreeRenderer::clear() need to clear the scene... ";
    
}

void EntityTreeRenderer::init() {
    OctreeRenderer::init();
    EntityTree* entityTree = static_cast<EntityTree*>(_tree);
    entityTree->setFBXService(this);

    if (_wantScripts) {
        _entitiesScriptEngine = new ScriptEngine(NO_SCRIPT, "Entities",
                                        _scriptingServices->getControllerScriptingInterface());
        _scriptingServices->registerScriptEngineWithApplicationServices(_entitiesScriptEngine);

        _sandboxScriptEngine = new ScriptEngine(NO_SCRIPT, "Entities Sandbox", NULL);
    }

    // make sure our "last avatar position" is something other than our current position, so that on our
    // first chance, we'll check for enter/leave entity events.    
    _lastAvatarPosition = _viewState->getAvatarPosition() + glm::vec3((float)TREE_SCALE);
    
    connect(entityTree, &EntityTree::deletingEntity, this, &EntityTreeRenderer::deletingEntity);
    connect(entityTree, &EntityTree::addingEntity, this, &EntityTreeRenderer::addingEntity);
    connect(entityTree, &EntityTree::entityScriptChanging, this, &EntityTreeRenderer::entitySciptChanging);
}

void EntityTreeRenderer::shutdown() {
    _entitiesScriptEngine->disconnect(); // disconnect all slots/signals from the script engine
    _shuttingDown = true;
}

void EntityTreeRenderer::scriptContentsAvailable(const QUrl& url, const QString& scriptContents) {
    if (_waitingOnPreload.contains(url)) {
        QList<EntityItemID> entityIDs = _waitingOnPreload.values(url);
        _waitingOnPreload.remove(url);
        foreach(EntityItemID entityID, entityIDs) {
            checkAndCallPreload(entityID);
        } 
    }
}

void EntityTreeRenderer::errorInLoadingScript(const QUrl& url) {
    if (_waitingOnPreload.contains(url)) {
        _waitingOnPreload.remove(url);
    }
}

QScriptValue EntityTreeRenderer::loadEntityScript(const EntityItemID& entityItemID, bool isPreload) {
    EntityItemPointer entity = static_cast<EntityTree*>(_tree)->findEntityByEntityItemID(entityItemID);
    return loadEntityScript(entity, isPreload);
}


QString EntityTreeRenderer::loadScriptContents(const QString& scriptMaybeURLorText, bool& isURL, bool& isPending, QUrl& urlOut) {
    isPending = false;
    QUrl url(scriptMaybeURLorText);
    
    // If the url is not valid, this must be script text...
    // We document "direct injection" scripts as starting with "(function...", and that would never be a valid url.
    // But QUrl thinks it is.
    if (!url.isValid() || scriptMaybeURLorText.startsWith("(")) {
        isURL = false;
        return scriptMaybeURLorText;
    }
    isURL = true;
    urlOut = url;

    QString scriptContents; // assume empty
    
    // if the scheme length is one or lower, maybe they typed in a file, let's try
    const int WINDOWS_DRIVE_LETTER_SIZE = 1;
    if (url.scheme().size() <= WINDOWS_DRIVE_LETTER_SIZE) {
        url = QUrl::fromLocalFile(scriptMaybeURLorText);
    }

    // ok, let's see if it's valid... and if so, load it
    if (url.isValid()) {
        if (url.scheme() == "file") {
            QString fileName = url.toLocalFile();
            QFile scriptFile(fileName);
            if (scriptFile.open(QFile::ReadOnly | QFile::Text)) {
                qCDebug(entitiesrenderer) << "Loading file:" << fileName;
                QTextStream in(&scriptFile);
                scriptContents = in.readAll();
            } else {
                qCDebug(entitiesrenderer) << "ERROR Loading file:" << fileName;
            }
        } else {
            auto scriptCache = DependencyManager::get<ScriptCache>();
            
            if (!scriptCache->isInBadScriptList(url)) {
                scriptContents = scriptCache->getScript(url, this, isPending);
            }
        }
    }
    
    return scriptContents;
}


QScriptValue EntityTreeRenderer::loadEntityScript(EntityItemPointer entity, bool isPreload) {
    if (_shuttingDown) {
        return QScriptValue(); // since we're shutting down, we don't load any more scripts
    }
    
    if (!entity) {
        return QScriptValue(); // no entity...
    }
    
    // NOTE: we keep local variables for the entityID and the script because
    // below in loadScriptContents() it's possible for us to execute the
    // application event loop, which may cause our entity to be deleted on
    // us. We don't really need access the entity after this point, can
    // can accomplish all we need to here with just the script "text" and the ID.
    EntityItemID entityID = entity->getEntityItemID();
    QString entityScript = entity->getScript();

    if (_entityScripts.contains(entityID)) {
        EntityScriptDetails details = _entityScripts[entityID];
        
        // check to make sure our script text hasn't changed on us since we last loaded it
        if (details.scriptText == entityScript) {
            return details.scriptObject; // previously loaded
        }
        
        // if we got here, then we previously loaded a script, but the entity's script value
        // has changed and so we need to reload it.
        _entityScripts.remove(entityID);
    }
    if (entityScript.isEmpty()) {
        return QScriptValue(); // no script
    }
    
    bool isURL = false; // loadScriptContents() will tell us if this is a URL or just text.
    bool isPending = false;
    QUrl url;
    QString scriptContents = loadScriptContents(entityScript, isURL, isPending, url);
    
    if (isPending && isPreload && isURL) {
        _waitingOnPreload.insert(url, entityID);
    }

    auto scriptCache = DependencyManager::get<ScriptCache>();

    if (isURL && scriptCache->isInBadScriptList(url)) {
        return QScriptValue(); // no script contents...
    }
    
    if (scriptContents.isEmpty()) {
        return QScriptValue(); // no script contents...
    }
    
    QScriptSyntaxCheckResult syntaxCheck = QScriptEngine::checkSyntax(scriptContents);
    if (syntaxCheck.state() != QScriptSyntaxCheckResult::Valid) {
        qCDebug(entitiesrenderer) << "EntityTreeRenderer::loadEntityScript() entity:" << entityID;
        qCDebug(entitiesrenderer) << "   " << syntaxCheck.errorMessage() << ":"
                          << syntaxCheck.errorLineNumber() << syntaxCheck.errorColumnNumber();
        qCDebug(entitiesrenderer) << "    SCRIPT:" << entityScript;

        scriptCache->addScriptToBadScriptList(url);
        
        return QScriptValue(); // invalid script
    }
    
    if (isURL) {
        _entitiesScriptEngine->setParentURL(entity->getScript());
    }
    QScriptValue entityScriptConstructor = _sandboxScriptEngine->evaluate(scriptContents);
    
    if (!entityScriptConstructor.isFunction()) {
        qCDebug(entitiesrenderer) << "EntityTreeRenderer::loadEntityScript() entity:" << entityID;
        qCDebug(entitiesrenderer) << "    NOT CONSTRUCTOR";
        qCDebug(entitiesrenderer) << "    SCRIPT:" << entityScript;

        scriptCache->addScriptToBadScriptList(url);

        return QScriptValue(); // invalid script
    } else {
        entityScriptConstructor = _entitiesScriptEngine->evaluate(scriptContents);
    }

    QScriptValue entityScriptObject = entityScriptConstructor.construct();
    EntityScriptDetails newDetails = { entityScript, entityScriptObject };
    _entityScripts[entityID] = newDetails;

    if (isURL) {
        _entitiesScriptEngine->setParentURL("");
    }

    return entityScriptObject; // newly constructed
}

QScriptValue EntityTreeRenderer::getPreviouslyLoadedEntityScript(const EntityItemID& entityID) {
    if (_entityScripts.contains(entityID)) {
        EntityScriptDetails details = _entityScripts[entityID];
        return details.scriptObject; // previously loaded
    }
    return QScriptValue(); // no script
}

void EntityTreeRenderer::setTree(Octree* newTree) {
    OctreeRenderer::setTree(newTree);
    static_cast<EntityTree*>(_tree)->setFBXService(this);
}

void EntityTreeRenderer::update() {
    if (_tree && !_shuttingDown) {
        EntityTree* tree = static_cast<EntityTree*>(_tree);
        tree->update();
        
        // check to see if the avatar has moved and if we need to handle enter/leave entity logic
        checkEnterLeaveEntities();

        // Even if we're not moving the mouse, if we started clicking on an entity and we have
        // not yet released the hold then this is still considered a holdingClickOnEntity event
        // and we want to simulate this message here as well as in mouse move
        if (_lastMouseEventValid && !_currentClickingOnEntityID.isInvalidID()) {
            emit holdingClickOnEntity(_currentClickingOnEntityID, _lastMouseEvent);
            QScriptValueList currentClickingEntityArgs = createMouseEventArgs(_currentClickingOnEntityID, _lastMouseEvent);
            QScriptValue currentClickingEntity = loadEntityScript(_currentClickingOnEntityID);
            if (currentClickingEntity.property("holdingClickOnEntity").isValid()) {
                currentClickingEntity.property("holdingClickOnEntity").call(currentClickingEntity, currentClickingEntityArgs);
            }
        }

    }
}

void EntityTreeRenderer::checkEnterLeaveEntities() {
    if (_tree && !_shuttingDown) {
        glm::vec3 avatarPosition = _viewState->getAvatarPosition();
        
        if (avatarPosition != _lastAvatarPosition) {
            float radius = 1.0f; // for now, assume 1 meter radius
            QVector<EntityItemPointer> foundEntities;
            QVector<EntityItemID> entitiesContainingAvatar;
            
            // find the entities near us
            _tree->lockForRead(); // don't let someone else change our tree while we search
            static_cast<EntityTree*>(_tree)->findEntities(avatarPosition, radius, foundEntities);

            // create a list of entities that actually contain the avatar's position
            foreach(EntityItemPointer entity, foundEntities) {
                if (entity->contains(avatarPosition)) {
                    entitiesContainingAvatar << entity->getEntityItemID();
                }
            }
            _tree->unlock();
            
            // Note: at this point we don't need to worry about the tree being locked, because we only deal with
            // EntityItemIDs from here. The loadEntityScript() method is robust against attempting to load scripts
            // for entity IDs that no longer exist. 

            // for all of our previous containing entities, if they are no longer containing then send them a leave event
            foreach(const EntityItemID& entityID, _currentEntitiesInside) {
                if (!entitiesContainingAvatar.contains(entityID)) {
                    emit leaveEntity(entityID);
                    QScriptValueList entityArgs = createEntityArgs(entityID);
                    QScriptValue entityScript = loadEntityScript(entityID);
                    if (entityScript.property("leaveEntity").isValid()) {
                        entityScript.property("leaveEntity").call(entityScript, entityArgs);
                    }

                }
            }

            // for all of our new containing entities, if they weren't previously containing then send them an enter event
            foreach(const EntityItemID& entityID, entitiesContainingAvatar) {
                if (!_currentEntitiesInside.contains(entityID)) {
                    emit enterEntity(entityID);
                    QScriptValueList entityArgs = createEntityArgs(entityID);
                    QScriptValue entityScript = loadEntityScript(entityID);
                    if (entityScript.property("enterEntity").isValid()) {
                        entityScript.property("enterEntity").call(entityScript, entityArgs);
                    }
                }
            }
            _currentEntitiesInside = entitiesContainingAvatar;
            _lastAvatarPosition = avatarPosition;
        }
    }
}

void EntityTreeRenderer::leaveAllEntities() {
    if (_tree && !_shuttingDown) {

        // for all of our previous containing entities, if they are no longer containing then send them a leave event
        foreach(const EntityItemID& entityID, _currentEntitiesInside) {
            emit leaveEntity(entityID);
            QScriptValueList entityArgs = createEntityArgs(entityID);
            QScriptValue entityScript = loadEntityScript(entityID);
            if (entityScript.property("leaveEntity").isValid()) {
                entityScript.property("leaveEntity").call(entityScript, entityArgs);
            }
        }
        _currentEntitiesInside.clear();
        
        // make sure our "last avatar position" is something other than our current position, so that on our
        // first chance, we'll check for enter/leave entity events.    
        _lastAvatarPosition = _viewState->getAvatarPosition() + glm::vec3((float)TREE_SCALE);
    }
}

<<<<<<< HEAD
void EntityTreeRenderer::applyZonePropertiesToScene(const ZoneEntityItem* zone) {
=======
void EntityTreeRenderer::applyZonePropertiesToScene(std::shared_ptr<ZoneEntityItem> zone) {
>>>>>>> 75144b44
    QSharedPointer<SceneScriptingInterface> scene = DependencyManager::get<SceneScriptingInterface>();
    if (zone) {
        if (!_hasPreviousZone) {
            _previousKeyLightColor = scene->getKeyLightColor();
            _previousKeyLightIntensity = scene->getKeyLightIntensity();
            _previousKeyLightAmbientIntensity = scene->getKeyLightAmbientIntensity();
            _previousKeyLightDirection = scene->getKeyLightDirection();
            _previousStageSunModelEnabled = scene->isStageSunModelEnabled();
            _previousStageLongitude = scene->getStageLocationLongitude();
            _previousStageLatitude = scene->getStageLocationLatitude();
            _previousStageAltitude = scene->getStageLocationAltitude();
            _previousStageHour = scene->getStageDayTime();
            _previousStageDay = scene->getStageYearTime();
            _hasPreviousZone = true;
        }
        scene->setKeyLightColor(zone->getKeyLightColorVec3());
        scene->setKeyLightIntensity(zone->getKeyLightIntensity());
        scene->setKeyLightAmbientIntensity(zone->getKeyLightAmbientIntensity());
        scene->setKeyLightDirection(zone->getKeyLightDirection());
        scene->setStageSunModelEnable(zone->getStageProperties().getSunModelEnabled());
        scene->setStageLocation(zone->getStageProperties().getLongitude(), zone->getStageProperties().getLatitude(),
                                zone->getStageProperties().getAltitude());
        scene->setStageDayTime(zone->getStageProperties().calculateHour());
        scene->setStageYearTime(zone->getStageProperties().calculateDay());
        
        if (zone->getBackgroundMode() == BACKGROUND_MODE_ATMOSPHERE) {
            EnvironmentData data = zone->getEnvironmentData();
            glm::vec3 keyLightDirection = scene->getKeyLightDirection();
            glm::vec3 inverseKeyLightDirection = keyLightDirection * -1.0f;
            
            // NOTE: is this right? It seems like the "sun" should be based on the center of the
            //       atmosphere, not where the camera is.
            glm::vec3 keyLightLocation = _viewState->getAvatarPosition()
            + (inverseKeyLightDirection * data.getAtmosphereOuterRadius());
            
            data.setSunLocation(keyLightLocation);
            
            const float KEY_LIGHT_INTENSITY_TO_SUN_BRIGHTNESS_RATIO = 20.0f;
            float sunBrightness = scene->getKeyLightIntensity() * KEY_LIGHT_INTENSITY_TO_SUN_BRIGHTNESS_RATIO;
            data.setSunBrightness(sunBrightness);
            
            _viewState->overrideEnvironmentData(data);
            scene->getSkyStage()->setBackgroundMode(model::SunSkyStage::SKY_DOME);
            
        } else {
            _viewState->endOverrideEnvironmentData();
            auto stage = scene->getSkyStage();
            if (zone->getBackgroundMode() == BACKGROUND_MODE_SKYBOX) {
                stage->getSkybox()->setColor(zone->getSkyboxProperties().getColorVec3());
                if (zone->getSkyboxProperties().getURL().isEmpty()) {
                    stage->getSkybox()->setCubemap(gpu::TexturePointer());
                } else {
                    // Update the Texture of the Skybox with the one pointed by this zone
                    auto cubeMap = DependencyManager::get<TextureCache>()->getTexture(zone->getSkyboxProperties().getURL(), CUBE_TEXTURE);
                    stage->getSkybox()->setCubemap(cubeMap->getGPUTexture());
                }
                stage->setBackgroundMode(model::SunSkyStage::SKY_BOX);
            } else {
                stage->setBackgroundMode(model::SunSkyStage::SKY_DOME); // let the application atmosphere through
            }
        }
    } else {
        if (_hasPreviousZone) {
            scene->setKeyLightColor(_previousKeyLightColor);
            scene->setKeyLightIntensity(_previousKeyLightIntensity);
            scene->setKeyLightAmbientIntensity(_previousKeyLightAmbientIntensity);
            scene->setKeyLightDirection(_previousKeyLightDirection);
            scene->setStageSunModelEnable(_previousStageSunModelEnabled);
            scene->setStageLocation(_previousStageLongitude, _previousStageLatitude,
                                    _previousStageAltitude);
            scene->setStageDayTime(_previousStageHour);
            scene->setStageYearTime(_previousStageDay);
            _hasPreviousZone = false;
        }
        _viewState->endOverrideEnvironmentData();
        scene->getSkyStage()->setBackgroundMode(model::SunSkyStage::SKY_DOME);  // let the application atmosphere through
    }
}

void EntityTreeRenderer::render(RenderArgs* renderArgs) {
<<<<<<< HEAD
=======

>>>>>>> 75144b44
    if (_tree && !_shuttingDown) {
        Model::startScene(renderArgs->_renderSide);

        ViewFrustum* frustum = (renderArgs->_renderMode == RenderArgs::SHADOW_RENDER_MODE) ?
            _viewState->getShadowViewFrustum() : _viewState->getCurrentViewFrustum();
        
        // Setup batch transform matrices
        gpu::Batch batch;
        glm::mat4 projMat;
        Transform viewMat;
        frustum->evalProjectionMatrix(projMat);
        frustum->evalViewTransform(viewMat);
        batch.setProjectionTransform(projMat);
        batch.setViewTransform(viewMat);
        
        renderArgs->_renderer = this;
        renderArgs->_batch = &batch;

        _tree->lockForRead();

        // Whenever you're in an intersection between zones, we will always choose the smallest zone.
        _bestZone = NULL; // NOTE: Is this what we want?
        _bestZoneVolume = std::numeric_limits<float>::max();
        _tree->recurseTreeWithOperation(renderOperation, renderArgs);

        applyZonePropertiesToScene(_bestZone);

        // we must call endScene while we still have the tree locked so that no one deletes a model
        // on us while rendering the scene    
        Model::endScene(renderArgs);
        _tree->unlock();
        
        glPushMatrix();
        renderArgs->_context->enqueueBatch(batch);
        glPopMatrix();
<<<<<<< HEAD
        
=======

        renderArgs->_batch = nullptr;
         
>>>>>>> 75144b44
        // stats...
        _meshesConsidered = renderArgs->_meshesConsidered;
        _meshesRendered = renderArgs->_meshesRendered;
        _meshesOutOfView = renderArgs->_meshesOutOfView;
        _meshesTooSmall = renderArgs->_meshesTooSmall;

        _elementsTouched = renderArgs->_elementsTouched;
        _itemsRendered = renderArgs->_itemsRendered;
        _itemsOutOfView = renderArgs->_itemsOutOfView;
        _itemsTooSmall = renderArgs->_itemsTooSmall;

        _materialSwitches = renderArgs->_materialSwitches;
        _trianglesRendered = renderArgs->_trianglesRendered;
        _quadsRendered = renderArgs->_quadsRendered;

        _translucentMeshPartsRendered = renderArgs->_translucentMeshPartsRendered;
        _opaqueMeshPartsRendered = renderArgs->_opaqueMeshPartsRendered;
    }
    deleteReleasedModels(); // seems like as good as any other place to do some memory cleanup
}

const FBXGeometry* EntityTreeRenderer::getGeometryForEntity(EntityItemPointer entityItem) {
    const FBXGeometry* result = NULL;
    
    if (entityItem->getType() == EntityTypes::Model) {
        std::shared_ptr<RenderableModelEntityItem> modelEntityItem = 
                                                        std::dynamic_pointer_cast<RenderableModelEntityItem>(entityItem);
        assert(modelEntityItem); // we need this!!!
        Model* model = modelEntityItem->getModel(this);
        if (model) {
            result = &model->getGeometry()->getFBXGeometry();
        }
    }
    return result;
}

const Model* EntityTreeRenderer::getModelForEntityItem(EntityItemPointer entityItem) {
    const Model* result = NULL;
    if (entityItem->getType() == EntityTypes::Model) {
        std::shared_ptr<RenderableModelEntityItem> modelEntityItem = 
                                                        std::dynamic_pointer_cast<RenderableModelEntityItem>(entityItem);
        result = modelEntityItem->getModel(this);
    }
    return result;
}

const FBXGeometry* EntityTreeRenderer::getCollisionGeometryForEntity(EntityItemPointer entityItem) {
    const FBXGeometry* result = NULL;
    
    if (entityItem->getType() == EntityTypes::Model) {
        std::shared_ptr<RenderableModelEntityItem> modelEntityItem = 
                                                        std::dynamic_pointer_cast<RenderableModelEntityItem>(entityItem);
        if (modelEntityItem->hasCompoundShapeURL()) {
            Model* model = modelEntityItem->getModel(this);
            if (model) {
                const QSharedPointer<NetworkGeometry> collisionNetworkGeometry = model->getCollisionGeometry();
                if (!collisionNetworkGeometry.isNull()) {
                    result = &collisionNetworkGeometry->getFBXGeometry();
                }
            }
        }
    }
    return result;
}

void EntityTreeRenderer::renderElementProxy(EntityTreeElement* entityTreeElement, RenderArgs* args) {
    auto deferredLighting = DependencyManager::get<DeferredLightingEffect>();
    Q_ASSERT(args->_batch);
    gpu::Batch& batch = *args->_batch;
    Transform transform;
    
    glm::vec3 elementCenter = entityTreeElement->getAACube().calcCenter();
    float elementSize = entityTreeElement->getScale();
    
    auto drawWireCube = [&](glm::vec3 offset, float size, glm::vec4 color) {
        transform.setTranslation(elementCenter + offset);
        batch.setModelTransform(transform);
        deferredLighting->renderWireCube(batch, size, color);
    };
    
    drawWireCube(glm::vec3(), elementSize, glm::vec4(1.0f, 0.0f, 0.0f, 1.0f));

    if (_displayElementChildProxies) {
        // draw the children
        float halfSize = elementSize / 2.0f;
        float quarterSize = elementSize / 4.0f;
        
        drawWireCube(glm::vec3(-quarterSize, -quarterSize, -quarterSize), halfSize, glm::vec4(1.0f, 1.0f, 0.0f, 1.0f));
        drawWireCube(glm::vec3(quarterSize, -quarterSize, -quarterSize), halfSize, glm::vec4(1.0f, 0.0f, 1.0f, 1.0f));
        drawWireCube(glm::vec3(-quarterSize, quarterSize, -quarterSize), halfSize, glm::vec4(0.0f, 1.0f, 0.0f, 1.0f));
        drawWireCube(glm::vec3(-quarterSize, -quarterSize, quarterSize), halfSize, glm::vec4(0.0f, 0.0f, 1.0f, 1.0f));
        drawWireCube(glm::vec3(quarterSize, quarterSize, quarterSize), halfSize, glm::vec4(1.0f, 1.0f, 1.0f, 1.0f));
        drawWireCube(glm::vec3(-quarterSize, quarterSize, quarterSize), halfSize, glm::vec4(0.0f, 0.5f, 0.5f, 1.0f));
        drawWireCube(glm::vec3(quarterSize, -quarterSize, quarterSize), halfSize, glm::vec4(0.5f, 0.0f, 0.0f, 1.0f));
        drawWireCube(glm::vec3(quarterSize, quarterSize, -quarterSize), halfSize, glm::vec4(0.0f, 0.5f, 0.0f, 1.0f));
    }
}

void EntityTreeRenderer::renderProxies(EntityItemPointer entity, RenderArgs* args) {
    bool isShadowMode = args->_renderMode == RenderArgs::SHADOW_RENDER_MODE;
    if (!isShadowMode && _displayModelBounds) {
        PerformanceTimer perfTimer("renderProxies");

        AACube maxCube = entity->getMaximumAACube();
        AACube minCube = entity->getMinimumAACube();
        AABox entityBox = entity->getAABox();

        glm::vec3 maxCenter = maxCube.calcCenter();
        glm::vec3 minCenter = minCube.calcCenter();
        glm::vec3 entityBoxCenter = entityBox.calcCenter();
        glm::vec3 entityBoxScale = entityBox.getScale();
        
        auto deferredLighting = DependencyManager::get<DeferredLightingEffect>();
        Q_ASSERT(args->_batch);
        gpu::Batch& batch = *args->_batch;
        Transform transform;

        // draw the max bounding cube
        transform.setTranslation(maxCenter);
        batch.setModelTransform(transform);
        deferredLighting->renderWireCube(batch, maxCube.getScale(), glm::vec4(1.0f, 1.0f, 0.0f, 1.0f));

        // draw the min bounding cube
        transform.setTranslation(minCenter);
        batch.setModelTransform(transform);
        deferredLighting->renderWireCube(batch, minCube.getScale(), glm::vec4(0.0f, 1.0f, 0.0f, 1.0f));
        
        // draw the entityBox bounding box
        transform.setTranslation(entityBoxCenter);
        transform.setScale(entityBoxScale);
        batch.setModelTransform(transform);
        deferredLighting->renderWireCube(batch, 1.0f, glm::vec4(0.0f, 0.0f, 1.0f, 1.0f));

        // Rotated bounding box
        batch.setModelTransform(entity->getTransformToCenter());
        deferredLighting->renderWireCube(batch, 1.0f, glm::vec4(1.0f, 0.0f, 1.0f, 1.0f));
    }
}

void EntityTreeRenderer::renderElement(OctreeElement* element, RenderArgs* args) {
    args->_elementsTouched++;
    // actually render it here...
    // we need to iterate the actual entityItems of the element
    EntityTreeElement* entityTreeElement = static_cast<EntityTreeElement*>(element);

    EntityItems& entityItems = entityTreeElement->getEntities();
    

    uint16_t numberOfEntities = entityItems.size();

    bool isShadowMode = args->_renderMode == RenderArgs::SHADOW_RENDER_MODE;

    if (!isShadowMode && _displayModelElementProxy && numberOfEntities > 0) {
        renderElementProxy(entityTreeElement, args);
    }
    
    for (uint16_t i = 0; i < numberOfEntities; i++) {
        EntityItemPointer entityItem = entityItems[i];
        
        if (entityItem->isVisible()) {

            // NOTE: Zone Entities are a special case we handle here...
            if (entityItem->getType() == EntityTypes::Zone) {
                if (entityItem->contains(_viewState->getAvatarPosition())) {
                    float entityVolumeEstimate = entityItem->getVolumeEstimate();
                    if (entityVolumeEstimate < _bestZoneVolume) {
                        _bestZoneVolume = entityVolumeEstimate;
                        _bestZone = std::dynamic_pointer_cast<ZoneEntityItem>(entityItem);
                    } else if (entityVolumeEstimate == _bestZoneVolume) {
                        if (!_bestZone) {
                            _bestZoneVolume = entityVolumeEstimate;
                            _bestZone = std::dynamic_pointer_cast<ZoneEntityItem>(entityItem);
                        } else {
                            // in the case of the volume being equal, we will use the
                            // EntityItemID to deterministically pick one entity over the other
                            if (entityItem->getEntityItemID() < _bestZone->getEntityItemID()) {
                                _bestZoneVolume = entityVolumeEstimate;
                                _bestZone = std::dynamic_pointer_cast<ZoneEntityItem>(entityItem);
                            }
                        }
                    }
                }
            }

            // hack for models. :(
            if (entityItem->getType() == EntityTypes::Model) {
                // render entityItem
                AABox entityBox = entityItem->getAABox();
            
                // TODO: some entity types (like lights) might want to be rendered even
                // when they are outside of the view frustum...
                float distance = args->_viewFrustum->distanceToCamera(entityBox.calcCenter());
            
                bool outOfView = args->_viewFrustum->boxInFrustum(entityBox) == ViewFrustum::OUTSIDE;
                if (!outOfView) {
                    bool bigEnoughToRender = _viewState->shouldRenderMesh(entityBox.getLargestDimension(), distance);
                
                    if (bigEnoughToRender) {
                        renderProxies(entityItem, args);
                    
<<<<<<< HEAD
                    Glower* glower = NULL;
                    if (entityItem->getGlowLevel() > 0.0f) {
                        glower = new Glower(args, entityItem->getGlowLevel());
                    }
                    entityItem->render(args);
                    args->_itemsRendered++;
                    if (glower) {
                        delete glower;
=======
                        Glower* glower = NULL;
                        if (entityItem->getGlowLevel() > 0.0f) {
                            glower = new Glower(args, entityItem->getGlowLevel());
                        }
                        entityItem->render(args);
                        args->_itemsRendered++;
                        if (glower) {
                            delete glower;
                        }
                    } else {
                        args->_itemsTooSmall++;
>>>>>>> 75144b44
                    }
                } else {
                    args->_itemsOutOfView++;
                }
            }
        }
    }
}

float EntityTreeRenderer::getSizeScale() const {
    return _viewState->getSizeScale();
}

int EntityTreeRenderer::getBoundaryLevelAdjust() const { 
    return _viewState->getBoundaryLevelAdjust();
}


void EntityTreeRenderer::processEraseMessage(const QByteArray& dataByteArray, const SharedNodePointer& sourceNode) {
    static_cast<EntityTree*>(_tree)->processEraseMessage(dataByteArray, sourceNode);
}

Model* EntityTreeRenderer::allocateModel(const QString& url, const QString& collisionUrl) {
    Model* model = NULL;
    // Make sure we only create and delete models on the thread that owns the EntityTreeRenderer
    if (QThread::currentThread() != thread()) {
        QMetaObject::invokeMethod(this, "allocateModel", Qt::BlockingQueuedConnection, 
                Q_RETURN_ARG(Model*, model),
                Q_ARG(const QString&, url));

        return model;
    }
    model = new Model();
    model->init();
    model->setURL(QUrl(url));
    model->setCollisionModelURL(QUrl(collisionUrl));
    return model;
}

Model* EntityTreeRenderer::updateModel(Model* original, const QString& newUrl, const QString& collisionUrl) {
    Model* model = NULL;

    // The caller shouldn't call us if the URL doesn't need to change. But if they
    // do, we just return their original back to them.
    if (!original || (QUrl(newUrl) == original->getURL())) {
        return original;
    }

    // Before we do any creating or deleting, make sure we're on our renderer thread
    if (QThread::currentThread() != thread()) {
        QMetaObject::invokeMethod(this, "updateModel", Qt::BlockingQueuedConnection, 
                Q_RETURN_ARG(Model*, model),
                Q_ARG(Model*, original),
                Q_ARG(const QString&, newUrl));

        return model;
    }

    // at this point we know we need to replace the model, and we know we're on the
    // correct thread, so we can do all our work.
    if (original) {
        delete original; // delete the old model...
    }

    // create the model and correctly initialize it with the new url
    model = new Model();
    model->init();
    model->setURL(QUrl(newUrl));
    model->setCollisionModelURL(QUrl(collisionUrl));
        
    return model;
}

void EntityTreeRenderer::releaseModel(Model* model) {
    // If we're not on the renderer's thread, then remember this model to be deleted later
    if (QThread::currentThread() != thread()) {
        _releasedModels << model;
    } else { // otherwise just delete it right away
        delete model;
    }
}

void EntityTreeRenderer::deleteReleasedModels() {
    if (_releasedModels.size() > 0) {
        foreach(Model* model, _releasedModels) {
            delete model;
        }
        _releasedModels.clear();
    }
}

RayToEntityIntersectionResult EntityTreeRenderer::findRayIntersectionWorker(const PickRay& ray, Octree::lockType lockType, 
                                                                                    bool precisionPicking) {
    RayToEntityIntersectionResult result;
    if (_tree) {
        EntityTree* entityTree = static_cast<EntityTree*>(_tree);

        OctreeElement* element;
        EntityItemPointer intersectedEntity = NULL;
        result.intersects = entityTree->findRayIntersection(ray.origin, ray.direction, element, result.distance, result.face, 
                                                                (void**)&intersectedEntity, lockType, &result.accurate, 
                                                                precisionPicking);
        if (result.intersects && intersectedEntity) {
            result.entityID = intersectedEntity->getEntityItemID();
            result.properties = intersectedEntity->getProperties();
            result.intersection = ray.origin + (ray.direction * result.distance);
            result.entity = intersectedEntity;
        }
    }
    return result;
}

void EntityTreeRenderer::connectSignalsToSlots(EntityScriptingInterface* entityScriptingInterface) {
    connect(this, &EntityTreeRenderer::mousePressOnEntity, entityScriptingInterface, 
        [=](const RayToEntityIntersectionResult& intersection, const QMouseEvent* event, unsigned int deviceId){
        entityScriptingInterface->mousePressOnEntity(intersection.entityID, MouseEvent(*event, deviceId));
    });
    connect(this, &EntityTreeRenderer::mouseMoveOnEntity, entityScriptingInterface, 
        [=](const RayToEntityIntersectionResult& intersection, const QMouseEvent* event, unsigned int deviceId) {
        entityScriptingInterface->mouseMoveOnEntity(intersection.entityID, MouseEvent(*event, deviceId));
    });
    connect(this, &EntityTreeRenderer::mouseReleaseOnEntity, entityScriptingInterface, 
        [=](const RayToEntityIntersectionResult& intersection, const QMouseEvent* event, unsigned int deviceId) {
        entityScriptingInterface->mouseReleaseOnEntity(intersection.entityID, MouseEvent(*event, deviceId));
    });

    connect(this, &EntityTreeRenderer::clickDownOnEntity, entityScriptingInterface, &EntityScriptingInterface::clickDownOnEntity);
    connect(this, &EntityTreeRenderer::holdingClickOnEntity, entityScriptingInterface, &EntityScriptingInterface::holdingClickOnEntity);
    connect(this, &EntityTreeRenderer::clickReleaseOnEntity, entityScriptingInterface, &EntityScriptingInterface::clickReleaseOnEntity);

    connect(this, &EntityTreeRenderer::hoverEnterEntity, entityScriptingInterface, &EntityScriptingInterface::hoverEnterEntity);
    connect(this, &EntityTreeRenderer::hoverOverEntity, entityScriptingInterface, &EntityScriptingInterface::hoverOverEntity);
    connect(this, &EntityTreeRenderer::hoverLeaveEntity, entityScriptingInterface, &EntityScriptingInterface::hoverLeaveEntity);

    connect(this, &EntityTreeRenderer::enterEntity, entityScriptingInterface, &EntityScriptingInterface::enterEntity);
    connect(this, &EntityTreeRenderer::leaveEntity, entityScriptingInterface, &EntityScriptingInterface::leaveEntity);
    connect(this, &EntityTreeRenderer::collisionWithEntity, entityScriptingInterface, &EntityScriptingInterface::collisionWithEntity);
}

QScriptValueList EntityTreeRenderer::createMouseEventArgs(const EntityItemID& entityID, QMouseEvent* event, unsigned int deviceID) {
    QScriptValueList args;
    args << entityID.toScriptValue(_entitiesScriptEngine);
    args << MouseEvent(*event, deviceID).toScriptValue(_entitiesScriptEngine);
    return args;
}

QScriptValueList EntityTreeRenderer::createMouseEventArgs(const EntityItemID& entityID, const MouseEvent& mouseEvent) {
    QScriptValueList args;
    args << entityID.toScriptValue(_entitiesScriptEngine);
    args << mouseEvent.toScriptValue(_entitiesScriptEngine);
    return args;
}


QScriptValueList EntityTreeRenderer::createEntityArgs(const EntityItemID& entityID) {
    QScriptValueList args;
    args << entityID.toScriptValue(_entitiesScriptEngine);
    return args;
}

void EntityTreeRenderer::mousePressEvent(QMouseEvent* event, unsigned int deviceID) {
    // If we don't have a tree, or we're in the process of shutting down, then don't
    // process these events.
    if (!_tree || _shuttingDown) {
        return;
    }
    PerformanceTimer perfTimer("EntityTreeRenderer::mousePressEvent");
    PickRay ray = _viewState->computePickRay(event->x(), event->y());

    bool precisionPicking = !_dontDoPrecisionPicking;
    RayToEntityIntersectionResult rayPickResult = findRayIntersectionWorker(ray, Octree::Lock, precisionPicking);
    if (rayPickResult.intersects) {
        //qCDebug(entitiesrenderer) << "mousePressEvent over entity:" << rayPickResult.entityID;
        emit mousePressOnEntity(rayPickResult, event, deviceID);

        QScriptValueList entityScriptArgs = createMouseEventArgs(rayPickResult.entityID, event, deviceID);
        QScriptValue entityScript = loadEntityScript(rayPickResult.entity);
        if (entityScript.property("mousePressOnEntity").isValid()) {
            entityScript.property("mousePressOnEntity").call(entityScript, entityScriptArgs);
        }
    
        _currentClickingOnEntityID = rayPickResult.entityID;
        emit clickDownOnEntity(_currentClickingOnEntityID, MouseEvent(*event, deviceID));
        if (entityScript.property("clickDownOnEntity").isValid()) {
            entityScript.property("clickDownOnEntity").call(entityScript, entityScriptArgs);
        }
    }
    _lastMouseEvent = MouseEvent(*event, deviceID);
    _lastMouseEventValid = true;
}

void EntityTreeRenderer::mouseReleaseEvent(QMouseEvent* event, unsigned int deviceID) {
    // If we don't have a tree, or we're in the process of shutting down, then don't
    // process these events.
    if (!_tree || _shuttingDown) {
        return;
    }
    PerformanceTimer perfTimer("EntityTreeRenderer::mouseReleaseEvent");
    PickRay ray = _viewState->computePickRay(event->x(), event->y());
    bool precisionPicking = !_dontDoPrecisionPicking;
    RayToEntityIntersectionResult rayPickResult = findRayIntersectionWorker(ray, Octree::Lock, precisionPicking);
    if (rayPickResult.intersects) {
        //qCDebug(entitiesrenderer) << "mouseReleaseEvent over entity:" << rayPickResult.entityID;
        emit mouseReleaseOnEntity(rayPickResult, event, deviceID);

        QScriptValueList entityScriptArgs = createMouseEventArgs(rayPickResult.entityID, event, deviceID);
        QScriptValue entityScript = loadEntityScript(rayPickResult.entity);
        if (entityScript.property("mouseReleaseOnEntity").isValid()) {
            entityScript.property("mouseReleaseOnEntity").call(entityScript, entityScriptArgs);
        }
    }

    // Even if we're no longer intersecting with an entity, if we started clicking on it, and now
    // we're releasing the button, then this is considered a clickOn event
    if (!_currentClickingOnEntityID.isInvalidID()) {
        emit clickReleaseOnEntity(_currentClickingOnEntityID, MouseEvent(*event, deviceID));

        QScriptValueList currentClickingEntityArgs = createMouseEventArgs(_currentClickingOnEntityID, event, deviceID);
        QScriptValue currentClickingEntity = loadEntityScript(_currentClickingOnEntityID);
        if (currentClickingEntity.property("clickReleaseOnEntity").isValid()) {
            currentClickingEntity.property("clickReleaseOnEntity").call(currentClickingEntity, currentClickingEntityArgs);
        }
    }

    // makes it the unknown ID, we just released so we can't be clicking on anything
    _currentClickingOnEntityID = UNKNOWN_ENTITY_ID;
    _lastMouseEvent = MouseEvent(*event, deviceID);
    _lastMouseEventValid = true;
}

void EntityTreeRenderer::mouseMoveEvent(QMouseEvent* event, unsigned int deviceID) {
    // If we don't have a tree, or we're in the process of shutting down, then don't
    // process these events.
    if (!_tree || _shuttingDown) {
        return;
    }
    PerformanceTimer perfTimer("EntityTreeRenderer::mouseMoveEvent");

    PickRay ray = _viewState->computePickRay(event->x(), event->y());

    bool precisionPicking = false; // for mouse moves we do not do precision picking
    RayToEntityIntersectionResult rayPickResult = findRayIntersectionWorker(ray, Octree::TryLock, precisionPicking);
    if (rayPickResult.intersects) {
        QScriptValueList entityScriptArgs = createMouseEventArgs(rayPickResult.entityID, event, deviceID);

        // load the entity script if needed...
        QScriptValue entityScript = loadEntityScript(rayPickResult.entity);
        if (entityScript.property("mouseMoveEvent").isValid()) {
            entityScript.property("mouseMoveEvent").call(entityScript, entityScriptArgs);
        }

        //qCDebug(entitiesrenderer) << "mouseMoveEvent over entity:" << rayPickResult.entityID;
        emit mouseMoveOnEntity(rayPickResult, event, deviceID);
        if (entityScript.property("mouseMoveOnEntity").isValid()) {
            entityScript.property("mouseMoveOnEntity").call(entityScript, entityScriptArgs);
        }
    
        // handle the hover logic...
    
        // if we were previously hovering over an entity, and this new entity is not the same as our previous entity
        // then we need to send the hover leave.
        if (!_currentHoverOverEntityID.isInvalidID() && rayPickResult.entityID != _currentHoverOverEntityID) {
            emit hoverLeaveEntity(_currentHoverOverEntityID, MouseEvent(*event, deviceID));

            QScriptValueList currentHoverEntityArgs = createMouseEventArgs(_currentHoverOverEntityID, event, deviceID);

            QScriptValue currentHoverEntity = loadEntityScript(_currentHoverOverEntityID);
            if (currentHoverEntity.property("hoverLeaveEntity").isValid()) {
                currentHoverEntity.property("hoverLeaveEntity").call(currentHoverEntity, currentHoverEntityArgs);
            }
        }

        // If the new hover entity does not match the previous hover entity then we are entering the new one
        // this is true if the _currentHoverOverEntityID is known or unknown
        if (rayPickResult.entityID != _currentHoverOverEntityID) {
            emit hoverEnterEntity(rayPickResult.entityID, MouseEvent(*event, deviceID));
            if (entityScript.property("hoverEnterEntity").isValid()) {
                entityScript.property("hoverEnterEntity").call(entityScript, entityScriptArgs);
            }
        }

        // and finally, no matter what, if we're intersecting an entity then we're definitely hovering over it, and
        // we should send our hover over event
        emit hoverOverEntity(rayPickResult.entityID, MouseEvent(*event, deviceID));
        if (entityScript.property("hoverOverEntity").isValid()) {
            entityScript.property("hoverOverEntity").call(entityScript, entityScriptArgs);
        }

        // remember what we're hovering over
        _currentHoverOverEntityID = rayPickResult.entityID;

    } else {
        // handle the hover logic...
        // if we were previously hovering over an entity, and we're no longer hovering over any entity then we need to 
        // send the hover leave for our previous entity
        if (!_currentHoverOverEntityID.isInvalidID()) {
            emit hoverLeaveEntity(_currentHoverOverEntityID, MouseEvent(*event, deviceID));

            QScriptValueList currentHoverEntityArgs = createMouseEventArgs(_currentHoverOverEntityID, event, deviceID);

            QScriptValue currentHoverEntity = loadEntityScript(_currentHoverOverEntityID);
            if (currentHoverEntity.property("hoverLeaveEntity").isValid()) {
                currentHoverEntity.property("hoverLeaveEntity").call(currentHoverEntity, currentHoverEntityArgs);
            }

            _currentHoverOverEntityID = UNKNOWN_ENTITY_ID; // makes it the unknown ID
        }
    }

    // Even if we're no longer intersecting with an entity, if we started clicking on an entity and we have
    // not yet released the hold then this is still considered a holdingClickOnEntity event
    if (!_currentClickingOnEntityID.isInvalidID()) {
        emit holdingClickOnEntity(_currentClickingOnEntityID, MouseEvent(*event, deviceID));

        QScriptValueList currentClickingEntityArgs = createMouseEventArgs(_currentClickingOnEntityID, event, deviceID);

        QScriptValue currentClickingEntity = loadEntityScript(_currentClickingOnEntityID);
        if (currentClickingEntity.property("holdingClickOnEntity").isValid()) {
            currentClickingEntity.property("holdingClickOnEntity").call(currentClickingEntity, currentClickingEntityArgs);
        }
    }
    _lastMouseEvent = MouseEvent(*event, deviceID);
    _lastMouseEventValid = true;
}

void EntityTreeRenderer::deletingEntity(const EntityItemID& entityID) {
    if (_tree && !_shuttingDown) {
        checkAndCallUnload(entityID);
    }
    _entityScripts.remove(entityID);
    
    // here's where we remove the entity payload from the scene

    render::Scene::PendingChanges pendingChanges;
    if (_entityToSceneItems.contains(entityID)) {
        render::ItemID renderItem = _entityToSceneItems[entityID];
        pendingChanges.removeItem(renderItem);
        _viewState->getMain3DScene()->enqueuePendingChanges(pendingChanges);
    }
}

void EntityTreeRenderer::addingEntity(const EntityItemID& entityID) {
    checkAndCallPreload(entityID);

    // here's where we add the entity payload to the scene

    render::Scene::PendingChanges pendingChanges;
    render::ItemID renderItem = _viewState->getMain3DScene()->allocateID();
    _entityToSceneItems[entityID] = renderItem;
    EntityItemPointer entity = static_cast<EntityTree*>(_tree)->findEntityByID(entityID);

    auto renderData = RenderableEntityItem::Pointer(new RenderableEntityItem(entity));
    auto renderPayload = render::PayloadPointer(new RenderableEntityItem::Payload(renderData));

    pendingChanges.resetItem(renderItem, renderPayload);

    _viewState->getMain3DScene()->enqueuePendingChanges(pendingChanges);
    _viewState->getMain3DScene()->processPendingChangesQueue();
}

void EntityTreeRenderer::entitySciptChanging(const EntityItemID& entityID) {
    if (_tree && !_shuttingDown) {
        checkAndCallUnload(entityID);
        checkAndCallPreload(entityID);
    }
}

void EntityTreeRenderer::checkAndCallPreload(const EntityItemID& entityID) {
    if (_tree && !_shuttingDown) {
        // load the entity script if needed...
        QScriptValue entityScript = loadEntityScript(entityID, true); // is preload!
        if (entityScript.property("preload").isValid()) {
            QScriptValueList entityArgs = createEntityArgs(entityID);
            entityScript.property("preload").call(entityScript, entityArgs);
        }
    }
}

void EntityTreeRenderer::checkAndCallUnload(const EntityItemID& entityID) {
    if (_tree && !_shuttingDown) {
        QScriptValue entityScript = getPreviouslyLoadedEntityScript(entityID);
        if (entityScript.property("unload").isValid()) {
            QScriptValueList entityArgs = createEntityArgs(entityID);
            entityScript.property("unload").call(entityScript, entityArgs);
        }
    }
}


void EntityTreeRenderer::playEntityCollisionSound(const QUuid& myNodeID, EntityTree* entityTree, const EntityItemID& id, const Collision& collision) {
    EntityItemPointer entity = entityTree->findEntityByEntityItemID(id);
    if (!entity) {
        return;
    }
    QUuid simulatorID = entity->getSimulatorID();
    if (simulatorID.isNull() || (simulatorID != myNodeID)) {
        return; // Only one injector per simulation, please.
    }
    const QString& collisionSoundURL = entity->getCollisionSoundURL();
    if (collisionSoundURL.isEmpty()) {
        return;
    }
    const float mass = entity->computeMass();
    const float COLLISION_PENTRATION_TO_VELOCITY = 50; // as a subsitute for RELATIVE entity->getVelocity()
    const float linearVelocity = glm::length(collision.penetration) * COLLISION_PENTRATION_TO_VELOCITY;
    const float energy = mass * linearVelocity * linearVelocity / 2.0f;
    const glm::vec3 position = collision.contactPoint;
    const float COLLISION_ENERGY_AT_FULL_VOLUME = 0.5f;
    const float COLLISION_MINIMUM_VOLUME = 0.001f;
    const float energyFactorOfFull = fmin(1.0f, energy / COLLISION_ENERGY_AT_FULL_VOLUME);
    if (energyFactorOfFull < COLLISION_MINIMUM_VOLUME) {
        return;
    }

    auto soundCache = DependencyManager::get<SoundCache>();
    if (soundCache.isNull()) {
        return;
    }
    SharedSoundPointer sound = soundCache.data()->getSound(QUrl(collisionSoundURL));
    if (sound.isNull() || !sound->isReady()) {
        return;
    }

    // This is a hack. Quiet sound aren't really heard at all, so we compress everything to the range [1-c, 1], if we play it all.
    const float COLLISION_SOUND_COMPRESSION_RANGE = 0.7f;
    float volume = energyFactorOfFull;
    volume = (volume * COLLISION_SOUND_COMPRESSION_RANGE) + (1.0f - COLLISION_SOUND_COMPRESSION_RANGE);
    
    // This is quite similar to AudioScriptingInterface::playSound() and should probably be refactored.
    AudioInjectorOptions options;
    options.stereo = sound->isStereo();
    options.position = position;
    options.volume = volume;
    AudioInjector* injector = new AudioInjector(sound.data(), options);
    injector->setLocalAudioInterface(_localAudioInterface);
    injector->triggerDeleteAfterFinish();
    QThread* injectorThread = new QThread();
    injectorThread->setObjectName("Audio Injector Thread");
    injector->moveToThread(injectorThread);
    // start injecting when the injector thread starts
    connect(injectorThread, &QThread::started, injector, &AudioInjector::injectAudio);
    // connect the right slots and signals for AudioInjector and thread cleanup
    connect(injector, &AudioInjector::destroyed, injectorThread, &QThread::quit);
    connect(injectorThread, &QThread::finished, injectorThread, &QThread::deleteLater);
    injectorThread->start();
}

void EntityTreeRenderer::entityCollisionWithEntity(const EntityItemID& idA, const EntityItemID& idB,
                                                    const Collision& collision) {
    // If we don't have a tree, or we're in the process of shutting down, then don't
    // process these events.
    if (!_tree || _shuttingDown) {
        return;
    }
    // Don't respond to small continuous contacts.
    const float COLLISION_MINUMUM_PENETRATION = 0.005f;
    if ((collision.type != CONTACT_EVENT_TYPE_START) && (glm::length(collision.penetration) < COLLISION_MINUMUM_PENETRATION)) {
        return;
    }

    // See if we should play sounds
    EntityTree* entityTree = static_cast<EntityTree*>(_tree);
    const QUuid& myNodeID = DependencyManager::get<NodeList>()->getSessionUUID();
    playEntityCollisionSound(myNodeID, entityTree, idA, collision);
    playEntityCollisionSound(myNodeID, entityTree, idB, collision);

    // And now the entity scripts
    emit collisionWithEntity(idA, idB, collision);
    QScriptValue entityScriptA = loadEntityScript(idA);
    if (entityScriptA.property("collisionWithEntity").isValid()) {
        QScriptValueList args;
        args << idA.toScriptValue(_entitiesScriptEngine);
        args << idB.toScriptValue(_entitiesScriptEngine);
        args << collisionToScriptValue(_entitiesScriptEngine, collision);
        entityScriptA.property("collisionWithEntity").call(entityScriptA, args);
    }

    emit collisionWithEntity(idB, idA, collision);
    QScriptValue entityScriptB = loadEntityScript(idB);
    if (entityScriptB.property("collisionWithEntity").isValid()) {
        QScriptValueList args;
        args << idB.toScriptValue(_entitiesScriptEngine);
        args << idA.toScriptValue(_entitiesScriptEngine);
        args << collisionToScriptValue(_entitiesScriptEngine, collision);
        entityScriptB.property("collisionWithEntity").call(entityScriptA, args);
    }
}<|MERGE_RESOLUTION|>--- conflicted
+++ resolved
@@ -400,11 +400,7 @@
     }
 }
 
-<<<<<<< HEAD
-void EntityTreeRenderer::applyZonePropertiesToScene(const ZoneEntityItem* zone) {
-=======
 void EntityTreeRenderer::applyZonePropertiesToScene(std::shared_ptr<ZoneEntityItem> zone) {
->>>>>>> 75144b44
     QSharedPointer<SceneScriptingInterface> scene = DependencyManager::get<SceneScriptingInterface>();
     if (zone) {
         if (!_hasPreviousZone) {
@@ -485,10 +481,7 @@
 }
 
 void EntityTreeRenderer::render(RenderArgs* renderArgs) {
-<<<<<<< HEAD
-=======
-
->>>>>>> 75144b44
+
     if (_tree && !_shuttingDown) {
         Model::startScene(renderArgs->_renderSide);
 
@@ -524,13 +517,9 @@
         glPushMatrix();
         renderArgs->_context->enqueueBatch(batch);
         glPopMatrix();
-<<<<<<< HEAD
-        
-=======
 
         renderArgs->_batch = nullptr;
          
->>>>>>> 75144b44
         // stats...
         _meshesConsidered = renderArgs->_meshesConsidered;
         _meshesRendered = renderArgs->_meshesRendered;
@@ -731,16 +720,6 @@
                     if (bigEnoughToRender) {
                         renderProxies(entityItem, args);
                     
-<<<<<<< HEAD
-                    Glower* glower = NULL;
-                    if (entityItem->getGlowLevel() > 0.0f) {
-                        glower = new Glower(args, entityItem->getGlowLevel());
-                    }
-                    entityItem->render(args);
-                    args->_itemsRendered++;
-                    if (glower) {
-                        delete glower;
-=======
                         Glower* glower = NULL;
                         if (entityItem->getGlowLevel() > 0.0f) {
                             glower = new Glower(args, entityItem->getGlowLevel());
@@ -752,7 +731,6 @@
                         }
                     } else {
                         args->_itemsTooSmall++;
->>>>>>> 75144b44
                     }
                 } else {
                     args->_itemsOutOfView++;
