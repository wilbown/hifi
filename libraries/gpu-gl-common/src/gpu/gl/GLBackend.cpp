--- conflicted
+++ resolved
@@ -163,15 +163,11 @@
 
 GLBackend::~GLBackend() {}
 
-<<<<<<< HEAD
-GLBackend::~GLBackend() {
+void GLBackend::shutdown() {
 	if (_mipGenerationFramebufferId) {
 		glDeleteFramebuffers(1, &_mipGenerationFramebufferId);
 		_mipGenerationFramebufferId = 0;
 	}
-=======
-void GLBackend::shutdown() {
->>>>>>> 03f51352
     killInput();
     killTransform();
     killTextureManagementStage();
