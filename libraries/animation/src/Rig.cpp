--- conflicted
+++ resolved
@@ -390,11 +390,7 @@
 
     buildAbsoluteRigPoses(_animSkeleton->getRelativeDefaultPoses(), _absoluteDefaultPoses);
 
-<<<<<<< HEAD
-    _rootJointIndex = indexOfJoint("Hips");
-=======
     _rootJointIndex = indexOfJoint("Hips");;
->>>>>>> 89417764
     _leftEyeJointIndex = indexOfJoint("LeftEye");
     _rightEyeJointIndex = indexOfJoint("RightEye");
     _leftHandJointIndex = indexOfJoint("LeftHand");
