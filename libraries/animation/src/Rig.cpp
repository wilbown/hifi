--- conflicted
+++ resolved
@@ -307,7 +307,6 @@
     }
 }
 
-<<<<<<< HEAD
 void Rig::updateMaxHipsOffsetLength(float maxLength, float deltaTime) {
 
     _desiredMaxHipsOffsetLength = maxLength;
@@ -330,13 +329,13 @@
 
 float Rig::getMaxHipsOffsetLength() const {
     return _maxHipsOffsetLength;
-=======
+}
+
 int Rig::getJointParentIndex(int childIndex) const {
     if (_animSkeleton && isIndexValid(childIndex)) {
         return _animSkeleton->getParentIndex(childIndex);
     }
     return -1;
->>>>>>> 786d0979
 }
 
 void Rig::setJointTranslation(int index, bool valid, const glm::vec3& translation, float priority) {
