--- conflicted
+++ resolved
@@ -985,15 +985,32 @@
         }
     }
 }
-static void hmdHeadNeckModel(AnimSkeleton::ConstPointer skeleton, const glm::vec3& hmdPosition, const glm::quat& origHMDOrientation,
-                             glm::vec3& headPositionOut, glm::quat& headOrientationOut,
-                             glm::vec3& neckPositionOut, glm::quat& neckOrientationOut) {
-
-    // hmd orientation comes in as -z forward, we need z forward for the translations to work correctly.
-    glm::quat rotY180 = glm::angleAxis((float)PI, glm::vec3(0.0f, 1.0f, 0.0f));
-    glm::quat hmdOrientation = origHMDOrientation * rotY180;
+
+static AnimPose avatarToBonePose(AnimPose pose, AnimSkeleton::ConstPointer skeleton) {
+    AnimPose rootPose = skeleton->getAbsoluteBindPose(skeleton->nameToJointIndex("Hips"));
+    AnimPose rotY180(glm::vec3(1), glm::angleAxis((float)PI, glm::vec3(0.0f, 1.0f, 0.0f)), glm::vec3(0));
+    return rootPose * rotY180 * pose;
+}
+
+static AnimPose boneToAvatarPose(AnimPose pose, AnimSkeleton::ConstPointer skeleton) {
+    AnimPose rootPose = skeleton->getAbsoluteBindPose(skeleton->nameToJointIndex("Hips"));
+    AnimPose rotY180(glm::vec3(1), glm::angleAxis((float)PI, glm::vec3(0.0f, 1.0f, 0.0f)), glm::vec3(0));
+    return (rootPose * rotY180).inverse() * pose;
+}
+
+static void computeHeadNeckAnimVars(AnimSkeleton::ConstPointer skeleton, const AnimPose& avatarHMDPose,
+                                    glm::vec3& headPositionOut, glm::quat& headOrientationOut,
+                                    glm::vec3& neckPositionOut, glm::quat& neckOrientationOut) {
+
+    // the input hmd values are in avatar space
+    // we need to transform them into bone space.
+    AnimPose hmdPose = avatarToBonePose(avatarHMDPose, skeleton);
+    const glm::vec3 hmdPosition = hmdPose.trans;
+    const glm::quat rotY180 = glm::angleAxis((float)PI, glm::vec3(0.0f, 1.0f, 0.0f));
+    const glm::quat hmdOrientation = hmdPose.rot * rotY180;  // rotY180 will make z forward not -z
 
     // TODO: cache jointIndices
+
     // Use absolute bindPose positions just in case the relBindPose have rotations we don't expect.
     glm::vec3 absRightEyePos = skeleton->getAbsoluteBindPose(skeleton->nameToJointIndex("RightEye")).trans;
     glm::vec3 absLeftEyePos = skeleton->getAbsoluteBindPose(skeleton->nameToJointIndex("LeftEye")).trans;
@@ -1019,27 +1036,29 @@
 
 void Rig::updateNeckJoint(int index, const HeadParameters& params) {
     if (index >= 0 && _jointStates[index].getParentIndex() >= 0) {
-<<<<<<< HEAD
         if (_enableAnimGraph && _animSkeleton) {
 
             if (params.isInHMD) {
                 glm::vec3 headPos, neckPos;
                 glm::quat headRot, neckRot;
 
-                // the input hmd values are in avatar space
-                // apply rotY180 to values to get them into bone space which has z forward.
-                glm::quat rotY180 = glm::angleAxis((float)PI, glm::vec3(0.0f, 1.0f, 0.0f));
-                glm::vec3 hmdPos = rotY180 * params.localHeadPosition;
-                glm::quat hmdRot = rotY180 * params.localHeadOrientation;
-                hmdHeadNeckModel(_animSkeleton, hmdPos, hmdRot, headPos, headRot, neckPos, neckRot);
+                AnimPose avatarHMDPose(glm::vec3(1), params.localHeadOrientation, params.localHeadPosition);
+                computeHeadNeckAnimVars(_animSkeleton, avatarHMDPose, headPos, headRot, neckPos, neckRot);
 
                 // debug rendering
                 /*
-                // apply rotY180 again to transform into avatar space.
-                glm::vec4 red(1.0f, 0.0f, 0.0f, 1.0f);
-                glm::vec4 green(0.0f, 1.0f, 0.0f, 1.0f);
-                DebugDraw::getInstance().addMyAvatarMarker("headTarget", rotY180 * headRot, rotY180 * headPos, red);
-                DebugDraw::getInstance().addMyAvatarMarker("neckTarget", rotY180 * neckRot, rotY180 * neckPos, green);
+                const glm::vec4 red(1.0f, 0.0f, 0.0f, 1.0f);
+                const glm::vec4 green(0.0f, 1.0f, 0.0f, 1.0f);
+
+                // transform from bone into avatar space
+                AnimPose headPose(glm::vec3(1), headRot, headPos);
+                headPose = boneToAvatarPose(headPose, _animSkeleton);
+                DebugDraw::getInstance().addMyAvatarMarker("headTarget", headPose.rot, headPose.trans, red);
+
+                // transform from bone into avatar space
+                AnimPose neckPose(glm::vec3(1), neckRot, neckPos);
+                neckPose = boneToAvatarPose(neckPose, _animSkeleton);
+                DebugDraw::getInstance().addMyAvatarMarker("neckTarget", neckPose.rot, neckPose.trans, green);
                 */
 
                 _animVars.set("headPosition", headPos);
@@ -1059,23 +1078,6 @@
                 _animVars.unset("neckPosition");
                 _animVars.unset("neckRotation");
             }
-
-=======
-        if (_enableAnimGraph && _animSkeleton && _animNode) {
-            // the params.localHeadOrientation is composed incorrectly, so re-compose it correctly from pitch, yaw and roll.
-            glm::quat realLocalHeadOrientation = (glm::angleAxis(glm::radians(-params.localHeadRoll), Z_AXIS) *
-                                                  glm::angleAxis(glm::radians(params.localHeadYaw), Y_AXIS) *
-                                                  glm::angleAxis(glm::radians(-params.localHeadPitch), X_AXIS));
-            _animVars.set("headRotation", realLocalHeadOrientation);
-
-            if (params.isInHMD) {
-                int headIndex = _animSkeleton->nameToJointIndex("Head");
-                AnimPose rootPose = _animNode->getRootPose(headIndex);
-                _animVars.set("headPosition", rootPose.trans + params.localHeadPosition); // rootPose.rot is handled in params?d
-            } else {
-                _animVars.unset("headPosition");
-            }
->>>>>>> ec9bf079
         } else if (!_enableAnimGraph) {
 
             auto& state = _jointStates[index];
