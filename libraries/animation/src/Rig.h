--- conflicted
+++ resolved
@@ -129,12 +129,8 @@
     void clearJointTransformTranslation(int jointIndex);
     void reset(const QVector<FBXJoint>& fbxJoints);
     bool getJointStateRotation(int index, glm::quat& rotation) const;
-<<<<<<< HEAD
     bool getJointStateTranslation(int index, glm::vec3& translation) const;
-    void applyJointRotationDelta(int jointIndex, const glm::quat& delta, bool constrain, float priority);
-=======
     void applyJointRotationDelta(int jointIndex, const glm::quat& delta, float priority);
->>>>>>> 639be1ee
     JointState getJointState(int jointIndex) const; // XXX
     bool getVisibleJointState(int index, glm::quat& rotation) const;
     void clearJointState(int index);
