//
//  AnimManipulator.cpp
//
//  Created by Anthony J. Thibault on 9/8/15.
//  Copyright (c) 2015 High Fidelity, Inc. All rights reserved.
//
//  Distributed under the Apache License, Version 2.0.
//  See the accompanying file LICENSE or http://www.apache.org/licenses/LICENSE-2.0.html
//

#include "AnimManipulator.h"
#include "AnimUtil.h"
#include "AnimationLogging.h"

AnimManipulator::JointVar::JointVar(const QString& jointNameIn, Type rotationTypeIn, Type translationTypeIn,
                                    const QString& rotationVarIn, const QString& translationVarIn) :
    jointName(jointNameIn),
    rotationType(rotationTypeIn),
    translationType(translationTypeIn),
    rotationVar(rotationVarIn),
    translationVar(translationVarIn),
    jointIndex(-1),
    hasPerformedJointLookup(false) {}

AnimManipulator::AnimManipulator(const QString& id, float alpha) :
    AnimNode(AnimNode::Type::Manipulator, id),
    _alpha(alpha) {

}

AnimManipulator::~AnimManipulator() {

}

<<<<<<< HEAD
const AnimPoseVec& AnimManipulator::evaluate(AnimVariantMap& animVars, const AnimContext& context, float dt, Triggers& triggersOut) {
    qCDebug(animation) << "in anim manipulator node";
    return overlay(animVars, context, dt, triggersOut, _skeleton->getRelativeDefaultPoses());
}

const AnimPoseVec& AnimManipulator::overlay(AnimVariantMap& animVars, const AnimContext& context, float dt, Triggers& triggersOut, const AnimPoseVec& underPoses) {
=======
const AnimPoseVec& AnimManipulator::evaluate(const AnimVariantMap& animVars, const AnimContext& context, float dt, AnimVariantMap& triggersOut) {
    return overlay(animVars, context, dt, triggersOut, _skeleton->getRelativeDefaultPoses());
}

const AnimPoseVec& AnimManipulator::overlay(const AnimVariantMap& animVars, const AnimContext& context, float dt, AnimVariantMap& triggersOut, const AnimPoseVec& underPoses) {
>>>>>>> 88fafc7a
    _alpha = animVars.lookup(_alphaVar, _alpha);

    _poses = underPoses;

    if (underPoses.size() == 0) {
        return _poses;
    }

    for (auto& jointVar : _jointVars) {

        if (!jointVar.hasPerformedJointLookup) {

            // map from joint name to joint index and cache the result.
            jointVar.jointIndex = _skeleton->nameToJointIndex(jointVar.jointName);
            if (jointVar.jointIndex < 0) {
                qCWarning(animation) << "AnimManipulator could not find jointName" << jointVar.jointName << "in skeleton";
            }
            jointVar.hasPerformedJointLookup = true;
        }

        if (jointVar.jointIndex >= 0) {

            // use the underPose as our default value if we can.
            AnimPose defaultRelPose;
            if (jointVar.jointIndex <= (int)underPoses.size()) {
                defaultRelPose = underPoses[jointVar.jointIndex];
            } else {
                defaultRelPose = AnimPose::identity;
            }

            AnimPose relPose = computeRelativePoseFromJointVar(animVars, jointVar, defaultRelPose, underPoses);

            // blend with underPose
            ::blend(1, &defaultRelPose, &relPose, _alpha, &_poses[jointVar.jointIndex]);
        }
    }

    processOutputJoints(triggersOut);

    return _poses;
}

void AnimManipulator::setSkeletonInternal(AnimSkeleton::ConstPointer skeleton) {
    AnimNode::setSkeletonInternal(skeleton);

    // invalidate all jointVar indices
    for (auto& jointVar : _jointVars) {
        jointVar.jointIndex = -1;
        jointVar.hasPerformedJointLookup = false;
    }

    // potentially allocate new joints.
    _poses.resize(skeleton->getNumJoints());

    // set all joints to identity
    for (auto& pose : _poses) {
        pose = AnimPose::identity;
    }
}

// for AnimDebugDraw rendering
const AnimPoseVec& AnimManipulator::getPosesInternal() const {
    return _poses;
}

void AnimManipulator::addJointVar(const JointVar& jointVar) {
    _jointVars.push_back(jointVar);
}

void AnimManipulator::removeAllJointVars() {
    _jointVars.clear();
}

AnimPose AnimManipulator::computeRelativePoseFromJointVar(const AnimVariantMap& animVars, const JointVar& jointVar,
                                                          const AnimPose& defaultRelPose, const AnimPoseVec& underPoses) {

    AnimPose defaultAbsPose = _skeleton->getAbsolutePose(jointVar.jointIndex, underPoses);

    // compute relative translation
    glm::vec3 relTrans;
    switch (jointVar.translationType) {
        case JointVar::Type::Absolute: {
            glm::vec3 absTrans = animVars.lookupRigToGeometry(jointVar.translationVar, defaultAbsPose.trans());

            // convert to from absolute to relative.
            AnimPose parentAbsPose;
            int parentIndex = _skeleton->getParentIndex(jointVar.jointIndex);
            if (parentIndex >= 0) {
                parentAbsPose = _skeleton->getAbsolutePose(parentIndex, underPoses);
            }

            // convert from absolute to relative
            relTrans = transformPoint(parentAbsPose.inverse(), absTrans);
            break;
        }
        case JointVar::Type::Relative:
            relTrans = animVars.lookupRigToGeometryVector(jointVar.translationVar, defaultRelPose.trans());
            break;
        case JointVar::Type::UnderPose:
            relTrans = underPoses[jointVar.jointIndex].trans();
            break;
        case JointVar::Type::Default:
        default:
            relTrans = defaultRelPose.trans();
            break;
    }

    glm::quat relRot;
    switch (jointVar.rotationType) {
        case JointVar::Type::Absolute: {
            glm::quat absRot = animVars.lookupRigToGeometry(jointVar.translationVar, defaultAbsPose.rot());

            // convert to from absolute to relative.
            AnimPose parentAbsPose;
            int parentIndex = _skeleton->getParentIndex(jointVar.jointIndex);
            if (parentIndex >= 0) {
                parentAbsPose = _skeleton->getAbsolutePose(parentIndex, underPoses);
            }

            // convert from absolute to relative
            relRot = glm::inverse(parentAbsPose.rot()) * absRot;
            break;
        }
        case JointVar::Type::Relative:
            relRot = animVars.lookupRigToGeometry(jointVar.translationVar, defaultRelPose.rot());
            break;
        case JointVar::Type::UnderPose:
            relRot = underPoses[jointVar.jointIndex].rot();
            break;
        case JointVar::Type::Default:
        default:
            relRot = defaultRelPose.rot();
            break;
    }

    return AnimPose(glm::vec3(1), relRot, relTrans);
}<|MERGE_RESOLUTION|>--- conflicted
+++ resolved
@@ -32,20 +32,12 @@
 
 }
 
-<<<<<<< HEAD
-const AnimPoseVec& AnimManipulator::evaluate(AnimVariantMap& animVars, const AnimContext& context, float dt, Triggers& triggersOut) {
+const AnimPoseVec& AnimManipulator::evaluate(const AnimVariantMap& animVars, const AnimContext& context, float dt, AnimVariantMap& triggersOut) {
     qCDebug(animation) << "in anim manipulator node";
     return overlay(animVars, context, dt, triggersOut, _skeleton->getRelativeDefaultPoses());
 }
 
-const AnimPoseVec& AnimManipulator::overlay(AnimVariantMap& animVars, const AnimContext& context, float dt, Triggers& triggersOut, const AnimPoseVec& underPoses) {
-=======
-const AnimPoseVec& AnimManipulator::evaluate(const AnimVariantMap& animVars, const AnimContext& context, float dt, AnimVariantMap& triggersOut) {
-    return overlay(animVars, context, dt, triggersOut, _skeleton->getRelativeDefaultPoses());
-}
-
 const AnimPoseVec& AnimManipulator::overlay(const AnimVariantMap& animVars, const AnimContext& context, float dt, AnimVariantMap& triggersOut, const AnimPoseVec& underPoses) {
->>>>>>> 88fafc7a
     _alpha = animVars.lookup(_alphaVar, _alpha);
 
     _poses = underPoses;
