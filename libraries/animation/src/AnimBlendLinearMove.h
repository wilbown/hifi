--- conflicted
+++ resolved
@@ -39,11 +39,7 @@
     AnimBlendLinearMove(const QString& id, float alpha, float desiredSpeed, const std::vector<float>& characteristicSpeeds);
     virtual ~AnimBlendLinearMove() override;
 
-<<<<<<< HEAD
-    virtual const AnimPoseVec& evaluate(AnimVariantMap& animVars, const AnimContext& context, float dt, Triggers& triggersOut) override;
-=======
     virtual const AnimPoseVec& evaluate(const AnimVariantMap& animVars, const AnimContext& context, float dt, AnimVariantMap& triggersOut) override;
->>>>>>> 88fafc7a
 
     void setAlphaVar(const QString& alphaVar) { _alphaVar = alphaVar; }
     void setDesiredSpeedVar(const QString& desiredSpeedVar) { _desiredSpeedVar = desiredSpeedVar; }
@@ -52,11 +48,7 @@
     // for AnimDebugDraw rendering
     virtual const AnimPoseVec& getPosesInternal() const override;
 
-<<<<<<< HEAD
-    void evaluateAndBlendChildren(AnimVariantMap& animVars, const AnimContext& context, Triggers& triggersOut, float alpha,
-=======
     void evaluateAndBlendChildren(const AnimVariantMap& animVars, const AnimContext& context, AnimVariantMap& triggersOut, float alpha,
->>>>>>> 88fafc7a
                                   size_t prevPoseIndex, size_t nextPoseIndex,
                                   float prevDeltaTime, float nextDeltaTime);
 
