//
//  MainWindow.cpp
//  interface
//
//  Created by Mohammed Nafees on 04/06/2014.
//  Copyright (c) 2014 High Fidelity, Inc. All rights reserved.
//
//  Distributed under the Apache License, Version 2.0.
//  See the accompanying file LICENSE or http://www.apache.org/licenses/LICENSE-2.0.html
//

#include "MainWindow.h"

#include <QtGui/QGuiApplication>
#include <QtGui/QScreen>
#include <QEvent>
#include <QMoveEvent>
#include <QResizeEvent>
#include <QShowEvent>
#include <QHideEvent>
#include <QWindowStateChangeEvent>
#include <QDragEnterEvent>
#include <QDropEvent>
#include <QMimeData>
#include <QtGui/QWindow>
#include <QtCore/QDebug>

#include "ui/Logging.h"
#include "DockWidget.h"

#include <QSizePolicy>
#include <QLayout>

MainWindow::MainWindow(QWidget* parent) :
    QMainWindow(parent),
    _windowGeometry("WindowGeometry"),
    _windowState("WindowState", 0)
{
    setAttribute(Qt::WA_NoSystemBackground);
    setAcceptDrops(true);
    setStyleSheet("QMainWindow::separator {width: 1px; border: none;}");
}

MainWindow::~MainWindow() {
    qCDebug(uiLogging) << "Destroying main window";
}

QWindow* MainWindow::findMainWindow() {
    auto windows = qApp->topLevelWindows();
    QWindow* result = nullptr;
    for (const auto& window : windows) {
        if (window->objectName().contains("MainWindow")) {
            result = window;
            break;
        }
    }
    return result;
}

void MainWindow::restoreGeometry() {
    // Did not use setGeometry() on purpose,
    // see http://doc.qt.io/qt-5/qsettings.html#restoring-the-state-of-a-gui-application
<<<<<<< HEAD
    QRect windowGeometry = qApp->desktop()->availableGeometry();
#if defined(Q_OS_MAC)
    windowGeometry.setSize((windowGeometry.size() * 0.5f));
=======
    QRect windowGeometry = QGuiApplication::primaryScreen()->availableGeometry();
#if defined(Q_OS_MAC)
    const float MACOS_INITIAL_WINDOW_SCALE = 0.8f;
    windowGeometry.setSize((windowGeometry.size() * MACOS_INITIAL_WINDOW_SCALE));
>>>>>>> f38509da
#endif
    QRect geometry = _windowGeometry.get(windowGeometry);
#if defined(Q_OS_MAC)
    move(geometry.center());
#else
    move(geometry.topLeft());
#endif
    resize(geometry.size());

    // Restore to maximized or full screen after restoring to windowed so that going windowed goes to good position and sizes.
    Qt::WindowStates state = (Qt::WindowStates)_windowState.get(Qt::WindowNoState);
    if (state != Qt::WindowNoState) {
        setWindowState(state);
    }
}

void MainWindow::saveGeometry() {
    // Did not use geometry() on purpose,
    // see http://doc.qt.io/qt-5/qsettings.html#restoring-the-state-of-a-gui-application
    _windowState.set((int)windowState());

    // Save position and size only if windowed so that have good values for windowed after starting maximized or full screen.
    if (windowState() == Qt::WindowNoState) {
        QRect geometry(pos(), size());
        _windowGeometry.set(geometry);
    }
}

void MainWindow::closeEvent(QCloseEvent* event) {
    // It is the job of Application::quit() to shut things down properly when it is finished with its event loop.
    // But if we don't explicitly ignore this event now, the window and application event loop will close
    // before we've had a chance to act on the aboutToClose signal. This will leaves a zombie process on all platforms.
    // To repro:
    //   Open a QML modal dialog (e.g., select an avatar to wear), but don't dismiss it.
    //   Close the application with the operating system window close button (not the menu Quit)
    //   With ignore: App will wait until you accept or dismiss the dialog and log "Normal exit".
    //   Without ignore: App will close immediately, and nothing will log about quitting or exit.
    event->ignore();
    qApp->quit();
}

void MainWindow::moveEvent(QMoveEvent* event) {
    emit windowGeometryChanged(QRect(QPoint(geometry().x(), geometry().y()), size()));  // Geometry excluding the window frame.
    QMainWindow::moveEvent(event);
}

void MainWindow::resizeEvent(QResizeEvent* event) {
    emit windowGeometryChanged(QRect(QPoint(geometry().x(), geometry().y()), size()));  // Geometry excluding the window frame.
    QMainWindow::resizeEvent(event);
}

void MainWindow::showEvent(QShowEvent* event) {
    if (event->spontaneous()) {
        emit windowShown(true);
    }
    QMainWindow::showEvent(event);
}

void MainWindow::hideEvent(QHideEvent* event) {
    if (event->spontaneous()) {
        emit windowShown(false);
    }
    QMainWindow::hideEvent(event);
}

void MainWindow::changeEvent(QEvent* event) {
    if (event->type() == QEvent::WindowStateChange) {
        QWindowStateChangeEvent* stateChangeEvent = static_cast<QWindowStateChangeEvent*>(event);
        if ((stateChangeEvent->oldState() == Qt::WindowNoState ||
            stateChangeEvent->oldState() == Qt::WindowMaximized) &&
            (windowState() & Qt::WindowMinimized) == Qt::WindowMinimized) {
            emit windowShown(false);
            emit windowMinimizedChanged(true);
        } else {
            emit windowShown(true);
            if ((stateChangeEvent->oldState() & Qt::WindowMinimized) == Qt::WindowMinimized) {
                emit windowMinimizedChanged(false);
            }
        }
    } else if (event->type() == QEvent::ActivationChange) {
        if (isActiveWindow()) {
            emit windowShown(true);
        } else {
            emit windowShown(false);
        }
    }
    QMainWindow::changeEvent(event);
}

void MainWindow::dragEnterEvent(QDragEnterEvent* event) {
    if (event->mimeData()) {
        event->acceptProposedAction();
    }
}

void MainWindow::dropEvent(QDropEvent* event) {
    QCoreApplication::sendEvent(QCoreApplication::instance(), event);
}<|MERGE_RESOLUTION|>--- conflicted
+++ resolved
@@ -60,16 +60,10 @@
 void MainWindow::restoreGeometry() {
     // Did not use setGeometry() on purpose,
     // see http://doc.qt.io/qt-5/qsettings.html#restoring-the-state-of-a-gui-application
-<<<<<<< HEAD
-    QRect windowGeometry = qApp->desktop()->availableGeometry();
-#if defined(Q_OS_MAC)
-    windowGeometry.setSize((windowGeometry.size() * 0.5f));
-=======
     QRect windowGeometry = QGuiApplication::primaryScreen()->availableGeometry();
 #if defined(Q_OS_MAC)
     const float MACOS_INITIAL_WINDOW_SCALE = 0.8f;
     windowGeometry.setSize((windowGeometry.size() * MACOS_INITIAL_WINDOW_SCALE));
->>>>>>> f38509da
 #endif
     QRect geometry = _windowGeometry.get(windowGeometry);
 #if defined(Q_OS_MAC)
