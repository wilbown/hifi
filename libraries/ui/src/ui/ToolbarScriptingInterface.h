//
//  Created by Bradley Austin Davis on 2016-06-16
//  Copyright 2013-2016 High Fidelity, Inc.
//
//  Distributed under the Apache License, Version 2.0.
//  See the accompanying file LICENSE or http://www.apache.org/licenses/LICENSE-2.0.html
//

#ifndef hifi_ToolbarScriptingInterface_h
#define hifi_ToolbarScriptingInterface_h

#include <mutex>

#include <QtCore/QObject>
#include <QtScript/QScriptValue>

#include <DependencyManager.h>
#include "QmlWrapper.h"

class QQuickItem;

// No JSDoc for ToolbarButtonProxy because ToolbarProxy#addButton() doesn't work.
class ToolbarButtonProxy : public QmlWrapper {
    Q_OBJECT

public:
    ToolbarButtonProxy(QObject* qmlObject, QObject* parent = nullptr);

    Q_INVOKABLE void editProperties(const QVariantMap& properties);

signals:
    void clicked();

protected:
    QQuickItem* _qmlButton { nullptr };
    QVariantMap _properties;
};

Q_DECLARE_METATYPE(ToolbarButtonProxy*);

/**jsdoc
 * An instance of a toolbar.
 * 
 * <p>Retrieve an existing toolbar or create a new toolbar using {@link Toolbars.getToolbar}.</p>
 *
 * @class ToolbarProxy
 * @hideconstructor
 *
 * @hifi-interface
 * @hifi-client-entity
 * @hifi-avatar
 */
class ToolbarProxy : public QmlWrapper {
    Q_OBJECT
public:
    ToolbarProxy(QObject* qmlObject, QObject* parent = nullptr);

    /**jsdoc
     * <em>Currently doesn't work.</em>
     * @function ToolbarProxy#addButton
     * @param {object} properties - Button properties
     * @returns {object} The button added.
     * @deprecated This method is deprecated and will be removed.
     */
    Q_INVOKABLE ToolbarButtonProxy* addButton(const QVariant& properties);

    /**jsdoc
     * <em>Currently doesn't work.</em>
     * @function ToolbarProxy#removeButton
     * @param {string} name - Button name.
     * @deprecated This method is deprecated and will be removed.
     */
    Q_INVOKABLE void removeButton(const QVariant& name);


    // QmlWrapper methods.

    /**jsdoc
     * Sets the value of a toolbar property. A property is added to the toolbar if the named property doesn't already 
     * exist.
     * @function ToolbarProxy#writeProperty
     * @parm {string} propertyName - The name of the property. Toolbar properties are those in the QML implementation of the
     *     toolbar.
     * @param {object} propertyValue - The value of the property.
     */

    /**jsdoc
     * Sets the values of toolbar properties. A property is added to the toolbar if a named property doesn't already
     * exist.
     * @function ToolbarProxy#writeProperties
     * @param {object} properties - The names and values of the properties to set. Toolbar properties are those in the QML 
     *     implementation of the toolbar.
     */

    /**jsdoc
     * Gets the value of a toolbar property.
     * @function ToolbarProxy#readProperty
     * @param {string} propertyName - The property name. Toolbar properties are those in the QML implementation of the toolbar.
     * @returns {object} The value of the property if the property name is valid, otherwise <code>undefined</code>.
     */

    /**jsdoc
     * Gets the values of toolbar properties.
     * @function ToolbarProxy#readProperties
     * @param {string[]} propertyList - The names of the properties to get the values of. Toolbar properties are those in the 
     *     QML implementation of the toolbar.
     * @returns {object} The names and values of the specified properties. If the toolbar doesn't have a particular property 
     *     then the result doesn't include that property.
     */
};

Q_DECLARE_METATYPE(ToolbarProxy*);

/**jsdoc
 * The <code>Toolbars</code> API provides facilities to work with the system or other toolbar.
 *
 * <p>See also the {@link Tablet} API for use of the system tablet and toolbar in desktop and HMD modes.</p>
 *
 * @namespace Toolbars
 *
 * @hifi-interface
 * @hifi-client-entity
 * @hifi-avatar
 */
class ToolbarScriptingInterface : public QObject, public Dependency {
    Q_OBJECT
public:

    /**jsdoc
     * Gets an instance of a toolbar. A new toolbar is created if one with the specified name doesn't already exist.
     * @function Toolbars.getToolbar
     * @param {string} name - A unique name that identifies the toolbar.
     * @returns {ToolbarProxy} The toolbar instance.
     */
    Q_INVOKABLE ToolbarProxy* getToolbar(const QString& toolbarId);

signals:
<<<<<<< HEAD
=======
    /**jsdoc
     * Triggered when the visibility of a toolbar changes.
     * @function Toolbars.toolbarVisibleChanged
     * @param {boolean} isVisible - <code>true</code> if the toolbar is visible, <code>false</code> if it is hidden.
     * @param {string} toolbarName - The name of the toolbar.
     * @returns {Signal}
     * @example <caption>Briefly hide the system toolbar.</caption>
     * Toolbars.toolbarVisibleChanged.connect(function(visible, name) {
     *     print("Toolbar " + name + " visible changed to " + visible);
     * });
     * 
     * var toolbar = Toolbars.getToolbar("com.highfidelity.interface.toolbar.system");
     * if (toolbar) {
     *     toolbar.writeProperty("visible", false);
     *     Script.setTimeout(function () {
     *         toolbar.writeProperty("visible", true);
     *     }, 2000);
     * }
     */
>>>>>>> f38509da
    void toolbarVisibleChanged(bool isVisible, QString toolbarName);
};


#endif // hifi_ToolbarScriptingInterface_h<|MERGE_RESOLUTION|>--- conflicted
+++ resolved
@@ -135,8 +135,6 @@
     Q_INVOKABLE ToolbarProxy* getToolbar(const QString& toolbarId);
 
 signals:
-<<<<<<< HEAD
-=======
     /**jsdoc
      * Triggered when the visibility of a toolbar changes.
      * @function Toolbars.toolbarVisibleChanged
@@ -156,7 +154,6 @@
      *     }, 2000);
      * }
      */
->>>>>>> f38509da
     void toolbarVisibleChanged(bool isVisible, QString toolbarName);
 };
 
