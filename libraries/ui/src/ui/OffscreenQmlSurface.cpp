//
//  Created by Bradley Austin Davis on 2015-05-13
//  Copyright 2015 High Fidelity, Inc.
//
//  Distributed under the Apache License, Version 2.0.
//  See the accompanying file LICENSE or http://www.apache.org/licenses/LICENSE-2.0.html
//
#include "OffscreenQmlSurface.h"

#include <unordered_set>
#include <unordered_map>

#include <gl/Config.h>

#include <QtGui/QOpenGLContext>
#include <QtGui/QOpenGLFunctions_4_1_Core>
#include <QtWidgets/QWidget>
#include <QtQml/QtQml>
#include <QtQml/QQmlEngine>
#include <QtQml/QQmlComponent>
#include <QtQml/QQmlFileSelector>
#include <QtQuick/QQuickItem>
#include <QtQuick/QQuickWindow>
#include <QtQuick/QQuickRenderControl>
#include <QtCore/QThread>
#include <QtCore/QMutex>
#include <QtCore/QWaitCondition>
#include <QtMultimedia/QMediaService>
#include <QtMultimedia/QAudioOutputSelectorControl>
#include <QtMultimedia/QMediaPlayer>
#include <QtGui/QInputMethodEvent>
#include <shared/NsightHelpers.h>
#include <shared/GlobalAppProperties.h>
#include <shared/QtHelpers.h>
#include <PerfStat.h>
#include <DependencyManager.h>
#include <NumericalConstants.h>
#include <Finally.h>
#include <PathUtils.h>
#include <AbstractUriHandler.h>
#include <AccountManager.h>
#include <NetworkAccessManager.h>
#include <GLMHelpers.h>
#include <AudioClient.h>

#include <gl/OffscreenGLCanvas.h>
#include <gl/GLHelpers.h>
#include <gl/Context.h>
#include <shared/ReadWriteLockable.h>

#include "ImageProvider.h"
#include "types/FileTypeProfile.h"
#include "types/HFWebEngineProfile.h"
#include "types/SoundEffect.h"

#include "TabletScriptingInterface.h"
#include "ToolbarScriptingInterface.h"
#include "Logging.h"

namespace hifi { namespace qml { namespace offscreen {

class OffscreenQmlWhitelist : public Dependency, private ReadWriteLockable {
    SINGLETON_DEPENDENCY

public:
    void addWhitelistContextHandler(const std::initializer_list<QUrl>& urls, const QmlContextCallback& callback) {
        withWriteLock([&] {
            for (auto url : urls) {
                if (url.isRelative()) {
                    url = PathUtils::qmlUrl(url.toString());
                }
                _callbacks[url].push_back(callback);
            }
        });
    }

    QList<QmlContextCallback> getCallbacksForUrl(const QUrl& url) const {
        return resultWithReadLock<QList<QmlContextCallback>>([&] {
            QList<QmlContextCallback> result;
            auto itr = _callbacks.find(url);
            if (_callbacks.end() != itr) {
                result = *itr;
            }
            return result;
        });
    }

private:
    QHash<QUrl, QList<QmlContextCallback>> _callbacks;
};

QSharedPointer<OffscreenQmlWhitelist> getQmlWhitelist() {
    static std::once_flag once;
    std::call_once(once, [&] { DependencyManager::set<OffscreenQmlWhitelist>(); });

    return DependencyManager::get<OffscreenQmlWhitelist>();
}

// Class to handle changing QML audio output device using another thread
class AudioHandler : public QObject, QRunnable {
    Q_OBJECT
public:
    AudioHandler(OffscreenQmlSurface* surface, const QString& deviceName, QObject* parent = nullptr);

    virtual ~AudioHandler() { qDebug() << "Audio Handler Destroyed"; }

    void run() override;

private:
    QString _newTargetDevice;
    QSharedPointer<OffscreenQmlSurface> _surface;
    std::vector<QMediaPlayer*> _players;
};

class UrlHandler : public QObject {
    Q_OBJECT
public:
    Q_INVOKABLE bool canHandleUrl(const QString& url) {
        static auto handler = dynamic_cast<AbstractUriHandler*>(qApp);
        return handler && handler->canAcceptURL(url);
    }

    Q_INVOKABLE bool handleUrl(const QString& url) {
        static auto handler = dynamic_cast<AbstractUriHandler*>(qApp);
        return handler && handler->acceptURL(url);
    }
};

class QmlNetworkAccessManagerFactory : public QQmlNetworkAccessManagerFactory {
public:
    class QmlNetworkAccessManager : public NetworkAccessManager {
    public:
        QmlNetworkAccessManager(QObject* parent)
            : NetworkAccessManager(parent){};
    };
    QNetworkAccessManager* create(QObject* parent) override { return new QmlNetworkAccessManager(parent); }
};

QString getEventBridgeJavascript() {
    // FIXME: Refactor with similar code in RenderableWebEntityItem
    QString javaScriptToInject;
    QFile webChannelFile(":qtwebchannel/qwebchannel.js");
    QFile createGlobalEventBridgeFile(PathUtils::resourcesPath() + "/html/createGlobalEventBridge.js");
    if (webChannelFile.open(QFile::ReadOnly | QFile::Text) && createGlobalEventBridgeFile.open(QFile::ReadOnly | QFile::Text)) {
        QString webChannelStr = QTextStream(&webChannelFile).readAll();
        QString createGlobalEventBridgeStr = QTextStream(&createGlobalEventBridgeFile).readAll();
        javaScriptToInject = webChannelStr + createGlobalEventBridgeStr;
    } else {
        qCWarning(uiLogging) << "Unable to find qwebchannel.js or createGlobalEventBridge.js";
    }
    return javaScriptToInject;
}

class EventBridgeWrapper : public QObject {
    Q_OBJECT
    Q_PROPERTY(QObject* eventBridge READ getEventBridge CONSTANT);

public:
    EventBridgeWrapper(QObject* eventBridge, QObject* parent = nullptr)
        : QObject(parent)
        , _eventBridge(eventBridge) {}

    QObject* getEventBridge() { return _eventBridge; }

private:
    QObject* _eventBridge;
};

}}}  // namespace hifi::qml::offscreen

using namespace hifi::qml::offscreen;

AudioHandler::AudioHandler(OffscreenQmlSurface* surface, const QString& deviceName, QObject* parent)
    : QObject(parent) {
    setAutoDelete(true);
    _newTargetDevice = deviceName;
    auto rootItem = surface->getRootItem();
    if (rootItem) {
        for (auto player : rootItem->findChildren<QMediaPlayer*>()) {
            _players.push_back(player);
        }
    }

    if (!_newTargetDevice.isEmpty() && !_players.empty()) {
        QThreadPool::globalInstance()->start(this);
    } else {
        deleteLater();
    }
}

void AudioHandler::run() {
    for (auto player : _players) {
        auto mediaState = player->state();
        QMediaService* svc = player->service();
        if (nullptr == svc) {
            continue;
        }
        QAudioOutputSelectorControl* out =
            qobject_cast<QAudioOutputSelectorControl*>(svc->requestControl(QAudioOutputSelectorControl_iid));
        if (nullptr == out) {
            continue;
        }
        QString deviceOuput;
        auto outputs = out->availableOutputs();
        for (int i = 0; i < outputs.size(); i++) {
            QString output = outputs[i];
            QString description = out->outputDescription(output);
            if (description == _newTargetDevice) {
                deviceOuput = output;
                break;
            }
        }
        out->setActiveOutput(deviceOuput);
        svc->releaseControl(out);
        // if multimedia was paused, it will start playing automatically after changing audio device
        // this will reset it back to a paused state
        if (mediaState == QMediaPlayer::State::PausedState) {
            player->pause();
        } else if (mediaState == QMediaPlayer::State::StoppedState) {
            player->stop();
        }
    }
    qDebug() << "QML Audio changed to " << _newTargetDevice;
}

void OffscreenQmlSurface::initializeEngine(QQmlEngine* engine) {
    Parent::initializeEngine(engine);

    static std::once_flag once;
    std::call_once(once, [] { 
        qRegisterMetaType<TabletProxy*>();
        qRegisterMetaType<TabletButtonProxy*>();
        qmlRegisterType<SoundEffect>("Hifi", 1, 0, "SoundEffect");
    });

    // register the pixmap image provider (used only for security image, for now)
    engine->addImageProvider(ImageProvider::PROVIDER_NAME, new ImageProvider());

    engine->setNetworkAccessManagerFactory(new QmlNetworkAccessManagerFactory);
    auto importList = engine->importPathList();
    importList.insert(importList.begin(), PathUtils::resourcesPath());
    engine->setImportPathList(importList);
    for (const auto& path : importList) {
        qDebug() << path;
    }

    auto rootContext = engine->rootContext();
    rootContext->setContextProperty("GL", ::getGLContextData());
    rootContext->setContextProperty("urlHandler", new UrlHandler());
    rootContext->setContextProperty("resourceDirectoryUrl", QUrl::fromLocalFile(PathUtils::resourcesPath()));
    rootContext->setContextProperty("ApplicationInterface", qApp);
    auto javaScriptToInject = getEventBridgeJavascript();
    if (!javaScriptToInject.isEmpty()) {
        rootContext->setContextProperty("eventBridgeJavaScriptToInject", QVariant(javaScriptToInject));
    }
#if !defined(Q_OS_ANDROID)
    rootContext->setContextProperty("FileTypeProfile", new FileTypeProfile(rootContext));
    rootContext->setContextProperty("HFWebEngineProfile", new HFWebEngineProfile(rootContext));
#endif
    rootContext->setContextProperty("Paths", DependencyManager::get<PathUtils>().data());
    rootContext->setContextProperty("Tablet", DependencyManager::get<TabletScriptingInterface>().data());
    rootContext->setContextProperty("Toolbars", DependencyManager::get<ToolbarScriptingInterface>().data());
    TabletProxy* tablet =
        DependencyManager::get<TabletScriptingInterface>()->getTablet("com.highfidelity.interface.tablet.system");
    engine->setObjectOwnership(tablet, QQmlEngine::CppOwnership);
}

void OffscreenQmlSurface::addWhitelistContextHandler(const std::initializer_list<QUrl>& urls,
                                                     const QmlContextCallback& callback) {
    getQmlWhitelist()->addWhitelistContextHandler(urls, callback);
}

void OffscreenQmlSurface::onRootContextCreated(QQmlContext* qmlContext) {
    OffscreenSurface::onRootContextCreated(qmlContext);
    qmlContext->setBaseUrl(PathUtils::qmlBaseUrl());
    qmlContext->setContextProperty("eventBridge", this);
    qmlContext->setContextProperty("webEntity", this);
    qmlContext->setContextProperty("QmlSurface", this);
    // FIXME Compatibility mechanism for existing HTML and JS that uses eventBridgeWrapper
    // Find a way to flag older scripts using this mechanism and wanr that this is deprecated
    qmlContext->setContextProperty("eventBridgeWrapper", new EventBridgeWrapper(this, qmlContext));
}

QQmlContext* OffscreenQmlSurface::contextForUrl(const QUrl& qmlSource, QQuickItem* parent, bool forceNewContext) {
    // Get any whitelist functionality
    QList<QmlContextCallback> callbacks = getQmlWhitelist()->getCallbacksForUrl(qmlSource);
    // If we have whitelisted content, we must load a new context
    forceNewContext |= !callbacks.empty();

    QQmlContext* targetContext = Parent::contextForUrl(qmlSource, parent, forceNewContext);

    for (const auto& callback : callbacks) {
        callback(targetContext);
    }

    return targetContext;
}

void OffscreenQmlSurface::onItemCreated(QQmlContext* qmlContext, QQuickItem* newItem) {
    QObject* eventBridge = qmlContext->contextProperty("eventBridge").value<QObject*>();
    if (qmlContext != getSurfaceContext() && eventBridge && eventBridge != this) {
        // FIXME Compatibility mechanism for existing HTML and JS that uses eventBridgeWrapper
        // Find a way to flag older scripts using this mechanism and wanr that this is deprecated
        qmlContext->setContextProperty("eventBridgeWrapper", new EventBridgeWrapper(eventBridge, qmlContext));
    }

}

void OffscreenQmlSurface::onRootCreated() {
    getSurfaceContext()->setContextProperty("offscreenWindow", QVariant::fromValue(getWindow()));

    // Connect with the audio client and listen for audio device changes
    auto audioIO = DependencyManager::get<AudioClient>();
    connect(audioIO.data(), &AudioClient::deviceChanged, this, [&](QAudio::Mode mode, const QAudioDeviceInfo& device) {
        if (mode == QAudio::Mode::AudioOutput) {
            QMetaObject::invokeMethod(this, "changeAudioOutputDevice", Qt::QueuedConnection, Q_ARG(QString, device.deviceName()));
        }
    });

#if !defined(Q_OS_ANDROID)
    // Setup the update of the QML media components with the current audio output device
    QObject::connect(&_audioOutputUpdateTimer, &QTimer::timeout, this, [this]() {
        if (_currentAudioOutputDevice.size() > 0) {
            new AudioHandler(this, _currentAudioOutputDevice);
        }
    });
    int waitForAudioQmlMs = 200;
    _audioOutputUpdateTimer.setInterval(waitForAudioQmlMs);
    _audioOutputUpdateTimer.setSingleShot(true);
#endif

<<<<<<< HEAD
    // When Quick says there is a need to render, we will not render immediately. Instead,
    // a timer with a small interval is used to get better performance.
    QObject::connect(&_updateTimer, &QTimer::timeout, this, &OffscreenQmlSurface::updateQuick);
    QObject::connect(qApp, &QCoreApplication::aboutToQuit, this, &OffscreenQmlSurface::onAboutToQuit);
    _updateTimer.setTimerType(Qt::PreciseTimer);
    _updateTimer.setInterval(MIN_TIMER_MS); // 5ms, Qt::PreciseTimer required
    _updateTimer.start();
}

void OffscreenQmlSurface::changeAudioOutputDevice(const QString& deviceName, bool isHtmlUpdate) {
#if !defined(Q_OS_ANDROID)
    _currentAudioOutputDevice = deviceName;
    if (_rootItem != nullptr && !isHtmlUpdate) {
        QMetaObject::invokeMethod(this, "forceQmlAudioOutputDeviceUpdate", Qt::QueuedConnection);
    }
    emit audioOutputDeviceChanged(deviceName);
#endif
}

void OffscreenQmlSurface::forceHtmlAudioOutputDeviceUpdate() {
#if !defined(Q_OS_ANDROID)
    if (_currentAudioOutputDevice.size() > 0) {
        QMetaObject::invokeMethod(this, "changeAudioOutputDevice", Qt::QueuedConnection,
            Q_ARG(QString, _currentAudioOutputDevice), Q_ARG(bool, true));
    }
#endif
}

void OffscreenQmlSurface::forceQmlAudioOutputDeviceUpdate() {
#if !defined(Q_OS_ANDROID)
    if (QThread::currentThread() != qApp->thread()) {
        QMetaObject::invokeMethod(this, "forceQmlAudioOutputDeviceUpdate", Qt::QueuedConnection);
    } else {
        if (_audioOutputUpdateTimer.isActive()) {
            _audioOutputUpdateTimer.stop();
        }
        _audioOutputUpdateTimer.start();
    }
#endif
}

static uvec2 clampSize(const uvec2& size, uint32_t maxDimension) {
    return glm::clamp(size, glm::uvec2(1), glm::uvec2(maxDimension));
}

static QSize clampSize(const QSize& qsize, uint32_t maxDimension) {
    return fromGlm(clampSize(toGlm(qsize), maxDimension));
}

void OffscreenQmlSurface::resize(const QSize& newSize_, bool forceResize) {

    if (!_quickWindow) {
        return;
    }

    const uint32_t MAX_OFFSCREEN_DIMENSION = 4096;
    const QSize newSize = clampSize(newSize_, MAX_OFFSCREEN_DIMENSION);
    if (!forceResize && newSize == _quickWindow->geometry().size()) {
        return;
    }

    _qmlContext->setContextProperty("surfaceSize", newSize);

    if (_rootItem) {
        _rootItem->setSize(newSize);
    }

    // Update our members
    _quickWindow->setGeometry(QRect(QPoint(), newSize));
    _quickWindow->contentItem()->setSize(newSize);

    // Qt bug in 5.4 forces this check of pixel ratio,
    // even though we're rendering offscreen.
    uvec2 newOffscreenSize = toGlm(newSize);
    if (newOffscreenSize == _size) {
        return;
    }

#if !defined(DISABLE_QML)
    qCDebug(uiLogging) << "Offscreen UI resizing to " << newSize.width() << "x" << newSize.height();
    gl::withSavedContext([&] {
        _canvas->makeCurrent();

        // Release hold on the textures of the old size
        if (uvec2() != _size) {
            {
                Lock lock(_latestTextureAndFenceMutex);
                // If the most recent texture was unused, we can directly recycle it
                if (_latestTextureAndFence.first) {
                    offscreenTextures.releaseTexture(_latestTextureAndFence);
                    _latestTextureAndFence = { 0, 0 };
                }
            }
            offscreenTextures.releaseSize(_size);
        }

        _size = newOffscreenSize;

        // Acquire the new texture size
        if (uvec2() != _size) {
            offscreenTextures.acquireSize(_size);
            if (_depthStencil) {
                glDeleteRenderbuffers(1, &_depthStencil);
                _depthStencil = 0;
            }
            glGenRenderbuffers(1, &_depthStencil);
            glBindRenderbuffer(GL_RENDERBUFFER, _depthStencil);
            glRenderbufferStorage(GL_RENDERBUFFER, GL_DEPTH_COMPONENT16, _size.x, _size.y);
            if (!_fbo) {
                glGenFramebuffers(1, &_fbo);
            }
            glBindFramebuffer(GL_DRAW_FRAMEBUFFER, _fbo);
            glFramebufferRenderbuffer(GL_DRAW_FRAMEBUFFER, GL_DEPTH_ATTACHMENT, GL_RENDERBUFFER, _depthStencil);
            glBindFramebuffer(GL_DRAW_FRAMEBUFFER, 0);
        }

        _canvas->doneCurrent();
    });
#endif
}

QQuickItem* OffscreenQmlSurface::getRootItem() {
    return _rootItem;
}

QQmlContext* OffscreenQmlSurface::contextForUrl(const QUrl& qmlSource, QQuickItem* parent, bool forceNewContext) {
    // Get any whitelist functionality
    QList<QmlContextCallback> callbacks = getQmlWhitelist()->getCallbacksForUrl(qmlSource);
    // If we have whitelisted content, we must load a new context
    forceNewContext |= !callbacks.empty();

    QQmlContext* targetContext = parent ? QQmlEngine::contextForObject(parent) : _qmlContext;
    if (!targetContext) {
    	targetContext = _qmlContext;
    }
    if (_rootItem && forceNewContext) {
        targetContext = new QQmlContext(targetContext);
    }

    for (const auto& callback : callbacks) {
        callback(targetContext);
    }

    return targetContext;
}

void OffscreenQmlSurface::load(const QUrl& qmlSource, QQuickItem* parent, const QJSValue& callback) {
    loadInternal(qmlSource, false, parent, [callback](QQmlContext* context, QQuickItem* newItem) {
        QJSValue(callback).call(QJSValueList() << context->engine()->newQObject(newItem));
    });
}

void OffscreenQmlSurface::load(const QUrl& qmlSource, bool createNewContext, const QmlContextObjectCallback& onQmlLoadedCallback) {
    loadInternal(qmlSource, createNewContext, nullptr, onQmlLoadedCallback);
}
    
void OffscreenQmlSurface::loadInternal(const QUrl& qmlSource, bool createNewContext, QQuickItem* parent, const QmlContextObjectCallback& onQmlLoadedCallback) {
    if (QThread::currentThread() != thread()) {
        qCWarning(uiLogging) << "Called load on a non-surface thread";
    }
    // Synchronous loading may take a while; restart the deadlock timer
    QMetaObject::invokeMethod(qApp, "updateHeartbeat", Qt::DirectConnection);

    QUrl finalQmlSource = qmlSource;
    if ((qmlSource.isRelative() && !qmlSource.isEmpty()) || qmlSource.scheme() == QLatin1String("file")) {
        finalQmlSource = _qmlContext->resolvedUrl(qmlSource);
    }

#ifdef DEBUG
    getSurfaceContext()->setContextProperty("DebugQMLFile", QVariant(finalQmlSource.toString()));
#else
    getSurfaceContext()->setContextProperty("DebugQMLFile", QVariant(""));
#endif

    auto targetContext = contextForUrl(finalQmlSource, parent, createNewContext);
    auto qmlComponent = new QQmlComponent(_qmlContext->engine(), finalQmlSource, QQmlComponent::PreferSynchronous);
    if (qmlComponent->isLoading()) {
        connect(qmlComponent, &QQmlComponent::statusChanged, this, [=](QQmlComponent::Status) { 
            finishQmlLoad(qmlComponent, targetContext, parent, onQmlLoadedCallback);
        });
        return;
    }

    finishQmlLoad(qmlComponent, targetContext, parent, onQmlLoadedCallback);
}

void OffscreenQmlSurface::loadInNewContext(const QUrl& qmlSource, const QmlContextObjectCallback& onQmlLoadedCallback) {
    load(qmlSource, true, onQmlLoadedCallback);
}

void OffscreenQmlSurface::load(const QUrl& qmlSource, const QmlContextObjectCallback& onQmlLoadedCallback) {
    load(qmlSource, false, onQmlLoadedCallback);
}

void OffscreenQmlSurface::load(const QString& qmlSourceFile, const QmlContextObjectCallback& onQmlLoadedCallback)  {
    return load(QUrl(qmlSourceFile), onQmlLoadedCallback);
}

void OffscreenQmlSurface::clearCache() {
    _qmlContext->engine()->clearComponentCache();
}


void OffscreenQmlSurface::finishQmlLoad(QQmlComponent* qmlComponent, QQmlContext* qmlContext, QQuickItem* parent, const QmlContextObjectCallback& callback) {
    disconnect(qmlComponent, &QQmlComponent::statusChanged, this, 0);
    if (qmlComponent->isError()) {
        for (const auto& error : qmlComponent->errors()) {
            qCWarning(uiLogging) << error.url() << error.line() << error;
        }
        qmlComponent->deleteLater();
        return;
    }

    QObject* newObject = qmlComponent->beginCreate(qmlContext);
    if (qmlComponent->isError()) {
        for (const auto& error : qmlComponent->errors()) {
            qCWarning(uiLogging) << error.url() << error.line() << error;
        }
        if (!_rootItem) {
            qFatal("Unable to finish loading QML root");
        }
        qmlComponent->deleteLater();
        return;
    }

    if (!newObject) {
        if (!_rootItem) {
            qFatal("Could not load object as root item");
            return;
        }
        qCWarning(uiLogging) << "Unable to load QML item";
        return;
    }

    QObject* eventBridge = qmlContext->contextProperty("eventBridge").value<QObject*>();
    if (qmlContext != _qmlContext && eventBridge && eventBridge != this) {
        // FIXME Compatibility mechanism for existing HTML and JS that uses eventBridgeWrapper
        // Find a way to flag older scripts using this mechanism and wanr that this is deprecated
        qmlContext->setContextProperty("eventBridgeWrapper", new EventBridgeWrapper(eventBridge, qmlContext));
    }

    qmlContext->engine()->setObjectOwnership(this, QQmlEngine::CppOwnership);

    // All quick items should be focusable
    QQuickItem* newItem = qobject_cast<QQuickItem*>(newObject);
    if (newItem) {
        // Make sure we make items focusable (critical for
        // supporting keyboard shortcuts)
        newItem->setFlag(QQuickItem::ItemIsFocusScope, true);
    }


    // Make sure we will call callback for this codepath
    // Call this before qmlComponent->completeCreate() otherwise ghost window appears
    // If we already have a root, just set a couple of flags and the ancestry
    if (_rootItem) {
        callback(qmlContext, newItem);

        if (!parent) {
            parent = _rootItem;
        }
        // Allow child windows to be destroyed from JS
        QQmlEngine::setObjectOwnership(newObject, QQmlEngine::JavaScriptOwnership);
        newObject->setParent(parent);
        newItem->setParentItem(parent);
    }

    qmlComponent->completeCreate();
    qmlComponent->deleteLater();

    if (_rootItem) {
        QMetaObject::invokeMethod(this, "forceQmlAudioOutputDeviceUpdate", Qt::QueuedConnection);
        return;
    }

    connect(newItem, SIGNAL(sendToScript(QVariant)), this, SIGNAL(fromQml(QVariant)));

    // The root item is ready. Associate it with the window.
    _rootItem = newItem;
    _rootItem->setParentItem(_quickWindow->contentItem());
    _rootItem->setSize(_quickWindow->renderTargetSize());

    if (_rootItem->objectName() == "tabletRoot") {
        _qmlContext->setContextProperty("tabletRoot", QVariant::fromValue(_rootItem));
=======
    if (getRootItem()->objectName() == "tabletRoot") {
        getSurfaceContext()->setContextProperty("tabletRoot", QVariant::fromValue(getRootItem()));
>>>>>>> 8bfc610c
        auto tabletScriptingInterface = DependencyManager::get<TabletScriptingInterface>();
        tabletScriptingInterface->setQmlTabletRoot("com.highfidelity.interface.tablet.system", this);
        QObject* tablet = tabletScriptingInterface->getTablet("com.highfidelity.interface.tablet.system");
        getSurfaceContext()->engine()->setObjectOwnership(tablet, QQmlEngine::CppOwnership);
    }
    QMetaObject::invokeMethod(this, "forceQmlAudioOutputDeviceUpdate", Qt::QueuedConnection);
}

QPointF OffscreenQmlSurface::mapWindowToUi(const QPointF& sourcePosition, QObject* sourceObject) {
    vec2 sourceSize;
    if (dynamic_cast<QWidget*>(sourceObject)) {
        sourceSize = toGlm(((QWidget*)sourceObject)->size());
    } else if (dynamic_cast<QWindow*>(sourceObject)) {
        sourceSize = toGlm(((QWindow*)sourceObject)->size());
    }
    vec2 offscreenPosition = toGlm(sourcePosition);
    offscreenPosition /= sourceSize;
    offscreenPosition *= vec2(toGlm(getWindow()->size()));
    return QPointF(offscreenPosition.x, offscreenPosition.y);
}

///////////////////////////////////////////////////////
//
// Event handling customization
//

bool OffscreenQmlSurface::eventFilter(QObject* originalDestination, QEvent* event) {
    if (!filterEnabled(originalDestination, event)) {
        return false;
    }

    if (event->type() == QEvent::Resize) {
        QResizeEvent* resizeEvent = static_cast<QResizeEvent*>(event);
        QWidget* widget = static_cast<QWidget*>(originalDestination);
        if (widget) {
            this->resize(resizeEvent->size());
        }
<<<<<<< HEAD

        case QEvent::Wheel: {
            QWheelEvent* wheelEvent = static_cast<QWheelEvent*>(event);
            QPointF transformedPos = mapToVirtualScreen(wheelEvent->pos());
            QWheelEvent mappedEvent(
                    transformedPos,
                    wheelEvent->delta(),  wheelEvent->buttons(),
                    wheelEvent->modifiers(), wheelEvent->orientation());
            mappedEvent.ignore();
            if (QCoreApplication::sendEvent(_quickWindow, &mappedEvent)) {
                return mappedEvent.isAccepted();
            }
            break;
        }
#if defined(Q_OS_ANDROID)
        case QEvent::TouchBegin:
        case QEvent::TouchUpdate:
        case QEvent::TouchEnd: {
            QTouchEvent *originalEvent = static_cast<QTouchEvent *>(event);
            QTouchEvent *fakeEvent = new QTouchEvent(*originalEvent);
            auto newTouchPoints = fakeEvent->touchPoints();
            for (size_t i = 0; i < newTouchPoints.size(); ++i) {
                const auto &originalPoint = originalEvent->touchPoints()[i];
                auto &newPoint = newTouchPoints[i];
                newPoint.setPos(originalPoint.pos());
            }
            fakeEvent->setTouchPoints(newTouchPoints);
            if (QCoreApplication::sendEvent(_quickWindow, fakeEvent)) {
                qInfo() << __FUNCTION__ << "sent fake touch event:" << fakeEvent->type()
                        << "_quickWindow handled it... accepted:" << fakeEvent->isAccepted();
                return false; //event->isAccepted();
            }
            break;
        }
        case QEvent::InputMethod:
        case QEvent::InputMethodQuery: {
            if (_quickWindow && _quickWindow->activeFocusItem()) {
                event->ignore();
                if (QCoreApplication::sendEvent(_quickWindow->activeFocusItem(), event)) {
                    bool eventAccepted = event->isAccepted();
                    QInputMethodQueryEvent* imqEvent = static_cast<QInputMethodQueryEvent*>(event);
                    // this block disables the selection cursor in android which appears in 
                    // the top-left corner of the screen
                    if (imqEvent->queries() & Qt::ImEnabled) {
                        imqEvent->setValue(Qt::ImEnabled, QVariant(false));
                    }
                    return eventAccepted;
                }
                return false;
            }
            break;
        }
#endif
        default:
            break;
=======
>>>>>>> 8bfc610c
    }

    return Parent::eventFilter(originalDestination, event);
}

unsigned int OffscreenQmlSurface::deviceIdByTouchPoint(qreal x, qreal y) {
    if (!getRootItem()) {
        return PointerEvent::INVALID_POINTER_ID;
    }

    auto mapped = getRootItem()->mapFromGlobal(QPoint(x, y));
    for (auto pair : _activeTouchPoints) {
        if (mapped.x() == (int)pair.second.touchPoint.pos().x() && mapped.y() == (int)pair.second.touchPoint.pos().y()) {
            return pair.first;
        }
    }

    return PointerEvent::INVALID_POINTER_ID;
}

PointerEvent::EventType OffscreenQmlSurface::choosePointerEventType(QEvent::Type type) {
    switch (type) {
        case QEvent::MouseButtonDblClick:
            return PointerEvent::DoublePress;
        case QEvent::MouseButtonPress:
            return PointerEvent::Press;
        case QEvent::MouseButtonRelease:
            return PointerEvent::Release;
        case QEvent::MouseMove:
            return PointerEvent::Move;
        default:
            return PointerEvent::Move;
    }
}

void OffscreenQmlSurface::hoverBeginEvent(const PointerEvent& event, class QTouchDevice& device) {
    handlePointerEvent(event, device);
    _activeTouchPoints[event.getID()].hovering = true;
}

void OffscreenQmlSurface::hoverEndEvent(const PointerEvent& event, class QTouchDevice& device) {
    _activeTouchPoints[event.getID()].hovering = false;
    // Send a fake mouse move event if
    // - the event told us to
    // - we aren't pressing with this ID
    if (event.sendMoveOnHoverLeave() || !_activeTouchPoints[event.getID()].pressed) {
        // QML onReleased is only triggered if a click has happened first.  We need to send this "fake" mouse move event to properly trigger an onExited.
        PointerEvent endMoveEvent(PointerEvent::Move, event.getID());
        // If we aren't pressing, we want to release this TouchPoint
        handlePointerEvent(endMoveEvent, device, !_activeTouchPoints[event.getID()].pressed);
    }
}

bool OffscreenQmlSurface::handlePointerEvent(const PointerEvent& event, class QTouchDevice& device, bool release) {
    // Ignore mouse interaction if we're paused
    if (!getRootItem() || isPaused()) {
        return false;
    }

    QPointF windowPoint(event.getPos2D().x, event.getPos2D().y);

    Qt::TouchPointState state = Qt::TouchPointStationary;
    if (event.getType() == PointerEvent::Press && event.getButton() == PointerEvent::PrimaryButton) {
        state = Qt::TouchPointPressed;
    } else if (event.getType() == PointerEvent::Release && event.getButton() == PointerEvent::PrimaryButton) {
        state = Qt::TouchPointReleased;
    } else if (_activeTouchPoints.count(event.getID()) && windowPoint != _activeTouchPoints[event.getID()].touchPoint.pos()) {
        state = Qt::TouchPointMoved;
    }

    // Remove the touch point if:
    // - this was a hover end event and the mouse wasn't pressed
    // - this was a release event and we aren't still hovering
    auto touchPoint = _activeTouchPoints.find(event.getID());
    bool removeTouchPoint =
        release || (touchPoint != _activeTouchPoints.end() && !touchPoint->second.hovering && state == Qt::TouchPointReleased);
    QEvent::Type touchType = QEvent::TouchUpdate;
    if (_activeTouchPoints.empty()) {
        // If the first active touch point is being created, send a begin
        touchType = QEvent::TouchBegin;
    } else if (removeTouchPoint && _activeTouchPoints.size() == 1 && _activeTouchPoints.count(event.getID())) {
        // If the last active touch point is being released, send an end
        touchType = QEvent::TouchEnd;
    }

    {
        QTouchEvent::TouchPoint point;
        point.setId(event.getID());
        point.setState(state);
        point.setPos(windowPoint);
        point.setScreenPos(windowPoint);
        _activeTouchPoints[event.getID()].touchPoint = point;
        if (state == Qt::TouchPointPressed) {
            _activeTouchPoints[event.getID()].pressed = true;
        } else if (state == Qt::TouchPointReleased) {
            _activeTouchPoints[event.getID()].pressed = false;
        }
    }

    QTouchEvent touchEvent(touchType, &device, event.getKeyboardModifiers());
    {
        QList<QTouchEvent::TouchPoint> touchPoints;
        Qt::TouchPointStates touchPointStates;
        for (const auto& entry : _activeTouchPoints) {
            touchPointStates |= entry.second.touchPoint.state();
            touchPoints.push_back(entry.second.touchPoint);
        }

        touchEvent.setDevice(&device);
        touchEvent.setWindow(getWindow());
        touchEvent.setTarget(getRootItem());
        touchEvent.setTouchPoints(touchPoints);
        touchEvent.setTouchPointStates(touchPointStates);
        touchEvent.setTimestamp((ulong)QDateTime::currentMSecsSinceEpoch());
        touchEvent.ignore();
    }

    // Send mouse events to the surface so that HTML dialog elements work with mouse press and hover.
    //
    // In Qt 5.9 mouse events must be sent before touch events to make sure some QtQuick components will
    // receive mouse events
    Qt::MouseButton button = Qt::NoButton;
    Qt::MouseButtons buttons = Qt::NoButton;
    if (event.getButton() == PointerEvent::PrimaryButton) {
        button = Qt::LeftButton;
    }
    if (event.getButtons() & PointerEvent::PrimaryButton) {
        buttons |= Qt::LeftButton;
    }

    bool eventSent = false;
    bool eventsAccepted = true;

    if (event.getType() == PointerEvent::Move) {
        QMouseEvent mouseEvent(QEvent::MouseMove, windowPoint, windowPoint, windowPoint, button, buttons,
                               event.getKeyboardModifiers());
        // TODO - this line necessary for the QML Tooltop to work (which is not currently being used), but it causes interface to crash on launch on a fresh install
        // need to investigate into why this crash is happening.
        //_qmlContext->setContextProperty("lastMousePosition", windowPoint);
        mouseEvent.ignore();
        if (QCoreApplication::sendEvent(getWindow(), &mouseEvent)) {
            eventSent = true;
            eventsAccepted &= mouseEvent.isAccepted();
        }
    }

    if (touchType == QEvent::TouchBegin) {
        _touchBeginAccepted = QCoreApplication::sendEvent(getWindow(), &touchEvent);
        if (_touchBeginAccepted) {
            eventSent = true;
            eventsAccepted &= touchEvent.isAccepted();
        }
    } else if (_touchBeginAccepted) {
        if (QCoreApplication::sendEvent(getWindow(), &touchEvent)) {
            eventSent = true;
            eventsAccepted &= touchEvent.isAccepted();
        }
    }

    if (removeTouchPoint) {
        _activeTouchPoints.erase(event.getID());
    }

    return eventSent && eventsAccepted;
}

void OffscreenQmlSurface::focusDestroyed(QObject* obj) {
    if (_currentFocusItem) {
        disconnect(_currentFocusItem, &QObject::destroyed, this, &OffscreenQmlSurface::focusDestroyed);
    }
    _currentFocusItem = nullptr;
}

void OffscreenQmlSurface::onFocusObjectChanged(QObject* object) {
    QQuickItem* item = static_cast<QQuickItem*>(object);
    if (!item) {
        setFocusText(false);
        _currentFocusItem = nullptr;
        return;
    }

    QInputMethodQueryEvent query(Qt::ImEnabled);
    qApp->sendEvent(object, &query);
    setFocusText(query.value(Qt::ImEnabled).toBool());

    if (_currentFocusItem) {
        disconnect(_currentFocusItem, &QObject::destroyed, this, 0);
    }

    // Raise and lower keyboard for QML text fields.
    // HTML text fields are handled in emitWebEvent() methods - testing READ_ONLY_PROPERTY prevents action for HTML files.
    const char* READ_ONLY_PROPERTY = "readOnly";
    bool raiseKeyboard = item->hasActiveFocus() && item->property(READ_ONLY_PROPERTY) == false;
    if (_currentFocusItem && !raiseKeyboard) {
        setKeyboardRaised(_currentFocusItem, false);
    }
    setKeyboardRaised(item, raiseKeyboard);  // Always set focus so that alphabetic / numeric setting is updated.

    _currentFocusItem = item;
    connect(_currentFocusItem, &QObject::destroyed, this, &OffscreenQmlSurface::focusDestroyed);
}

void OffscreenQmlSurface::setFocusText(bool newFocusText) {
    if (newFocusText != _focusText) {
        _focusText = newFocusText;
        emit focusTextChanged(_focusText);
    }
}

// UTF-8 encoded symbols
static const uint8_t SHIFT_ARROW[] = { 0xE2, 0x87, 0xAA, 0x00 };
static const uint8_t NUMERIC_SHIFT_ARROW[] = { 0xE2, 0x87, 0xA8, 0x00 };
static const uint8_t BACKSPACE_SYMBOL[] = { 0xE2, 0x86, 0x90, 0x00 };
static const uint8_t LEFT_ARROW[] = { 0xE2, 0x9D, 0xAC, 0x00 };
static const uint8_t RIGHT_ARROW[] = { 0xE2, 0x9D, 0xAD, 0x00 };
static const uint8_t RETURN_SYMBOL[] = { 0xE2, 0x8F, 0x8E, 0x00 };
static const uint8_t COLLAPSE_KEYBOARD[] = { 0xEE, 0x80, 0xAB, 0x00 };
static const char PUNCTUATION_STRING[] = "123";
static const char ALPHABET_STRING[] = "abc";

static bool equals(const QByteArray& byteArray, const uint8_t* ptr) {
    int i;
    for (i = 0; i < byteArray.size(); i++) {
        if ((char)ptr[i] != byteArray[i]) {
            return false;
        }
    }
    return ptr[i] == 0x00;
}

void OffscreenQmlSurface::synthesizeKeyPress(QString key, QObject* targetOverride) {
    auto eventHandler = targetOverride ? targetOverride : getEventHandler();
    if (eventHandler) {
        auto utf8Key = key.toUtf8();

        int scanCode = (int)utf8Key[0];
        QString keyString = key;
        if (equals(utf8Key, SHIFT_ARROW) || equals(utf8Key, NUMERIC_SHIFT_ARROW) ||
            equals(utf8Key, (uint8_t*)PUNCTUATION_STRING) || equals(utf8Key, (uint8_t*)ALPHABET_STRING)) {
            return;  // ignore
        } else if (equals(utf8Key, COLLAPSE_KEYBOARD)) {
            lowerKeyboard();
            return;
        } else if (equals(utf8Key, BACKSPACE_SYMBOL)) {
            scanCode = Qt::Key_Backspace;
            keyString = "\x08";
        } else if (equals(utf8Key, RETURN_SYMBOL)) {
            scanCode = Qt::Key_Return;
            keyString = "\x0d";
        } else if (equals(utf8Key, LEFT_ARROW)) {
            scanCode = Qt::Key_Left;
            keyString = "";
        } else if (equals(utf8Key, RIGHT_ARROW)) {
            scanCode = Qt::Key_Right;
            keyString = "";
        }

        QKeyEvent* pressEvent = new QKeyEvent(QEvent::KeyPress, scanCode, Qt::NoModifier, keyString);
        QKeyEvent* releaseEvent = new QKeyEvent(QEvent::KeyRelease, scanCode, Qt::NoModifier, keyString);
        QCoreApplication::postEvent(eventHandler, pressEvent);
        QCoreApplication::postEvent(eventHandler, releaseEvent);
    }
}

void OffscreenQmlSurface::lowerKeyboard() {
    QSignalBlocker blocker(getWindow());

    if (_currentFocusItem) {
        _currentFocusItem->setFocus(false);
        setKeyboardRaised(_currentFocusItem, false);
    }
}

void OffscreenQmlSurface::setKeyboardRaised(QObject* object, bool raised, bool numeric, bool passwordField) {
    qCDebug(uiLogging) << "setKeyboardRaised: " << object << ", raised: " << raised << ", numeric: " << numeric
                       << ", password: " << passwordField;

    if (!object) {
        return;
    }

#if !defined(Q_OS_ANDROID)
    // if HMD is being worn, allow keyboard to open.  allow it to close, HMD or not.
    if (!raised || qApp->property(hifi::properties::HMD).toBool()) {
        QQuickItem* item = dynamic_cast<QQuickItem*>(object);
        if (!item) {
            return;
        }

        // for future probably makes sense to consider one of the following:
        // 1. make keyboard a singleton, which will be dynamically re-parented before showing
        // 2. track currently visible keyboard somewhere, allow to subscribe for this signal
        // any of above should also eliminate need in duplicated properties and code below

        while (item) {
            // Numeric value may be set in parameter from HTML UI; for QML UI, detect numeric fields here.
            numeric = numeric || QString(item->metaObject()->className()).left(7) == "SpinBox";

            if (item->property("keyboardRaised").isValid()) {
                // FIXME - HMD only: Possibly set value of "keyboardEnabled" per isHMDMode() for use in WebView.qml.
                if (item->property("punctuationMode").isValid()) {
                    item->setProperty("punctuationMode", QVariant(numeric));
                }
                if (item->property("passwordField").isValid()) {
                    item->setProperty("passwordField", QVariant(passwordField));
                }

                if (raised) {
                    item->setProperty("keyboardRaised", QVariant(!raised));
                }

                item->setProperty("keyboardRaised", QVariant(raised));
                return;
            }
            item = dynamic_cast<QQuickItem*>(item->parentItem());
        }
    }
#endif
}

void OffscreenQmlSurface::emitScriptEvent(const QVariant& message) {
    if (QThread::currentThread() != thread()) {
        QMetaObject::invokeMethod(this, "emitScriptEvent", Qt::QueuedConnection, Q_ARG(QVariant, message));
    } else {
        emit scriptEventReceived(message);
    }
}

void OffscreenQmlSurface::emitWebEvent(const QVariant& message) {
    if (QThread::currentThread() != thread()) {
        QMetaObject::invokeMethod(this, "emitWebEvent", Qt::QueuedConnection, Q_ARG(QVariant, message));
    } else {
        // Special case to handle raising and lowering the virtual keyboard.
        const QString RAISE_KEYBOARD = "_RAISE_KEYBOARD";
        const QString RAISE_KEYBOARD_NUMERIC = "_RAISE_KEYBOARD_NUMERIC";
        const QString LOWER_KEYBOARD = "_LOWER_KEYBOARD";
        const QString RAISE_KEYBOARD_NUMERIC_PASSWORD = "_RAISE_KEYBOARD_NUMERIC_PASSWORD";
        const QString RAISE_KEYBOARD_PASSWORD = "_RAISE_KEYBOARD_PASSWORD";
        QString messageString = message.type() == QVariant::String ? message.toString() : "";
        if (messageString.left(RAISE_KEYBOARD.length()) == RAISE_KEYBOARD) {
            bool numeric = (messageString == RAISE_KEYBOARD_NUMERIC || messageString == RAISE_KEYBOARD_NUMERIC_PASSWORD);
            bool passwordField = (messageString == RAISE_KEYBOARD_PASSWORD || messageString == RAISE_KEYBOARD_NUMERIC_PASSWORD);
            setKeyboardRaised(_currentFocusItem, true, numeric, passwordField);
        } else if (messageString == LOWER_KEYBOARD) {
            setKeyboardRaised(_currentFocusItem, false);
        } else {
            emit webEventReceived(message);
        }
    }
}

void OffscreenQmlSurface::sendToQml(const QVariant& message) {
    if (QThread::currentThread() != thread()) {
        QMetaObject::invokeMethod(this, "emitQmlEvent", Qt::QueuedConnection, Q_ARG(QVariant, message));
    } else if (getRootItem()) {
        // call fromScript method on qml root
        QMetaObject::invokeMethod(getRootItem(), "fromScript", Qt::QueuedConnection, Q_ARG(QVariant, message));
    }
}

void OffscreenQmlSurface::changeAudioOutputDevice(const QString& deviceName, bool isHtmlUpdate) {
#if !defined(Q_OS_ANDROID)
    _currentAudioOutputDevice = deviceName;
    if (getRootItem() && !isHtmlUpdate) {
        QMetaObject::invokeMethod(this, "forceQmlAudioOutputDeviceUpdate", Qt::QueuedConnection);
    }
    emit audioOutputDeviceChanged(deviceName);
#endif
}

void OffscreenQmlSurface::forceHtmlAudioOutputDeviceUpdate() {
#if !defined(Q_OS_ANDROID)
    if (_currentAudioOutputDevice.size() > 0) {
        QMetaObject::invokeMethod(this, "changeAudioOutputDevice", Qt::QueuedConnection,
            Q_ARG(QString, _currentAudioOutputDevice), Q_ARG(bool, true));
    }
#endif
}

void OffscreenQmlSurface::forceQmlAudioOutputDeviceUpdate() {
#if !defined(Q_OS_ANDROID)
    if (QThread::currentThread() != qApp->thread()) {
        QMetaObject::invokeMethod(this, "forceQmlAudioOutputDeviceUpdate", Qt::QueuedConnection);
    } else {
        if (_audioOutputUpdateTimer.isActive()) {
            _audioOutputUpdateTimer.stop();
        }
        _audioOutputUpdateTimer.start();
    }
#endif
}

#include "OffscreenQmlSurface.moc"<|MERGE_RESOLUTION|>--- conflicted
+++ resolved
@@ -225,7 +225,7 @@
 
 void OffscreenQmlSurface::initializeEngine(QQmlEngine* engine) {
     Parent::initializeEngine(engine);
-
+    new QQmlFileSelector(engine);
     static std::once_flag once;
     std::call_once(once, [] { 
         qRegisterMetaType<TabletProxy*>();
@@ -329,295 +329,8 @@
     _audioOutputUpdateTimer.setSingleShot(true);
 #endif
 
-<<<<<<< HEAD
-    // When Quick says there is a need to render, we will not render immediately. Instead,
-    // a timer with a small interval is used to get better performance.
-    QObject::connect(&_updateTimer, &QTimer::timeout, this, &OffscreenQmlSurface::updateQuick);
-    QObject::connect(qApp, &QCoreApplication::aboutToQuit, this, &OffscreenQmlSurface::onAboutToQuit);
-    _updateTimer.setTimerType(Qt::PreciseTimer);
-    _updateTimer.setInterval(MIN_TIMER_MS); // 5ms, Qt::PreciseTimer required
-    _updateTimer.start();
-}
-
-void OffscreenQmlSurface::changeAudioOutputDevice(const QString& deviceName, bool isHtmlUpdate) {
-#if !defined(Q_OS_ANDROID)
-    _currentAudioOutputDevice = deviceName;
-    if (_rootItem != nullptr && !isHtmlUpdate) {
-        QMetaObject::invokeMethod(this, "forceQmlAudioOutputDeviceUpdate", Qt::QueuedConnection);
-    }
-    emit audioOutputDeviceChanged(deviceName);
-#endif
-}
-
-void OffscreenQmlSurface::forceHtmlAudioOutputDeviceUpdate() {
-#if !defined(Q_OS_ANDROID)
-    if (_currentAudioOutputDevice.size() > 0) {
-        QMetaObject::invokeMethod(this, "changeAudioOutputDevice", Qt::QueuedConnection,
-            Q_ARG(QString, _currentAudioOutputDevice), Q_ARG(bool, true));
-    }
-#endif
-}
-
-void OffscreenQmlSurface::forceQmlAudioOutputDeviceUpdate() {
-#if !defined(Q_OS_ANDROID)
-    if (QThread::currentThread() != qApp->thread()) {
-        QMetaObject::invokeMethod(this, "forceQmlAudioOutputDeviceUpdate", Qt::QueuedConnection);
-    } else {
-        if (_audioOutputUpdateTimer.isActive()) {
-            _audioOutputUpdateTimer.stop();
-        }
-        _audioOutputUpdateTimer.start();
-    }
-#endif
-}
-
-static uvec2 clampSize(const uvec2& size, uint32_t maxDimension) {
-    return glm::clamp(size, glm::uvec2(1), glm::uvec2(maxDimension));
-}
-
-static QSize clampSize(const QSize& qsize, uint32_t maxDimension) {
-    return fromGlm(clampSize(toGlm(qsize), maxDimension));
-}
-
-void OffscreenQmlSurface::resize(const QSize& newSize_, bool forceResize) {
-
-    if (!_quickWindow) {
-        return;
-    }
-
-    const uint32_t MAX_OFFSCREEN_DIMENSION = 4096;
-    const QSize newSize = clampSize(newSize_, MAX_OFFSCREEN_DIMENSION);
-    if (!forceResize && newSize == _quickWindow->geometry().size()) {
-        return;
-    }
-
-    _qmlContext->setContextProperty("surfaceSize", newSize);
-
-    if (_rootItem) {
-        _rootItem->setSize(newSize);
-    }
-
-    // Update our members
-    _quickWindow->setGeometry(QRect(QPoint(), newSize));
-    _quickWindow->contentItem()->setSize(newSize);
-
-    // Qt bug in 5.4 forces this check of pixel ratio,
-    // even though we're rendering offscreen.
-    uvec2 newOffscreenSize = toGlm(newSize);
-    if (newOffscreenSize == _size) {
-        return;
-    }
-
-#if !defined(DISABLE_QML)
-    qCDebug(uiLogging) << "Offscreen UI resizing to " << newSize.width() << "x" << newSize.height();
-    gl::withSavedContext([&] {
-        _canvas->makeCurrent();
-
-        // Release hold on the textures of the old size
-        if (uvec2() != _size) {
-            {
-                Lock lock(_latestTextureAndFenceMutex);
-                // If the most recent texture was unused, we can directly recycle it
-                if (_latestTextureAndFence.first) {
-                    offscreenTextures.releaseTexture(_latestTextureAndFence);
-                    _latestTextureAndFence = { 0, 0 };
-                }
-            }
-            offscreenTextures.releaseSize(_size);
-        }
-
-        _size = newOffscreenSize;
-
-        // Acquire the new texture size
-        if (uvec2() != _size) {
-            offscreenTextures.acquireSize(_size);
-            if (_depthStencil) {
-                glDeleteRenderbuffers(1, &_depthStencil);
-                _depthStencil = 0;
-            }
-            glGenRenderbuffers(1, &_depthStencil);
-            glBindRenderbuffer(GL_RENDERBUFFER, _depthStencil);
-            glRenderbufferStorage(GL_RENDERBUFFER, GL_DEPTH_COMPONENT16, _size.x, _size.y);
-            if (!_fbo) {
-                glGenFramebuffers(1, &_fbo);
-            }
-            glBindFramebuffer(GL_DRAW_FRAMEBUFFER, _fbo);
-            glFramebufferRenderbuffer(GL_DRAW_FRAMEBUFFER, GL_DEPTH_ATTACHMENT, GL_RENDERBUFFER, _depthStencil);
-            glBindFramebuffer(GL_DRAW_FRAMEBUFFER, 0);
-        }
-
-        _canvas->doneCurrent();
-    });
-#endif
-}
-
-QQuickItem* OffscreenQmlSurface::getRootItem() {
-    return _rootItem;
-}
-
-QQmlContext* OffscreenQmlSurface::contextForUrl(const QUrl& qmlSource, QQuickItem* parent, bool forceNewContext) {
-    // Get any whitelist functionality
-    QList<QmlContextCallback> callbacks = getQmlWhitelist()->getCallbacksForUrl(qmlSource);
-    // If we have whitelisted content, we must load a new context
-    forceNewContext |= !callbacks.empty();
-
-    QQmlContext* targetContext = parent ? QQmlEngine::contextForObject(parent) : _qmlContext;
-    if (!targetContext) {
-    	targetContext = _qmlContext;
-    }
-    if (_rootItem && forceNewContext) {
-        targetContext = new QQmlContext(targetContext);
-    }
-
-    for (const auto& callback : callbacks) {
-        callback(targetContext);
-    }
-
-    return targetContext;
-}
-
-void OffscreenQmlSurface::load(const QUrl& qmlSource, QQuickItem* parent, const QJSValue& callback) {
-    loadInternal(qmlSource, false, parent, [callback](QQmlContext* context, QQuickItem* newItem) {
-        QJSValue(callback).call(QJSValueList() << context->engine()->newQObject(newItem));
-    });
-}
-
-void OffscreenQmlSurface::load(const QUrl& qmlSource, bool createNewContext, const QmlContextObjectCallback& onQmlLoadedCallback) {
-    loadInternal(qmlSource, createNewContext, nullptr, onQmlLoadedCallback);
-}
-    
-void OffscreenQmlSurface::loadInternal(const QUrl& qmlSource, bool createNewContext, QQuickItem* parent, const QmlContextObjectCallback& onQmlLoadedCallback) {
-    if (QThread::currentThread() != thread()) {
-        qCWarning(uiLogging) << "Called load on a non-surface thread";
-    }
-    // Synchronous loading may take a while; restart the deadlock timer
-    QMetaObject::invokeMethod(qApp, "updateHeartbeat", Qt::DirectConnection);
-
-    QUrl finalQmlSource = qmlSource;
-    if ((qmlSource.isRelative() && !qmlSource.isEmpty()) || qmlSource.scheme() == QLatin1String("file")) {
-        finalQmlSource = _qmlContext->resolvedUrl(qmlSource);
-    }
-
-#ifdef DEBUG
-    getSurfaceContext()->setContextProperty("DebugQMLFile", QVariant(finalQmlSource.toString()));
-#else
-    getSurfaceContext()->setContextProperty("DebugQMLFile", QVariant(""));
-#endif
-
-    auto targetContext = contextForUrl(finalQmlSource, parent, createNewContext);
-    auto qmlComponent = new QQmlComponent(_qmlContext->engine(), finalQmlSource, QQmlComponent::PreferSynchronous);
-    if (qmlComponent->isLoading()) {
-        connect(qmlComponent, &QQmlComponent::statusChanged, this, [=](QQmlComponent::Status) { 
-            finishQmlLoad(qmlComponent, targetContext, parent, onQmlLoadedCallback);
-        });
-        return;
-    }
-
-    finishQmlLoad(qmlComponent, targetContext, parent, onQmlLoadedCallback);
-}
-
-void OffscreenQmlSurface::loadInNewContext(const QUrl& qmlSource, const QmlContextObjectCallback& onQmlLoadedCallback) {
-    load(qmlSource, true, onQmlLoadedCallback);
-}
-
-void OffscreenQmlSurface::load(const QUrl& qmlSource, const QmlContextObjectCallback& onQmlLoadedCallback) {
-    load(qmlSource, false, onQmlLoadedCallback);
-}
-
-void OffscreenQmlSurface::load(const QString& qmlSourceFile, const QmlContextObjectCallback& onQmlLoadedCallback)  {
-    return load(QUrl(qmlSourceFile), onQmlLoadedCallback);
-}
-
-void OffscreenQmlSurface::clearCache() {
-    _qmlContext->engine()->clearComponentCache();
-}
-
-
-void OffscreenQmlSurface::finishQmlLoad(QQmlComponent* qmlComponent, QQmlContext* qmlContext, QQuickItem* parent, const QmlContextObjectCallback& callback) {
-    disconnect(qmlComponent, &QQmlComponent::statusChanged, this, 0);
-    if (qmlComponent->isError()) {
-        for (const auto& error : qmlComponent->errors()) {
-            qCWarning(uiLogging) << error.url() << error.line() << error;
-        }
-        qmlComponent->deleteLater();
-        return;
-    }
-
-    QObject* newObject = qmlComponent->beginCreate(qmlContext);
-    if (qmlComponent->isError()) {
-        for (const auto& error : qmlComponent->errors()) {
-            qCWarning(uiLogging) << error.url() << error.line() << error;
-        }
-        if (!_rootItem) {
-            qFatal("Unable to finish loading QML root");
-        }
-        qmlComponent->deleteLater();
-        return;
-    }
-
-    if (!newObject) {
-        if (!_rootItem) {
-            qFatal("Could not load object as root item");
-            return;
-        }
-        qCWarning(uiLogging) << "Unable to load QML item";
-        return;
-    }
-
-    QObject* eventBridge = qmlContext->contextProperty("eventBridge").value<QObject*>();
-    if (qmlContext != _qmlContext && eventBridge && eventBridge != this) {
-        // FIXME Compatibility mechanism for existing HTML and JS that uses eventBridgeWrapper
-        // Find a way to flag older scripts using this mechanism and wanr that this is deprecated
-        qmlContext->setContextProperty("eventBridgeWrapper", new EventBridgeWrapper(eventBridge, qmlContext));
-    }
-
-    qmlContext->engine()->setObjectOwnership(this, QQmlEngine::CppOwnership);
-
-    // All quick items should be focusable
-    QQuickItem* newItem = qobject_cast<QQuickItem*>(newObject);
-    if (newItem) {
-        // Make sure we make items focusable (critical for
-        // supporting keyboard shortcuts)
-        newItem->setFlag(QQuickItem::ItemIsFocusScope, true);
-    }
-
-
-    // Make sure we will call callback for this codepath
-    // Call this before qmlComponent->completeCreate() otherwise ghost window appears
-    // If we already have a root, just set a couple of flags and the ancestry
-    if (_rootItem) {
-        callback(qmlContext, newItem);
-
-        if (!parent) {
-            parent = _rootItem;
-        }
-        // Allow child windows to be destroyed from JS
-        QQmlEngine::setObjectOwnership(newObject, QQmlEngine::JavaScriptOwnership);
-        newObject->setParent(parent);
-        newItem->setParentItem(parent);
-    }
-
-    qmlComponent->completeCreate();
-    qmlComponent->deleteLater();
-
-    if (_rootItem) {
-        QMetaObject::invokeMethod(this, "forceQmlAudioOutputDeviceUpdate", Qt::QueuedConnection);
-        return;
-    }
-
-    connect(newItem, SIGNAL(sendToScript(QVariant)), this, SIGNAL(fromQml(QVariant)));
-
-    // The root item is ready. Associate it with the window.
-    _rootItem = newItem;
-    _rootItem->setParentItem(_quickWindow->contentItem());
-    _rootItem->setSize(_quickWindow->renderTargetSize());
-
-    if (_rootItem->objectName() == "tabletRoot") {
-        _qmlContext->setContextProperty("tabletRoot", QVariant::fromValue(_rootItem));
-=======
     if (getRootItem()->objectName() == "tabletRoot") {
         getSurfaceContext()->setContextProperty("tabletRoot", QVariant::fromValue(getRootItem()));
->>>>>>> 8bfc610c
         auto tabletScriptingInterface = DependencyManager::get<TabletScriptingInterface>();
         tabletScriptingInterface->setQmlTabletRoot("com.highfidelity.interface.tablet.system", this);
         QObject* tablet = tabletScriptingInterface->getTablet("com.highfidelity.interface.tablet.system");
@@ -655,64 +368,6 @@
         if (widget) {
             this->resize(resizeEvent->size());
         }
-<<<<<<< HEAD
-
-        case QEvent::Wheel: {
-            QWheelEvent* wheelEvent = static_cast<QWheelEvent*>(event);
-            QPointF transformedPos = mapToVirtualScreen(wheelEvent->pos());
-            QWheelEvent mappedEvent(
-                    transformedPos,
-                    wheelEvent->delta(),  wheelEvent->buttons(),
-                    wheelEvent->modifiers(), wheelEvent->orientation());
-            mappedEvent.ignore();
-            if (QCoreApplication::sendEvent(_quickWindow, &mappedEvent)) {
-                return mappedEvent.isAccepted();
-            }
-            break;
-        }
-#if defined(Q_OS_ANDROID)
-        case QEvent::TouchBegin:
-        case QEvent::TouchUpdate:
-        case QEvent::TouchEnd: {
-            QTouchEvent *originalEvent = static_cast<QTouchEvent *>(event);
-            QTouchEvent *fakeEvent = new QTouchEvent(*originalEvent);
-            auto newTouchPoints = fakeEvent->touchPoints();
-            for (size_t i = 0; i < newTouchPoints.size(); ++i) {
-                const auto &originalPoint = originalEvent->touchPoints()[i];
-                auto &newPoint = newTouchPoints[i];
-                newPoint.setPos(originalPoint.pos());
-            }
-            fakeEvent->setTouchPoints(newTouchPoints);
-            if (QCoreApplication::sendEvent(_quickWindow, fakeEvent)) {
-                qInfo() << __FUNCTION__ << "sent fake touch event:" << fakeEvent->type()
-                        << "_quickWindow handled it... accepted:" << fakeEvent->isAccepted();
-                return false; //event->isAccepted();
-            }
-            break;
-        }
-        case QEvent::InputMethod:
-        case QEvent::InputMethodQuery: {
-            if (_quickWindow && _quickWindow->activeFocusItem()) {
-                event->ignore();
-                if (QCoreApplication::sendEvent(_quickWindow->activeFocusItem(), event)) {
-                    bool eventAccepted = event->isAccepted();
-                    QInputMethodQueryEvent* imqEvent = static_cast<QInputMethodQueryEvent*>(event);
-                    // this block disables the selection cursor in android which appears in 
-                    // the top-left corner of the screen
-                    if (imqEvent->queries() & Qt::ImEnabled) {
-                        imqEvent->setValue(Qt::ImEnabled, QVariant(false));
-                    }
-                    return eventAccepted;
-                }
-                return false;
-            }
-            break;
-        }
-#endif
-        default:
-            break;
-=======
->>>>>>> 8bfc610c
     }
 
     return Parent::eventFilter(originalDestination, event);
