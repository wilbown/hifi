//
//  Created by Anthony J. Thibault on 2016-12-12
//  Copyright 2013-2016 High Fidelity, Inc.
//
//  Distributed under the Apache License, Version 2.0.
//  See the accompanying file LICENSE or http://www.apache.org/licenses/LICENSE-2.0.html
//

#include "TabletScriptingInterface.h"

#include <QtCore/QThread>
#include <QtQml/QQmlProperty>

#include <shared/QtHelpers.h>
#include <shared/LocalFileAccessGate.h>
#include <PathUtils.h>
#include <DependencyManager.h>
#include <AccountManager.h>
#include <RegisteredMetaTypes.h>

#include "../QmlWindowClass.h"
#include "../OffscreenUi.h"
#include "../InfoView.h"
#include "ToolbarScriptingInterface.h"
#include "Logging.h"

#include <AudioInjectorManager.h>

#include "SettingHandle.h"

// FIXME move to global app properties
const QString SYSTEM_TOOLBAR = "com.highfidelity.interface.toolbar.system";
const QString SYSTEM_TABLET = "com.highfidelity.interface.tablet.system";
const QString TabletScriptingInterface::QML = "hifi/tablet/TabletRoot.qml";
const QString BUTTON_SORT_ORDER_KEY = "sortOrder";
const int DEFAULT_BUTTON_SORT_ORDER = 100;

static QString getUsername() {
    QString username = "Unknown user";
    auto accountManager = DependencyManager::get<AccountManager>();
    if (accountManager->isLoggedIn()) {
        username = accountManager->getAccountInfo().getUsername();
    } 
    return username;
}

static Setting::Handle<QStringList> tabletSoundsButtonClick("TabletSounds", QStringList { "/sounds/Button06.wav",
                                                                               "/sounds/Button04.wav",
                                                                               "/sounds/Button07.wav",
                                                                               "/sounds/Tab01.wav",
                                                                               "/sounds/Tab02.wav" });

TabletButtonListModel::TabletButtonListModel() {

}

TabletButtonListModel::~TabletButtonListModel() {

}

enum ButtonDeviceRole {
    ButtonProxyRole = Qt::UserRole,
};

QHash<int, QByteArray> TabletButtonListModel::_roles{
    { ButtonProxyRole, "buttonProxy" },
};

Qt::ItemFlags TabletButtonListModel::_flags{ Qt::ItemIsSelectable | Qt::ItemIsEnabled };

QVariant TabletButtonListModel::data(const QModelIndex& index, int role) const {
    if (!index.isValid() || index.row() >= rowCount() || role != ButtonProxyRole) {
        return QVariant();
    }

    return QVariant::fromValue(_buttons.at(index.row()).data());
}

TabletButtonProxy* TabletButtonListModel::addButton(const QVariant& properties) {
    QVariantMap newProperties = properties.toMap();
    if (newProperties.find(BUTTON_SORT_ORDER_KEY) == newProperties.end()) {
        newProperties[BUTTON_SORT_ORDER_KEY] = DEFAULT_BUTTON_SORT_ORDER;
    }
    int index = computeNewButtonIndex(newProperties);
    auto button = QSharedPointer<TabletButtonProxy>(new TabletButtonProxy(newProperties));
    beginResetModel();
    int numButtons = (int)_buttons.size();
    if (index < numButtons) {
        _buttons.insert(_buttons.begin() + index, button);
    } else {
        _buttons.push_back(button);
    }
    endResetModel();
    return button.data();
}

void TabletButtonListModel::removeButton(TabletButtonProxy* button) {
    auto itr = std::find(_buttons.begin(), _buttons.end(), button);
    if (itr == _buttons.end()) {
        qCWarning(uiLogging) << "TabletProxy::removeButton() could not find button " << button;
        return;
    }
    beginResetModel();
    _buttons.erase(itr);
    endResetModel();
}

int TabletButtonListModel::computeNewButtonIndex(const QVariantMap& newButtonProperties) {
    int numButtons = (int)_buttons.size();
    int newButtonSortOrder = newButtonProperties[BUTTON_SORT_ORDER_KEY].toInt();
    if (newButtonSortOrder == DEFAULT_BUTTON_SORT_ORDER) return numButtons;
    for (int i = 0; i < numButtons; i++) {
        QVariantMap tabletButtonProperties = _buttons[i]->getProperties();
        int tabletButtonSortOrder = tabletButtonProperties[BUTTON_SORT_ORDER_KEY].toInt();
        if (newButtonSortOrder <= tabletButtonSortOrder) {
            return i;
        }
    }
    return numButtons;
}

TabletButtonsProxyModel::TabletButtonsProxyModel(QObject *parent)
    : QSortFilterProxyModel(parent) {
}

int TabletButtonsProxyModel::pageIndex() const {
    return _pageIndex;
}

int TabletButtonsProxyModel::buttonIndex(const QString &uuid) {
    if (!sourceModel() || _pageIndex < 0) {
        return -1;
    }
    TabletButtonListModel* model = static_cast<TabletButtonListModel*>(sourceModel());
    for (int i = 0; i < model->rowCount(); i++) {
        TabletButtonProxy* bproxy = model->data(model->index(i), ButtonProxyRole).value<TabletButtonProxy*>();
        if (bproxy && bproxy->getUuid().toString().contains(uuid)) {
            return i - (_pageIndex*TabletScriptingInterface::ButtonsOnPage);
        }
    }
    return -1;
}

void TabletButtonsProxyModel::setPageIndex(int pageIndex) {
    if (_pageIndex == pageIndex)
        return;

    _pageIndex = pageIndex;
    invalidateFilter();
    emit pageIndexChanged(_pageIndex);
}

bool TabletButtonsProxyModel::filterAcceptsRow(int sourceRow,
                                               const QModelIndex &sourceParent) const {
    Q_UNUSED(sourceParent);
    return (sourceRow >= _pageIndex*TabletScriptingInterface::ButtonsOnPage
            && sourceRow < (_pageIndex + 1)*TabletScriptingInterface::ButtonsOnPage);
}

TabletScriptingInterface::TabletScriptingInterface() {
    qmlRegisterType<TabletScriptingInterface>("TabletScriptingInterface", 1, 0, "TabletEnums");
    qmlRegisterType<TabletButtonsProxyModel>("TabletScriptingInterface", 1, 0, "TabletButtonsProxyModel");
}

TabletScriptingInterface::~TabletScriptingInterface() {
    tabletSoundsButtonClick.set(tabletSoundsButtonClick.get());
}

ToolbarProxy* TabletScriptingInterface::getSystemToolbarProxy() {
    Q_ASSERT(QThread::currentThread() == qApp->thread());
    return _toolbarScriptingInterface->getToolbar(SYSTEM_TOOLBAR);
}

TabletProxy* TabletScriptingInterface::getTablet(const QString& tabletId) {
    TabletProxy* tabletProxy = nullptr;
    if (QThread::currentThread() != thread()) {
        BLOCKING_INVOKE_METHOD(this, "getTablet", Q_RETURN_ARG(TabletProxy*, tabletProxy), Q_ARG(QString, tabletId));
        return tabletProxy;
    } 

    auto iter = _tabletProxies.find(tabletId);
    if (iter != _tabletProxies.end()) {
        // tablet already exists
        return iter->second;
    } else {
        // tablet must be created
        tabletProxy = new TabletProxy(this, tabletId);
        _tabletProxies[tabletId] = tabletProxy;
    }

    assert(tabletProxy);
    // initialize new tablet
    tabletProxy->setToolbarMode(_toolbarMode);
    return tabletProxy;
}

void TabletScriptingInterface::preloadSounds() {
    //preload audio events
    const QStringList &audioSettings = tabletSoundsButtonClick.get();
    for (int i = 0; i < TabletAudioEvents::Last; i++) {
        SharedSoundPointer sound = DependencyManager::get<SoundCache>()->
                getSound(PathUtils::resourcesUrl(audioSettings.at(i)));
        _audioEvents.insert(static_cast<TabletAudioEvents>(i), sound);
    }
}

void TabletScriptingInterface::playSound(TabletAudioEvents aEvent) {
    SharedSoundPointer sound = _audioEvents[aEvent];
    if (sound) {
        AudioInjectorOptions options;
        options.stereo = sound->isStereo();
        options.ambisonic = sound->isAmbisonic();
        options.localOnly = true;
        options.positionSet = false;    // system sound

        DependencyManager::get<AudioInjectorManager>()->playSound(sound, options, true);
    }
}

void TabletScriptingInterface::setToolbarMode(bool toolbarMode) {
    Q_ASSERT(QThread::currentThread() == qApp->thread());
    _toolbarMode = toolbarMode;
    for (auto& iter : _tabletProxies) {
        iter.second->setToolbarMode(toolbarMode);
    }
}

void TabletScriptingInterface::setQmlTabletRoot(QString tabletId, OffscreenQmlSurface* qmlOffscreenSurface) {
    Q_ASSERT(QThread::currentThread() == qApp->thread());
    TabletProxy* tablet = qobject_cast<TabletProxy*>(getTablet(tabletId));
    if (tablet) {
        tablet->setQmlTabletRoot(qmlOffscreenSurface);
    } else {
        qCWarning(uiLogging) << "TabletScriptingInterface::setupTablet() bad tablet object";
    }
}

QQuickWindow* TabletScriptingInterface::getTabletWindow() {
    Q_ASSERT(QThread::currentThread() == qApp->thread());
    TabletProxy* tablet = qobject_cast<TabletProxy*>(getTablet(SYSTEM_TABLET));
    if (!tablet) {
        return nullptr;
    }

    auto* qmlSurface = tablet->getTabletSurface();
    if (!qmlSurface) {
        return nullptr;
    }

    return qmlSurface->getWindow();
}

void TabletScriptingInterface::processMenuEvents(QObject* object, const QKeyEvent* event) {
    Q_ASSERT(QThread::currentThread() == qApp->thread());
    switch (event->key()) {
        case Qt::Key_Down:
            QMetaObject::invokeMethod(object, "nextItem");
            break;

        case Qt::Key_Up:
            QMetaObject::invokeMethod(object, "previousItem");
            break;

        case Qt::Key_Left:
            QMetaObject::invokeMethod(object, "previousPage");
            break;

        case Qt::Key_Right:
            QMetaObject::invokeMethod(object, "selectCurrentItem");
            break;

        case Qt::Key_Return:
            QMetaObject::invokeMethod(object, "selectCurrentItem");
            break;

        default:
            break;
    }
}

void TabletScriptingInterface::processTabletEvents(QObject* object, const QKeyEvent* event) {
    Q_ASSERT(QThread::currentThread() == qApp->thread());
    switch (event->key()) {
        case Qt::Key_Down:
            QMetaObject::invokeMethod(object, "downItem");
            break;

        case Qt::Key_Up:
            QMetaObject::invokeMethod(object, "upItem");
            break;

        case Qt::Key_Left:
            QMetaObject::invokeMethod(object, "previousItem");
            break;

        case Qt::Key_Right:
            QMetaObject::invokeMethod(object, "nextItem");
            break;

        case Qt::Key_Return:
            QMetaObject::invokeMethod(object, "selectItem");
            break;

        default:
            break;
    }
}

void TabletScriptingInterface::processEvent(const QKeyEvent* event) {
    Q_ASSERT(QThread::currentThread() == qApp->thread());
    TabletProxy* tablet = qobject_cast<TabletProxy*>(getTablet(SYSTEM_TABLET));
    QObject* qmlTablet = tablet->getQmlTablet();
    QObject* qmlMenu = tablet->getQmlMenu();

    if (qmlTablet) {
        processTabletEvents(qmlTablet, event);
    } else if (qmlMenu) {
        processMenuEvents(qmlMenu, event);
    }
}

QObject* TabletScriptingInterface::getFlags() {
    Q_ASSERT(QThread::currentThread() == qApp->thread());
    auto offscreenUi = DependencyManager::get<OffscreenUi>();
    return offscreenUi->getFlags();
}

//
// TabletProxy
//

static const char* TABLET_HOME_SOURCE_URL = "hifi/tablet/TabletHome.qml";
static const char* VRMENU_SOURCE_URL = "hifi/tablet/TabletMenu.qml";

class TabletRootWindow : public QmlWindowClass {
    virtual QString qmlSource() const override { return "hifi/tablet/WindowRoot.qml"; }
public:
    TabletRootWindow() : QmlWindowClass(false) {}
};

TabletProxy::TabletProxy(QObject* parent, const QString& name) : QObject(parent), _name(name) {
    if (QThread::currentThread() != qApp->thread()) {
        qCWarning(uiLogging) << "Creating tablet proxy on wrong thread " << _name;
    }
    connect(this, &TabletProxy::tabletShownChanged, this, &TabletProxy::onTabletShown);
}

TabletProxy::~TabletProxy() {
    if (QThread::currentThread() != thread()) {
        qCWarning(uiLogging) << "Destroying tablet proxy on wrong thread" << _name;
    }
    disconnect(this, &TabletProxy::tabletShownChanged, this, &TabletProxy::onTabletShown);
}

void TabletProxy::setToolbarMode(bool toolbarMode) {
    if (QThread::currentThread() != thread()) {
        QMetaObject::invokeMethod(this, "setToolbarMode", Q_ARG(bool, toolbarMode));
        return;
    }

    if (toolbarMode == _toolbarMode) {
        return;
    }

    _toolbarMode = toolbarMode;

    auto offscreenUi = DependencyManager::get<OffscreenUi>();

    if (toolbarMode) {
#if !defined(DISABLE_QML)
        closeDialog();
        // create new desktop window
        auto tabletRootWindow = new TabletRootWindow();
        tabletRootWindow->initQml(QVariantMap());
        auto quickItem = tabletRootWindow->asQuickItem();
        _desktopWindow = tabletRootWindow;
        QMetaObject::invokeMethod(quickItem, "setShown", Q_ARG(const QVariant&, QVariant(false)));

        QObject::connect(quickItem, SIGNAL(windowClosed()), this, SLOT(desktopWindowClosed()));

        QObject::connect(tabletRootWindow, SIGNAL(webEventReceived(QVariant)), this, SLOT(emitWebEvent(QVariant)), Qt::DirectConnection);
        QObject::connect(quickItem, SIGNAL(screenChanged(QVariant, QVariant)), this, SIGNAL(screenChanged(QVariant, QVariant)), Qt::DirectConnection);

        // forward qml surface events to interface js
        connect(tabletRootWindow, &QmlWindowClass::fromQml, this, &TabletProxy::fromQml);
#endif
    } else {
        if (_currentPathLoaded != TABLET_HOME_SOURCE_URL) {
            loadHomeScreen(true);
        }
        //check if running scripts window opened and save it for reopen in Tablet
        if (offscreenUi->isVisible("RunningScripts")) {
            offscreenUi->hide("RunningScripts");
            _showRunningScripts = true;
        }

        offscreenUi->hideDesktopWindows();
        // destroy desktop window
        if (_desktopWindow) {
            _desktopWindow->deleteLater();
            _desktopWindow = nullptr;
        }
    }

    emit toolbarModeChanged();
}

void TabletProxy::initialScreen(const QVariant& url) {
    if (QThread::currentThread() != thread()) {
        QMetaObject::invokeMethod(this, "initialScreen", Q_ARG(QVariant, url));
        return;
    }

    if (_qmlTabletRoot) {
        pushOntoStack(url);
    } else {
        _initialScreen = true;
        _initialPath.first = url;
        _initialPath.second = State::QML;
    }
}

bool TabletProxy::isMessageDialogOpen() {
    if (QThread::currentThread() != thread()) {
        bool result = false;
        BLOCKING_INVOKE_METHOD(this, "isMessageDialogOpen", Q_RETURN_ARG(bool, result));
        return result;
    }

    if (!_qmlTabletRoot) {
        return false;
    }

    QVariant result;
    QMetaObject::invokeMethod(_qmlTabletRoot, "isDialogOpen",Qt::DirectConnection,
        Q_RETURN_ARG(QVariant, result));
    return result.toBool();
}

void TabletProxy::closeDialog() {
    if (QThread::currentThread() != thread()) {
        QMetaObject::invokeMethod(this, "closeDialog");
        return;
    }

    if (!_qmlTabletRoot) {
        return;
    }

    QMetaObject::invokeMethod(_qmlTabletRoot, "closeDialog");
}

void TabletProxy::emitWebEvent(const QVariant& msg) {
    if (QThread::currentThread() != thread()) {
        QMetaObject::invokeMethod(this, "emitWebEvent", Q_ARG(QVariant, msg));
        return;
    }
    emit webEventReceived(msg);
}

void TabletProxy::onTabletShown() {
    if (QThread::currentThread() != thread()) {
        QMetaObject::invokeMethod(this, "onTabletShown");
        return;
    }

    if (_tabletShown) {
        Setting::Handle<bool> notificationSounds{ QStringLiteral("play_notification_sounds"), true};
        Setting::Handle<bool> notificationSoundTablet{ QStringLiteral("play_notification_sounds_tablet"), true};
        if (notificationSounds.get() && notificationSoundTablet.get()) {
            dynamic_cast<TabletScriptingInterface*>(parent())->playSound(TabletScriptingInterface::TabletOpen);
        }
        if (_showRunningScripts) {
            _showRunningScripts = false;
            pushOntoStack("hifi/dialogs/TabletRunningScripts.qml");
        }
        if (_currentPathLoaded == TABLET_HOME_SOURCE_URL) {
            loadHomeScreen(true);
        }
    }
}

bool TabletProxy::isPathLoaded(const QVariant& path) {
    if (QThread::currentThread() != thread()) {
        bool result = false;
        BLOCKING_INVOKE_METHOD(this, "isPathLoaded", Q_RETURN_ARG(bool, result), Q_ARG(QVariant, path));
        return result;
    }

    return path.toString() == _currentPathLoaded.toString();
}

void TabletProxy::setQmlTabletRoot(OffscreenQmlSurface* qmlOffscreenSurface) {
    if (QThread::currentThread() != thread()) {
        QMetaObject::invokeMethod(this, "setQmlTabletRoot", Q_ARG(OffscreenQmlSurface*, qmlOffscreenSurface));
        return;
    }

    _qmlOffscreenSurface = qmlOffscreenSurface;
    _qmlTabletRoot = qmlOffscreenSurface ? qmlOffscreenSurface->getRootItem() : nullptr;
    if (_qmlTabletRoot && _qmlOffscreenSurface) {
        QObject::connect(_qmlOffscreenSurface, SIGNAL(webEventReceived(QVariant)), this, SLOT(emitWebEvent(QVariant)));
        QObject::connect(_qmlTabletRoot, SIGNAL(screenChanged(QVariant, QVariant)), this, SIGNAL(screenChanged(QVariant, QVariant)));

        // forward qml surface events to interface js
        connect(_qmlOffscreenSurface, &OffscreenQmlSurface::fromQml, [this](QVariant message) {
            if (message.canConvert<QJSValue>()) {
                emit fromQml(qvariant_cast<QJSValue>(message).toVariant());
            } else if (message.canConvert<QString>()) {
                emit fromQml(message.toString());
            } else {
                qWarning() << "fromQml: Unsupported message type " << message;
            }
        });

        if (_toolbarMode) {
            QMetaObject::invokeMethod(_qmlTabletRoot, "loadSource", Q_ARG(const QVariant&, QVariant(TABLET_HOME_SOURCE_URL)));
        }

        // force to the tablet to go to the homescreen
        loadHomeScreen(true);

        QMetaObject::invokeMethod(_qmlTabletRoot, "setUsername", Q_ARG(const QVariant&, QVariant(getUsername())));

        // hook up username changed signal.
        auto accountManager = DependencyManager::get<AccountManager>();
        QObject::connect(accountManager.data(), &AccountManager::profileChanged, [this]() {
            if (_qmlTabletRoot) {
                QMetaObject::invokeMethod(_qmlTabletRoot, "setUsername", Q_ARG(const QVariant&, QVariant(getUsername())));
            }
        });

        if (_initialScreen) {
            if (!_showRunningScripts && _initialPath.second == State::QML) {
                pushOntoStack(_initialPath.first);
            } else if (_initialPath.second == State::Web) {
                QVariant webUrl = _initialPath.first;
                QVariant scriptUrl = _initialWebPathParams.first;
                gotoWebScreen(webUrl.toString(), scriptUrl.toString(), _initialWebPathParams.second);
            }
            _initialScreen = false;
            _initialPath.first = "";
            _initialPath.second = State::Uninitialized;
            _initialWebPathParams.first = "";
            _initialWebPathParams.second = false;
        }

        if (_showRunningScripts) {
            //show Tablet. Make sure, setShown implemented in TabletRoot.qml
            QMetaObject::invokeMethod(_qmlTabletRoot, "setShown", Q_ARG(const QVariant&, QVariant(true)));
        }
    } else {
        _state = State::Uninitialized;
        emit screenChanged(QVariant("Closed"), QVariant(""));
        _currentPathLoaded = "";
    }
}

void TabletProxy::gotoHomeScreen() {
    if (QThread::currentThread() != thread()) {
        QMetaObject::invokeMethod(this, "gotoHomeScreen");
        return;
    }
    loadHomeScreen(false);
}

void TabletProxy::gotoMenuScreen(const QString& submenu) {
    if (QThread::currentThread() != thread()) {
        QMetaObject::invokeMethod(this, "gotoMenuScreen", Q_ARG(QString, submenu));
        return;
    }

    QObject* root = nullptr;
    if (!_toolbarMode && _qmlTabletRoot) {
        root = _qmlTabletRoot;
    } else if (_toolbarMode && _desktopWindow) {
        root = _desktopWindow->asQuickItem();
    }

    if (root) {
        auto offscreenUi = DependencyManager::get<OffscreenUi>();
        QObject* menu = offscreenUi->getRootMenu();
        QMetaObject::invokeMethod(root, "setMenuProperties", Q_ARG(QVariant, QVariant::fromValue(menu)), Q_ARG(const QVariant&, QVariant(submenu)));
        QMetaObject::invokeMethod(root, "loadSource", Q_ARG(const QVariant&, QVariant(VRMENU_SOURCE_URL)));
        _state = State::Menu;
        _currentPathLoaded = VRMENU_SOURCE_URL;
        QMetaObject::invokeMethod(root, "setShown", Q_ARG(const QVariant&, QVariant(true)));
        if (_toolbarMode && _desktopWindow) {
            QMetaObject::invokeMethod(root, "setResizable", Q_ARG(const QVariant&, QVariant(false)));
        }
    }
}

void TabletProxy::loadQMLOnTopImpl(const QVariant& path, bool localSafeContext) {
     if (QThread::currentThread() != thread()) {
        qCWarning(uiLogging) << __FUNCTION__ << "may not be called directly by scripts";
        return;
    }

     QObject* root = nullptr;
     if (!_toolbarMode && _qmlTabletRoot) {
         root = _qmlTabletRoot;
     } else if (_toolbarMode && _desktopWindow) {
         root = _desktopWindow->asQuickItem();
     }

     if (root) {
         if (localSafeContext) {
             hifi::scripting::setLocalAccessSafeThread(true);
         }
         QMetaObject::invokeMethod(root, "loadQMLOnTop", Q_ARG(const QVariant&, path));
         QMetaObject::invokeMethod(root, "setShown", Q_ARG(const QVariant&, QVariant(true)));
         if (_toolbarMode && _desktopWindow) {
             QMetaObject::invokeMethod(root, "setResizable", Q_ARG(const QVariant&, QVariant(false)));
         }
         hifi::scripting::setLocalAccessSafeThread(false);
     } else {
         qCDebug(uiLogging) << "tablet cannot load QML because _qmlTabletRoot is null";
     }
}

void TabletProxy::loadQMLOnTop(const QVariant& path) {
    bool localSafeContext = hifi::scripting::isLocalAccessSafeThread();
    if (QThread::currentThread() != thread()) {
        QMetaObject::invokeMethod(this, "loadQMLOnTopImpl", Q_ARG(QVariant, path), Q_ARG(bool, localSafeContext));
        return;
    }

    loadQMLOnTopImpl(path, localSafeContext);
}

void TabletProxy::returnToPreviousAppImpl(bool localSafeContext) {
    if (QThread::currentThread() != thread()) {
        qCWarning(uiLogging) << __FUNCTION__ << "may not be called directly by scripts";
        return;

    }

    QObject* root = nullptr;
    if (!_toolbarMode && _qmlTabletRoot) {
        root = _qmlTabletRoot;
    } else if (_toolbarMode && _desktopWindow) {
        root = _desktopWindow->asQuickItem();
    }

    if (root) {
        if (localSafeContext) {
            hifi::scripting::setLocalAccessSafeThread(true);
        }
        QMetaObject::invokeMethod(root, "returnToPreviousApp");
        QMetaObject::invokeMethod(root, "setShown", Q_ARG(const QVariant&, QVariant(true)));
        hifi::scripting::setLocalAccessSafeThread(false);
    } else {
        qCDebug(uiLogging) << "tablet cannot load QML because _qmlTabletRoot is null";
    }
}

void TabletProxy::returnToPreviousApp() {
    bool localSafeContext = hifi::scripting::isLocalAccessSafeThread();
    qDebug() << "TabletProxy::returnToPreviousApp -> localSafeContext: " << localSafeContext;
    if (QThread::currentThread() != thread()) {
        QMetaObject::invokeMethod(this, "returnToPreviousAppImpl", Q_ARG(bool, localSafeContext));
        return;
    }

    returnToPreviousAppImpl(localSafeContext);
}

void TabletProxy::loadQMLSource(const QVariant& path, bool resizable) {
    // Capture whether the current script thread is allowed to load local HTML content, 
    // pass the information along to the real function
    bool localSafeContext = hifi::scripting::isLocalAccessSafeThread();
    if (QThread::currentThread() != thread()) {
        QMetaObject::invokeMethod(this, "loadQMLSourceImpl", Q_ARG(QVariant, path), Q_ARG(bool, resizable), Q_ARG(bool, localSafeContext));
        return;
    }
    loadQMLSourceImpl(path, resizable, localSafeContext);
}
<<<<<<< HEAD

void TabletProxy::loadQMLSourceImpl(const QVariant& path, bool resizable, bool localSafeContext) {
    if (QThread::currentThread() != thread()) {
        qCWarning(uiLogging) << __FUNCTION__ << "may not be called directly by scripts";
        return;

=======

void TabletProxy::loadQMLSourceImpl(const QVariant& path, bool resizable, bool localSafeContext) {
    if (QThread::currentThread() != thread()) {
        qCWarning(uiLogging) << __FUNCTION__ << "may not be called directly by scripts";
        return;

>>>>>>> f38509da
    }
    QObject* root = nullptr;
    if (!_toolbarMode && _qmlTabletRoot) {
        root = _qmlTabletRoot;
    } else if (_toolbarMode && _desktopWindow) {
        root = _desktopWindow->asQuickItem();
    }

    if (root) {
        // BUGZ-1398: tablet access to local HTML files from client scripts
        // Here we TEMPORARILY mark the main thread as allowed to load local file content, 
        // because the thread that originally made the call is so marked.  
        if (localSafeContext) {
            hifi::scripting::setLocalAccessSafeThread(true);
        }
        QMetaObject::invokeMethod(root, "loadSource", Q_ARG(const QVariant&, path));
        hifi::scripting::setLocalAccessSafeThread(false);
        _state = State::QML;
        _currentPathLoaded = path;
        QMetaObject::invokeMethod(root, "setShown", Q_ARG(const QVariant&, QVariant(true)));
        if (_toolbarMode && _desktopWindow) {
            QMetaObject::invokeMethod(root, "setResizable", Q_ARG(const QVariant&, QVariant(resizable)));
        }

    } else {
        qCDebug(uiLogging) << "tablet cannot load QML because _qmlTabletRoot is null";
    }
}

void TabletProxy::stopQMLSource() {
    if (QThread::currentThread() != thread()) {
        QMetaObject::invokeMethod(this, "stopQMLSource");
        return;
    }

    // For desktop toolbar mode dialogs.
    if (!_toolbarMode || !_desktopWindow) {
        qCDebug(uiLogging) << "tablet cannot clear QML because not desktop toolbar mode";
        return;
    }

    auto root = _desktopWindow->asQuickItem();
    if (root) {
        QMetaObject::invokeMethod(root, "loadSource", Q_ARG(const QVariant&, ""));
        if (!_currentPathLoaded.toString().isEmpty()) {
            emit screenChanged(QVariant("QML"), "");
        }
        _currentPathLoaded = "";
        _state = State::Home;
    } else {
        qCDebug(uiLogging) << "tablet cannot clear QML because _desktopWindow is null";
    }
}

bool TabletProxy::pushOntoStack(const QVariant& path) {
    if (QThread::currentThread() != thread()) {
        bool result = false;
        BLOCKING_INVOKE_METHOD(this, "pushOntoStack", Q_RETURN_ARG(bool, result), Q_ARG(QVariant, path));
        return result;
    }

    //set landscape off when pushing menu items while in Create mode
    if (_landscape) {
        setLandscape(false);
    }

    QObject* root = nullptr;
    if (!_toolbarMode && _qmlTabletRoot) {
        root = _qmlTabletRoot;
    } else if (_toolbarMode && _desktopWindow) {
        root = _desktopWindow->asQuickItem();
    }

    if (root) {
        auto stack = root->findChild<QQuickItem*>("stack");
        if (stack) {
            QMetaObject::invokeMethod(stack, "pushSource", Q_ARG(const QVariant&, path));
        } else {
            loadQMLSource(path);
        }
        if (_toolbarMode && _desktopWindow) {
            QMetaObject::invokeMethod(root, "setResizable", Q_ARG(const QVariant&, QVariant(false)));
        }
    } else {
        qCDebug(uiLogging) << "tablet cannot push QML because _qmlTabletRoot or _desktopWindow is null";
    }

    return (root != nullptr);
}

void TabletProxy::popFromStack() {
    if (QThread::currentThread() != thread()) {
        QMetaObject::invokeMethod(this, "popFromStack");
        return;
    }

    QObject* root = nullptr;
    if (!_toolbarMode && _qmlTabletRoot) {
        root = _qmlTabletRoot;
    } else if (_toolbarMode && _desktopWindow) {
        root = _desktopWindow->asQuickItem();
    }

    if (root) {
        auto stack = root->findChild<QQuickItem*>("stack");
        QMetaObject::invokeMethod(stack, "popSource");
    } else {
        qCDebug(uiLogging) << "tablet cannot pop QML because _qmlTabletRoot or _desktopWindow is null";
    }
}

void TabletProxy::loadHomeScreen(bool forceOntoHomeScreen) {
    if (QThread::currentThread() != thread()) {
        QMetaObject::invokeMethod(this, "loadHomeScreen", Q_ARG(bool, forceOntoHomeScreen));
        return;
    }

    if ((_state != State::Home && _state != State::Uninitialized) || forceOntoHomeScreen) {
        if (!_toolbarMode && _qmlTabletRoot) {
            QMetaObject::invokeMethod(_qmlTabletRoot, "loadSource", Q_ARG(const QVariant&, QVariant(TABLET_HOME_SOURCE_URL)));
            QMetaObject::invokeMethod(_qmlTabletRoot, "playButtonClickSound");
        } else if (_toolbarMode && _desktopWindow) {
            // close desktop window
            if (_desktopWindow->asQuickItem()) {
                QMetaObject::invokeMethod(_desktopWindow->asQuickItem(), "setShown", Q_ARG(const QVariant&, QVariant(false)));
                stopQMLSource();  // Stop the currently loaded QML running.
            }
        }
        _state = State::Home;
        _currentPathLoaded = TABLET_HOME_SOURCE_URL;
    }
}

void TabletProxy::gotoWebScreen(const QString& url) {
    gotoWebScreen(url, "");
}

void TabletProxy::loadWebScreenOnTop(const QVariant& url) {
    loadWebScreenOnTop(url, "");
}

void TabletProxy::loadWebScreenOnTop(const QVariant& url, const QString& injectJavaScriptUrl) {
    bool localSafeContext = hifi::scripting::isLocalAccessSafeThread();
<<<<<<< HEAD
    if (QThread::currentThread() != thread()) {
        QMetaObject::invokeMethod(this, "loadHTMLSourceImpl", Q_ARG(QVariant, url), Q_ARG(QString, injectJavaScriptUrl), Q_ARG(bool, localSafeContext));
        return;
    }

    loadHTMLSourceImpl(url, injectJavaScriptUrl, localSafeContext);
}



void TabletProxy::loadHTMLSourceImpl(const QVariant& url, const QString& injectJavaScriptUrl, bool localSafeContext) {
    if (QThread::currentThread() != thread()) {
        qCWarning(uiLogging) << __FUNCTION__ << "may not be called directly by scripts";
=======
    if (QThread::currentThread() != thread()) {
        QMetaObject::invokeMethod(this, "loadHTMLSourceOnTopImpl", Q_ARG(QString, url.toString()), Q_ARG(QString, injectJavaScriptUrl), Q_ARG(bool, false), Q_ARG(bool, localSafeContext));
>>>>>>> f38509da
        return;

    }

<<<<<<< HEAD

    QObject* root = nullptr;
    if (!_toolbarMode && _qmlTabletRoot) {
        root = _qmlTabletRoot;
    } else if (_toolbarMode && _desktopWindow) {
        root = _desktopWindow->asQuickItem();
    }

    if (root) {
        if (localSafeContext) {
            hifi::scripting::setLocalAccessSafeThread(true);
        }
        QMetaObject::invokeMethod(root, "loadQMLOnTop", Q_ARG(const QVariant&, QVariant(WEB_VIEW_SOURCE_URL)));
        QMetaObject::invokeMethod(root, "setShown", Q_ARG(const QVariant&, QVariant(true)));
        if (_toolbarMode && _desktopWindow) {
            QMetaObject::invokeMethod(root, "setResizable", Q_ARG(const QVariant&, QVariant(false)));
        }
        QMetaObject::invokeMethod(root, "loadWebOnTop", Q_ARG(const QVariant&, QVariant(url)), Q_ARG(const QVariant&, QVariant(injectJavaScriptUrl)));
        hifi::scripting::setLocalAccessSafeThread(false);
    }
    _state = State::Web;
=======
    loadHTMLSourceOnTopImpl(url.toString(), injectJavaScriptUrl, false, localSafeContext);
>>>>>>> f38509da
}

void TabletProxy::gotoWebScreen(const QString& url, const QString& injectedJavaScriptUrl, bool loadOtherBase) {
    bool localSafeContext = hifi::scripting::isLocalAccessSafeThread();
    if (QThread::currentThread() != thread()) {
<<<<<<< HEAD
        QMetaObject::invokeMethod(this, "loadHTMLSourceImpl", Q_ARG(QString, url), Q_ARG(QString, injectedJavaScriptUrl), Q_ARG(bool, loadOtherBase), Q_ARG(bool, localSafeContext));
        return;
    }


    loadHTMLSourceImpl(url, injectedJavaScriptUrl, loadOtherBase, localSafeContext);
}

void TabletProxy::loadHTMLSourceImpl(const QString& url, const QString& injectedJavaScriptUrl, bool loadOtherBase, bool localSafeContext) {

=======
        QMetaObject::invokeMethod(this, "loadHTMLSourceOnTopImpl", Q_ARG(QString, url), Q_ARG(QString, injectedJavaScriptUrl), Q_ARG(bool, loadOtherBase), Q_ARG(bool, localSafeContext));
        return;
    }

    loadHTMLSourceOnTopImpl(url, injectedJavaScriptUrl, loadOtherBase, localSafeContext);
}

void TabletProxy::loadHTMLSourceOnTopImpl(const QString& url, const QString& injectedJavaScriptUrl, bool loadOtherBase, bool localSafeContext) {
>>>>>>> f38509da
    QObject* root = nullptr;
    if (!_toolbarMode && _qmlTabletRoot) {
        root = _qmlTabletRoot;
    } else if (_toolbarMode && _desktopWindow) {
        root = _desktopWindow->asQuickItem();
    }

    if (root) {
        if (localSafeContext) {
            hifi::scripting::setLocalAccessSafeThread(true);
        }
        if (loadOtherBase) {
            QMetaObject::invokeMethod(root, "loadTabletWebBase", Q_ARG(const QVariant&, QVariant(url)), Q_ARG(const QVariant&, QVariant(injectedJavaScriptUrl)));
        } else {
            QMetaObject::invokeMethod(root, "loadWebBase", Q_ARG(const QVariant&, QVariant(url)), Q_ARG(const QVariant&, QVariant(injectedJavaScriptUrl)));
        }
        QMetaObject::invokeMethod(root, "setShown", Q_ARG(const QVariant&, QVariant(true)));
        if (_toolbarMode && _desktopWindow) {
            QMetaObject::invokeMethod(root, "setResizable", Q_ARG(const QVariant&, QVariant(false)));
        }

        hifi::scripting::setLocalAccessSafeThread(false);
        _state = State::Web;
        _currentPathLoaded = QVariant(url);
    } else {
        // tablet is not initialized yet, save information and load when
        // the tablet root is set
        _initialPath.first = url;
        _initialPath.second = State::Web;
        _initialWebPathParams.first = injectedJavaScriptUrl;
        _initialWebPathParams.second = loadOtherBase;
        _initialScreen = true;
    }
}

TabletButtonProxy* TabletProxy::addButton(const QVariant& properties) {
    if (QThread::currentThread() != thread()) {
        TabletButtonProxy* result = nullptr;
        BLOCKING_INVOKE_METHOD(this, "addButton", Q_RETURN_ARG(TabletButtonProxy*, result), Q_ARG(QVariant, properties));
        return result;
    }

    return _buttons.addButton(properties);
}

bool TabletProxy::onHomeScreen() {
    if (QThread::currentThread() != thread()) {
        bool result = false;
        BLOCKING_INVOKE_METHOD(this, "onHomeScreen", Q_RETURN_ARG(bool, result));
        return result;
    }

    return _state == State::Home;
}

void TabletProxy::removeButton(TabletButtonProxy* tabletButtonProxy) {
    if (QThread::currentThread() != thread()) {
        QMetaObject::invokeMethod(this, "removeButton", Q_ARG(TabletButtonProxy*, tabletButtonProxy));
        return;
    }

    _buttons.removeButton(tabletButtonProxy);
}

void TabletProxy::emitScriptEvent(const QVariant& msg) {
    if (QThread::currentThread() != thread()) {
        QMetaObject::invokeMethod(this, "emitScriptEvent", Q_ARG(QVariant, msg));
        return;
    }

    if (!_toolbarMode && _qmlOffscreenSurface) {
        QMetaObject::invokeMethod(_qmlOffscreenSurface, "emitScriptEvent", Qt::AutoConnection, Q_ARG(QVariant, msg));
    } else if (_toolbarMode && _desktopWindow) {
        QMetaObject::invokeMethod(_desktopWindow, "emitScriptEvent", Qt::AutoConnection, Q_ARG(QVariant, msg));
    }
}

void TabletProxy::sendToQml(const QVariant& msg) {
    if (QThread::currentThread() != thread()) {
        QMetaObject::invokeMethod(this, "sendToQml", Q_ARG(QVariant, msg));
        return;
    }

    if (!_toolbarMode && _qmlOffscreenSurface) {
        QMetaObject::invokeMethod(_qmlOffscreenSurface, "sendToQml", Qt::AutoConnection, Q_ARG(QVariant, msg));
    } else if (_toolbarMode && _desktopWindow) {
        QMetaObject::invokeMethod(_desktopWindow, "sendToQml", Qt::AutoConnection, Q_ARG(QVariant, msg));
    }
}

OffscreenQmlSurface* TabletProxy::getTabletSurface() {
    if (QThread::currentThread() != thread()) {
        OffscreenQmlSurface* result = nullptr;
        BLOCKING_INVOKE_METHOD(this, "getTabletSurface", Q_RETURN_ARG(OffscreenQmlSurface*, result));
        return result;
    }

    return _qmlOffscreenSurface;
}


void TabletProxy::desktopWindowClosed() {
    gotoHomeScreen();
}

void TabletProxy::unfocus() {
    if (QThread::currentThread() != thread()) {
        QMetaObject::invokeMethod(this, "unfocus");
        return;
    }

    if (_qmlOffscreenSurface) {
        _qmlOffscreenSurface->lowerKeyboard();
    }
}


QQuickItem* TabletProxy::getQmlTablet() const {
    if (!_qmlTabletRoot) {
        return nullptr;
    }

    auto loader = _qmlTabletRoot->findChild<QQuickItem*>("loader");
    if (!loader) {
        return nullptr;
    }

    auto tablet = loader->findChild<QQuickItem*>("tablet");
    if (!tablet) {
        return nullptr;
    }

    return tablet;
}

QQuickItem* TabletProxy::getQmlMenu() const {
    if (!_qmlTabletRoot) {
        return nullptr;
    }

    auto loader = _qmlTabletRoot->findChild<QQuickItem*>("loader");
    if (!loader) {
        return nullptr;
    }

    QQuickItem* VrMenu = loader->findChild<QQuickItem*>("tabletMenu");
    if (!VrMenu) {
        return nullptr;
    }

    QQuickItem* menuList = VrMenu->findChild<QQuickItem*>("tabletMenuHandlerItem");
    if (!menuList) {
        return nullptr;
    }
    return menuList;
}

//
// TabletButtonProxy
//

const QString UUID_KEY = "uuid";
const QString OBJECT_NAME_KEY = "objectName";
const QString STABLE_ORDER_KEY = "stableOrder";
static int s_stableOrder = 1;

/**jsdoc
 * Properties of a tablet button.
 *
 * @typedef {object} TabletButtonProxy.ButtonProperties
 * 
 * @property {Uuid} uuid - The button ID. <em>Read-only.</em>
 * @property {Uuid} objectName - Synonym for <code>uuid</code>.
 * @property {number} stableOrder - The order in which the button was created: each button created gets a value incremented by 
 *     one.
 * 
 * @property {string} icon - The url of the default button icon displayed. (50 x 50 pixels. SVG, PNG, or other image format.) 
 * @property {string} hoverIcon - The url of the button icon displayed when the button is hovered and not active.
 * @property {string} activeIcon - The url of the button icon displayed when the button is active.
 * @property {string} activeHoverIcon - The url of the button icon displayed when the button is hovered and active.
 * @property {string} text - The button caption.
 * @property {string} hoverText - The button caption when the button is hovered and not active.
 * @property {string} activeText - The button caption when the button is active.
 * @property {string} activeHoverText - The button caption when the button is hovered and active.
 * @comment {string} defaultCaptionColor="#ffffff" - Internal property.
 * @property {string} captionColor="#ffffff" - The color of the button caption.
 
 * @property {boolean} isActive=false - <code>true</code> if the button is active, <code>false</code> if it isn't.
 * @property {boolean} isEntered - <code>true</code> if the button is being hovered, <code>false</code> if it isn't.
 * @property {boolean} buttonEnabled=true - <code>true</code> if the button is enabled, <code>false</code> if it is disabled.
 * @property {number} sortOrder=100 - Determines the order of the buttons: buttons with lower numbers appear before buttons
 *     with larger numbers.
 *
 * @property {boolean} inDebugMode - If <code>true</code> and the tablet is being used, the button's <code>isActive</code> 
 *     state toggles each time the button is clicked. <em>Tablet only.</em>
 *
 * @comment {object} tabletRoot - Internal tablet-only property.
 * @property {object} flickable - Internal tablet-only property.
 * @property {object} gridView - Internal tablet-only property.
 * @property {number} buttonIndex - Internal tablet-only property.
 *
 * @comment {number} imageOffOut - Internal toolbar-only property.
 * @comment {number} imageOffIn - Internal toolbar-only property.
 * @comment {number} imageOnOut - Internal toolbar-only property.
 * @comment {number} imageOnIn - Internal toolbar-only property.
 */
TabletButtonProxy::TabletButtonProxy(const QVariantMap& properties) :
    _uuid(QUuid::createUuid()),
    _stableOrder(++s_stableOrder),
    _properties(properties) {
    // this is used to uniquely identify this button.
    _properties[UUID_KEY] = _uuid;
    _properties[OBJECT_NAME_KEY] = _uuid.toString();
    _properties[STABLE_ORDER_KEY] = _stableOrder;
    // Other properties are defined in TabletButton.qml and ToolbarButton.qml.
    if (QThread::currentThread() != qApp->thread()) {
        qCWarning(uiLogging) << "Creating tablet button proxy on wrong thread";
    }
}

TabletButtonProxy::~TabletButtonProxy() {
    if (QThread::currentThread() != thread()) {
        qCWarning(uiLogging) << "Destroying tablet button proxy on wrong thread";
    }
}

QVariantMap TabletButtonProxy::getProperties() {
    if (QThread::currentThread() != thread()) {
        QVariantMap result;
        BLOCKING_INVOKE_METHOD(this, "getProperties", Q_RETURN_ARG(QVariantMap, result));
        return result;
    }

    return _properties;
}

void TabletButtonProxy::editProperties(const QVariantMap& properties) {
    if (QThread::currentThread() != thread()) {
        QMetaObject::invokeMethod(this, "editProperties", Q_ARG(QVariantMap, properties));
        return;
    }

    bool changed = false;
    QVariantMap::const_iterator iter = properties.constBegin();
    while (iter != properties.constEnd()) {
        const auto& key = iter.key();
        const auto& value = iter.value();
        if (!_properties.contains(key) || _properties[key] != value) {
            _properties[key] = value;
            changed = true;
        }
        ++iter;
    }

    if (changed) {
        emit propertiesChanged();
    }
}<|MERGE_RESOLUTION|>--- conflicted
+++ resolved
@@ -676,21 +676,12 @@
     }
     loadQMLSourceImpl(path, resizable, localSafeContext);
 }
-<<<<<<< HEAD
 
 void TabletProxy::loadQMLSourceImpl(const QVariant& path, bool resizable, bool localSafeContext) {
     if (QThread::currentThread() != thread()) {
         qCWarning(uiLogging) << __FUNCTION__ << "may not be called directly by scripts";
         return;
 
-=======
-
-void TabletProxy::loadQMLSourceImpl(const QVariant& path, bool resizable, bool localSafeContext) {
-    if (QThread::currentThread() != thread()) {
-        qCWarning(uiLogging) << __FUNCTION__ << "may not be called directly by scripts";
-        return;
-
->>>>>>> f38509da
     }
     QObject* root = nullptr;
     if (!_toolbarMode && _qmlTabletRoot) {
@@ -834,70 +825,17 @@
 
 void TabletProxy::loadWebScreenOnTop(const QVariant& url, const QString& injectJavaScriptUrl) {
     bool localSafeContext = hifi::scripting::isLocalAccessSafeThread();
-<<<<<<< HEAD
-    if (QThread::currentThread() != thread()) {
-        QMetaObject::invokeMethod(this, "loadHTMLSourceImpl", Q_ARG(QVariant, url), Q_ARG(QString, injectJavaScriptUrl), Q_ARG(bool, localSafeContext));
-        return;
-    }
-
-    loadHTMLSourceImpl(url, injectJavaScriptUrl, localSafeContext);
-}
-
-
-
-void TabletProxy::loadHTMLSourceImpl(const QVariant& url, const QString& injectJavaScriptUrl, bool localSafeContext) {
-    if (QThread::currentThread() != thread()) {
-        qCWarning(uiLogging) << __FUNCTION__ << "may not be called directly by scripts";
-=======
     if (QThread::currentThread() != thread()) {
         QMetaObject::invokeMethod(this, "loadHTMLSourceOnTopImpl", Q_ARG(QString, url.toString()), Q_ARG(QString, injectJavaScriptUrl), Q_ARG(bool, false), Q_ARG(bool, localSafeContext));
->>>>>>> f38509da
-        return;
-
-    }
-
-<<<<<<< HEAD
-
-    QObject* root = nullptr;
-    if (!_toolbarMode && _qmlTabletRoot) {
-        root = _qmlTabletRoot;
-    } else if (_toolbarMode && _desktopWindow) {
-        root = _desktopWindow->asQuickItem();
-    }
-
-    if (root) {
-        if (localSafeContext) {
-            hifi::scripting::setLocalAccessSafeThread(true);
-        }
-        QMetaObject::invokeMethod(root, "loadQMLOnTop", Q_ARG(const QVariant&, QVariant(WEB_VIEW_SOURCE_URL)));
-        QMetaObject::invokeMethod(root, "setShown", Q_ARG(const QVariant&, QVariant(true)));
-        if (_toolbarMode && _desktopWindow) {
-            QMetaObject::invokeMethod(root, "setResizable", Q_ARG(const QVariant&, QVariant(false)));
-        }
-        QMetaObject::invokeMethod(root, "loadWebOnTop", Q_ARG(const QVariant&, QVariant(url)), Q_ARG(const QVariant&, QVariant(injectJavaScriptUrl)));
-        hifi::scripting::setLocalAccessSafeThread(false);
-    }
-    _state = State::Web;
-=======
+        return;
+    }
+
     loadHTMLSourceOnTopImpl(url.toString(), injectJavaScriptUrl, false, localSafeContext);
->>>>>>> f38509da
 }
 
 void TabletProxy::gotoWebScreen(const QString& url, const QString& injectedJavaScriptUrl, bool loadOtherBase) {
     bool localSafeContext = hifi::scripting::isLocalAccessSafeThread();
     if (QThread::currentThread() != thread()) {
-<<<<<<< HEAD
-        QMetaObject::invokeMethod(this, "loadHTMLSourceImpl", Q_ARG(QString, url), Q_ARG(QString, injectedJavaScriptUrl), Q_ARG(bool, loadOtherBase), Q_ARG(bool, localSafeContext));
-        return;
-    }
-
-
-    loadHTMLSourceImpl(url, injectedJavaScriptUrl, loadOtherBase, localSafeContext);
-}
-
-void TabletProxy::loadHTMLSourceImpl(const QString& url, const QString& injectedJavaScriptUrl, bool loadOtherBase, bool localSafeContext) {
-
-=======
         QMetaObject::invokeMethod(this, "loadHTMLSourceOnTopImpl", Q_ARG(QString, url), Q_ARG(QString, injectedJavaScriptUrl), Q_ARG(bool, loadOtherBase), Q_ARG(bool, localSafeContext));
         return;
     }
@@ -906,7 +844,6 @@
 }
 
 void TabletProxy::loadHTMLSourceOnTopImpl(const QString& url, const QString& injectedJavaScriptUrl, bool loadOtherBase, bool localSafeContext) {
->>>>>>> f38509da
     QObject* root = nullptr;
     if (!_toolbarMode && _qmlTabletRoot) {
         root = _qmlTabletRoot;
