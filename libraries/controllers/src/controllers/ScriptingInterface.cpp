﻿//
//  Created by Bradley Austin Davis 2015/10/09
//  Copyright 2015 High Fidelity, Inc.
//
//  Distributed under the Apache License, Version 2.0.
//  See the accompanying file LICENSE or http://www.apache.org/licenses/LICENSE-2.0.html
//
#include "ScriptingInterface.h"

#include <mutex>
#include <set>

#include <QtCore/QRegularExpression>

#include <QJsonDocument>
#include <QJsonObject>
#include <QEventLoop>
#include <QThread>

#include <GLMHelpers.h>
#include <DependencyManager.h>

#include <ResourceManager.h>

#include "impl/MappingBuilderProxy.h"
#include "Logging.h"
#include "InputDevice.h"

namespace controller {

    class VirtualEndpoint : public Endpoint {
    public:
        VirtualEndpoint(const UserInputMapper::Input& id = UserInputMapper::Input::INVALID_INPUT)
            : Endpoint(id) {
        }

        virtual float value() override { return _currentValue; }
        virtual void apply(float newValue, float oldValue, const Pointer& source) override {
            _currentValue = newValue;
        }
        virtual Pose pose() override { return _currentPose; }
        virtual void apply(const Pose& newValue, const Pose& oldValue, const Pointer& source) override {
            _currentPose = newValue;
        }
    private:
        float _currentValue{ 0.0f };
        Pose _currentPose{};
    };


    class JSEndpoint : public Endpoint {
    public:
        JSEndpoint(const QJSValue& callable) 
            : Endpoint(UserInputMapper::Input::INVALID_INPUT), _callable(callable) {}

        virtual float value() {
            float result = (float)_callable.call().toNumber();;
            return result;
        }

        virtual void apply(float newValue, float oldValue, const Pointer& source) {
            _callable.call(QJSValueList({ QJSValue(newValue) }));
        }

    private:
        QJSValue _callable;
    };

    float ScriptEndpoint::value() {
        updateValue();
        return _lastValue;
    }

    void ScriptEndpoint::updateValue() {
        if (QThread::currentThread() != thread()) {
            QMetaObject::invokeMethod(this, "updateValue", Qt::QueuedConnection);
            return;
        }

        _lastValue = (float)_callable.call().toNumber();
    }

    void ScriptEndpoint::apply(float newValue, float oldValue, const Pointer& source) {
        internalApply(newValue, oldValue, source->getInput().getID());
    }

    void ScriptEndpoint::internalApply(float newValue, float oldValue, int sourceID) {
        if (QThread::currentThread() != thread()) {
            QMetaObject::invokeMethod(this, "internalApply", Qt::QueuedConnection,
                Q_ARG(float, newValue),
                Q_ARG(float, oldValue),
                Q_ARG(int, sourceID));
            return;
        }
        _callable.call(QScriptValue(), 
                       QScriptValueList({ QScriptValue(newValue), QScriptValue(oldValue),  QScriptValue(sourceID) }));
    }

    class CompositeEndpoint : public Endpoint, Endpoint::Pair {
    public:
        CompositeEndpoint(Endpoint::Pointer first, Endpoint::Pointer second)
            : Endpoint(UserInputMapper::Input(UserInputMapper::Input::INVALID_INPUT)), Pair(first, second) { }

        virtual float value() {
            float result = first->value() * -1.0f + second->value();
            return result;
        }

        virtual void apply(float newValue, float oldValue, const Pointer& source) {
            // Composites are read only
        }

    private:
        Endpoint::Pointer _first;
        Endpoint::Pointer _second;
    };

    class InputEndpoint : public Endpoint {
    public:
        InputEndpoint(const UserInputMapper::Input& id = UserInputMapper::Input::INVALID_INPUT)
            : Endpoint(id) {
        }

        virtual float value() override {
            _currentValue = 0.0f;
            if (isPose()) {
                return _currentValue;
            }
            auto userInputMapper = DependencyManager::get<UserInputMapper>();
            auto deviceProxy = userInputMapper->getDeviceProxy(_input);
            if (!deviceProxy) {
                return _currentValue;
            }
            _currentValue = deviceProxy->getValue(_input, 0);
            return _currentValue;
        }
        virtual void apply(float newValue, float oldValue, const Pointer& source) override {}

        virtual Pose pose() override {
            _currentPose = Pose();
            if (!isPose()) {
                return _currentPose;
            }
            auto userInputMapper = DependencyManager::get<UserInputMapper>();
            auto deviceProxy = userInputMapper->getDeviceProxy(_input);
            if (!deviceProxy) {
                return _currentPose;
            }
            _currentPose = deviceProxy->getPose(_input, 0);
            return _currentPose;
        }

        virtual void apply(const Pose& newValue, const Pose& oldValue, const Pointer& source) override {
        }

    private:
        float _currentValue{ 0.0f };
        Pose _currentPose{};
    };

    class ActionEndpoint : public Endpoint {
    public:
        ActionEndpoint(const UserInputMapper::Input& id = UserInputMapper::Input::INVALID_INPUT)
            : Endpoint(id) {
        }

        virtual float value() override { return _currentValue; }
        virtual void apply(float newValue, float oldValue, const Pointer& source) override { 
            
            _currentValue += newValue;
            if (!(_input == UserInputMapper::Input::INVALID_INPUT)) {
                auto userInputMapper = DependencyManager::get<UserInputMapper>();
                userInputMapper->deltaActionState(UserInputMapper::Action(_input.getChannel()), newValue);
            }
        }

        virtual Pose pose() override { return _currentPose; }
        virtual void apply(const Pose& newValue, const Pose& oldValue, const Pointer& source) override {
            _currentPose = newValue;
            if (!(_input == UserInputMapper::Input::INVALID_INPUT)) {
                auto userInputMapper = DependencyManager::get<UserInputMapper>();
                userInputMapper->setActionState(UserInputMapper::Action(_input.getChannel()), _currentPose);
            }
        }

    private:
        float _currentValue{ 0.0f };
        Pose _currentPose{};
    };

    QRegularExpression ScriptingInterface::SANITIZE_NAME_EXPRESSION{ "[\\(\\)\\.\\s]" };

    QVariantMap createDeviceMap(const UserInputMapper::DeviceProxy* device) {
        auto userInputMapper = DependencyManager::get<UserInputMapper>();
        QVariantMap deviceMap;
        for (const auto& inputMapping : device->getAvailabeInputs()) {
            const auto& input = inputMapping.first;
            const auto inputName = QString(inputMapping.second).remove(ScriptingInterface::SANITIZE_NAME_EXPRESSION);
            qCDebug(controllers) << "\tInput " << input.getChannel() << (int)input.getType()
                << QString::number(input.getID(), 16) << ": " << inputName;
            deviceMap.insert(inputName, input.getID());
        }
        return deviceMap;
    }
    

    ScriptingInterface::~ScriptingInterface() {
    }

    QObject* ScriptingInterface::newMapping(const QString& mappingName) {
        if (_mappingsByName.count(mappingName)) {
            qCWarning(controllers) << "Refusing to recreate mapping named " << mappingName;
        }
        qDebug() << "Creating new Mapping " << mappingName;
        auto mapping = std::make_shared<Mapping>(mappingName); 
        _mappingsByName[mappingName] = mapping;
        return new MappingBuilderProxy(*this, mapping);
    }

    QObject* ScriptingInterface::parseMapping(const QString& json) {

        QJsonObject obj;
        QJsonParseError error;
        QJsonDocument doc = QJsonDocument::fromJson(json.toUtf8(), &error);
        // check validity of the document
        if (!doc.isNull()) {
            if (doc.isObject()) {
                obj = doc.object();

                auto mapping = std::make_shared<Mapping>("default");
                auto mappingBuilder = new MappingBuilderProxy(*this, mapping);

                mappingBuilder->parse(obj);

                _mappingsByName[mapping->_name] = mapping;

                return mappingBuilder;
            } else {
                qDebug() << "Mapping json Document is not an object" << endl;
            }
        } else {
            qDebug() << "Invalid JSON...\n";
            qDebug() << error.errorString();
            qDebug() << "JSON was:\n" << json << endl;

        }

        return nullptr;
    }

    QObject* ScriptingInterface::loadMapping(const QString& jsonUrl) {
        QObject* result = nullptr;
        auto request = ResourceManager::createResourceRequest(nullptr, QUrl(jsonUrl));
        if (request) {
            QEventLoop eventLoop;
            request->setCacheEnabled(false);
            connect(request, &ResourceRequest::finished, &eventLoop, &QEventLoop::quit);
            request->send();
            if (request->getState() != ResourceRequest::Finished) {
                eventLoop.exec();
            }

            if (request->getResult() == ResourceRequest::Success) {
                result = parseMapping(QString(request->getData()));
            } else {
                qCWarning(controllers) << "Failed to load mapping url <" << jsonUrl << ">" << endl;
            }
            request->deleteLater();
        }
        return result;
    }

    Q_INVOKABLE QObject* newMapping(const QJsonObject& json);

    void ScriptingInterface::enableMapping(const QString& mappingName, bool enable) {
        qCDebug(controllers) << "Attempting to enable mapping " << mappingName;
        auto iterator = _mappingsByName.find(mappingName);
        if (_mappingsByName.end() == iterator) {
            qCWarning(controllers) << "Request to enable / disable unknown mapping " << mappingName;
            return;
        }

        auto mapping = iterator->second;
        if (enable) {
            _activeMappings.push_front(mapping);
        } else {
            auto activeIterator = std::find(_activeMappings.begin(), _activeMappings.end(), mapping);
            if (_activeMappings.end() == activeIterator) {
                qCWarning(controllers) << "Attempted to disable inactive mapping " << mappingName;
                return;
            }
            _activeMappings.erase(activeIterator);
        }
    }

    float ScriptingInterface::getValue(const int& source) const {
        // return (sin(secTimestampNow()) + 1.0f) / 2.0f;
        UserInputMapper::Input input(source);
        auto iterator = _endpoints.find(input);
        if (_endpoints.end() == iterator) {
            return 0.0;
        }

        const auto& endpoint = iterator->second;
        return getValue(endpoint);
    }

    float ScriptingInterface::getValue(const Endpoint::Pointer& endpoint) const {
        auto valuesIterator = _overrideValues.find(endpoint);
        if (_overrideValues.end() != valuesIterator) {
            return valuesIterator->second;
        }

        return endpoint->value();
    }

    float ScriptingInterface::getButtonValue(StandardButtonChannel source, uint16_t device) const {
        return getValue(UserInputMapper::Input(device, source, UserInputMapper::ChannelType::BUTTON).getID());
    }

    float ScriptingInterface::getAxisValue(StandardAxisChannel source, uint16_t device) const {
        return getValue(UserInputMapper::Input(device, source, UserInputMapper::ChannelType::AXIS).getID());
    }


    Pose ScriptingInterface::getPoseValue(const int& source) const {
        if (!Input(source).isPose()) {
            return Pose();
        }

        UserInputMapper::Input input(source);
        auto iterator = _endpoints.find(input);
        if (_endpoints.end() == iterator) {
            return Pose();
        }

        const auto& endpoint = iterator->second;
        return getPoseValue(endpoint);
    }

    Pose ScriptingInterface::getPoseValue(const Endpoint::Pointer& endpoint) const {
      
        /*auto valuesIterator = _overrideValues.find(endpoint);
        if (_overrideValues.end() != valuesIterator) {
            return valuesIterator->second;
        }*/

        return endpoint->pose();
    }

    Pose ScriptingInterface::getPoseValue(StandardPoseChannel source, uint16_t device) const {
        return getPoseValue(UserInputMapper::Input(device, source, UserInputMapper::ChannelType::POSE).getID());
    }

    void ScriptingInterface::update() {
        auto userInputMapper = DependencyManager::get<UserInputMapper>();
        static auto deviceNames = userInputMapper->getDeviceNames();

        if (deviceNames != userInputMapper->getDeviceNames()) {
            updateMaps();
            deviceNames = userInputMapper->getDeviceNames();
        }

        _overrideValues.clear();
        EndpointSet readEndpoints;
        EndpointSet writtenEndpoints;
        // Now process the current values for each level of the stack
        for (auto& mapping : _activeMappings) {
            for (const auto& mappingEntry : mapping->_channelMappings) {
                const auto& source = mappingEntry.first;

                // Endpoints can only be read once (though a given mapping can route them to 
                // multiple places).  Consider... If the default is to wire the A button to JUMP
                // and someone else wires it to CONTEXT_MENU, I don't want both to occur when 
                // I press the button.  The exception is if I'm wiring a control back to itself
                // in order to adjust my interface, like inverting the Y axis on an analog stick
                if (readEndpoints.count(source)) {
                    continue;
                }

                // Apply the value to all the routes
                const auto& routes = mappingEntry.second;

                for (const auto& route : routes) {
                    const auto& destination = route->_destination;
                    // THis could happen if the route destination failed to create
                    // FIXME: Maybe do not create the route if the destination failed and avoid this case ?
                    if (!source || !destination) {
                        continue;
                    }

                    if (writtenEndpoints.count(destination)) {
                        continue;
                    }

                    // Standard controller destinations can only be can only be used once.
                    if (userInputMapper->getStandardDeviceID() == destination->getInput().getDevice()) {
                        writtenEndpoints.insert(destination);
                    }

                    // Only consume the input if the route isn't a loopback.
                    // This allows mappings like `mapping.from(xbox.RY).invert().to(xbox.RY);`
                    bool loopback = source == destination;
                    if (!loopback) {
                        readEndpoints.insert(source);
                    }

                    // Fetch the value, may have been overriden by previous loopback routes
                    if (source->isPose()) {
                        Pose value = getPoseValue(source);

<<<<<<< HEAD
=======
                    // Apply each of the filters.
                    for (const auto& filter : route->_filters) {
                        value = filter->apply(value);
                    }
>>>>>>> e3ea7fb9

                        destination->apply(value, Pose(), source);
                    } else {
                        float value = getValue(source);

                        // Apply each of the filters.
                        const auto& filters = route->_filters;
                        for (const auto& filter : route->_filters) {
                            value = filter->apply(value);
                        }

                        if (loopback) {
                            _overrideValues[source] = value;
                        } else {
                            destination->apply(value, 0, source);
                        }
                    }
                }
            }
        }
    }

    Endpoint::Pointer ScriptingInterface::endpointFor(const QJSValue& endpoint) {
        if (endpoint.isNumber()) {
            return endpointFor(UserInputMapper::Input(endpoint.toInt()));
        }

        if (endpoint.isCallable()) {
            auto result = std::make_shared<JSEndpoint>(endpoint);
            return result;
        }

        qWarning() << "Unsupported input type " << endpoint.toString();
        return Endpoint::Pointer();
    }

    Endpoint::Pointer ScriptingInterface::endpointFor(const QScriptValue& endpoint) {
        if (endpoint.isNumber()) {
            return endpointFor(UserInputMapper::Input(endpoint.toInt32()));
        }

        if (endpoint.isFunction()) {
            auto result = std::make_shared<ScriptEndpoint>(endpoint);
            return result;
        }

        qWarning() << "Unsupported input type " << endpoint.toString();
        return Endpoint::Pointer();
    }

    UserInputMapper::Input ScriptingInterface::inputFor(const QString& inputName) {
        return DependencyManager::get<UserInputMapper>()->findDeviceInput(inputName);
    }

    Endpoint::Pointer ScriptingInterface::endpointFor(const UserInputMapper::Input& inputId) {
        auto iterator = _endpoints.find(inputId);
        if (_endpoints.end() == iterator) {
            qWarning() << "Unknown input: " << QString::number(inputId.getID(), 16);
            return Endpoint::Pointer();
        }
        return iterator->second;
    }

    Endpoint::Pointer ScriptingInterface::compositeEndpointFor(Endpoint::Pointer first, Endpoint::Pointer second) {
        EndpointPair pair(first, second);
        Endpoint::Pointer result;
        auto iterator = _compositeEndpoints.find(pair);
        if (_compositeEndpoints.end() == iterator) {
            result = std::make_shared<CompositeEndpoint>(first, second);
            _compositeEndpoints[pair] = result;
        } else {
            result = iterator->second;
        }
        return result;
    }

    bool ScriptingInterface::isPrimaryButtonPressed() const {
        return isButtonPressed(StandardButtonChannel::A);
    }
        
    glm::vec2 ScriptingInterface::getPrimaryJoystickPosition() const {
        return getJoystickPosition(0);
    }

    int ScriptingInterface::getNumberOfButtons() const {
        return StandardButtonChannel::NUM_STANDARD_BUTTONS;
    }

    bool ScriptingInterface::isButtonPressed(int buttonIndex) const {
        return getButtonValue((StandardButtonChannel)buttonIndex) == 0.0f ? false : true;
    }

    int ScriptingInterface::getNumberOfTriggers() const {
        return StandardCounts::TRIGGERS;
    }

    float ScriptingInterface::getTriggerValue(int triggerIndex) const {
        return getAxisValue(triggerIndex == 0 ? StandardAxisChannel::LT : StandardAxisChannel::RT);
    }

    int ScriptingInterface::getNumberOfJoysticks() const {
        return StandardCounts::ANALOG_STICKS;
    }

    glm::vec2 ScriptingInterface::getJoystickPosition(int joystickIndex) const {
        StandardAxisChannel xid = StandardAxisChannel::LX; 
        StandardAxisChannel yid = StandardAxisChannel::LY;
        if (joystickIndex != 0) {
            xid = StandardAxisChannel::RX;
            yid = StandardAxisChannel::RY;
        }
        vec2 result;
        result.x = getAxisValue(xid);
        result.y = getAxisValue(yid);
        return result;
    }

    int ScriptingInterface::getNumberOfSpatialControls() const {
        return StandardCounts::POSES;
    }

    glm::vec3 ScriptingInterface::getSpatialControlPosition(int controlIndex) const {
        // FIXME extract the position from the standard pose
        return vec3();
    }

    glm::vec3 ScriptingInterface::getSpatialControlVelocity(int controlIndex) const {
        // FIXME extract the velocity from the standard pose
        return vec3();
    }

    glm::vec3 ScriptingInterface::getSpatialControlNormal(int controlIndex) const {
        // FIXME extract the normal from the standard pose
        return vec3();
    }
    
    glm::quat ScriptingInterface::getSpatialControlRawRotation(int controlIndex) const {
        // FIXME extract the rotation from the standard pose
        return quat();
    }

    void ScriptingInterface::updateMaps() {
        auto userInputMapper = DependencyManager::get<UserInputMapper>();
        auto devices = userInputMapper->getDevices();
        QSet<QString> foundDevices;
        for (const auto& deviceMapping : devices) {
            auto deviceID = deviceMapping.first;
            if (deviceID != userInputMapper->getStandardDeviceID()) {
                auto device = deviceMapping.second.get();
                auto deviceName = QString(device->getName()).remove(ScriptingInterface::SANITIZE_NAME_EXPRESSION);
                qCDebug(controllers) << "Device" << deviceMapping.first << ":" << deviceName;
                foundDevices.insert(device->getName());
                if (_hardware.contains(deviceName)) {
                    continue;
                }

                // Expose the IDs to JS
                _hardware.insert(deviceName, createDeviceMap(device));

                // Create the endpoints
                for (const auto& inputMapping : device->getAvailabeInputs()) {
                    const auto& input = inputMapping.first;
                    // Ignore aliases
                    if (_endpoints.count(input)) {
                        continue;
                    }
                   /* _endpoints[input] = std::make_shared<LambdaEndpoint>([=] {
                        auto deviceProxy = userInputMapper->getDeviceProxy(input);
                        if (!deviceProxy) {
                            return 0.0f;
                        }
                        return deviceProxy->getValue(input, 0);
                    });*/
                    _endpoints[input] = std::make_shared<InputEndpoint>(input);
                }
            }
        }
    }

    QVector<UserInputMapper::Action> ScriptingInterface::getAllActions() {
        return DependencyManager::get<UserInputMapper>()->getAllActions();
    }

    QString ScriptingInterface::getDeviceName(unsigned int device) {
        return DependencyManager::get<UserInputMapper>()->getDeviceName((unsigned short)device);
    }

    QVector<UserInputMapper::InputPair> ScriptingInterface::getAvailableInputs(unsigned int device) {
        return DependencyManager::get<UserInputMapper>()->getAvailableInputs((unsigned short)device);
    }

    int ScriptingInterface::findDevice(QString name) {
        return DependencyManager::get<UserInputMapper>()->findDevice(name);
    }

    QVector<QString> ScriptingInterface::getDeviceNames() {
        return DependencyManager::get<UserInputMapper>()->getDeviceNames();
    }

    float ScriptingInterface::getActionValue(int action) {
        return DependencyManager::get<UserInputMapper>()->getActionState(UserInputMapper::Action(action));
    }

    int ScriptingInterface::findAction(QString actionName) {
        return DependencyManager::get<UserInputMapper>()->findAction(actionName);
    }

    QVector<QString> ScriptingInterface::getActionNames() const {
        return DependencyManager::get<UserInputMapper>()->getActionNames();
    }

} // namespace controllers


using namespace controller;
// FIXME this throws a hissy fit on MSVC if I put it in the main controller namespace block
ScriptingInterface::ScriptingInterface() {
    auto userInputMapper = DependencyManager::get<UserInputMapper>();
    qCDebug(controllers) << "Setting up standard controller abstraction";
    auto standardDevice = userInputMapper->getStandardDevice();
    // Expose the IDs to JS
    _standard = createDeviceMap(standardDevice.get());
    // Create the endpoints
    for (const auto& inputMapping : standardDevice->getAvailabeInputs()) {
        const auto& standardInput = inputMapping.first;
        // Ignore aliases
        if (_endpoints.count(standardInput)) {
            continue;
        }
        _endpoints[standardInput] = std::make_shared<VirtualEndpoint>(standardInput);
    }

    // FIXME allow custom user actions?
    auto actionNames = userInputMapper->getActionNames();
    int actionNumber = 0;
    qCDebug(controllers) << "Setting up standard actions";
    for (const auto& actionName : actionNames) {
        UserInputMapper::Input actionInput(UserInputMapper::ACTIONS_DEVICE, actionNumber++, UserInputMapper::ChannelType::AXIS);
        qCDebug(controllers) << "\tAction: " << actionName << " " << QString::number(actionInput.getID(), 16);
        // Expose the IDs to JS
        QString cleanActionName = QString(actionName).remove(ScriptingInterface::SANITIZE_NAME_EXPRESSION);
        _actions.insert(cleanActionName, actionInput.getID());

        // Create the action endpoints
        _endpoints[actionInput] = std::make_shared<ActionEndpoint>(actionInput);
    }

    updateMaps();
}<|MERGE_RESOLUTION|>--- conflicted
+++ resolved
@@ -408,15 +408,7 @@
                     // Fetch the value, may have been overriden by previous loopback routes
                     if (source->isPose()) {
                         Pose value = getPoseValue(source);
-
-<<<<<<< HEAD
-=======
-                    // Apply each of the filters.
-                    for (const auto& filter : route->_filters) {
-                        value = filter->apply(value);
-                    }
->>>>>>> e3ea7fb9
-
+                        // no filters yet for pose
                         destination->apply(value, Pose(), source);
                     } else {
                         float value = getValue(source);
