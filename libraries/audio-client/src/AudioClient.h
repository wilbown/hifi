--- conflicted
+++ resolved
@@ -187,13 +187,10 @@
 protected:
     AudioClient();
     ~AudioClient();
-<<<<<<< HEAD
-=======
     
     virtual void customDeleter() {
         deleteLater();
     }
->>>>>>> 9b604948
     
 private:
     void outputFormatChanged();
