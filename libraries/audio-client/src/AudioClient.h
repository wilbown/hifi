//
//  AudioClient.h
//  libraries/audio-client/src
//
//  Created by Stephen Birarda on 1/22/13.
//  Copyright 2013 High Fidelity, Inc.
//
//  Distributed under the Apache License, Version 2.0.
//  See the accompanying file LICENSE or http://www.apache.org/licenses/LICENSE-2.0.html
//

#ifndef hifi_AudioClient_h
#define hifi_AudioClient_h

#include <fstream>
#include <memory>
#include <vector>
#include <mutex>
#include <queue>

#include <QtCore/qsystemdetection.h>
#include <QtCore/QByteArray>
#include <QtCore/QElapsedTimer>
#include <QtCore/QObject>
#include <QtCore/QVector>
#include <QtMultimedia/QAudio>
#include <QtMultimedia/QAudioFormat>
#include <QtMultimedia/QAudioInput>

#include <AbstractAudioInterface.h>
#include <AudioEffectOptions.h>
#include <AudioStreamStats.h>

#include <DependencyManager.h>
#include <HifiSockAddr.h>
#include <NLPacket.h>
#include <MixedProcessedAudioStream.h>
#include <RingBufferHistory.h>
#include <SettingHandle.h>
#include <Sound.h>
#include <StDev.h>
#include <AudioHRTF.h>
#include <AudioSRC.h>
#include <AudioInjector.h>
#include <AudioReverb.h>
#include <AudioLimiter.h>
#include <AudioConstants.h>
#include <AudioNoiseGate.h>

#include <shared/RateCounter.h>

#include <plugins/CodecPlugin.h>

#include "AudioIOStats.h"

#ifdef _WIN32
#pragma warning( push )
#pragma warning( disable : 4273 )
#pragma warning( disable : 4305 )
#endif

#ifdef _WIN32
#pragma warning( pop )
#endif

class QAudioInput;
class QAudioOutput;
class QIODevice;


class Transform;
class NLPacket;

class AudioClient : public AbstractAudioInterface, public Dependency {
    Q_OBJECT
    SINGLETON_DEPENDENCY

    using LocalInjectorsStream = AudioMixRingBuffer;
public:
    static const int MIN_BUFFER_FRAMES;
    static const int MAX_BUFFER_FRAMES;

    using AudioPositionGetter = std::function<glm::vec3()>;
    using AudioOrientationGetter = std::function<glm::quat()>;

    using Mutex = std::mutex;
    using Lock = std::unique_lock<Mutex>;

    class AudioOutputIODevice : public QIODevice {
    public:
        AudioOutputIODevice(LocalInjectorsStream& localInjectorsStream, MixedProcessedAudioStream& receivedAudioStream,
                AudioClient* audio) :
            _localInjectorsStream(localInjectorsStream), _receivedAudioStream(receivedAudioStream),
            _audio(audio), _unfulfilledReads(0) {}

        void start() { open(QIODevice::ReadOnly | QIODevice::Unbuffered); }
        void stop() { close(); }
        qint64 readData(char * data, qint64 maxSize) override;
        qint64 writeData(const char * data, qint64 maxSize) override { return 0; }
        int getRecentUnfulfilledReads() { int unfulfilledReads = _unfulfilledReads; _unfulfilledReads = 0; return unfulfilledReads; }
    private:
        LocalInjectorsStream& _localInjectorsStream;
        MixedProcessedAudioStream& _receivedAudioStream;
        AudioClient* _audio;
        int _unfulfilledReads;
    };

    void negotiateAudioFormat();
    void selectAudioFormat(const QString& selectedCodecName);

    Q_INVOKABLE QString getSelectedAudioFormat() const { return _selectedCodecName; }
    Q_INVOKABLE bool getNoiseGateOpen() const { return _noiseGate.isOpen(); }
    Q_INVOKABLE float getSilentInboundPPS() const { return _silentInbound.rate(); }
    Q_INVOKABLE float getAudioInboundPPS() const { return _audioInbound.rate(); }
    Q_INVOKABLE float getSilentOutboundPPS() const { return _silentOutbound.rate(); }
    Q_INVOKABLE float getAudioOutboundPPS() const { return _audioOutbound.rate(); }

    const MixedProcessedAudioStream& getReceivedAudioStream() const { return _receivedAudioStream; }
    MixedProcessedAudioStream& getReceivedAudioStream() { return _receivedAudioStream; }

    float getLastInputLoudness() const { return glm::max(_lastInputLoudness - _noiseGate.getMeasuredFloor(), 0.0f); }

    float getTimeSinceLastClip() const { return _timeSinceLastClip; }
    float getAudioAverageInputLoudness() const { return _lastInputLoudness; }

    bool isMuted() { return _muted; }

    const AudioIOStats& getStats() const { return _stats; }

    int getOutputBufferSize() { return _outputBufferSizeFrames.get(); }

    bool getOutputStarveDetectionEnabled() { return _outputStarveDetectionEnabled.get(); }
    void setOutputStarveDetectionEnabled(bool enabled) { _outputStarveDetectionEnabled.set(enabled); }

    bool isSimulatingJitter() { return _gate.isSimulatingJitter(); }
    void setIsSimulatingJitter(bool enable) { _gate.setIsSimulatingJitter(enable); }

    int getGateThreshold() { return _gate.getThreshold(); }
    void setGateThreshold(int threshold) { _gate.setThreshold(threshold); }

    void setPositionGetter(AudioPositionGetter positionGetter) { _positionGetter = positionGetter; }
    void setOrientationGetter(AudioOrientationGetter orientationGetter) { _orientationGetter = orientationGetter; }

    void setIsPlayingBackRecording(bool isPlayingBackRecording) { _isPlayingBackRecording = isPlayingBackRecording; }

    Q_INVOKABLE void setAvatarBoundingBoxParameters(glm::vec3 corner, glm::vec3 scale);

    void checkDevices();

    static const float CALLBACK_ACCELERATOR_RATIO;

#ifdef Q_OS_WIN
    static QString friendlyNameForAudioDevice(wchar_t* guid);
#endif

public slots:
    void start();
    void stop();
    void cleanupBeforeQuit();

    void handleAudioEnvironmentDataPacket(QSharedPointer<ReceivedMessage> message);
    void handleAudioDataPacket(QSharedPointer<ReceivedMessage> message);
    void handleNoisyMutePacket(QSharedPointer<ReceivedMessage> message);
    void handleMuteEnvironmentPacket(QSharedPointer<ReceivedMessage> message);
    void handleSelectedAudioFormat(QSharedPointer<ReceivedMessage> message);
    void handleMismatchAudioFormat(SharedNodePointer node, const QString& currentCodec, const QString& recievedCodec);

    void sendDownstreamAudioStatsPacket() { _stats.publish(); }
    void handleMicAudioInput();
    void handleRecordedAudioInput(const QByteArray& audio);
    void reset();
    void audioMixerKilled();
    void toggleMute();

    virtual void setIsStereoInput(bool stereo) override;

    void toggleAudioNoiseReduction() { _isNoiseGateEnabled = !_isNoiseGateEnabled; }

    void toggleLocalEcho() { _shouldEchoLocally = !_shouldEchoLocally; }
    void toggleServerEcho() { _shouldEchoToServer = !_shouldEchoToServer; }

    void processReceivedSamples(const QByteArray& inputBuffer, QByteArray& outputBuffer);
    void sendMuteEnvironmentPacket();

    int setOutputBufferSize(int numFrames, bool persist = true);

    void prepareLocalAudioInjectors();
    bool outputLocalInjector(AudioInjector* injector) override;
    bool shouldLoopbackInjectors() override { return _shouldEchoToServer; }

    bool switchInputToAudioDevice(const QString& inputDeviceName);
    bool switchOutputToAudioDevice(const QString& outputDeviceName);
    QString getDeviceName(QAudio::Mode mode) const { return (mode == QAudio::AudioInput) ?
                                                            _inputAudioDeviceName : _outputAudioDeviceName; }
    QString getDefaultDeviceName(QAudio::Mode mode);
    QVector<QString> getDeviceNames(QAudio::Mode mode);

    float getInputVolume() const { return (_audioInput) ? (float)_audioInput->volume() : 0.0f; }
    void setInputVolume(float volume) { if (_audioInput) _audioInput->setVolume(volume); }
    void setReverb(bool reverb);
    void setReverbOptions(const AudioEffectOptions* options);

    void outputNotify();

    void loadSettings();
    void saveSettings();

signals:
    bool muteToggled();
    void mutedByMixer();
    void inputReceived(const QByteArray& inputSamples);
    void outputBytesToNetwork(int numBytes);
    void inputBytesFromNetwork(int numBytes);
    void noiseGateOpened();
    void noiseGateClosed();

    void changeDevice(const QAudioDeviceInfo& outputDeviceInfo);
    void deviceChanged();

    void receivedFirstPacket();
    void disconnected();

    void audioFinished();

    void muteEnvironmentRequested(glm::vec3 position, float radius);

protected:
    AudioClient();
    ~AudioClient();

    virtual void customDeleter() override;

private:
    void outputFormatChanged();
    void handleAudioInput(QByteArray& audioBuffer);
    bool mixLocalAudioInjectors(float* mixBuffer);
    float azimuthForSource(const glm::vec3& relativePosition);
    float gainForSource(float distance, float volume);

    class Gate {
    public:
        Gate(AudioClient* audioClient);

        bool isSimulatingJitter() { return _isSimulatingJitter; }
        void setIsSimulatingJitter(bool enable);

        int getThreshold() { return _threshold; }
        void setThreshold(int threshold);

        void insert(QSharedPointer<ReceivedMessage> message);

    private:
        void flush();

        AudioClient* _audioClient;
        std::queue<QSharedPointer<ReceivedMessage>> _queue;
        std::mutex _mutex;

        int _index{ 0 };
        int _threshold{ 1 };
        bool _isSimulatingJitter{ false };
    };

    Gate _gate;

    Mutex _injectorsMutex;
    QAudioInput* _audioInput;
    QAudioFormat _desiredInputFormat;
    QAudioFormat _inputFormat;
    QIODevice* _inputDevice;
    int _numInputCallbackBytes;
    QAudioOutput* _audioOutput;
    QAudioFormat _desiredOutputFormat;
    QAudioFormat _outputFormat;
    int _outputFrameSize;
    int _numOutputCallbackBytes;
    QAudioOutput* _loopbackAudioOutput;
    QIODevice* _loopbackOutputDevice;
    AudioRingBuffer _inputRingBuffer;
    LocalInjectorsStream _localInjectorsStream;
    // In order to use _localInjectorsStream as a lock-free pipe,
    // use it with a single producer/consumer, and track available samples
    std::atomic<int> _localSamplesAvailable { 0 };
    MixedProcessedAudioStream _receivedAudioStream;
    bool _isStereoInput;

    QString _inputAudioDeviceName;
    QString _outputAudioDeviceName;

    quint64 _outputStarveDetectionStartTimeMsec;
    int _outputStarveDetectionCount;

    Setting::Handle<int> _outputBufferSizeFrames;
    int _sessionOutputBufferSizeFrames;
    Setting::Handle<bool> _outputStarveDetectionEnabled;

    StDev _stdev;
    QElapsedTimer _timeSinceLastReceived;
    float _lastInputLoudness;
    float _timeSinceLastClip;
    int _totalInputAudioSamples;

    bool _muted;
    bool _shouldEchoLocally;
    bool _shouldEchoToServer;
    bool _isNoiseGateEnabled;

    bool _reverb;
    AudioEffectOptions _scriptReverbOptions;
    AudioEffectOptions _zoneReverbOptions;
    AudioEffectOptions* _reverbOptions;
    AudioReverb _sourceReverb { AudioConstants::SAMPLE_RATE };
    AudioReverb _listenerReverb { AudioConstants::SAMPLE_RATE };
    AudioReverb _localReverb { AudioConstants::SAMPLE_RATE };

    // possible streams needed for resample
    AudioSRC* _inputToNetworkResampler;
    AudioSRC* _networkToOutputResampler;
    AudioSRC* _localToOutputResampler;

    // for network audio (used by network audio thread)
    int16_t _networkScratchBuffer[AudioConstants::NETWORK_FRAME_SAMPLES_AMBISONIC];

    // for output audio (used by this thread)
    int _outputPeriod { 0 };
    float* _outputMixBuffer { NULL };
    int16_t* _outputScratchBuffer { NULL };

    // for local audio (used by audio injectors thread)
    float _localMixBuffer[AudioConstants::NETWORK_FRAME_SAMPLES_STEREO];
    int16_t _localScratchBuffer[AudioConstants::NETWORK_FRAME_SAMPLES_AMBISONIC];
    float* _localOutputMixBuffer { NULL };
<<<<<<< HEAD
    RecursiveMutex _localAudioMutex;
=======
    AudioInjectorsThread _localAudioThread;
    Mutex _localAudioMutex;
>>>>>>> 6da925a6

    AudioLimiter _audioLimiter;

    // Adds Reverb
    void configureReverb();
    void updateReverbOptions();

    void handleLocalEchoAndReverb(QByteArray& inputByteArray);

    bool switchInputToAudioDevice(const QAudioDeviceInfo& inputDeviceInfo);
    bool switchOutputToAudioDevice(const QAudioDeviceInfo& outputDeviceInfo);

    // Callback acceleration dependent calculations
    int calculateNumberOfInputCallbackBytes(const QAudioFormat& format) const;
    int calculateNumberOfFrameSamples(int numBytes) const;

    quint16 _outgoingAvatarAudioSequenceNumber;

    AudioOutputIODevice _audioOutputIODevice;

    AudioIOStats _stats;

    AudioNoiseGate _noiseGate;

    AudioPositionGetter _positionGetter;
    AudioOrientationGetter _orientationGetter;

    glm::vec3 avatarBoundingBoxCorner;
    glm::vec3 avatarBoundingBoxScale;

    QVector<QString> _inputDevices;
    QVector<QString> _outputDevices;

    bool _hasReceivedFirstPacket { false };

    QVector<AudioInjector*> _activeLocalAudioInjectors;

    bool _isPlayingBackRecording { false };

    CodecPluginPointer _codec;
    QString _selectedCodecName;
    Encoder* _encoder { nullptr }; // for outbound mic stream

    RateCounter<> _silentOutbound;
    RateCounter<> _audioOutbound;
    RateCounter<> _silentInbound;
    RateCounter<> _audioInbound;

    QThread* _checkDevicesThread { nullptr };
    QThread* _localInjectorsThread { nullptr };
};


#endif // hifi_AudioClient_h<|MERGE_RESOLUTION|>--- conflicted
+++ resolved
@@ -330,12 +330,7 @@
     float _localMixBuffer[AudioConstants::NETWORK_FRAME_SAMPLES_STEREO];
     int16_t _localScratchBuffer[AudioConstants::NETWORK_FRAME_SAMPLES_AMBISONIC];
     float* _localOutputMixBuffer { NULL };
-<<<<<<< HEAD
-    RecursiveMutex _localAudioMutex;
-=======
-    AudioInjectorsThread _localAudioThread;
     Mutex _localAudioMutex;
->>>>>>> 6da925a6
 
     AudioLimiter _audioLimiter;
 
