--- conflicted
+++ resolved
@@ -278,11 +278,8 @@
 
     stop();
     _checkDevicesTimer->stop();
-<<<<<<< HEAD
     _checkPeakValuesTimer->stop();
-=======
     guard.trigger();
->>>>>>> 4a35ad10
 }
 
 void AudioClient::handleMismatchAudioFormat(SharedNodePointer node, const QString& currentCodec, const QString& recievedCodec) {
