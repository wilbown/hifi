//
//  AudioClient.cpp
//  interface/src
//
//  Created by Stephen Birarda on 1/22/13.
//  Copyright 2013 High Fidelity, Inc.
//
//  Distributed under the Apache License, Version 2.0.
//  See the accompanying file LICENSE or http://www.apache.org/licenses/LICENSE-2.0.html
//

#include "AudioClient.h"

#include <cstring>
#include <math.h>
#include <sys/stat.h>

#include <glm/glm.hpp>
#include <glm/gtx/norm.hpp>
#include <glm/gtx/vector_angle.hpp>

#ifdef __APPLE__
#include <CoreAudio/AudioHardware.h>
#endif

#ifdef WIN32
#define WIN32_LEAN_AND_MEAN
#include <windows.h>
#include <Mmsystem.h>
#include <mmdeviceapi.h>
#include <devicetopology.h>
#include <Functiondiscoverykeys_devpkey.h>
#include <VersionHelpers.h>
#endif

#include <QtConcurrent/QtConcurrent>
#include <QtCore/QThreadPool>
#include <QtCore/QBuffer>
#include <QtMultimedia/QAudioInput>
#include <QtMultimedia/QAudioOutput>
#include <PathUtils.h>

#include <ThreadHelpers.h>
#include <NodeList.h>
#include <plugins/CodecPlugin.h>
#include <plugins/PluginManager.h>
#include <udt/PacketHeaders.h>
#include <SettingHandle.h>
#include <SharedUtil.h>
#include <Transform.h>

#include "AudioClientLogging.h"
#include "AudioLogging.h"
#include "AudioHelpers.h"

#if defined(Q_OS_ANDROID)
#include <QtAndroidExtras/QAndroidJniObject>
#endif

const int AudioClient::MIN_BUFFER_FRAMES = 1;

const int AudioClient::MAX_BUFFER_FRAMES = 20;

static const int RECEIVED_AUDIO_STREAM_CAPACITY_FRAMES = 100;

#if defined(Q_OS_ANDROID)
static const int CHECK_INPUT_READS_MSECS = 2000;
static const int MIN_READS_TO_CONSIDER_INPUT_ALIVE = 10;
#endif

static const auto DEFAULT_POSITION_GETTER = [] { return Vectors::ZERO; };
static const auto DEFAULT_ORIENTATION_GETTER = [] { return Quaternions::IDENTITY; };

static const int DEFAULT_BUFFER_FRAMES = 1;

// OUTPUT_CHANNEL_COUNT is audio pipeline output format, which is always 2 channel.
// _outputFormat.channelCount() is device output format, which may be 1 or multichannel.
static const int OUTPUT_CHANNEL_COUNT = 2;

static const bool DEFAULT_STARVE_DETECTION_ENABLED = true;
static const int STARVE_DETECTION_THRESHOLD = 3;
static const int STARVE_DETECTION_PERIOD = 10 * 1000;  // 10 Seconds

Setting::Handle<bool> dynamicJitterBufferEnabled("dynamicJitterBuffersEnabled",
                                                 InboundAudioStream::DEFAULT_DYNAMIC_JITTER_BUFFER_ENABLED);
Setting::Handle<int> staticJitterBufferFrames("staticJitterBufferFrames", InboundAudioStream::DEFAULT_STATIC_JITTER_FRAMES);

// protect the Qt internal device list
using Mutex = std::mutex;
using Lock = std::unique_lock<Mutex>;
Mutex _deviceMutex;
Mutex _recordMutex;

// thread-safe
QList<QAudioDeviceInfo> getAvailableDevices(QAudio::Mode mode) {
    // NOTE: availableDevices() clobbers the Qt internal device list
    Lock lock(_deviceMutex);
    return QAudioDeviceInfo::availableDevices(mode);
}

// now called from a background thread, to keep blocking operations off the audio thread
void AudioClient::checkDevices() {
    // Make sure we're not shutting down
    Lock timerMutex(_checkDevicesMutex);
    // If we HAVE shut down after we were queued, but prior to execution, early exit
    if (nullptr == _checkDevicesTimer) {
        return;
    }

    auto inputDevices = getAvailableDevices(QAudio::AudioInput);
    auto outputDevices = getAvailableDevices(QAudio::AudioOutput);

    Lock lock(_deviceMutex);
    if (inputDevices != _inputDevices) {
        _inputDevices.swap(inputDevices);
        emit devicesChanged(QAudio::AudioInput, _inputDevices);
    }

    if (outputDevices != _outputDevices) {
        _outputDevices.swap(outputDevices);
        emit devicesChanged(QAudio::AudioOutput, _outputDevices);
    }
}

QAudioDeviceInfo AudioClient::getActiveAudioDevice(QAudio::Mode mode) const {
    Lock lock(_deviceMutex);

    if (mode == QAudio::AudioInput) {
        return _inputDeviceInfo;
    } else {  // if (mode == QAudio::AudioOutput)
        return _outputDeviceInfo;
    }
}

QList<QAudioDeviceInfo> AudioClient::getAudioDevices(QAudio::Mode mode) const {
    Lock lock(_deviceMutex);

    if (mode == QAudio::AudioInput) {
        return _inputDevices;
    } else {  // if (mode == QAudio::AudioOutput)
        return _outputDevices;
    }
}

static void channelUpmix(int16_t* source, int16_t* dest, int numSamples, int numExtraChannels) {
    for (int i = 0; i < numSamples / 2; i++) {
        // read 2 samples
        int16_t left = *source++;
        int16_t right = *source++;

        // write 2 + N samples
        *dest++ = left;
        *dest++ = right;
        for (int n = 0; n < numExtraChannels; n++) {
            *dest++ = 0;
        }
    }
}

static void channelDownmix(int16_t* source, int16_t* dest, int numSamples) {
    for (int i = 0; i < numSamples / 2; i++) {
        // read 2 samples
        int16_t left = *source++;
        int16_t right = *source++;

        // write 1 sample
        *dest++ = (int16_t)((left + right) / 2);
    }
}

static inline float convertToFloat(int16_t sample) {
    return (float)sample * (1 / 32768.0f);
}

AudioClient::AudioClient() :
    AbstractAudioInterface(), _gate(this), _audioInput(NULL), _dummyAudioInput(NULL), _desiredInputFormat(), _inputFormat(),
    _numInputCallbackBytes(0), _audioOutput(NULL), _desiredOutputFormat(), _outputFormat(), _outputFrameSize(0),
    _numOutputCallbackBytes(0), _loopbackAudioOutput(NULL), _loopbackOutputDevice(NULL), _inputRingBuffer(0),
    _localInjectorsStream(0, 1), _receivedAudioStream(RECEIVED_AUDIO_STREAM_CAPACITY_FRAMES), _isStereoInput(false),
    _outputStarveDetectionStartTimeMsec(0), _outputStarveDetectionCount(0),
    _outputBufferSizeFrames("audioOutputBufferFrames", DEFAULT_BUFFER_FRAMES),
    _sessionOutputBufferSizeFrames(_outputBufferSizeFrames.get()),
    _outputStarveDetectionEnabled("audioOutputStarveDetectionEnabled", DEFAULT_STARVE_DETECTION_ENABLED),
    _lastInputLoudness(0.0f), _timeSinceLastClip(-1.0f), _muted(false), _shouldEchoLocally(false), _shouldEchoToServer(false),
    _isNoiseGateEnabled(true), _reverb(false), _reverbOptions(&_scriptReverbOptions), _inputToNetworkResampler(NULL),
    _networkToOutputResampler(NULL), _localToOutputResampler(NULL),
    _audioLimiter(AudioConstants::SAMPLE_RATE, OUTPUT_CHANNEL_COUNT), _outgoingAvatarAudioSequenceNumber(0),
    _audioOutputIODevice(_localInjectorsStream, _receivedAudioStream, this), _stats(&_receivedAudioStream),
    _positionGetter(DEFAULT_POSITION_GETTER), _orientationGetter(DEFAULT_ORIENTATION_GETTER),
#if defined(Q_OS_ANDROID)
    _checkInputTimer(this), _isHeadsetPluggedIn(false),
#endif
    _TTSTimer(this) {
    // avoid putting a lock in the device callback
    assert(_localSamplesAvailable.is_lock_free());

    // deprecate legacy settings
    {
        Setting::Handle<int>::Deprecated("maxFramesOverDesired", InboundAudioStream::MAX_FRAMES_OVER_DESIRED);
        Setting::Handle<int>::Deprecated("windowStarveThreshold", InboundAudioStream::WINDOW_STARVE_THRESHOLD);
        Setting::Handle<int>::Deprecated("windowSecondsForDesiredCalcOnTooManyStarves",
                                         InboundAudioStream::WINDOW_SECONDS_FOR_DESIRED_CALC_ON_TOO_MANY_STARVES);
        Setting::Handle<int>::Deprecated("windowSecondsForDesiredReduction",
                                         InboundAudioStream::WINDOW_SECONDS_FOR_DESIRED_REDUCTION);
        Setting::Handle<bool>::Deprecated("useStDevForJitterCalc", InboundAudioStream::USE_STDEV_FOR_JITTER);
        Setting::Handle<bool>::Deprecated("repetitionWithFade", InboundAudioStream::REPETITION_WITH_FADE);
    }

    connect(&_receivedAudioStream, &MixedProcessedAudioStream::processSamples, this, &AudioClient::processReceivedSamples,
            Qt::DirectConnection);
    connect(this, &AudioClient::changeDevice, this, [=](const QAudioDeviceInfo& outputDeviceInfo) {
        qCDebug(audioclient)
            << "got AudioClient::changeDevice signal, about to call switchOutputToAudioDevice() outputDeviceInfo: ["
            << outputDeviceInfo.deviceName() << "]";
        switchOutputToAudioDevice(outputDeviceInfo);
    });

    connect(&_receivedAudioStream, &InboundAudioStream::mismatchedAudioCodec, this, &AudioClient::handleMismatchAudioFormat);

    // initialize wasapi; if getAvailableDevices is called from the CheckDevicesThread before this, it will crash
    getAvailableDevices(QAudio::AudioInput);
    getAvailableDevices(QAudio::AudioOutput);

    // start a thread to detect any device changes
    _checkDevicesTimer = new QTimer(this);
<<<<<<< HEAD
    connect(_checkDevicesTimer, &QTimer::timeout, this,
            [this] { QtConcurrent::run(QThreadPool::globalInstance(), [this] { checkDevices(); }); });
=======
>>>>>>> 5e01314d
    const unsigned long DEVICE_CHECK_INTERVAL_MSECS = 2 * 1000;
    connect(_checkDevicesTimer, &QTimer::timeout, this, [=] {
        QtConcurrent::run(QThreadPool::globalInstance(), [=] {
            checkDevices();
            // On some systems (Ubuntu) checking all the audio devices can take more than 2 seconds.  To
            // avoid consuming all of the thread pool, don't start the check interval until the previous
            // check has completed.
            QMetaObject::invokeMethod(_checkDevicesTimer, "start", Q_ARG(int, DEVICE_CHECK_INTERVAL_MSECS));
        });
    });
    _checkDevicesTimer->setSingleShot(true);
    _checkDevicesTimer->start(DEVICE_CHECK_INTERVAL_MSECS);

    // start a thread to detect peak value changes
    _checkPeakValuesTimer = new QTimer(this);
    connect(_checkPeakValuesTimer, &QTimer::timeout, this,
            [this] { QtConcurrent::run(QThreadPool::globalInstance(), [this] { checkPeakValues(); }); });
    const unsigned long PEAK_VALUES_CHECK_INTERVAL_MSECS = 50;
    _checkPeakValuesTimer->start(PEAK_VALUES_CHECK_INTERVAL_MSECS);

    configureReverb();

    auto& packetReceiver = DependencyManager::get<NodeList>()->getPacketReceiver();
    packetReceiver.registerListener(PacketType::AudioStreamStats, &_stats, "processStreamStatsPacket");
    packetReceiver.registerListener(PacketType::AudioEnvironment, this, "handleAudioEnvironmentDataPacket");
    packetReceiver.registerListener(PacketType::SilentAudioFrame, this, "handleAudioDataPacket");
    packetReceiver.registerListener(PacketType::MixedAudio, this, "handleAudioDataPacket");
    packetReceiver.registerListener(PacketType::NoisyMute, this, "handleNoisyMutePacket");
    packetReceiver.registerListener(PacketType::MuteEnvironment, this, "handleMuteEnvironmentPacket");
    packetReceiver.registerListener(PacketType::SelectedAudioFormat, this, "handleSelectedAudioFormat");
}

AudioClient::~AudioClient() {
    if (_codec && _encoder) {
        _codec->releaseEncoder(_encoder);
        _encoder = nullptr;
    }
}

void AudioClient::customDeleter() {
#if defined(Q_OS_ANDROID)
    _shouldRestartInputSetup = false;
#endif
    stop();
    deleteLater();
}

void AudioClient::handleMismatchAudioFormat(SharedNodePointer node, const QString& currentCodec, const QString& recievedCodec) {
    qCDebug(audioclient) << __FUNCTION__ << "sendingNode:" << *node << "currentCodec:" << currentCodec
                         << "recievedCodec:" << recievedCodec;
    selectAudioFormat(recievedCodec);
}

void AudioClient::reset() {
    _receivedAudioStream.reset();
    _stats.reset();
    _sourceReverb.reset();
    _listenerReverb.reset();
    _localReverb.reset();
}

void AudioClient::audioMixerKilled() {
    _hasReceivedFirstPacket = false;
    _outgoingAvatarAudioSequenceNumber = 0;
    _stats.reset();
    emit disconnected();
}

void AudioClient::setAudioPaused(bool pause) {
    if (_audioPaused != pause) {
        _audioPaused = pause;

        if (!_audioPaused) {
            negotiateAudioFormat();
        }
    }
}

QAudioDeviceInfo getNamedAudioDeviceForMode(QAudio::Mode mode, const QString& deviceName) {
    QAudioDeviceInfo result;
    foreach (QAudioDeviceInfo audioDevice, getAvailableDevices(mode)) {
        if (audioDevice.deviceName().trimmed() == deviceName.trimmed()) {
            result = audioDevice;
            break;
        }
    }

    return result;
}

#ifdef Q_OS_WIN
QString getWinDeviceName(IMMDevice* pEndpoint) {
    QString deviceName;
    IPropertyStore* pPropertyStore;
    pEndpoint->OpenPropertyStore(STGM_READ, &pPropertyStore);
    PROPVARIANT pv;
    PropVariantInit(&pv);
    HRESULT hr = pPropertyStore->GetValue(PKEY_Device_FriendlyName, &pv);
    pPropertyStore->Release();
    pPropertyStore = nullptr;
    deviceName = QString::fromWCharArray((wchar_t*)pv.pwszVal);
    if (!IsWindows8OrGreater()) {
        // Windows 7 provides only the 31 first characters of the device name.
        const DWORD QT_WIN7_MAX_AUDIO_DEVICENAME_LEN = 31;
        deviceName = deviceName.left(QT_WIN7_MAX_AUDIO_DEVICENAME_LEN);
    }
    PropVariantClear(&pv);
    return deviceName;
}

QString AudioClient::getWinDeviceName(wchar_t* guid) {
    QString deviceName;
    HRESULT hr = S_OK;
    CoInitialize(nullptr);
    IMMDeviceEnumerator* pMMDeviceEnumerator = nullptr;
    CoCreateInstance(__uuidof(MMDeviceEnumerator), nullptr, CLSCTX_ALL, __uuidof(IMMDeviceEnumerator),
                     (void**)&pMMDeviceEnumerator);
    IMMDevice* pEndpoint;
    hr = pMMDeviceEnumerator->GetDevice(guid, &pEndpoint);
    if (hr == E_NOTFOUND) {
        printf("Audio Error: device not found\n");
        deviceName = QString("NONE");
    } else {
        deviceName = ::getWinDeviceName(pEndpoint);
        pEndpoint->Release();
        pEndpoint = nullptr;
    }
    pMMDeviceEnumerator->Release();
    pMMDeviceEnumerator = nullptr;
    CoUninitialize();
    return deviceName;
}

#endif

QAudioDeviceInfo defaultAudioDeviceForMode(QAudio::Mode mode) {
#ifdef __APPLE__
    if (getAvailableDevices(mode).size() > 1) {
        AudioDeviceID defaultDeviceID = 0;
        uint32_t propertySize = sizeof(AudioDeviceID);
        AudioObjectPropertyAddress propertyAddress = { kAudioHardwarePropertyDefaultInputDevice,
                                                       kAudioObjectPropertyScopeGlobal, kAudioObjectPropertyElementMaster };

        if (mode == QAudio::AudioOutput) {
            propertyAddress.mSelector = kAudioHardwarePropertyDefaultOutputDevice;
        }

        OSStatus getPropertyError =
            AudioObjectGetPropertyData(kAudioObjectSystemObject, &propertyAddress, 0, NULL, &propertySize, &defaultDeviceID);

        if (!getPropertyError && propertySize) {
            CFStringRef deviceName = NULL;
            propertySize = sizeof(deviceName);
            propertyAddress.mSelector = kAudioDevicePropertyDeviceNameCFString;
            getPropertyError =
                AudioObjectGetPropertyData(defaultDeviceID, &propertyAddress, 0, NULL, &propertySize, &deviceName);

            if (!getPropertyError && propertySize) {
                // find a device in the list that matches the name we have and return it
                foreach (QAudioDeviceInfo audioDevice, getAvailableDevices(mode)) {
                    if (audioDevice.deviceName() == CFStringGetCStringPtr(deviceName, kCFStringEncodingMacRoman)) {
                        return audioDevice;
                    }
                }
            }
        }
    }
#endif
#ifdef WIN32
    QString deviceName;
    //Check for Windows Vista or higher, IMMDeviceEnumerator doesn't work below that.
    if (!IsWindowsVistaOrGreater()) {  // lower then vista
        if (mode == QAudio::AudioInput) {
            WAVEINCAPS wic;
            // first use WAVE_MAPPER to get the default devices manufacturer ID
            waveInGetDevCaps(WAVE_MAPPER, &wic, sizeof(wic));
            //Use the received manufacturer id to get the device's real name
            waveInGetDevCaps(wic.wMid, &wic, sizeof(wic));
            qCDebug(audioclient) << "input device:" << wic.szPname;
            deviceName = wic.szPname;
        } else {
            WAVEOUTCAPS woc;
            // first use WAVE_MAPPER to get the default devices manufacturer ID
            waveOutGetDevCaps(WAVE_MAPPER, &woc, sizeof(woc));
            //Use the received manufacturer id to get the device's real name
            waveOutGetDevCaps(woc.wMid, &woc, sizeof(woc));
            qCDebug(audioclient) << "output device:" << woc.szPname;
            deviceName = woc.szPname;
        }
    } else {
        HRESULT hr = S_OK;
        CoInitialize(NULL);
        IMMDeviceEnumerator* pMMDeviceEnumerator = NULL;
        CoCreateInstance(__uuidof(MMDeviceEnumerator), NULL, CLSCTX_ALL, __uuidof(IMMDeviceEnumerator),
                         (void**)&pMMDeviceEnumerator);
        IMMDevice* pEndpoint;
        hr = pMMDeviceEnumerator->GetDefaultAudioEndpoint(mode == QAudio::AudioOutput ? eRender : eCapture, eMultimedia,
                                                          &pEndpoint);
        if (hr == E_NOTFOUND) {
            printf("Audio Error: device not found\n");
            deviceName = QString("NONE");
        } else {
            deviceName = getWinDeviceName(pEndpoint);
            pEndpoint->Release();
            pEndpoint = nullptr;
        }
        pMMDeviceEnumerator->Release();
        pMMDeviceEnumerator = NULL;
        CoUninitialize();
    }

    qCDebug(audioclient) << "defaultAudioDeviceForMode mode: " << (mode == QAudio::AudioOutput ? "Output" : "Input") << " ["
                         << deviceName << "] [" << getNamedAudioDeviceForMode(mode, deviceName).deviceName() << "]";

    return getNamedAudioDeviceForMode(mode, deviceName);
#endif

#if defined(Q_OS_ANDROID)
    if (mode == QAudio::AudioInput) {
        Setting::Handle<bool> enableAEC(SETTING_AEC_KEY, false);
        bool aecEnabled = enableAEC.get();
        auto audioClient = DependencyManager::get<AudioClient>();
        bool headsetOn = audioClient ? audioClient->isHeadsetPluggedIn() : false;
        auto inputDevices = QAudioDeviceInfo::availableDevices(QAudio::AudioInput);
        for (auto inputDevice : inputDevices) {
            if (((headsetOn || !aecEnabled) && inputDevice.deviceName() == VOICE_RECOGNITION) ||
                ((!headsetOn && aecEnabled) && inputDevice.deviceName() == VOICE_COMMUNICATION)) {
                return inputDevice;
            }
        }
    }
#endif
    // fallback for failed lookup is the default device
    return (mode == QAudio::AudioInput) ? QAudioDeviceInfo::defaultInputDevice() : QAudioDeviceInfo::defaultOutputDevice();
}

bool AudioClient::getNamedAudioDeviceForModeExists(QAudio::Mode mode, const QString& deviceName) {
    return (getNamedAudioDeviceForMode(mode, deviceName).deviceName() == deviceName);
}

// attempt to use the native sample rate and channel count
bool nativeFormatForAudioDevice(const QAudioDeviceInfo& audioDevice, QAudioFormat& audioFormat) {
    audioFormat = audioDevice.preferredFormat();

    audioFormat.setCodec("audio/pcm");
    audioFormat.setSampleSize(16);
    audioFormat.setSampleType(QAudioFormat::SignedInt);
    audioFormat.setByteOrder(QAudioFormat::LittleEndian);

    if (!audioDevice.isFormatSupported(audioFormat)) {
        qCWarning(audioclient) << "The native format is" << audioFormat << "but isFormatSupported() failed.";
        return false;
    }
    // converting to/from this rate must produce an integral number of samples
    if (audioFormat.sampleRate() * AudioConstants::NETWORK_FRAME_SAMPLES_PER_CHANNEL % AudioConstants::SAMPLE_RATE != 0) {
        qCWarning(audioclient) << "The native sample rate [" << audioFormat.sampleRate() << "] is not supported.";
        return false;
    }
    return true;
}

bool adjustedFormatForAudioDevice(const QAudioDeviceInfo& audioDevice,
                                  const QAudioFormat& desiredAudioFormat,
                                  QAudioFormat& adjustedAudioFormat) {
    qCDebug(audioclient) << "The desired format for audio I/O is" << desiredAudioFormat;

#if defined(Q_OS_ANDROID) || defined(Q_OS_OSX)
    // As of Qt5.6, Android returns the native OpenSLES sample rate when possible, else 48000
    // Mac OSX returns the preferred CoreAudio format
    if (nativeFormatForAudioDevice(audioDevice, adjustedAudioFormat)) {
        return true;
    }
#endif

#if defined(Q_OS_WIN)
    if (IsWindows8OrGreater()) {
        // On Windows using WASAPI shared-mode, returns the internal mix format
        if (nativeFormatForAudioDevice(audioDevice, adjustedAudioFormat)) {
            return true;
        }
    }
#endif

    adjustedAudioFormat = desiredAudioFormat;

    //
    // Attempt the device sample rate and channel count in decreasing order of preference.
    //
    const int sampleRates[] = { 48000, 44100, 32000, 24000, 16000, 96000, 192000, 88200, 176400 };
    const int inputChannels[] = { 1, 2, 4, 6, 8 };   // prefer mono
    const int outputChannels[] = { 2, 4, 6, 8, 1 };  // prefer stereo, downmix as last resort

    for (int channelCount : (desiredAudioFormat.channelCount() == 1 ? inputChannels : outputChannels)) {
        for (int sampleRate : sampleRates) {
            adjustedAudioFormat.setChannelCount(channelCount);
            adjustedAudioFormat.setSampleRate(sampleRate);

            if (audioDevice.isFormatSupported(adjustedAudioFormat)) {
                return true;
            }
        }
    }

    return false;  // a supported format could not be found
}

bool sampleChannelConversion(const int16_t* sourceSamples,
                             int16_t* destinationSamples,
                             unsigned int numSourceSamples,
                             const int sourceChannelCount,
                             const int destinationChannelCount) {
    if (sourceChannelCount == 2 && destinationChannelCount == 1) {
        // loop through the stereo input audio samples and average every two samples
        for (uint i = 0; i < numSourceSamples; i += 2) {
            destinationSamples[i / 2] = (sourceSamples[i] / 2) + (sourceSamples[i + 1] / 2);
        }

        return true;
    } else if (sourceChannelCount == 1 && destinationChannelCount == 2) {
        // loop through the mono input audio and repeat each sample twice
        for (uint i = 0; i < numSourceSamples; ++i) {
            destinationSamples[i * 2] = destinationSamples[(i * 2) + 1] = sourceSamples[i];
        }

        return true;
    }

    return false;
}

void possibleResampling(AudioSRC* resampler,
                        const int16_t* sourceSamples,
                        int16_t* destinationSamples,
                        unsigned int numSourceSamples,
                        unsigned int numDestinationSamples,
                        const int sourceChannelCount,
                        const int destinationChannelCount) {
    if (numSourceSamples > 0) {
        if (!resampler) {
            if (!sampleChannelConversion(sourceSamples, destinationSamples, numSourceSamples, sourceChannelCount,
                                         destinationChannelCount)) {
                // no conversion, we can copy the samples directly across
                memcpy(destinationSamples, sourceSamples, numSourceSamples * AudioConstants::SAMPLE_SIZE);
            }
        } else {
            if (sourceChannelCount != destinationChannelCount) {
                int numChannelCoversionSamples = (numSourceSamples * destinationChannelCount) / sourceChannelCount;
                int16_t* channelConversionSamples = new int16_t[numChannelCoversionSamples];

                sampleChannelConversion(sourceSamples, channelConversionSamples, numSourceSamples, sourceChannelCount,
                                        destinationChannelCount);

                resampler->render(channelConversionSamples, destinationSamples, numChannelCoversionSamples);

                delete[] channelConversionSamples;
            } else {
                unsigned int numAdjustedSourceSamples = numSourceSamples;
                unsigned int numAdjustedDestinationSamples = numDestinationSamples;

                if (sourceChannelCount == 2 && destinationChannelCount == 2) {
                    numAdjustedSourceSamples /= 2;
                    numAdjustedDestinationSamples /= 2;
                }

                resampler->render(sourceSamples, destinationSamples, numAdjustedSourceSamples);
            }
        }
    }
}

void AudioClient::start() {
    // set up the desired audio format
    _desiredInputFormat.setSampleRate(AudioConstants::SAMPLE_RATE);
    _desiredInputFormat.setSampleSize(16);
    _desiredInputFormat.setCodec("audio/pcm");
    _desiredInputFormat.setSampleType(QAudioFormat::SignedInt);
    _desiredInputFormat.setByteOrder(QAudioFormat::LittleEndian);
    _desiredInputFormat.setChannelCount(1);

    _desiredOutputFormat = _desiredInputFormat;
    _desiredOutputFormat.setChannelCount(OUTPUT_CHANNEL_COUNT);

    QAudioDeviceInfo inputDeviceInfo = defaultAudioDeviceForMode(QAudio::AudioInput);
    qCDebug(audioclient) << "The default audio input device is" << inputDeviceInfo.deviceName();
    bool inputFormatSupported = switchInputToAudioDevice(inputDeviceInfo);

    QAudioDeviceInfo outputDeviceInfo = defaultAudioDeviceForMode(QAudio::AudioOutput);
    qCDebug(audioclient) << "The default audio output device is" << outputDeviceInfo.deviceName();
    bool outputFormatSupported = switchOutputToAudioDevice(outputDeviceInfo);

    if (!inputFormatSupported) {
        qCDebug(audioclient) << "Unable to set up audio input because of a problem with input format.";
        qCDebug(audioclient) << "The closest format available is" << inputDeviceInfo.nearestFormat(_desiredInputFormat);
    }

    if (!outputFormatSupported) {
        qCDebug(audioclient) << "Unable to set up audio output because of a problem with output format.";
        qCDebug(audioclient) << "The closest format available is" << outputDeviceInfo.nearestFormat(_desiredOutputFormat);
    }
#if defined(Q_OS_ANDROID)
    connect(&_checkInputTimer, &QTimer::timeout, this, &AudioClient::checkInputTimeout);
    _checkInputTimer.start(CHECK_INPUT_READS_MSECS);
#endif
}

void AudioClient::stop() {
    qCDebug(audioclient) << "AudioClient::stop(), requesting switchInputToAudioDevice() to shut down";
    switchInputToAudioDevice(QAudioDeviceInfo(), true);

    qCDebug(audioclient) << "AudioClient::stop(), requesting switchOutputToAudioDevice() to shut down";
    switchOutputToAudioDevice(QAudioDeviceInfo(), true);

    // Stop triggering the checks
    QObject::disconnect(_checkPeakValuesTimer, &QTimer::timeout, nullptr, nullptr);
    QObject::disconnect(_checkDevicesTimer, &QTimer::timeout, nullptr, nullptr);

    // Destruction of the pointers will occur when the parent object (this) is destroyed)
    {
        Lock lock(_checkDevicesMutex);
        _checkDevicesTimer = nullptr;
    }
    {
        Lock lock(_checkPeakValuesMutex);
        _checkPeakValuesTimer = nullptr;
    }

#if defined(Q_OS_ANDROID)
    _checkInputTimer.stop();
    disconnect(&_checkInputTimer, &QTimer::timeout, 0, 0);
#endif
}

void AudioClient::handleAudioEnvironmentDataPacket(QSharedPointer<ReceivedMessage> message) {
    char bitset;
    message->readPrimitive(&bitset);

    bool hasReverb = oneAtBit(bitset, HAS_REVERB_BIT);

    if (hasReverb) {
        float reverbTime, wetLevel;
        message->readPrimitive(&reverbTime);
        message->readPrimitive(&wetLevel);
        _receivedAudioStream.setReverb(reverbTime, wetLevel);
    } else {
        _receivedAudioStream.clearReverb();
    }
}

void AudioClient::handleAudioDataPacket(QSharedPointer<ReceivedMessage> message) {
    if (message->getType() == PacketType::SilentAudioFrame) {
        _silentInbound.increment();
    } else {
        _audioInbound.increment();
    }

    auto nodeList = DependencyManager::get<NodeList>();
    nodeList->flagTimeForConnectionStep(LimitedNodeList::ConnectionStep::ReceiveFirstAudioPacket);

    if (_audioOutput) {
        if (!_hasReceivedFirstPacket) {
            _hasReceivedFirstPacket = true;

            // have the audio scripting interface emit a signal to say we just connected to mixer
            emit receivedFirstPacket();
        }

#if DEV_BUILD || PR_BUILD
        _gate.insert(message);
#else
        // Audio output must exist and be correctly set up if we're going to process received audio
        _receivedAudioStream.parseData(*message);
#endif
    }
}

AudioClient::Gate::Gate(AudioClient* audioClient) : _audioClient(audioClient) {
}

void AudioClient::Gate::setIsSimulatingJitter(bool enable) {
    std::lock_guard<std::mutex> lock(_mutex);
    flush();
    _isSimulatingJitter = enable;
}

void AudioClient::Gate::setThreshold(int threshold) {
    std::lock_guard<std::mutex> lock(_mutex);
    flush();
    _threshold = std::max(threshold, 1);
}

void AudioClient::Gate::insert(QSharedPointer<ReceivedMessage> message) {
    std::lock_guard<std::mutex> lock(_mutex);

    // Short-circuit for normal behavior
    if (_threshold == 1 && !_isSimulatingJitter) {
        _audioClient->_receivedAudioStream.parseData(*message);
        return;
    }

    // Throttle the current packet until the next flush
    _queue.push(message);
    _index++;

    // When appropriate, flush all held packets to the received audio stream
    if (_isSimulatingJitter) {
        // The JITTER_FLUSH_CHANCE defines the discrete probability density function of jitter (ms),
        // where f(t) = pow(1 - JITTER_FLUSH_CHANCE, (t / 10) * JITTER_FLUSH_CHANCE
        // for t (ms) = 10, 20, ... (because typical packet timegap is 10ms),
        // because there is a JITTER_FLUSH_CHANCE of any packet instigating a flush of all held packets.
        static const float JITTER_FLUSH_CHANCE = 0.6f;
        // It is set at 0.6 to give a low chance of spikes (>30ms, 2.56%) so that they are obvious,
        // but settled within the measured 5s window in audio network stats.
        if (randFloat() < JITTER_FLUSH_CHANCE) {
            flush();
        }
    } else if (!(_index % _threshold)) {
        flush();
    }
}

void AudioClient::Gate::flush() {
    // Send all held packets to the received audio stream to be (eventually) played
    while (!_queue.empty()) {
        _audioClient->_receivedAudioStream.parseData(*_queue.front());
        _queue.pop();
    }
    _index = 0;
}

void AudioClient::handleNoisyMutePacket(QSharedPointer<ReceivedMessage> message) {
    if (!_muted) {
        setMuted(true);

        // have the audio scripting interface emit a signal to say we were muted by the mixer
        emit mutedByMixer();
    }
}

void AudioClient::handleMuteEnvironmentPacket(QSharedPointer<ReceivedMessage> message) {
    glm::vec3 position;
    float radius;

    message->readPrimitive(&position);
    message->readPrimitive(&radius);

    emit muteEnvironmentRequested(position, radius);
}

void AudioClient::negotiateAudioFormat() {
    auto nodeList = DependencyManager::get<NodeList>();
    auto negotiateFormatPacket = NLPacket::create(PacketType::NegotiateAudioFormat);
    auto codecPlugins = PluginManager::getInstance()->getCodecPlugins();
    quint8 numberOfCodecs = (quint8)codecPlugins.size();
    negotiateFormatPacket->writePrimitive(numberOfCodecs);
    for (auto& plugin : codecPlugins) {
        auto codecName = plugin->getName();
        negotiateFormatPacket->writeString(codecName);
    }

    // grab our audio mixer from the NodeList, if it exists
    SharedNodePointer audioMixer = nodeList->soloNodeOfType(NodeType::AudioMixer);

    if (audioMixer) {
        // send off this mute packet
        nodeList->sendPacket(std::move(negotiateFormatPacket), *audioMixer);
    }
}

void AudioClient::handleSelectedAudioFormat(QSharedPointer<ReceivedMessage> message) {
    QString selectedCodecName = message->readString();
    selectAudioFormat(selectedCodecName);
}

void AudioClient::selectAudioFormat(const QString& selectedCodecName) {
    _selectedCodecName = selectedCodecName;

    qCDebug(audioclient) << "Selected Codec:" << _selectedCodecName << "isStereoInput:" << _isStereoInput;

    // release any old codec encoder/decoder first...
    if (_codec && _encoder) {
        _codec->releaseEncoder(_encoder);
        _encoder = nullptr;
        _codec = nullptr;
    }
    _receivedAudioStream.cleanupCodec();

    auto codecPlugins = PluginManager::getInstance()->getCodecPlugins();
    for (auto& plugin : codecPlugins) {
        if (_selectedCodecName == plugin->getName()) {
            _codec = plugin;
            _receivedAudioStream.setupCodec(plugin, _selectedCodecName, AudioConstants::STEREO);
            _encoder = plugin->createEncoder(AudioConstants::SAMPLE_RATE,
                                             _isStereoInput ? AudioConstants::STEREO : AudioConstants::MONO);
            qCDebug(audioclient) << "Selected Codec Plugin:" << _codec.get();
            break;
        }
    }
}

bool AudioClient::switchAudioDevice(QAudio::Mode mode, const QAudioDeviceInfo& deviceInfo) {
    auto device = deviceInfo;

    if (device.isNull()) {
        device = defaultAudioDeviceForMode(mode);
    }

    if (mode == QAudio::AudioInput) {
        return switchInputToAudioDevice(device);
    } else {  // if (mode == QAudio::AudioOutput)
        return switchOutputToAudioDevice(device);
    }
}

bool AudioClient::switchAudioDevice(QAudio::Mode mode, const QString& deviceName) {
    return switchAudioDevice(mode, getNamedAudioDeviceForMode(mode, deviceName));
}

void AudioClient::configureReverb() {
    ReverbParameters p;

    p.sampleRate = AudioConstants::SAMPLE_RATE;
    p.bandwidth = _reverbOptions->getBandwidth();
    p.preDelay = _reverbOptions->getPreDelay();
    p.lateDelay = _reverbOptions->getLateDelay();
    p.reverbTime = _reverbOptions->getReverbTime();
    p.earlyDiffusion = _reverbOptions->getEarlyDiffusion();
    p.lateDiffusion = _reverbOptions->getLateDiffusion();
    p.roomSize = _reverbOptions->getRoomSize();
    p.density = _reverbOptions->getDensity();
    p.bassMult = _reverbOptions->getBassMult();
    p.bassFreq = _reverbOptions->getBassFreq();
    p.highGain = _reverbOptions->getHighGain();
    p.highFreq = _reverbOptions->getHighFreq();
    p.modRate = _reverbOptions->getModRate();
    p.modDepth = _reverbOptions->getModDepth();
    p.earlyGain = _reverbOptions->getEarlyGain();
    p.lateGain = _reverbOptions->getLateGain();
    p.earlyMixLeft = _reverbOptions->getEarlyMixLeft();
    p.earlyMixRight = _reverbOptions->getEarlyMixRight();
    p.lateMixLeft = _reverbOptions->getLateMixLeft();
    p.lateMixRight = _reverbOptions->getLateMixRight();
    p.wetDryMix = _reverbOptions->getWetDryMix();

    _listenerReverb.setParameters(&p);
    _localReverb.setParameters(&p);

    // used only for adding self-reverb to loopback audio
    p.sampleRate = _outputFormat.sampleRate();
    p.wetDryMix = 100.0f;
    p.preDelay = 0.0f;
    p.earlyGain = -96.0f;                                                     // disable ER
    p.lateGain += _reverbOptions->getWetDryMix() * (24.0f / 100.0f) - 24.0f;  // -0dB to -24dB, based on wetDryMix
    p.lateMixLeft = 0.0f;
    p.lateMixRight = 0.0f;

    _sourceReverb.setParameters(&p);
}

void AudioClient::updateReverbOptions() {
    bool reverbChanged = false;
    if (_receivedAudioStream.hasReverb()) {
        if (_zoneReverbOptions.getReverbTime() != _receivedAudioStream.getRevebTime()) {
            _zoneReverbOptions.setReverbTime(_receivedAudioStream.getRevebTime());
            reverbChanged = true;
        }
        if (_zoneReverbOptions.getWetDryMix() != _receivedAudioStream.getWetLevel()) {
            _zoneReverbOptions.setWetDryMix(_receivedAudioStream.getWetLevel());
            reverbChanged = true;
        }

        if (_reverbOptions != &_zoneReverbOptions) {
            _reverbOptions = &_zoneReverbOptions;
            reverbChanged = true;
        }
    } else if (_reverbOptions != &_scriptReverbOptions) {
        _reverbOptions = &_scriptReverbOptions;
        reverbChanged = true;
    }

    if (reverbChanged) {
        configureReverb();
    }
}

void AudioClient::setReverb(bool reverb) {
    _reverb = reverb;

    if (!_reverb) {
        _sourceReverb.reset();
        _listenerReverb.reset();
        _localReverb.reset();
    }
}

void AudioClient::setReverbOptions(const AudioEffectOptions* options) {
    // Save the new options
    _scriptReverbOptions.setBandwidth(options->getBandwidth());
    _scriptReverbOptions.setPreDelay(options->getPreDelay());
    _scriptReverbOptions.setLateDelay(options->getLateDelay());
    _scriptReverbOptions.setReverbTime(options->getReverbTime());
    _scriptReverbOptions.setEarlyDiffusion(options->getEarlyDiffusion());
    _scriptReverbOptions.setLateDiffusion(options->getLateDiffusion());
    _scriptReverbOptions.setRoomSize(options->getRoomSize());
    _scriptReverbOptions.setDensity(options->getDensity());
    _scriptReverbOptions.setBassMult(options->getBassMult());
    _scriptReverbOptions.setBassFreq(options->getBassFreq());
    _scriptReverbOptions.setHighGain(options->getHighGain());
    _scriptReverbOptions.setHighFreq(options->getHighFreq());
    _scriptReverbOptions.setModRate(options->getModRate());
    _scriptReverbOptions.setModDepth(options->getModDepth());
    _scriptReverbOptions.setEarlyGain(options->getEarlyGain());
    _scriptReverbOptions.setLateGain(options->getLateGain());
    _scriptReverbOptions.setEarlyMixLeft(options->getEarlyMixLeft());
    _scriptReverbOptions.setEarlyMixRight(options->getEarlyMixRight());
    _scriptReverbOptions.setLateMixLeft(options->getLateMixLeft());
    _scriptReverbOptions.setLateMixRight(options->getLateMixRight());
    _scriptReverbOptions.setWetDryMix(options->getWetDryMix());

    if (_reverbOptions == &_scriptReverbOptions) {
        // Apply them to the reverb instances
        configureReverb();
    }
}

void AudioClient::handleLocalEchoAndReverb(QByteArray& inputByteArray, const int& sampleRate, const int& channelCount) {
    // If there is server echo, reverb will be applied to the recieved audio stream so no need to have it here.
    bool hasReverb = _reverb || _receivedAudioStream.hasReverb();
    if (_muted || !_audioOutput || (!_shouldEchoLocally && !hasReverb)) {
        return;
    }

    // NOTE: we assume the inputFormat and the outputFormat are the same, since on any modern
    // multimedia OS they should be. If there is a device that this is not true for, we can
    // add back support to do resampling.
    if (sampleRate != _outputFormat.sampleRate()) {
        return;
    }

    // if this person wants local loopback add that to the locally injected audio
    // if there is reverb apply it to local audio and substract the origin samples

    if (!_loopbackOutputDevice && _loopbackAudioOutput) {
        // we didn't have the loopback output device going so set that up now

        // NOTE: device start() uses the Qt internal device list
        Lock lock(_deviceMutex);
        _loopbackOutputDevice = _loopbackAudioOutput->start();
        lock.unlock();

        if (!_loopbackOutputDevice) {
            return;
        }
    }

    static QByteArray loopBackByteArray;

    int numInputSamples = inputByteArray.size() / AudioConstants::SAMPLE_SIZE;
    int numLoopbackSamples = (numInputSamples * OUTPUT_CHANNEL_COUNT) / channelCount;

    loopBackByteArray.resize(numLoopbackSamples * AudioConstants::SAMPLE_SIZE);

    int16_t* inputSamples = reinterpret_cast<int16_t*>(inputByteArray.data());
    int16_t* loopbackSamples = reinterpret_cast<int16_t*>(loopBackByteArray.data());

    // upmix mono to stereo
    if (!sampleChannelConversion(inputSamples, loopbackSamples, numInputSamples, channelCount,
                                 OUTPUT_CHANNEL_COUNT)) {
        // no conversion, just copy the samples
        memcpy(loopbackSamples, inputSamples, numInputSamples * AudioConstants::SAMPLE_SIZE);
    }

    // apply stereo reverb at the source, to the loopback audio
    if (!_shouldEchoLocally && hasReverb) {
        updateReverbOptions();
        _sourceReverb.render(loopbackSamples, loopbackSamples, numLoopbackSamples / 2);
    }

    // if required, upmix or downmix to deviceChannelCount
    int deviceChannelCount = _outputFormat.channelCount();
    if (deviceChannelCount == OUTPUT_CHANNEL_COUNT) {
        _loopbackOutputDevice->write(loopBackByteArray);

    } else {
        static QByteArray deviceByteArray;

        int numDeviceSamples = (numLoopbackSamples * deviceChannelCount) / OUTPUT_CHANNEL_COUNT;

        deviceByteArray.resize(numDeviceSamples * AudioConstants::SAMPLE_SIZE);

        int16_t* deviceSamples = reinterpret_cast<int16_t*>(deviceByteArray.data());

        if (deviceChannelCount > OUTPUT_CHANNEL_COUNT) {
            channelUpmix(loopbackSamples, deviceSamples, numLoopbackSamples, deviceChannelCount - OUTPUT_CHANNEL_COUNT);
        } else {
            channelDownmix(loopbackSamples, deviceSamples, numLoopbackSamples);
        }
        _loopbackOutputDevice->write(deviceByteArray);
    }
}

void AudioClient::handleAudioInput(QByteArray& audioBuffer) {
    if (!_audioPaused) {
        if (_muted) {
            _lastInputLoudness = 0.0f;
            _timeSinceLastClip = 0.0f;
        } else {
            int16_t* samples = reinterpret_cast<int16_t*>(audioBuffer.data());
            int numSamples = audioBuffer.size() / AudioConstants::SAMPLE_SIZE;
            int numFrames = numSamples / (_isStereoInput ? AudioConstants::STEREO : AudioConstants::MONO);

            if (_isNoiseGateEnabled) {
                // The audio gate includes DC removal
                _audioGate->render(samples, samples, numFrames);
            } else {
                _audioGate->removeDC(samples, samples, numFrames);
            }

            int32_t loudness = 0;
            assert(numSamples < 65536);  // int32_t loudness cannot overflow
            bool didClip = false;
            for (int i = 0; i < numSamples; ++i) {
                const int32_t CLIPPING_THRESHOLD = (int32_t)(AudioConstants::MAX_SAMPLE_VALUE * 0.9f);
                int32_t sample = std::abs((int32_t)samples[i]);
                loudness += sample;
                didClip |= (sample > CLIPPING_THRESHOLD);
            }
            _lastInputLoudness = (float)loudness / numSamples;

            if (didClip) {
                _timeSinceLastClip = 0.0f;
            } else if (_timeSinceLastClip >= 0.0f) {
                _timeSinceLastClip += (float)numSamples / (float)AudioConstants::SAMPLE_RATE;
            }

            emit inputReceived(audioBuffer);
        }

        emit inputLoudnessChanged(_lastInputLoudness);

        // state machine to detect gate opening and closing
        bool audioGateOpen = (_lastInputLoudness != 0.0f);
        bool openedInLastBlock = !_audioGateOpen && audioGateOpen;  // the gate just opened
        bool closedInLastBlock = _audioGateOpen && !audioGateOpen;  // the gate just closed
        _audioGateOpen = audioGateOpen;

        if (openedInLastBlock) {
            emit noiseGateOpened();
        } else if (closedInLastBlock) {
            emit noiseGateClosed();
        }

        // the codec must be flushed to silence before sending silent packets,
        // so delay the transition to silent packets by one packet after becoming silent.
        auto packetType = _shouldEchoToServer ? PacketType::MicrophoneAudioWithEcho : PacketType::MicrophoneAudioNoEcho;
        if (!audioGateOpen && !closedInLastBlock) {
            packetType = PacketType::SilentAudioFrame;
            _silentOutbound.increment();
        } else {
            _audioOutbound.increment();
        }

        Transform audioTransform;
        audioTransform.setTranslation(_positionGetter());
        audioTransform.setRotation(_orientationGetter());

        QByteArray encodedBuffer;
        if (_encoder) {
            _encoder->encode(audioBuffer, encodedBuffer);
        } else {
            encodedBuffer = audioBuffer;
        }

        emitAudioPacket(encodedBuffer.data(), encodedBuffer.size(), _outgoingAvatarAudioSequenceNumber, _isStereoInput,
                        audioTransform, avatarBoundingBoxCorner, avatarBoundingBoxScale, packetType, _selectedCodecName);
        _stats.sentPacket();
    }
}

void AudioClient::handleMicAudioInput() {
    if (!_inputDevice || _isPlayingBackRecording) {
        return;
    }

#if defined(Q_OS_ANDROID)
    _inputReadsSinceLastCheck++;
#endif

    // input samples required to produce exactly NETWORK_FRAME_SAMPLES of output
    const int inputSamplesRequired =
        (_inputToNetworkResampler ? _inputToNetworkResampler->getMinInput(AudioConstants::NETWORK_FRAME_SAMPLES_PER_CHANNEL)
                                  : AudioConstants::NETWORK_FRAME_SAMPLES_PER_CHANNEL) *
        _inputFormat.channelCount();

    const auto inputAudioSamples = std::unique_ptr<int16_t[]>(new int16_t[inputSamplesRequired]);
    QByteArray inputByteArray = _inputDevice->readAll();

    handleLocalEchoAndReverb(inputByteArray, _inputFormat.sampleRate(), _inputFormat.channelCount());

    _inputRingBuffer.writeData(inputByteArray.data(), inputByteArray.size());

    float audioInputMsecsRead = inputByteArray.size() / (float)(_inputFormat.bytesForDuration(USECS_PER_MSEC));
    _stats.updateInputMsRead(audioInputMsecsRead);

    const int numNetworkBytes =
        _isStereoInput ? AudioConstants::NETWORK_FRAME_BYTES_STEREO : AudioConstants::NETWORK_FRAME_BYTES_PER_CHANNEL;
    const int numNetworkSamples =
        _isStereoInput ? AudioConstants::NETWORK_FRAME_SAMPLES_STEREO : AudioConstants::NETWORK_FRAME_SAMPLES_PER_CHANNEL;

    static int16_t networkAudioSamples[AudioConstants::NETWORK_FRAME_SAMPLES_STEREO];

    while (_inputRingBuffer.samplesAvailable() >= inputSamplesRequired) {
        if (_muted) {
            _inputRingBuffer.shiftReadPosition(inputSamplesRequired);
        } else {
            _inputRingBuffer.readSamples(inputAudioSamples.get(), inputSamplesRequired);
            possibleResampling(_inputToNetworkResampler, inputAudioSamples.get(), networkAudioSamples, inputSamplesRequired,
                               numNetworkSamples, _inputFormat.channelCount(), _desiredInputFormat.channelCount());
        }
        int bytesInInputRingBuffer = _inputRingBuffer.samplesAvailable() * AudioConstants::SAMPLE_SIZE;
        float msecsInInputRingBuffer = bytesInInputRingBuffer / (float)(_inputFormat.bytesForDuration(USECS_PER_MSEC));
        _stats.updateInputMsUnplayed(msecsInInputRingBuffer);

        QByteArray audioBuffer(reinterpret_cast<char*>(networkAudioSamples), numNetworkBytes);
        handleAudioInput(audioBuffer);
    }
}

void AudioClient::handleDummyAudioInput() {
    const int numNetworkBytes =
        _isStereoInput ? AudioConstants::NETWORK_FRAME_BYTES_STEREO : AudioConstants::NETWORK_FRAME_BYTES_PER_CHANNEL;

    QByteArray audioBuffer(numNetworkBytes, 0);  // silent
    handleAudioInput(audioBuffer);
}

void AudioClient::handleRecordedAudioInput(const QByteArray& audio) {
    QByteArray audioBuffer(audio);
    handleAudioInput(audioBuffer);
}

int rawToWav(const char* rawData, const int& rawLength, const char* wavfn, long frequency, unsigned short channels) {
    struct {
        unsigned short wFormatTag;
        unsigned short wChannels;
        unsigned long dwSamplesPerSec;
        unsigned long dwAvgBytesPerSec;
        unsigned short wBlockAlign;
        unsigned short wBitsPerSample;
    } fmt;

    long samplecount = rawLength / 2;

    FILE* wav = fopen(wavfn, "wb");
    if (!wav) {
        return -1;
    }

    fwrite("RIFF", 1, 4, wav);

    long riffsize = samplecount * 2 + 0x24;
    fwrite(&riffsize, 4, 1, wav);

    fwrite("WAVEfmt ", 1, 8, wav);

    long chunksize = 0x10;
    fwrite(&chunksize, 4, 1, wav);

    fmt.wFormatTag = 1;  // WAVE_FORMAT_PCM
    fmt.wChannels = channels;
    fmt.dwSamplesPerSec = frequency * 1;
    fmt.wBitsPerSample = 16;
    fmt.wBlockAlign = fmt.wChannels * fmt.wBitsPerSample / 8;
    fmt.dwAvgBytesPerSec = fmt.dwSamplesPerSec * fmt.wBlockAlign;
    fwrite(&fmt, sizeof(fmt), 1, wav);

    fwrite("data", 1, 4, wav);
    long datasize = samplecount * 2;
    fwrite(&datasize, 4, 1, wav);
    fwrite(rawData, 1, rawLength, wav);

    fclose(wav);

    return 0;
}

void AudioClient::prepareLocalAudioInjectors(std::unique_ptr<Lock> localAudioLock) {
        bool doSynchronously = localAudioLock.operator bool();
        if (!localAudioLock) {
            localAudioLock.reset(new Lock(_localAudioMutex));
        }

        int samplesNeeded = std::numeric_limits<int>::max();
        while (samplesNeeded > 0) {
            if (!doSynchronously) {
                // unlock between every write to allow device switching
                localAudioLock->unlock();
                localAudioLock->lock();
            }

            // in case of a device switch, consider bufferCapacity volatile across iterations
            if (_outputPeriod == 0) {
                return;
            }

            int bufferCapacity = _localInjectorsStream.getSampleCapacity();
            int maxOutputSamples = AudioConstants::NETWORK_FRAME_SAMPLES_PER_CHANNEL * AudioConstants::STEREO;
            if (_localToOutputResampler) {
                maxOutputSamples = _localToOutputResampler->getMaxOutput(AudioConstants::NETWORK_FRAME_SAMPLES_PER_CHANNEL) *
                                   AudioConstants::STEREO;
            }

            samplesNeeded = bufferCapacity - _localSamplesAvailable.load(std::memory_order_relaxed);
            if (samplesNeeded < maxOutputSamples) {
                // avoid overwriting the buffer to prevent losing frames
                break;
            }

            // get a network frame of local injectors' audio
            if (!mixLocalAudioInjectors(_localMixBuffer)) {
                break;
            }

            // reverb
            if (_reverb) {
                _localReverb.render(_localMixBuffer, _localMixBuffer, AudioConstants::NETWORK_FRAME_SAMPLES_PER_CHANNEL);
            }

            int samples;
            if (_localToOutputResampler) {
                // resample to output sample rate
                int frames = _localToOutputResampler->render(_localMixBuffer, _localOutputMixBuffer,
                                                             AudioConstants::NETWORK_FRAME_SAMPLES_PER_CHANNEL);

                // write to local injectors' ring buffer
                samples = frames * AudioConstants::STEREO;
                _localInjectorsStream.writeSamples(_localOutputMixBuffer, samples);

            } else {
                // write to local injectors' ring buffer
                samples = AudioConstants::NETWORK_FRAME_SAMPLES_STEREO;
                _localInjectorsStream.writeSamples(_localMixBuffer, AudioConstants::NETWORK_FRAME_SAMPLES_STEREO);
            }

            _localSamplesAvailable.fetch_add(samples, std::memory_order_release);
            samplesNeeded -= samples;
        }
    }

    bool AudioClient::mixLocalAudioInjectors(float* mixBuffer) {
        // check the flag for injectors before attempting to lock
        if (!_localInjectorsAvailable.load(std::memory_order_acquire)) {
            return false;
        }

        // lock the injectors
        Lock lock(_injectorsMutex);

        QVector<AudioInjectorPointer> injectorsToRemove;

        memset(mixBuffer, 0, AudioConstants::NETWORK_FRAME_SAMPLES_STEREO * sizeof(float));

        for (const AudioInjectorPointer& injector : _activeLocalAudioInjectors) {
            // the lock guarantees that injectorBuffer, if found, is invariant
            AudioInjectorLocalBuffer* injectorBuffer = injector->getLocalBuffer();
            if (injectorBuffer) {
                static const int HRTF_DATASET_INDEX = 1;

                int numChannels = injector->isAmbisonic()
                                      ? AudioConstants::AMBISONIC
                                      : (injector->isStereo() ? AudioConstants::STEREO : AudioConstants::MONO);
                size_t bytesToRead = numChannels * AudioConstants::NETWORK_FRAME_BYTES_PER_CHANNEL;

                // get one frame from the injector
                memset(_localScratchBuffer, 0, bytesToRead);
                if (0 < injectorBuffer->readData((char*)_localScratchBuffer, bytesToRead)) {
                    if (injector->isAmbisonic()) {
                        // no distance attenuation
                        float gain = injector->getVolume();

                        //
                        // Calculate the soundfield orientation relative to the listener.
                        // Injector orientation can be used to align a recording to our world coordinates.
                        //
                        glm::quat relativeOrientation = injector->getOrientation() * glm::inverse(_orientationGetter());

                        // convert from Y-up (OpenGL) to Z-up (Ambisonic) coordinate system
                        float qw = relativeOrientation.w;
                        float qx = -relativeOrientation.z;
                        float qy = -relativeOrientation.x;
                        float qz = relativeOrientation.y;

                        // Ambisonic gets spatialized into mixBuffer
                        injector->getLocalFOA().render(_localScratchBuffer, mixBuffer, HRTF_DATASET_INDEX, qw, qx, qy, qz, gain,
                                                       AudioConstants::NETWORK_FRAME_SAMPLES_PER_CHANNEL);

                    } else if (injector->isStereo()) {
                        // stereo gets directly mixed into mixBuffer
                        float gain = injector->getVolume();
                        for (int i = 0; i < AudioConstants::NETWORK_FRAME_SAMPLES_STEREO; i++) {
                            mixBuffer[i] += convertToFloat(_localScratchBuffer[i]) * gain;
                        }

                    } else {
                        // calculate distance, gain and azimuth for hrtf
                        glm::vec3 relativePosition = injector->getPosition() - _positionGetter();
                        float distance = glm::max(glm::length(relativePosition), EPSILON);
                        float gain = gainForSource(distance, injector->getVolume());
                        float azimuth = azimuthForSource(relativePosition);

                        // mono gets spatialized into mixBuffer
                        injector->getLocalHRTF().render(_localScratchBuffer, mixBuffer, HRTF_DATASET_INDEX, azimuth, distance,
                                                        gain, AudioConstants::NETWORK_FRAME_SAMPLES_PER_CHANNEL);
                    }

                } else {
                    qCDebug(audioclient) << "injector has no more data, marking finished for removal";
                    injector->finishLocalInjection();
                    injectorsToRemove.append(injector);
                }

            } else {
                qCDebug(audioclient) << "injector has no local buffer, marking as finished for removal";
                injector->finishLocalInjection();
                injectorsToRemove.append(injector);
            }
        }

        for (const AudioInjectorPointer& injector : injectorsToRemove) {
            qCDebug(audioclient) << "removing injector";
            _activeLocalAudioInjectors.removeOne(injector);
        }

        // update the flag
        _localInjectorsAvailable.exchange(!_activeLocalAudioInjectors.empty(), std::memory_order_release);

        return true;
    }

    void AudioClient::processReceivedSamples(const QByteArray& decodedBuffer, QByteArray& outputBuffer) {
        const int16_t* decodedSamples = reinterpret_cast<const int16_t*>(decodedBuffer.data());
        assert(decodedBuffer.size() == AudioConstants::NETWORK_FRAME_BYTES_STEREO);

        outputBuffer.resize(_outputFrameSize * AudioConstants::SAMPLE_SIZE);
        int16_t* outputSamples = reinterpret_cast<int16_t*>(outputBuffer.data());

        bool hasReverb = _reverb || _receivedAudioStream.hasReverb();

        // apply stereo reverb
        if (hasReverb) {
            updateReverbOptions();
            int16_t* reverbSamples = _networkToOutputResampler ? _networkScratchBuffer : outputSamples;
            _listenerReverb.render(decodedSamples, reverbSamples, AudioConstants::NETWORK_FRAME_SAMPLES_PER_CHANNEL);
        }

        // resample to output sample rate
        if (_networkToOutputResampler) {
            const int16_t* inputSamples = hasReverb ? _networkScratchBuffer : decodedSamples;
            _networkToOutputResampler->render(inputSamples, outputSamples, AudioConstants::NETWORK_FRAME_SAMPLES_PER_CHANNEL);
        }

        // if no transformations were applied, we still need to copy the buffer
        if (!hasReverb && !_networkToOutputResampler) {
            memcpy(outputSamples, decodedSamples, decodedBuffer.size());
        }
    }

    void AudioClient::sendMuteEnvironmentPacket() {
        auto nodeList = DependencyManager::get<NodeList>();

        int dataSize = sizeof(glm::vec3) + sizeof(float);

        auto mutePacket = NLPacket::create(PacketType::MuteEnvironment, dataSize);

        const float MUTE_RADIUS = 50;

        glm::vec3 currentSourcePosition = _positionGetter();

        mutePacket->writePrimitive(currentSourcePosition);
        mutePacket->writePrimitive(MUTE_RADIUS);

        // grab our audio mixer from the NodeList, if it exists
        SharedNodePointer audioMixer = nodeList->soloNodeOfType(NodeType::AudioMixer);

        if (audioMixer) {
            // send off this mute packet
            nodeList->sendPacket(std::move(mutePacket), *audioMixer);
        }
    }

    void AudioClient::setMuted(bool muted, bool emitSignal) {
        if (_muted != muted) {
            _muted = muted;
            if (emitSignal) {
                emit muteToggled(_muted);
            }
        }
    }

    void AudioClient::setNoiseReduction(bool enable, bool emitSignal) {
        if (_isNoiseGateEnabled != enable) {
            _isNoiseGateEnabled = enable;
            if (emitSignal) {
                emit noiseReductionChanged(_isNoiseGateEnabled);
            }
        }
    }

    bool AudioClient::setIsStereoInput(bool isStereoInput) {
        bool stereoInputChanged = false;
        if (isStereoInput != _isStereoInput && _inputDeviceInfo.supportedChannelCounts().contains(2)) {
            _isStereoInput = isStereoInput;
            stereoInputChanged = true;

            if (_isStereoInput) {
                _desiredInputFormat.setChannelCount(2);
            } else {
                _desiredInputFormat.setChannelCount(1);
            }

            // restart the codec
            if (_codec) {
                if (_encoder) {
                    _codec->releaseEncoder(_encoder);
                }
                _encoder = _codec->createEncoder(AudioConstants::SAMPLE_RATE,
                                                 _isStereoInput ? AudioConstants::STEREO : AudioConstants::MONO);
            }
            qCDebug(audioclient) << "Reset Codec:" << _selectedCodecName << "isStereoInput:" << _isStereoInput;

            // restart the input device
            switchInputToAudioDevice(_inputDeviceInfo);

            emit isStereoInputChanged(_isStereoInput);
        }

        return stereoInputChanged;
    }

    bool AudioClient::outputLocalInjector(const AudioInjectorPointer& injector) {
        AudioInjectorLocalBuffer* injectorBuffer = injector->getLocalBuffer();
        if (injectorBuffer) {
            // local injectors are on the AudioInjectorsThread, so we must guard access
            Lock lock(_injectorsMutex);
            if (!_activeLocalAudioInjectors.contains(injector)) {
                qCDebug(audioclient) << "adding new injector";
                _activeLocalAudioInjectors.append(injector);
                // move local buffer to the LocalAudioThread to avoid dataraces with AudioInjector (like stop())
                injectorBuffer->setParent(nullptr);

                // update the flag
                _localInjectorsAvailable.exchange(true, std::memory_order_release);
            } else {
                qCDebug(audioclient) << "injector exists in active list already";
            }

            return true;

        } else {
            // no local buffer
            return false;
        }
    }

    void AudioClient::outputFormatChanged() {
        _outputFrameSize =
            (AudioConstants::NETWORK_FRAME_SAMPLES_PER_CHANNEL * OUTPUT_CHANNEL_COUNT * _outputFormat.sampleRate()) /
            _desiredOutputFormat.sampleRate();
        _receivedAudioStream.outputFormatChanged(_outputFormat.sampleRate(), OUTPUT_CHANNEL_COUNT);
    }

    bool AudioClient::switchInputToAudioDevice(const QAudioDeviceInfo inputDeviceInfo, bool isShutdownRequest) {
        Q_ASSERT_X(QThread::currentThread() == thread(), Q_FUNC_INFO, "Function invoked on wrong thread");

        qCDebug(audioclient) << __FUNCTION__ << "inputDeviceInfo: [" << inputDeviceInfo.deviceName() << "]";
        bool supportedFormat = false;

        // NOTE: device start() uses the Qt internal device list
        Lock lock(_deviceMutex);

#if defined(Q_OS_ANDROID)
        _shouldRestartInputSetup = false;  // avoid a double call to _audioInput->start() from audioInputStateChanged
#endif

        // cleanup any previously initialized device
        if (_audioInput) {
            // The call to stop() causes _inputDevice to be destructed.
            // That in turn causes it to be disconnected (see for example
            // http://stackoverflow.com/questions/9264750/qt-signals-and-slots-object-disconnect).
            _audioInput->stop();
            _inputDevice = NULL;

            _audioInput->deleteLater();
            _audioInput = NULL;
            _numInputCallbackBytes = 0;

            _inputDeviceInfo = QAudioDeviceInfo();
        }

        if (_dummyAudioInput) {
            _dummyAudioInput->stop();

            _dummyAudioInput->deleteLater();
            _dummyAudioInput = NULL;
        }

        if (_inputToNetworkResampler) {
            // if we were using an input to network resampler, delete it here
            delete _inputToNetworkResampler;
            _inputToNetworkResampler = NULL;
        }

        if (_audioGate) {
            delete _audioGate;
            _audioGate = nullptr;
        }

        if (isShutdownRequest) {
            qCDebug(audioclient) << "The audio input device has shut down.";
            return true;
        }

        if (!inputDeviceInfo.isNull()) {
            qCDebug(audioclient) << "The audio input device " << inputDeviceInfo.deviceName() << "is available.";
            _inputDeviceInfo = inputDeviceInfo;
            emit deviceChanged(QAudio::AudioInput, inputDeviceInfo);

            if (adjustedFormatForAudioDevice(inputDeviceInfo, _desiredInputFormat, _inputFormat)) {
                qCDebug(audioclient) << "The format to be used for audio input is" << _inputFormat;

                // we've got the best we can get for input
                // if required, setup a resampler for this input to our desired network format
                if (_inputFormat != _desiredInputFormat && _inputFormat.sampleRate() != _desiredInputFormat.sampleRate()) {
                    qCDebug(audioclient) << "Attemping to create a resampler for input format to network format.";

                    assert(_inputFormat.sampleSize() == 16);
                    assert(_desiredInputFormat.sampleSize() == 16);
                    int channelCount = (_inputFormat.channelCount() == 2 && _desiredInputFormat.channelCount() == 2) ? 2 : 1;

                    _inputToNetworkResampler =
                        new AudioSRC(_inputFormat.sampleRate(), _desiredInputFormat.sampleRate(), channelCount);

                } else {
                    qCDebug(audioclient) << "No resampling required for audio input to match desired network format.";
                }

                // the audio gate runs after the resampler
                _audioGate = new AudioGate(_desiredInputFormat.sampleRate(), _desiredInputFormat.channelCount());
                qCDebug(audioclient) << "Noise gate created with" << _desiredInputFormat.channelCount() << "channels.";

                // if the user wants stereo but this device can't provide then bail
                if (!_isStereoInput || _inputFormat.channelCount() == 2) {
                    _audioInput = new QAudioInput(inputDeviceInfo, _inputFormat, this);
                    _numInputCallbackBytes = calculateNumberOfInputCallbackBytes(_inputFormat);
                    _audioInput->setBufferSize(_numInputCallbackBytes);
                    // different audio input devices may have different volumes
                    emit inputVolumeChanged(_audioInput->volume());

                    // how do we want to handle input working, but output not working?
                    int numFrameSamples = calculateNumberOfFrameSamples(_numInputCallbackBytes);
                    _inputRingBuffer.resizeForFrameSize(numFrameSamples);

#if defined(Q_OS_ANDROID)
                    if (_audioInput) {
                        _shouldRestartInputSetup = true;
                        connect(_audioInput, &QAudioInput::stateChanged, this, &AudioClient::audioInputStateChanged);
                    }
#endif
                    _inputDevice = _audioInput->start();

                    if (_inputDevice) {
                        connect(_inputDevice, SIGNAL(readyRead()), this, SLOT(handleMicAudioInput()));
                        supportedFormat = true;
                    } else {
                        qCDebug(audioclient) << "Error starting audio input -" << _audioInput->error();
                        _audioInput->deleteLater();
                        _audioInput = NULL;
                    }
                }
            }
        }

        // If there is no working input device, use the dummy input device.
        // It generates audio callbacks on a timer to simulate a mic stream of silent packets.
        // This enables clients without a mic to still receive an audio stream from the mixer.
        if (!_audioInput) {
            qCDebug(audioclient) << "Audio input device is not available, using dummy input.";
            _inputDeviceInfo = QAudioDeviceInfo();
            emit deviceChanged(QAudio::AudioInput, _inputDeviceInfo);

            _inputFormat = _desiredInputFormat;
            qCDebug(audioclient) << "The format to be used for audio input is" << _inputFormat;
            qCDebug(audioclient) << "No resampling required for audio input to match desired network format.";

            _audioGate = new AudioGate(_desiredInputFormat.sampleRate(), _desiredInputFormat.channelCount());
            qCDebug(audioclient) << "Noise gate created with" << _desiredInputFormat.channelCount() << "channels.";

            // generate audio callbacks at the network sample rate
            _dummyAudioInput = new QTimer(this);
            connect(_dummyAudioInput, SIGNAL(timeout()), this, SLOT(handleDummyAudioInput()));
            _dummyAudioInput->start((int)(AudioConstants::NETWORK_FRAME_MSECS + 0.5f));
        }

        return supportedFormat;
    }

    void AudioClient::audioInputStateChanged(QAudio::State state) {
#if defined(Q_OS_ANDROID)
        switch (state) {
            case QAudio::StoppedState:
                if (!_audioInput) {
                    break;
                }
                // Stopped on purpose
                if (_shouldRestartInputSetup) {
                    Lock lock(_deviceMutex);
                    _inputDevice = _audioInput->start();
                    lock.unlock();
                    if (_inputDevice) {
                        connect(_inputDevice, SIGNAL(readyRead()), this, SLOT(handleMicAudioInput()));
                    }
                }
                break;
            case QAudio::ActiveState:
                break;
            default:
                break;
        }
#endif
    }

    void AudioClient::checkInputTimeout() {
#if defined(Q_OS_ANDROID)
        if (_audioInput && _inputReadsSinceLastCheck < MIN_READS_TO_CONSIDER_INPUT_ALIVE) {
            _audioInput->stop();
        } else {
            _inputReadsSinceLastCheck = 0;
        }
#endif
    }

    void AudioClient::setHeadsetPluggedIn(bool pluggedIn) {
#if defined(Q_OS_ANDROID)
        if (pluggedIn == !_isHeadsetPluggedIn && !_inputDeviceInfo.isNull()) {
            QAndroidJniObject brand = QAndroidJniObject::getStaticObjectField<jstring>("android/os/Build", "BRAND");
            // some samsung phones needs more time to shutdown the previous input device
            if (brand.toString().contains("samsung", Qt::CaseInsensitive)) {
                switchInputToAudioDevice(QAudioDeviceInfo(), true);
                QThread::msleep(200);
            }

            Setting::Handle<bool> enableAEC(SETTING_AEC_KEY, false);
            bool aecEnabled = enableAEC.get();

            if ((pluggedIn || !aecEnabled) && _inputDeviceInfo.deviceName() != VOICE_RECOGNITION) {
                switchAudioDevice(QAudio::AudioInput, VOICE_RECOGNITION);
            } else if (!pluggedIn && aecEnabled && _inputDeviceInfo.deviceName() != VOICE_COMMUNICATION) {
                switchAudioDevice(QAudio::AudioInput, VOICE_COMMUNICATION);
            }
        }
        _isHeadsetPluggedIn = pluggedIn;
#endif
    }

    void AudioClient::outputNotify() {
        int recentUnfulfilled = _audioOutputIODevice.getRecentUnfulfilledReads();
        if (recentUnfulfilled > 0) {
            qCDebug(audioclient, "Starve detected, %d new unfulfilled reads", recentUnfulfilled);

            if (_outputStarveDetectionEnabled.get()) {
                quint64 now = usecTimestampNow() / 1000;
                int dt = (int)(now - _outputStarveDetectionStartTimeMsec);
                if (dt > STARVE_DETECTION_PERIOD) {
                    _outputStarveDetectionStartTimeMsec = now;
                    _outputStarveDetectionCount = 0;
                } else {
                    _outputStarveDetectionCount += recentUnfulfilled;
                    if (_outputStarveDetectionCount > STARVE_DETECTION_THRESHOLD) {
                        int oldOutputBufferSizeFrames = _sessionOutputBufferSizeFrames;
                        int newOutputBufferSizeFrames = setOutputBufferSize(oldOutputBufferSizeFrames + 1, false);

                        if (newOutputBufferSizeFrames > oldOutputBufferSizeFrames) {
                            qCDebug(audioclient, "Starve threshold surpassed (%d starves in %d ms)",
                                    _outputStarveDetectionCount, dt);
                        }

                        _outputStarveDetectionStartTimeMsec = now;
                        _outputStarveDetectionCount = 0;
                    }
                }
            }
        }
    }

    bool AudioClient::switchOutputToAudioDevice(const QAudioDeviceInfo outputDeviceInfo, bool isShutdownRequest) {
        Q_ASSERT_X(QThread::currentThread() == thread(), Q_FUNC_INFO, "Function invoked on wrong thread");

        qCDebug(audioclient) << "AudioClient::switchOutputToAudioDevice() outputDeviceInfo: [" << outputDeviceInfo.deviceName()
                             << "]";
        bool supportedFormat = false;

        // NOTE: device start() uses the Qt internal device list
        Lock lock(_deviceMutex);

        Lock localAudioLock(_localAudioMutex);
        _localSamplesAvailable.exchange(0, std::memory_order_release);

        // cleanup any previously initialized device
        if (_audioOutput) {
            _audioOutputIODevice.close();
            _audioOutput->stop();

            //must be deleted in next eventloop cycle when its called from notify()
            _audioOutput->deleteLater();
            _audioOutput = NULL;

            _loopbackOutputDevice = NULL;
            //must be deleted in next eventloop cycle when its called from notify()
            _loopbackAudioOutput->deleteLater();
            _loopbackAudioOutput = NULL;

            delete[] _outputMixBuffer;
            _outputMixBuffer = NULL;

            delete[] _outputScratchBuffer;
            _outputScratchBuffer = NULL;

            delete[] _localOutputMixBuffer;
            _localOutputMixBuffer = NULL;

            _outputDeviceInfo = QAudioDeviceInfo();
        }

        if (_networkToOutputResampler) {
            // if we were using an input to network resampler, delete it here
            delete _networkToOutputResampler;
            _networkToOutputResampler = NULL;

            delete _localToOutputResampler;
            _localToOutputResampler = NULL;
        }

        if (isShutdownRequest) {
            qCDebug(audioclient) << "The audio output device has shut down.";
            return true;
        }

        if (!outputDeviceInfo.isNull()) {
            qCDebug(audioclient) << "The audio output device " << outputDeviceInfo.deviceName() << "is available.";
            _outputDeviceInfo = outputDeviceInfo;
            emit deviceChanged(QAudio::AudioOutput, outputDeviceInfo);

            if (adjustedFormatForAudioDevice(outputDeviceInfo, _desiredOutputFormat, _outputFormat)) {
                qCDebug(audioclient) << "The format to be used for audio output is" << _outputFormat;

                // we've got the best we can get for input
                // if required, setup a resampler for this input to our desired network format
                if (_desiredOutputFormat != _outputFormat && _desiredOutputFormat.sampleRate() != _outputFormat.sampleRate()) {
                    qCDebug(audioclient) << "Attemping to create a resampler for network format to output format.";

                    assert(_desiredOutputFormat.sampleSize() == 16);
                    assert(_outputFormat.sampleSize() == 16);

                    _networkToOutputResampler =
                        new AudioSRC(_desiredOutputFormat.sampleRate(), _outputFormat.sampleRate(), OUTPUT_CHANNEL_COUNT);
                    _localToOutputResampler =
                        new AudioSRC(_desiredOutputFormat.sampleRate(), _outputFormat.sampleRate(), OUTPUT_CHANNEL_COUNT);

                } else {
                    qCDebug(audioclient) << "No resampling required for network output to match actual output format.";
                }

                outputFormatChanged();

                // setup our general output device for audio-mixer audio
                _audioOutput = new QAudioOutput(outputDeviceInfo, _outputFormat, this);

                int deviceChannelCount = _outputFormat.channelCount();
                int frameSize =
                    (AudioConstants::NETWORK_FRAME_SAMPLES_PER_CHANNEL * deviceChannelCount * _outputFormat.sampleRate()) /
                    _desiredOutputFormat.sampleRate();
                int requestedSize = _sessionOutputBufferSizeFrames * frameSize * AudioConstants::SAMPLE_SIZE;
                _audioOutput->setBufferSize(requestedSize);

                // initialize mix buffers on the _audioOutput thread to avoid races
                connect(_audioOutput, &QAudioOutput::stateChanged, [&, frameSize, requestedSize](QAudio::State state) {
                    if (state == QAudio::ActiveState) {
                        // restrict device callback to _outputPeriod samples
                        _outputPeriod = _audioOutput->periodSize() / AudioConstants::SAMPLE_SIZE;
                        // device callback may exceed reported period, so double it to avoid stutter
                        _outputPeriod *= 2;

                        _outputMixBuffer = new float[_outputPeriod];
                        _outputScratchBuffer = new int16_t[_outputPeriod];

                        // size local output mix buffer based on resampled network frame size
                        int networkPeriod =
                            _localToOutputResampler
                                ? _localToOutputResampler->getMaxOutput(AudioConstants::NETWORK_FRAME_SAMPLES_STEREO)
                                : AudioConstants::NETWORK_FRAME_SAMPLES_STEREO;
                        _localOutputMixBuffer = new float[networkPeriod];

                        // local period should be at least twice the output period,
                        // in case two device reads happen before more data can be read (worst case)
                        int localPeriod = _outputPeriod * 2;
                        // round up to an exact multiple of networkPeriod
                        localPeriod = ((localPeriod + networkPeriod - 1) / networkPeriod) * networkPeriod;
                        // this ensures lowest latency without stutter from underrun
                        _localInjectorsStream.resizeForFrameSize(localPeriod);

                        int bufferSize = _audioOutput->bufferSize();
                        int bufferSamples = bufferSize / AudioConstants::SAMPLE_SIZE;
                        int bufferFrames = bufferSamples / (float)frameSize;
                        qCDebug(audioclient) << "frame (samples):" << frameSize;
                        qCDebug(audioclient) << "buffer (frames):" << bufferFrames;
                        qCDebug(audioclient) << "buffer (samples):" << bufferSamples;
                        qCDebug(audioclient) << "buffer (bytes):" << bufferSize;
                        qCDebug(audioclient) << "requested (bytes):" << requestedSize;
                        qCDebug(audioclient) << "period (samples):" << _outputPeriod;
                        qCDebug(audioclient) << "local buffer (samples):" << localPeriod;

                        disconnect(_audioOutput, &QAudioOutput::stateChanged, 0, 0);

                        // unlock to avoid a deadlock with the device callback (which always succeeds this initialization)
                        localAudioLock.unlock();
                    }
                });
                connect(_audioOutput, &QAudioOutput::notify, this, &AudioClient::outputNotify);

                _audioOutputIODevice.start();

                _audioOutput->start(&_audioOutputIODevice);

                // setup a loopback audio output device
                _loopbackAudioOutput = new QAudioOutput(outputDeviceInfo, _outputFormat, this);

                _timeSinceLastReceived.start();

                supportedFormat = true;
            }
        }

        return supportedFormat;
    }

    int AudioClient::setOutputBufferSize(int numFrames, bool persist) {
        qCDebug(audioclient) << __FUNCTION__ << "numFrames:" << numFrames << "persist:" << persist;

        numFrames = std::min(std::max(numFrames, MIN_BUFFER_FRAMES), MAX_BUFFER_FRAMES);
        qCDebug(audioclient) << __FUNCTION__ << "clamped numFrames:" << numFrames
                             << "_sessionOutputBufferSizeFrames:" << _sessionOutputBufferSizeFrames;

        if (numFrames != _sessionOutputBufferSizeFrames) {
            qCInfo(audioclient, "Audio output buffer set to %d frames", numFrames);
            _sessionOutputBufferSizeFrames = numFrames;
            if (persist) {
                _outputBufferSizeFrames.set(numFrames);
            }
        }
        return numFrames;
    }

    // The following constant is operating system dependent due to differences in
    // the way input audio is handled. The audio input buffer size is inversely
    // proportional to the accelerator ratio.

#ifdef Q_OS_WIN
    const float AudioClient::CALLBACK_ACCELERATOR_RATIO = IsWindows8OrGreater() ? 1.0f : 0.25f;
#endif

#ifdef Q_OS_MAC
    const float AudioClient::CALLBACK_ACCELERATOR_RATIO = 2.0f;
#endif

#ifdef Q_OS_ANDROID
    const float AudioClient::CALLBACK_ACCELERATOR_RATIO = 0.5f;
#elif defined(Q_OS_LINUX)
    const float AudioClient::CALLBACK_ACCELERATOR_RATIO = 2.0f;
#endif

    int AudioClient::calculateNumberOfInputCallbackBytes(const QAudioFormat& format) const {
        int numInputCallbackBytes = (int)(((AudioConstants::NETWORK_FRAME_BYTES_PER_CHANNEL * format.channelCount() *
                                            ((float)format.sampleRate() / AudioConstants::SAMPLE_RATE)) /
                                           CALLBACK_ACCELERATOR_RATIO) +
                                          0.5f);

        return numInputCallbackBytes;
    }

    int AudioClient::calculateNumberOfFrameSamples(int numBytes) const {
        int frameSamples = (int)(numBytes * CALLBACK_ACCELERATOR_RATIO + 0.5f) / AudioConstants::SAMPLE_SIZE;
        return frameSamples;
    }

    float AudioClient::azimuthForSource(const glm::vec3& relativePosition) {
        glm::quat inverseOrientation = glm::inverse(_orientationGetter());

        glm::vec3 rotatedSourcePosition = inverseOrientation * relativePosition;

        // project the rotated source position vector onto the XZ plane
        rotatedSourcePosition.y = 0.0f;

        static const float SOURCE_DISTANCE_THRESHOLD = 1e-30f;

        float rotatedSourcePositionLength2 = glm::length2(rotatedSourcePosition);
        if (rotatedSourcePositionLength2 > SOURCE_DISTANCE_THRESHOLD) {
            // produce an oriented angle about the y-axis
            glm::vec3 direction = rotatedSourcePosition * (1.0f / fastSqrtf(rotatedSourcePositionLength2));
            float angle = fastAcosf(glm::clamp(-direction.z, -1.0f, 1.0f));  // UNIT_NEG_Z is "forward"
            return (direction.x < 0.0f) ? -angle : angle;

        } else {
            // no azimuth if they are in same spot
            return 0.0f;
        }
    }

    float AudioClient::gainForSource(float distance, float volume) {
        // attenuation = -6dB * log2(distance)
        // reference attenuation of 0dB at distance = 1.0m
        float gain = volume / std::max(distance, HRTF_NEARFIELD_MIN);

        return gain;
    }

    qint64 AudioClient::AudioOutputIODevice::readData(char* data, qint64 maxSize) {
        // samples requested from OUTPUT_CHANNEL_COUNT
        int deviceChannelCount = _audio->_outputFormat.channelCount();
        int samplesRequested = (int)(maxSize / AudioConstants::SAMPLE_SIZE) * OUTPUT_CHANNEL_COUNT / deviceChannelCount;
        // restrict samplesRequested to the size of our mix/scratch buffers
        samplesRequested = std::min(samplesRequested, _audio->_outputPeriod);

        int16_t* scratchBuffer = _audio->_outputScratchBuffer;
        float* mixBuffer = _audio->_outputMixBuffer;

        int networkSamplesPopped;
        if ((networkSamplesPopped = _receivedAudioStream.popSamples(samplesRequested, false)) > 0) {
            qCDebug(audiostream, "Read %d samples from buffer (%d available, %d requested)", networkSamplesPopped,
                    _receivedAudioStream.getSamplesAvailable(), samplesRequested);
            AudioRingBuffer::ConstIterator lastPopOutput = _receivedAudioStream.getLastPopOutput();
            lastPopOutput.readSamples(scratchBuffer, networkSamplesPopped);
            for (int i = 0; i < networkSamplesPopped; i++) {
                mixBuffer[i] = convertToFloat(scratchBuffer[i]);
            }
            samplesRequested = networkSamplesPopped;
        }

        int injectorSamplesPopped = 0;
        {
            bool append = networkSamplesPopped > 0;
            // check the samples we have available locklessly; this is possible because only two functions add to the count:
            // - prepareLocalAudioInjectors will only increase samples count
            // - switchOutputToAudioDevice will zero samples count,
            //   stop the device - so that readData will exhaust the existing buffer or see a zeroed samples count,
            //   and start the device - which can then only see a zeroed samples count
            int samplesAvailable = _audio->_localSamplesAvailable.load(std::memory_order_acquire);

            // if we do not have enough samples buffered despite having injectors, buffer them synchronously
            if (samplesAvailable < samplesRequested && _audio->_localInjectorsAvailable.load(std::memory_order_acquire)) {
                // try_to_lock, in case the device is being shut down already
                std::unique_ptr<Lock> localAudioLock(new Lock(_audio->_localAudioMutex, std::try_to_lock));
                if (localAudioLock->owns_lock()) {
                    _audio->prepareLocalAudioInjectors(std::move(localAudioLock));
                    samplesAvailable = _audio->_localSamplesAvailable.load(std::memory_order_acquire);
                }
            }

            samplesRequested = std::min(samplesRequested, samplesAvailable);
            if ((injectorSamplesPopped = _localInjectorsStream.appendSamples(mixBuffer, samplesRequested, append)) > 0) {
                _audio->_localSamplesAvailable.fetch_sub(injectorSamplesPopped, std::memory_order_release);
                qCDebug(audiostream, "Read %d samples from injectors (%d available, %d requested)", injectorSamplesPopped,
                        _localInjectorsStream.samplesAvailable(), samplesRequested);
            }
        }

        // prepare injectors for the next callback
        QtConcurrent::run(QThreadPool::globalInstance(), [this] { _audio->prepareLocalAudioInjectors(); });

        int samplesPopped = std::max(networkSamplesPopped, injectorSamplesPopped);
        int framesPopped = samplesPopped / AudioConstants::STEREO;
        int bytesWritten;
        if (samplesPopped > 0) {
            if (deviceChannelCount == OUTPUT_CHANNEL_COUNT) {
                // limit the audio
                _audio->_audioLimiter.render(mixBuffer, (int16_t*)data, framesPopped);
            } else {
                _audio->_audioLimiter.render(mixBuffer, scratchBuffer, framesPopped);

                // upmix or downmix to deviceChannelCount
                if (deviceChannelCount > OUTPUT_CHANNEL_COUNT) {
                    int extraChannels = deviceChannelCount - OUTPUT_CHANNEL_COUNT;
                    channelUpmix(scratchBuffer, (int16_t*)data, samplesPopped, extraChannels);
                } else {
                    channelDownmix(scratchBuffer, (int16_t*)data, samplesPopped);
                }
            }

            bytesWritten = framesPopped * AudioConstants::SAMPLE_SIZE * deviceChannelCount;
        } else {
            // nothing on network, don't grab anything from injectors, and just return 0s
            memset(data, 0, maxSize);
            bytesWritten = maxSize;
        }

        // send output buffer for recording
        if (_audio->_isRecording) {
            Lock lock(_recordMutex);
            _audio->_audioFileWav.addRawAudioChunk(reinterpret_cast<char*>(scratchBuffer), bytesWritten);
        }

        int bytesAudioOutputUnplayed = _audio->_audioOutput->bufferSize() - _audio->_audioOutput->bytesFree();
        float msecsAudioOutputUnplayed =
            bytesAudioOutputUnplayed / (float)_audio->_outputFormat.bytesForDuration(USECS_PER_MSEC);
        _audio->_stats.updateOutputMsUnplayed(msecsAudioOutputUnplayed);

        if (bytesAudioOutputUnplayed == 0) {
            _unfulfilledReads++;
        }

        return bytesWritten;
    }

    bool AudioClient::startRecording(const QString& filepath) {
        if (!_audioFileWav.create(_outputFormat, filepath)) {
            qDebug() << "Error creating audio file: " + filepath;
            return false;
        }
        _isRecording = true;
        return true;
    }

    void AudioClient::stopRecording() {
        if (_isRecording) {
            _isRecording = false;
            _audioFileWav.close();
        }
    }

    void AudioClient::loadSettings() {
        _receivedAudioStream.setDynamicJitterBufferEnabled(dynamicJitterBufferEnabled.get());
        _receivedAudioStream.setStaticJitterBufferFrames(staticJitterBufferFrames.get());

        qCDebug(audioclient) << "---- Initializing Audio Client ----";
        auto codecPlugins = PluginManager::getInstance()->getCodecPlugins();
        for (auto& plugin : codecPlugins) {
            qCDebug(audioclient) << "Codec available:" << plugin->getName();
        }
    }

    void AudioClient::saveSettings() {
        dynamicJitterBufferEnabled.set(_receivedAudioStream.dynamicJitterBufferEnabled());
        staticJitterBufferFrames.set(_receivedAudioStream.getStaticJitterBufferFrames());
    }

    void AudioClient::setAvatarBoundingBoxParameters(glm::vec3 corner, glm::vec3 scale) {
        avatarBoundingBoxCorner = corner;
        avatarBoundingBoxScale = scale;
    }

    void AudioClient::startThread() {
        moveToNewNamedThread(this, "Audio Thread", [this] { start(); }, QThread::TimeCriticalPriority);
    }

    void AudioClient::setInputVolume(float volume, bool emitSignal) {
        if (_audioInput && volume != (float)_audioInput->volume()) {
            _audioInput->setVolume(volume);
            if (emitSignal) {
                emit inputVolumeChanged(_audioInput->volume());
            }
        }
    }<|MERGE_RESOLUTION|>--- conflicted
+++ resolved
@@ -38,7 +38,6 @@
 #include <QtCore/QBuffer>
 #include <QtMultimedia/QAudioInput>
 #include <QtMultimedia/QAudioOutput>
-#include <PathUtils.h>
 
 #include <ThreadHelpers.h>
 #include <NodeList.h>
@@ -68,7 +67,7 @@
 static const int MIN_READS_TO_CONSIDER_INPUT_ALIVE = 10;
 #endif
 
-static const auto DEFAULT_POSITION_GETTER = [] { return Vectors::ZERO; };
+static const auto DEFAULT_POSITION_GETTER = []{ return Vectors::ZERO; };
 static const auto DEFAULT_ORIENTATION_GETTER = [] { return Quaternions::IDENTITY; };
 
 static const int DEFAULT_BUFFER_FRAMES = 1;
@@ -79,11 +78,12 @@
 
 static const bool DEFAULT_STARVE_DETECTION_ENABLED = true;
 static const int STARVE_DETECTION_THRESHOLD = 3;
-static const int STARVE_DETECTION_PERIOD = 10 * 1000;  // 10 Seconds
+static const int STARVE_DETECTION_PERIOD = 10 * 1000; // 10 Seconds
 
 Setting::Handle<bool> dynamicJitterBufferEnabled("dynamicJitterBuffersEnabled",
-                                                 InboundAudioStream::DEFAULT_DYNAMIC_JITTER_BUFFER_ENABLED);
-Setting::Handle<int> staticJitterBufferFrames("staticJitterBufferFrames", InboundAudioStream::DEFAULT_STATIC_JITTER_FRAMES);
+    InboundAudioStream::DEFAULT_DYNAMIC_JITTER_BUFFER_ENABLED);
+Setting::Handle<int> staticJitterBufferFrames("staticJitterBufferFrames",
+    InboundAudioStream::DEFAULT_STATIC_JITTER_FRAMES);
 
 // protect the Qt internal device list
 using Mutex = std::mutex;
@@ -127,7 +127,7 @@
 
     if (mode == QAudio::AudioInput) {
         return _inputDeviceInfo;
-    } else {  // if (mode == QAudio::AudioOutput)
+    } else { // if (mode == QAudio::AudioOutput)
         return _outputDeviceInfo;
     }
 }
@@ -137,13 +137,14 @@
 
     if (mode == QAudio::AudioInput) {
         return _inputDevices;
-    } else {  // if (mode == QAudio::AudioOutput)
+    } else { // if (mode == QAudio::AudioOutput)
         return _outputDevices;
     }
 }
 
 static void channelUpmix(int16_t* source, int16_t* dest, int numSamples, int numExtraChannels) {
-    for (int i = 0; i < numSamples / 2; i++) {
+    for (int i = 0; i < numSamples/2; i++) {
+
         // read 2 samples
         int16_t left = *source++;
         int16_t right = *source++;
@@ -158,7 +159,8 @@
 }
 
 static void channelDownmix(int16_t* source, int16_t* dest, int numSamples) {
-    for (int i = 0; i < numSamples / 2; i++) {
+    for (int i = 0; i < numSamples/2; i++) {
+
         // read 2 samples
         int16_t left = *source++;
         int16_t right = *source++;
@@ -173,24 +175,50 @@
 }
 
 AudioClient::AudioClient() :
-    AbstractAudioInterface(), _gate(this), _audioInput(NULL), _dummyAudioInput(NULL), _desiredInputFormat(), _inputFormat(),
-    _numInputCallbackBytes(0), _audioOutput(NULL), _desiredOutputFormat(), _outputFormat(), _outputFrameSize(0),
-    _numOutputCallbackBytes(0), _loopbackAudioOutput(NULL), _loopbackOutputDevice(NULL), _inputRingBuffer(0),
-    _localInjectorsStream(0, 1), _receivedAudioStream(RECEIVED_AUDIO_STREAM_CAPACITY_FRAMES), _isStereoInput(false),
-    _outputStarveDetectionStartTimeMsec(0), _outputStarveDetectionCount(0),
+    AbstractAudioInterface(),
+    _gate(this),
+    _audioInput(NULL),
+    _dummyAudioInput(NULL),
+    _desiredInputFormat(),
+    _inputFormat(),
+    _numInputCallbackBytes(0),
+    _audioOutput(NULL),
+    _desiredOutputFormat(),
+    _outputFormat(),
+    _outputFrameSize(0),
+    _numOutputCallbackBytes(0),
+    _loopbackAudioOutput(NULL),
+    _loopbackOutputDevice(NULL),
+    _inputRingBuffer(0),
+    _localInjectorsStream(0, 1),
+    _receivedAudioStream(RECEIVED_AUDIO_STREAM_CAPACITY_FRAMES),
+    _isStereoInput(false),
+    _outputStarveDetectionStartTimeMsec(0),
+    _outputStarveDetectionCount(0),
     _outputBufferSizeFrames("audioOutputBufferFrames", DEFAULT_BUFFER_FRAMES),
     _sessionOutputBufferSizeFrames(_outputBufferSizeFrames.get()),
     _outputStarveDetectionEnabled("audioOutputStarveDetectionEnabled", DEFAULT_STARVE_DETECTION_ENABLED),
-    _lastInputLoudness(0.0f), _timeSinceLastClip(-1.0f), _muted(false), _shouldEchoLocally(false), _shouldEchoToServer(false),
-    _isNoiseGateEnabled(true), _reverb(false), _reverbOptions(&_scriptReverbOptions), _inputToNetworkResampler(NULL),
-    _networkToOutputResampler(NULL), _localToOutputResampler(NULL),
-    _audioLimiter(AudioConstants::SAMPLE_RATE, OUTPUT_CHANNEL_COUNT), _outgoingAvatarAudioSequenceNumber(0),
-    _audioOutputIODevice(_localInjectorsStream, _receivedAudioStream, this), _stats(&_receivedAudioStream),
-    _positionGetter(DEFAULT_POSITION_GETTER), _orientationGetter(DEFAULT_ORIENTATION_GETTER),
+    _lastInputLoudness(0.0f),
+    _timeSinceLastClip(-1.0f),
+    _muted(false),
+    _shouldEchoLocally(false),
+    _shouldEchoToServer(false),
+    _isNoiseGateEnabled(true),
+    _reverb(false),
+    _reverbOptions(&_scriptReverbOptions),
+    _inputToNetworkResampler(NULL),
+    _networkToOutputResampler(NULL),
+    _localToOutputResampler(NULL),
+    _audioLimiter(AudioConstants::SAMPLE_RATE, OUTPUT_CHANNEL_COUNT),
+    _outgoingAvatarAudioSequenceNumber(0),
+    _audioOutputIODevice(_localInjectorsStream, _receivedAudioStream, this),
+    _stats(&_receivedAudioStream),
+    _positionGetter(DEFAULT_POSITION_GETTER),
 #if defined(Q_OS_ANDROID)
-    _checkInputTimer(this), _isHeadsetPluggedIn(false),
-#endif
-    _TTSTimer(this) {
+    _checkInputTimer(this),
+    _isHeadsetPluggedIn(false),
+#endif
+    _orientationGetter(DEFAULT_ORIENTATION_GETTER) {
     // avoid putting a lock in the device callback
     assert(_localSamplesAvailable.is_lock_free());
 
@@ -198,20 +226,16 @@
     {
         Setting::Handle<int>::Deprecated("maxFramesOverDesired", InboundAudioStream::MAX_FRAMES_OVER_DESIRED);
         Setting::Handle<int>::Deprecated("windowStarveThreshold", InboundAudioStream::WINDOW_STARVE_THRESHOLD);
-        Setting::Handle<int>::Deprecated("windowSecondsForDesiredCalcOnTooManyStarves",
-                                         InboundAudioStream::WINDOW_SECONDS_FOR_DESIRED_CALC_ON_TOO_MANY_STARVES);
-        Setting::Handle<int>::Deprecated("windowSecondsForDesiredReduction",
-                                         InboundAudioStream::WINDOW_SECONDS_FOR_DESIRED_REDUCTION);
+        Setting::Handle<int>::Deprecated("windowSecondsForDesiredCalcOnTooManyStarves", InboundAudioStream::WINDOW_SECONDS_FOR_DESIRED_CALC_ON_TOO_MANY_STARVES);
+        Setting::Handle<int>::Deprecated("windowSecondsForDesiredReduction", InboundAudioStream::WINDOW_SECONDS_FOR_DESIRED_REDUCTION);
         Setting::Handle<bool>::Deprecated("useStDevForJitterCalc", InboundAudioStream::USE_STDEV_FOR_JITTER);
         Setting::Handle<bool>::Deprecated("repetitionWithFade", InboundAudioStream::REPETITION_WITH_FADE);
     }
 
-    connect(&_receivedAudioStream, &MixedProcessedAudioStream::processSamples, this, &AudioClient::processReceivedSamples,
-            Qt::DirectConnection);
+    connect(&_receivedAudioStream, &MixedProcessedAudioStream::processSamples,
+            this, &AudioClient::processReceivedSamples, Qt::DirectConnection);
     connect(this, &AudioClient::changeDevice, this, [=](const QAudioDeviceInfo& outputDeviceInfo) {
-        qCDebug(audioclient)
-            << "got AudioClient::changeDevice signal, about to call switchOutputToAudioDevice() outputDeviceInfo: ["
-            << outputDeviceInfo.deviceName() << "]";
+        qCDebug(audioclient) << "got AudioClient::changeDevice signal, about to call switchOutputToAudioDevice() outputDeviceInfo: [" << outputDeviceInfo.deviceName() << "]";
         switchOutputToAudioDevice(outputDeviceInfo);
     });
 
@@ -223,11 +247,6 @@
 
     // start a thread to detect any device changes
     _checkDevicesTimer = new QTimer(this);
-<<<<<<< HEAD
-    connect(_checkDevicesTimer, &QTimer::timeout, this,
-            [this] { QtConcurrent::run(QThreadPool::globalInstance(), [this] { checkDevices(); }); });
-=======
->>>>>>> 5e01314d
     const unsigned long DEVICE_CHECK_INTERVAL_MSECS = 2 * 1000;
     connect(_checkDevicesTimer, &QTimer::timeout, this, [=] {
         QtConcurrent::run(QThreadPool::globalInstance(), [=] {
@@ -243,8 +262,9 @@
 
     // start a thread to detect peak value changes
     _checkPeakValuesTimer = new QTimer(this);
-    connect(_checkPeakValuesTimer, &QTimer::timeout, this,
-            [this] { QtConcurrent::run(QThreadPool::globalInstance(), [this] { checkPeakValues(); }); });
+    connect(_checkPeakValuesTimer, &QTimer::timeout, this, [this] {
+        QtConcurrent::run(QThreadPool::globalInstance(), [this] { checkPeakValues(); });
+    });
     const unsigned long PEAK_VALUES_CHECK_INTERVAL_MSECS = 50;
     _checkPeakValuesTimer->start(PEAK_VALUES_CHECK_INTERVAL_MSECS);
 
@@ -276,10 +296,10 @@
 }
 
 void AudioClient::handleMismatchAudioFormat(SharedNodePointer node, const QString& currentCodec, const QString& recievedCodec) {
-    qCDebug(audioclient) << __FUNCTION__ << "sendingNode:" << *node << "currentCodec:" << currentCodec
-                         << "recievedCodec:" << recievedCodec;
+    qCDebug(audioclient) << __FUNCTION__ << "sendingNode:" << *node << "currentCodec:" << currentCodec << "recievedCodec:" << recievedCodec;
     selectAudioFormat(recievedCodec);
 }
+
 
 void AudioClient::reset() {
     _receivedAudioStream.reset();
@@ -308,7 +328,7 @@
 
 QAudioDeviceInfo getNamedAudioDeviceForMode(QAudio::Mode mode, const QString& deviceName) {
     QAudioDeviceInfo result;
-    foreach (QAudioDeviceInfo audioDevice, getAvailableDevices(mode)) {
+    foreach(QAudioDeviceInfo audioDevice, getAvailableDevices(mode)) {
         if (audioDevice.deviceName().trimmed() == deviceName.trimmed()) {
             result = audioDevice;
             break;
@@ -343,8 +363,7 @@
     HRESULT hr = S_OK;
     CoInitialize(nullptr);
     IMMDeviceEnumerator* pMMDeviceEnumerator = nullptr;
-    CoCreateInstance(__uuidof(MMDeviceEnumerator), nullptr, CLSCTX_ALL, __uuidof(IMMDeviceEnumerator),
-                     (void**)&pMMDeviceEnumerator);
+    CoCreateInstance(__uuidof(MMDeviceEnumerator), nullptr, CLSCTX_ALL, __uuidof(IMMDeviceEnumerator), (void**)&pMMDeviceEnumerator);
     IMMDevice* pEndpoint;
     hr = pMMDeviceEnumerator->GetDevice(guid, &pEndpoint);
     if (hr == E_NOTFOUND) {
@@ -368,26 +387,34 @@
     if (getAvailableDevices(mode).size() > 1) {
         AudioDeviceID defaultDeviceID = 0;
         uint32_t propertySize = sizeof(AudioDeviceID);
-        AudioObjectPropertyAddress propertyAddress = { kAudioHardwarePropertyDefaultInputDevice,
-                                                       kAudioObjectPropertyScopeGlobal, kAudioObjectPropertyElementMaster };
+        AudioObjectPropertyAddress propertyAddress = {
+            kAudioHardwarePropertyDefaultInputDevice,
+            kAudioObjectPropertyScopeGlobal,
+            kAudioObjectPropertyElementMaster
+        };
 
         if (mode == QAudio::AudioOutput) {
             propertyAddress.mSelector = kAudioHardwarePropertyDefaultOutputDevice;
         }
 
-        OSStatus getPropertyError =
-            AudioObjectGetPropertyData(kAudioObjectSystemObject, &propertyAddress, 0, NULL, &propertySize, &defaultDeviceID);
+
+        OSStatus getPropertyError = AudioObjectGetPropertyData(kAudioObjectSystemObject,
+                                                               &propertyAddress,
+                                                               0,
+                                                               NULL,
+                                                               &propertySize,
+                                                               &defaultDeviceID);
 
         if (!getPropertyError && propertySize) {
             CFStringRef deviceName = NULL;
             propertySize = sizeof(deviceName);
             propertyAddress.mSelector = kAudioDevicePropertyDeviceNameCFString;
-            getPropertyError =
-                AudioObjectGetPropertyData(defaultDeviceID, &propertyAddress, 0, NULL, &propertySize, &deviceName);
+            getPropertyError = AudioObjectGetPropertyData(defaultDeviceID, &propertyAddress, 0,
+                                                          NULL, &propertySize, &deviceName);
 
             if (!getPropertyError && propertySize) {
                 // find a device in the list that matches the name we have and return it
-                foreach (QAudioDeviceInfo audioDevice, getAvailableDevices(mode)) {
+                foreach(QAudioDeviceInfo audioDevice, getAvailableDevices(mode)) {
                     if (audioDevice.deviceName() == CFStringGetCStringPtr(deviceName, kCFStringEncodingMacRoman)) {
                         return audioDevice;
                     }
@@ -399,7 +426,7 @@
 #ifdef WIN32
     QString deviceName;
     //Check for Windows Vista or higher, IMMDeviceEnumerator doesn't work below that.
-    if (!IsWindowsVistaOrGreater()) {  // lower then vista
+    if (!IsWindowsVistaOrGreater()) { // lower then vista
         if (mode == QAudio::AudioInput) {
             WAVEINCAPS wic;
             // first use WAVE_MAPPER to get the default devices manufacturer ID
@@ -421,11 +448,9 @@
         HRESULT hr = S_OK;
         CoInitialize(NULL);
         IMMDeviceEnumerator* pMMDeviceEnumerator = NULL;
-        CoCreateInstance(__uuidof(MMDeviceEnumerator), NULL, CLSCTX_ALL, __uuidof(IMMDeviceEnumerator),
-                         (void**)&pMMDeviceEnumerator);
+        CoCreateInstance(__uuidof(MMDeviceEnumerator), NULL, CLSCTX_ALL, __uuidof(IMMDeviceEnumerator), (void**)&pMMDeviceEnumerator);
         IMMDevice* pEndpoint;
-        hr = pMMDeviceEnumerator->GetDefaultAudioEndpoint(mode == QAudio::AudioOutput ? eRender : eCapture, eMultimedia,
-                                                          &pEndpoint);
+        hr = pMMDeviceEnumerator->GetDefaultAudioEndpoint(mode == QAudio::AudioOutput ? eRender : eCapture, eMultimedia, &pEndpoint);
         if (hr == E_NOTFOUND) {
             printf("Audio Error: device not found\n");
             deviceName = QString("NONE");
@@ -439,22 +464,22 @@
         CoUninitialize();
     }
 
-    qCDebug(audioclient) << "defaultAudioDeviceForMode mode: " << (mode == QAudio::AudioOutput ? "Output" : "Input") << " ["
-                         << deviceName << "] [" << getNamedAudioDeviceForMode(mode, deviceName).deviceName() << "]";
+    qCDebug(audioclient) << "defaultAudioDeviceForMode mode: " << (mode == QAudio::AudioOutput ? "Output" : "Input")
+        << " [" << deviceName << "] [" << getNamedAudioDeviceForMode(mode, deviceName).deviceName() << "]";
 
     return getNamedAudioDeviceForMode(mode, deviceName);
 #endif
 
-#if defined(Q_OS_ANDROID)
+#if defined (Q_OS_ANDROID)
     if (mode == QAudio::AudioInput) {
         Setting::Handle<bool> enableAEC(SETTING_AEC_KEY, false);
         bool aecEnabled = enableAEC.get();
         auto audioClient = DependencyManager::get<AudioClient>();
-        bool headsetOn = audioClient ? audioClient->isHeadsetPluggedIn() : false;
+        bool headsetOn = audioClient? audioClient->isHeadsetPluggedIn() : false;
         auto inputDevices = QAudioDeviceInfo::availableDevices(QAudio::AudioInput);
         for (auto inputDevice : inputDevices) {
             if (((headsetOn || !aecEnabled) && inputDevice.deviceName() == VOICE_RECOGNITION) ||
-                ((!headsetOn && aecEnabled) && inputDevice.deviceName() == VOICE_COMMUNICATION)) {
+                    ((!headsetOn && aecEnabled) && inputDevice.deviceName() == VOICE_COMMUNICATION)) {
                 return inputDevice;
             }
         }
@@ -468,8 +493,11 @@
     return (getNamedAudioDeviceForMode(mode, deviceName).deviceName() == deviceName);
 }
 
+
 // attempt to use the native sample rate and channel count
-bool nativeFormatForAudioDevice(const QAudioDeviceInfo& audioDevice, QAudioFormat& audioFormat) {
+bool nativeFormatForAudioDevice(const QAudioDeviceInfo& audioDevice,
+                                QAudioFormat& audioFormat) {
+
     audioFormat = audioDevice.preferredFormat();
 
     audioFormat.setCodec("audio/pcm");
@@ -492,6 +520,7 @@
 bool adjustedFormatForAudioDevice(const QAudioDeviceInfo& audioDevice,
                                   const QAudioFormat& desiredAudioFormat,
                                   QAudioFormat& adjustedAudioFormat) {
+
     qCDebug(audioclient) << "The desired format for audio I/O is" << desiredAudioFormat;
 
 #if defined(Q_OS_ANDROID) || defined(Q_OS_OSX)
@@ -517,11 +546,12 @@
     // Attempt the device sample rate and channel count in decreasing order of preference.
     //
     const int sampleRates[] = { 48000, 44100, 32000, 24000, 16000, 96000, 192000, 88200, 176400 };
-    const int inputChannels[] = { 1, 2, 4, 6, 8 };   // prefer mono
-    const int outputChannels[] = { 2, 4, 6, 8, 1 };  // prefer stereo, downmix as last resort
+    const int inputChannels[] = { 1, 2, 4, 6, 8 };  // prefer mono
+    const int outputChannels[] = { 2, 4, 6, 8, 1 }; // prefer stereo, downmix as last resort
 
     for (int channelCount : (desiredAudioFormat.channelCount() == 1 ? inputChannels : outputChannels)) {
         for (int sampleRate : sampleRates) {
+
             adjustedAudioFormat.setChannelCount(channelCount);
             adjustedAudioFormat.setSampleRate(sampleRate);
 
@@ -531,14 +561,11 @@
         }
     }
 
-    return false;  // a supported format could not be found
-}
-
-bool sampleChannelConversion(const int16_t* sourceSamples,
-                             int16_t* destinationSamples,
-                             unsigned int numSourceSamples,
-                             const int sourceChannelCount,
-                             const int destinationChannelCount) {
+    return false;   // a supported format could not be found
+}
+
+bool sampleChannelConversion(const int16_t* sourceSamples, int16_t* destinationSamples, unsigned int numSourceSamples,
+                             const int sourceChannelCount, const int destinationChannelCount) {
     if (sourceChannelCount == 2 && destinationChannelCount == 1) {
         // loop through the stereo input audio samples and average every two samples
         for (uint i = 0; i < numSourceSamples; i += 2) {
@@ -547,6 +574,7 @@
 
         return true;
     } else if (sourceChannelCount == 1 && destinationChannelCount == 2) {
+
         // loop through the mono input audio and repeat each sample twice
         for (uint i = 0; i < numSourceSamples; ++i) {
             destinationSamples[i * 2] = destinationSamples[(i * 2) + 1] = sourceSamples[i];
@@ -559,31 +587,32 @@
 }
 
 void possibleResampling(AudioSRC* resampler,
-                        const int16_t* sourceSamples,
-                        int16_t* destinationSamples,
-                        unsigned int numSourceSamples,
-                        unsigned int numDestinationSamples,
-                        const int sourceChannelCount,
-                        const int destinationChannelCount) {
+                        const int16_t* sourceSamples, int16_t* destinationSamples,
+                        unsigned int numSourceSamples, unsigned int numDestinationSamples,
+                        const int sourceChannelCount, const int destinationChannelCount) {
+
     if (numSourceSamples > 0) {
         if (!resampler) {
-            if (!sampleChannelConversion(sourceSamples, destinationSamples, numSourceSamples, sourceChannelCount,
-                                         destinationChannelCount)) {
+            if (!sampleChannelConversion(sourceSamples, destinationSamples, numSourceSamples,
+                                         sourceChannelCount, destinationChannelCount)) {
                 // no conversion, we can copy the samples directly across
                 memcpy(destinationSamples, sourceSamples, numSourceSamples * AudioConstants::SAMPLE_SIZE);
             }
         } else {
+
             if (sourceChannelCount != destinationChannelCount) {
+
                 int numChannelCoversionSamples = (numSourceSamples * destinationChannelCount) / sourceChannelCount;
                 int16_t* channelConversionSamples = new int16_t[numChannelCoversionSamples];
 
-                sampleChannelConversion(sourceSamples, channelConversionSamples, numSourceSamples, sourceChannelCount,
-                                        destinationChannelCount);
+                sampleChannelConversion(sourceSamples, channelConversionSamples, numSourceSamples,
+                                        sourceChannelCount, destinationChannelCount);
 
                 resampler->render(channelConversionSamples, destinationSamples, numChannelCoversionSamples);
 
                 delete[] channelConversionSamples;
             } else {
+
                 unsigned int numAdjustedSourceSamples = numSourceSamples;
                 unsigned int numAdjustedDestinationSamples = numDestinationSamples;
 
@@ -599,6 +628,7 @@
 }
 
 void AudioClient::start() {
+
     // set up the desired audio format
     _desiredInputFormat.setSampleRate(AudioConstants::SAMPLE_RATE);
     _desiredInputFormat.setSampleSize(16);
@@ -687,6 +717,7 @@
     nodeList->flagTimeForConnectionStep(LimitedNodeList::ConnectionStep::ReceiveFirstAudioPacket);
 
     if (_audioOutput) {
+
         if (!_hasReceivedFirstPacket) {
             _hasReceivedFirstPacket = true;
 
@@ -703,8 +734,8 @@
     }
 }
 
-AudioClient::Gate::Gate(AudioClient* audioClient) : _audioClient(audioClient) {
-}
+AudioClient::Gate::Gate(AudioClient* audioClient) :
+    _audioClient(audioClient) {}
 
 void AudioClient::Gate::setIsSimulatingJitter(bool enable) {
     std::lock_guard<std::mutex> lock(_mutex);
@@ -757,6 +788,7 @@
     _index = 0;
 }
 
+
 void AudioClient::handleNoisyMutePacket(QSharedPointer<ReceivedMessage> message) {
     if (!_muted) {
         setMuted(true);
@@ -802,6 +834,7 @@
 }
 
 void AudioClient::selectAudioFormat(const QString& selectedCodecName) {
+
     _selectedCodecName = selectedCodecName;
 
     qCDebug(audioclient) << "Selected Codec:" << _selectedCodecName << "isStereoInput:" << _isStereoInput;
@@ -819,12 +852,12 @@
         if (_selectedCodecName == plugin->getName()) {
             _codec = plugin;
             _receivedAudioStream.setupCodec(plugin, _selectedCodecName, AudioConstants::STEREO);
-            _encoder = plugin->createEncoder(AudioConstants::SAMPLE_RATE,
-                                             _isStereoInput ? AudioConstants::STEREO : AudioConstants::MONO);
+            _encoder = plugin->createEncoder(AudioConstants::SAMPLE_RATE, _isStereoInput ? AudioConstants::STEREO : AudioConstants::MONO);
             qCDebug(audioclient) << "Selected Codec Plugin:" << _codec.get();
             break;
         }
     }
+
 }
 
 bool AudioClient::switchAudioDevice(QAudio::Mode mode, const QAudioDeviceInfo& deviceInfo) {
@@ -836,7 +869,7 @@
 
     if (mode == QAudio::AudioInput) {
         return switchInputToAudioDevice(device);
-    } else {  // if (mode == QAudio::AudioOutput)
+    } else { // if (mode == QAudio::AudioOutput)
         return switchOutputToAudioDevice(device);
     }
 }
@@ -878,8 +911,8 @@
     p.sampleRate = _outputFormat.sampleRate();
     p.wetDryMix = 100.0f;
     p.preDelay = 0.0f;
-    p.earlyGain = -96.0f;                                                     // disable ER
-    p.lateGain += _reverbOptions->getWetDryMix() * (24.0f / 100.0f) - 24.0f;  // -0dB to -24dB, based on wetDryMix
+    p.earlyGain = -96.0f;   // disable ER
+    p.lateGain += _reverbOptions->getWetDryMix() * (24.0f/100.0f) - 24.0f;  // -0dB to -24dB, based on wetDryMix
     p.lateMixLeft = 0.0f;
     p.lateMixRight = 0.0f;
 
@@ -889,6 +922,7 @@
 void AudioClient::updateReverbOptions() {
     bool reverbChanged = false;
     if (_receivedAudioStream.hasReverb()) {
+
         if (_zoneReverbOptions.getReverbTime() != _receivedAudioStream.getRevebTime()) {
             _zoneReverbOptions.setReverbTime(_receivedAudioStream.getRevebTime());
             reverbChanged = true;
@@ -952,7 +986,7 @@
     }
 }
 
-void AudioClient::handleLocalEchoAndReverb(QByteArray& inputByteArray, const int& sampleRate, const int& channelCount) {
+void AudioClient::handleLocalEchoAndReverb(QByteArray& inputByteArray) {
     // If there is server echo, reverb will be applied to the recieved audio stream so no need to have it here.
     bool hasReverb = _reverb || _receivedAudioStream.hasReverb();
     if (_muted || !_audioOutput || (!_shouldEchoLocally && !hasReverb)) {
@@ -962,7 +996,7 @@
     // NOTE: we assume the inputFormat and the outputFormat are the same, since on any modern
     // multimedia OS they should be. If there is a device that this is not true for, we can
     // add back support to do resampling.
-    if (sampleRate != _outputFormat.sampleRate()) {
+    if (_inputFormat.sampleRate() != _outputFormat.sampleRate()) {
         return;
     }
 
@@ -985,7 +1019,7 @@
     static QByteArray loopBackByteArray;
 
     int numInputSamples = inputByteArray.size() / AudioConstants::SAMPLE_SIZE;
-    int numLoopbackSamples = (numInputSamples * OUTPUT_CHANNEL_COUNT) / channelCount;
+    int numLoopbackSamples = (numInputSamples * OUTPUT_CHANNEL_COUNT) / _inputFormat.channelCount();
 
     loopBackByteArray.resize(numLoopbackSamples * AudioConstants::SAMPLE_SIZE);
 
@@ -993,8 +1027,7 @@
     int16_t* loopbackSamples = reinterpret_cast<int16_t*>(loopBackByteArray.data());
 
     // upmix mono to stereo
-    if (!sampleChannelConversion(inputSamples, loopbackSamples, numInputSamples, channelCount,
-                                 OUTPUT_CHANNEL_COUNT)) {
+    if (!sampleChannelConversion(inputSamples, loopbackSamples, numInputSamples, _inputFormat.channelCount(), OUTPUT_CHANNEL_COUNT)) {
         // no conversion, just copy the samples
         memcpy(loopbackSamples, inputSamples, numInputSamples * AudioConstants::SAMPLE_SIZE);
     }
@@ -1002,15 +1035,17 @@
     // apply stereo reverb at the source, to the loopback audio
     if (!_shouldEchoLocally && hasReverb) {
         updateReverbOptions();
-        _sourceReverb.render(loopbackSamples, loopbackSamples, numLoopbackSamples / 2);
+        _sourceReverb.render(loopbackSamples, loopbackSamples, numLoopbackSamples/2);
     }
 
     // if required, upmix or downmix to deviceChannelCount
     int deviceChannelCount = _outputFormat.channelCount();
     if (deviceChannelCount == OUTPUT_CHANNEL_COUNT) {
+
         _loopbackOutputDevice->write(loopBackByteArray);
 
     } else {
+
         static QByteArray deviceByteArray;
 
         int numDeviceSamples = (numLoopbackSamples * deviceChannelCount) / OUTPUT_CHANNEL_COUNT;
@@ -1046,7 +1081,7 @@
             }
 
             int32_t loudness = 0;
-            assert(numSamples < 65536);  // int32_t loudness cannot overflow
+            assert(numSamples < 65536); // int32_t loudness cannot overflow
             bool didClip = false;
             for (int i = 0; i < numSamples; ++i) {
                 const int32_t CLIPPING_THRESHOLD = (int32_t)(AudioConstants::MAX_SAMPLE_VALUE * 0.9f);
@@ -1101,7 +1136,8 @@
         }
 
         emitAudioPacket(encodedBuffer.data(), encodedBuffer.size(), _outgoingAvatarAudioSequenceNumber, _isStereoInput,
-                        audioTransform, avatarBoundingBoxCorner, avatarBoundingBoxScale, packetType, _selectedCodecName);
+                        audioTransform, avatarBoundingBoxCorner, avatarBoundingBoxScale,
+                        packetType, _selectedCodecName);
         _stats.sentPacket();
     }
 }
@@ -1116,25 +1152,26 @@
 #endif
 
     // input samples required to produce exactly NETWORK_FRAME_SAMPLES of output
-    const int inputSamplesRequired =
-        (_inputToNetworkResampler ? _inputToNetworkResampler->getMinInput(AudioConstants::NETWORK_FRAME_SAMPLES_PER_CHANNEL)
-                                  : AudioConstants::NETWORK_FRAME_SAMPLES_PER_CHANNEL) *
-        _inputFormat.channelCount();
+    const int inputSamplesRequired = (_inputToNetworkResampler ?
+                                      _inputToNetworkResampler->getMinInput(AudioConstants::NETWORK_FRAME_SAMPLES_PER_CHANNEL) :
+                                      AudioConstants::NETWORK_FRAME_SAMPLES_PER_CHANNEL) * _inputFormat.channelCount();
 
     const auto inputAudioSamples = std::unique_ptr<int16_t[]>(new int16_t[inputSamplesRequired]);
     QByteArray inputByteArray = _inputDevice->readAll();
 
-    handleLocalEchoAndReverb(inputByteArray, _inputFormat.sampleRate(), _inputFormat.channelCount());
+    handleLocalEchoAndReverb(inputByteArray);
 
     _inputRingBuffer.writeData(inputByteArray.data(), inputByteArray.size());
 
     float audioInputMsecsRead = inputByteArray.size() / (float)(_inputFormat.bytesForDuration(USECS_PER_MSEC));
     _stats.updateInputMsRead(audioInputMsecsRead);
 
-    const int numNetworkBytes =
-        _isStereoInput ? AudioConstants::NETWORK_FRAME_BYTES_STEREO : AudioConstants::NETWORK_FRAME_BYTES_PER_CHANNEL;
-    const int numNetworkSamples =
-        _isStereoInput ? AudioConstants::NETWORK_FRAME_SAMPLES_STEREO : AudioConstants::NETWORK_FRAME_SAMPLES_PER_CHANNEL;
+    const int numNetworkBytes = _isStereoInput
+        ? AudioConstants::NETWORK_FRAME_BYTES_STEREO
+        : AudioConstants::NETWORK_FRAME_BYTES_PER_CHANNEL;
+    const int numNetworkSamples = _isStereoInput
+        ? AudioConstants::NETWORK_FRAME_SAMPLES_STEREO
+        : AudioConstants::NETWORK_FRAME_SAMPLES_PER_CHANNEL;
 
     static int16_t networkAudioSamples[AudioConstants::NETWORK_FRAME_SAMPLES_STEREO];
 
@@ -1143,8 +1180,10 @@
             _inputRingBuffer.shiftReadPosition(inputSamplesRequired);
         } else {
             _inputRingBuffer.readSamples(inputAudioSamples.get(), inputSamplesRequired);
-            possibleResampling(_inputToNetworkResampler, inputAudioSamples.get(), networkAudioSamples, inputSamplesRequired,
-                               numNetworkSamples, _inputFormat.channelCount(), _desiredInputFormat.channelCount());
+            possibleResampling(_inputToNetworkResampler,
+                inputAudioSamples.get(), networkAudioSamples,
+                inputSamplesRequired, numNetworkSamples,
+                _inputFormat.channelCount(), _desiredInputFormat.channelCount());
         }
         int bytesInInputRingBuffer = _inputRingBuffer.samplesAvailable() * AudioConstants::SAMPLE_SIZE;
         float msecsInInputRingBuffer = bytesInInputRingBuffer / (float)(_inputFormat.bytesForDuration(USECS_PER_MSEC));
@@ -1156,10 +1195,11 @@
 }
 
 void AudioClient::handleDummyAudioInput() {
-    const int numNetworkBytes =
-        _isStereoInput ? AudioConstants::NETWORK_FRAME_BYTES_STEREO : AudioConstants::NETWORK_FRAME_BYTES_PER_CHANNEL;
-
-    QByteArray audioBuffer(numNetworkBytes, 0);  // silent
+    const int numNetworkBytes = _isStereoInput
+        ? AudioConstants::NETWORK_FRAME_BYTES_STEREO
+        : AudioConstants::NETWORK_FRAME_BYTES_PER_CHANNEL;
+
+    QByteArray audioBuffer(numNetworkBytes, 0); // silent
     handleAudioInput(audioBuffer);
 }
 
@@ -1168,933 +1208,892 @@
     handleAudioInput(audioBuffer);
 }
 
-int rawToWav(const char* rawData, const int& rawLength, const char* wavfn, long frequency, unsigned short channels) {
-    struct {
-        unsigned short wFormatTag;
-        unsigned short wChannels;
-        unsigned long dwSamplesPerSec;
-        unsigned long dwAvgBytesPerSec;
-        unsigned short wBlockAlign;
-        unsigned short wBitsPerSample;
-    } fmt;
-
-    long samplecount = rawLength / 2;
-
-    FILE* wav = fopen(wavfn, "wb");
-    if (!wav) {
-        return -1;
-    }
-
-    fwrite("RIFF", 1, 4, wav);
-
-    long riffsize = samplecount * 2 + 0x24;
-    fwrite(&riffsize, 4, 1, wav);
-
-    fwrite("WAVEfmt ", 1, 8, wav);
-
-    long chunksize = 0x10;
-    fwrite(&chunksize, 4, 1, wav);
-
-    fmt.wFormatTag = 1;  // WAVE_FORMAT_PCM
-    fmt.wChannels = channels;
-    fmt.dwSamplesPerSec = frequency * 1;
-    fmt.wBitsPerSample = 16;
-    fmt.wBlockAlign = fmt.wChannels * fmt.wBitsPerSample / 8;
-    fmt.dwAvgBytesPerSec = fmt.dwSamplesPerSec * fmt.wBlockAlign;
-    fwrite(&fmt, sizeof(fmt), 1, wav);
-
-    fwrite("data", 1, 4, wav);
-    long datasize = samplecount * 2;
-    fwrite(&datasize, 4, 1, wav);
-    fwrite(rawData, 1, rawLength, wav);
-
-    fclose(wav);
-
-    return 0;
-}
-
 void AudioClient::prepareLocalAudioInjectors(std::unique_ptr<Lock> localAudioLock) {
-        bool doSynchronously = localAudioLock.operator bool();
-        if (!localAudioLock) {
-            localAudioLock.reset(new Lock(_localAudioMutex));
-        }
-
-        int samplesNeeded = std::numeric_limits<int>::max();
-        while (samplesNeeded > 0) {
-            if (!doSynchronously) {
-                // unlock between every write to allow device switching
-                localAudioLock->unlock();
-                localAudioLock->lock();
-            }
-
-            // in case of a device switch, consider bufferCapacity volatile across iterations
-            if (_outputPeriod == 0) {
-                return;
-            }
-
-            int bufferCapacity = _localInjectorsStream.getSampleCapacity();
-            int maxOutputSamples = AudioConstants::NETWORK_FRAME_SAMPLES_PER_CHANNEL * AudioConstants::STEREO;
-            if (_localToOutputResampler) {
-                maxOutputSamples = _localToOutputResampler->getMaxOutput(AudioConstants::NETWORK_FRAME_SAMPLES_PER_CHANNEL) *
-                                   AudioConstants::STEREO;
-            }
-
-            samplesNeeded = bufferCapacity - _localSamplesAvailable.load(std::memory_order_relaxed);
-            if (samplesNeeded < maxOutputSamples) {
-                // avoid overwriting the buffer to prevent losing frames
-                break;
-            }
-
-            // get a network frame of local injectors' audio
-            if (!mixLocalAudioInjectors(_localMixBuffer)) {
-                break;
-            }
-
-            // reverb
-            if (_reverb) {
-                _localReverb.render(_localMixBuffer, _localMixBuffer, AudioConstants::NETWORK_FRAME_SAMPLES_PER_CHANNEL);
-            }
-
-            int samples;
-            if (_localToOutputResampler) {
-                // resample to output sample rate
-                int frames = _localToOutputResampler->render(_localMixBuffer, _localOutputMixBuffer,
-                                                             AudioConstants::NETWORK_FRAME_SAMPLES_PER_CHANNEL);
-
-                // write to local injectors' ring buffer
-                samples = frames * AudioConstants::STEREO;
-                _localInjectorsStream.writeSamples(_localOutputMixBuffer, samples);
+    bool doSynchronously = localAudioLock.operator bool();
+    if (!localAudioLock) {
+        localAudioLock.reset(new Lock(_localAudioMutex));
+    }
+
+    int samplesNeeded = std::numeric_limits<int>::max();
+    while (samplesNeeded > 0) {
+        if (!doSynchronously) {
+            // unlock between every write to allow device switching
+            localAudioLock->unlock();
+            localAudioLock->lock();
+        }
+
+        // in case of a device switch, consider bufferCapacity volatile across iterations
+        if (_outputPeriod == 0) {
+            return;
+        }
+
+        int bufferCapacity = _localInjectorsStream.getSampleCapacity();
+        int maxOutputSamples = AudioConstants::NETWORK_FRAME_SAMPLES_PER_CHANNEL * AudioConstants::STEREO;
+        if (_localToOutputResampler) {
+            maxOutputSamples =
+                _localToOutputResampler->getMaxOutput(AudioConstants::NETWORK_FRAME_SAMPLES_PER_CHANNEL) *
+                AudioConstants::STEREO;
+        }
+
+        samplesNeeded = bufferCapacity - _localSamplesAvailable.load(std::memory_order_relaxed);
+        if (samplesNeeded < maxOutputSamples) {
+            // avoid overwriting the buffer to prevent losing frames
+            break;
+        }
+
+        // get a network frame of local injectors' audio
+        if (!mixLocalAudioInjectors(_localMixBuffer)) {
+            break;
+        }
+
+        // reverb
+        if (_reverb) {
+            _localReverb.render(_localMixBuffer, _localMixBuffer, AudioConstants::NETWORK_FRAME_SAMPLES_PER_CHANNEL);
+        }
+
+        int samples;
+        if (_localToOutputResampler) {
+            // resample to output sample rate
+            int frames = _localToOutputResampler->render(_localMixBuffer, _localOutputMixBuffer,
+                AudioConstants::NETWORK_FRAME_SAMPLES_PER_CHANNEL);
+
+            // write to local injectors' ring buffer
+            samples = frames * AudioConstants::STEREO;
+            _localInjectorsStream.writeSamples(_localOutputMixBuffer, samples);
+
+        } else {
+            // write to local injectors' ring buffer
+            samples = AudioConstants::NETWORK_FRAME_SAMPLES_STEREO;
+            _localInjectorsStream.writeSamples(_localMixBuffer,
+                AudioConstants::NETWORK_FRAME_SAMPLES_STEREO);
+        }
+
+        _localSamplesAvailable.fetch_add(samples, std::memory_order_release);
+        samplesNeeded -= samples;
+    }
+}
+
+bool AudioClient::mixLocalAudioInjectors(float* mixBuffer) {
+    // check the flag for injectors before attempting to lock
+    if (!_localInjectorsAvailable.load(std::memory_order_acquire)) {
+        return false;
+    }
+
+    // lock the injectors
+    Lock lock(_injectorsMutex);
+
+    QVector<AudioInjectorPointer> injectorsToRemove;
+
+    memset(mixBuffer, 0, AudioConstants::NETWORK_FRAME_SAMPLES_STEREO * sizeof(float));
+
+    for (const AudioInjectorPointer& injector : _activeLocalAudioInjectors) {
+        // the lock guarantees that injectorBuffer, if found, is invariant
+        AudioInjectorLocalBuffer* injectorBuffer = injector->getLocalBuffer();
+        if (injectorBuffer) {
+
+            static const int HRTF_DATASET_INDEX = 1;
+
+            int numChannels = injector->isAmbisonic() ? AudioConstants::AMBISONIC : (injector->isStereo() ? AudioConstants::STEREO : AudioConstants::MONO);
+            size_t bytesToRead = numChannels * AudioConstants::NETWORK_FRAME_BYTES_PER_CHANNEL;
+
+            // get one frame from the injector
+            memset(_localScratchBuffer, 0, bytesToRead);
+            if (0 < injectorBuffer->readData((char*)_localScratchBuffer, bytesToRead)) {
+
+                if (injector->isAmbisonic()) {
+
+                    // no distance attenuation
+                    float gain = injector->getVolume();
+
+                    //
+                    // Calculate the soundfield orientation relative to the listener.
+                    // Injector orientation can be used to align a recording to our world coordinates.
+                    //
+                    glm::quat relativeOrientation = injector->getOrientation() * glm::inverse(_orientationGetter());
+
+                    // convert from Y-up (OpenGL) to Z-up (Ambisonic) coordinate system
+                    float qw = relativeOrientation.w;
+                    float qx = -relativeOrientation.z;
+                    float qy = -relativeOrientation.x;
+                    float qz = relativeOrientation.y;
+
+                    // Ambisonic gets spatialized into mixBuffer
+                    injector->getLocalFOA().render(_localScratchBuffer, mixBuffer, HRTF_DATASET_INDEX,
+                                                   qw, qx, qy, qz, gain, AudioConstants::NETWORK_FRAME_SAMPLES_PER_CHANNEL);
+
+                } else if (injector->isStereo()) {
+
+                    // stereo gets directly mixed into mixBuffer
+                    float gain = injector->getVolume();
+                    for (int i = 0; i < AudioConstants::NETWORK_FRAME_SAMPLES_STEREO; i++) {
+                        mixBuffer[i] += convertToFloat(_localScratchBuffer[i]) * gain;
+                    }
+
+                } else {
+
+                    // calculate distance, gain and azimuth for hrtf
+                    glm::vec3 relativePosition = injector->getPosition() - _positionGetter();
+                    float distance = glm::max(glm::length(relativePosition), EPSILON);
+                    float gain = gainForSource(distance, injector->getVolume());
+                    float azimuth = azimuthForSource(relativePosition);
+
+                    // mono gets spatialized into mixBuffer
+                    injector->getLocalHRTF().render(_localScratchBuffer, mixBuffer, HRTF_DATASET_INDEX,
+                                                    azimuth, distance, gain, AudioConstants::NETWORK_FRAME_SAMPLES_PER_CHANNEL);
+                }
 
             } else {
-                // write to local injectors' ring buffer
-                samples = AudioConstants::NETWORK_FRAME_SAMPLES_STEREO;
-                _localInjectorsStream.writeSamples(_localMixBuffer, AudioConstants::NETWORK_FRAME_SAMPLES_STEREO);
-            }
-
-            _localSamplesAvailable.fetch_add(samples, std::memory_order_release);
-            samplesNeeded -= samples;
-        }
-    }
-
-    bool AudioClient::mixLocalAudioInjectors(float* mixBuffer) {
-        // check the flag for injectors before attempting to lock
-        if (!_localInjectorsAvailable.load(std::memory_order_acquire)) {
-            return false;
-        }
-
-        // lock the injectors
-        Lock lock(_injectorsMutex);
-
-        QVector<AudioInjectorPointer> injectorsToRemove;
-
-        memset(mixBuffer, 0, AudioConstants::NETWORK_FRAME_SAMPLES_STEREO * sizeof(float));
-
-        for (const AudioInjectorPointer& injector : _activeLocalAudioInjectors) {
-            // the lock guarantees that injectorBuffer, if found, is invariant
-            AudioInjectorLocalBuffer* injectorBuffer = injector->getLocalBuffer();
-            if (injectorBuffer) {
-                static const int HRTF_DATASET_INDEX = 1;
-
-                int numChannels = injector->isAmbisonic()
-                                      ? AudioConstants::AMBISONIC
-                                      : (injector->isStereo() ? AudioConstants::STEREO : AudioConstants::MONO);
-                size_t bytesToRead = numChannels * AudioConstants::NETWORK_FRAME_BYTES_PER_CHANNEL;
-
-                // get one frame from the injector
-                memset(_localScratchBuffer, 0, bytesToRead);
-                if (0 < injectorBuffer->readData((char*)_localScratchBuffer, bytesToRead)) {
-                    if (injector->isAmbisonic()) {
-                        // no distance attenuation
-                        float gain = injector->getVolume();
-
-                        //
-                        // Calculate the soundfield orientation relative to the listener.
-                        // Injector orientation can be used to align a recording to our world coordinates.
-                        //
-                        glm::quat relativeOrientation = injector->getOrientation() * glm::inverse(_orientationGetter());
-
-                        // convert from Y-up (OpenGL) to Z-up (Ambisonic) coordinate system
-                        float qw = relativeOrientation.w;
-                        float qx = -relativeOrientation.z;
-                        float qy = -relativeOrientation.x;
-                        float qz = relativeOrientation.y;
-
-                        // Ambisonic gets spatialized into mixBuffer
-                        injector->getLocalFOA().render(_localScratchBuffer, mixBuffer, HRTF_DATASET_INDEX, qw, qx, qy, qz, gain,
-                                                       AudioConstants::NETWORK_FRAME_SAMPLES_PER_CHANNEL);
-
-                    } else if (injector->isStereo()) {
-                        // stereo gets directly mixed into mixBuffer
-                        float gain = injector->getVolume();
-                        for (int i = 0; i < AudioConstants::NETWORK_FRAME_SAMPLES_STEREO; i++) {
-                            mixBuffer[i] += convertToFloat(_localScratchBuffer[i]) * gain;
-                        }
-
-                    } else {
-                        // calculate distance, gain and azimuth for hrtf
-                        glm::vec3 relativePosition = injector->getPosition() - _positionGetter();
-                        float distance = glm::max(glm::length(relativePosition), EPSILON);
-                        float gain = gainForSource(distance, injector->getVolume());
-                        float azimuth = azimuthForSource(relativePosition);
-
-                        // mono gets spatialized into mixBuffer
-                        injector->getLocalHRTF().render(_localScratchBuffer, mixBuffer, HRTF_DATASET_INDEX, azimuth, distance,
-                                                        gain, AudioConstants::NETWORK_FRAME_SAMPLES_PER_CHANNEL);
-                    }
-
-                } else {
-                    qCDebug(audioclient) << "injector has no more data, marking finished for removal";
-                    injector->finishLocalInjection();
-                    injectorsToRemove.append(injector);
-                }
-
-            } else {
-                qCDebug(audioclient) << "injector has no local buffer, marking as finished for removal";
+
+                qCDebug(audioclient) << "injector has no more data, marking finished for removal";
                 injector->finishLocalInjection();
                 injectorsToRemove.append(injector);
             }
-        }
-
-        for (const AudioInjectorPointer& injector : injectorsToRemove) {
-            qCDebug(audioclient) << "removing injector";
-            _activeLocalAudioInjectors.removeOne(injector);
-        }
-
-        // update the flag
-        _localInjectorsAvailable.exchange(!_activeLocalAudioInjectors.empty(), std::memory_order_release);
+
+        } else {
+
+            qCDebug(audioclient) << "injector has no local buffer, marking as finished for removal";
+            injector->finishLocalInjection();
+            injectorsToRemove.append(injector);
+        }
+    }
+
+    for (const AudioInjectorPointer& injector : injectorsToRemove) {
+        qCDebug(audioclient) << "removing injector";
+        _activeLocalAudioInjectors.removeOne(injector);
+    }
+
+    // update the flag
+    _localInjectorsAvailable.exchange(!_activeLocalAudioInjectors.empty(), std::memory_order_release);
+
+    return true;
+}
+
+void AudioClient::processReceivedSamples(const QByteArray& decodedBuffer, QByteArray& outputBuffer) {
+
+    const int16_t* decodedSamples = reinterpret_cast<const int16_t*>(decodedBuffer.data());
+    assert(decodedBuffer.size() == AudioConstants::NETWORK_FRAME_BYTES_STEREO);
+
+    outputBuffer.resize(_outputFrameSize * AudioConstants::SAMPLE_SIZE);
+    int16_t* outputSamples = reinterpret_cast<int16_t*>(outputBuffer.data());
+
+    bool hasReverb = _reverb || _receivedAudioStream.hasReverb();
+
+    // apply stereo reverb
+    if (hasReverb) {
+        updateReverbOptions();
+        int16_t* reverbSamples = _networkToOutputResampler ? _networkScratchBuffer : outputSamples;
+        _listenerReverb.render(decodedSamples, reverbSamples, AudioConstants::NETWORK_FRAME_SAMPLES_PER_CHANNEL);
+    }
+
+    // resample to output sample rate
+    if (_networkToOutputResampler) {
+        const int16_t* inputSamples = hasReverb ? _networkScratchBuffer : decodedSamples;
+        _networkToOutputResampler->render(inputSamples, outputSamples, AudioConstants::NETWORK_FRAME_SAMPLES_PER_CHANNEL);
+    }
+
+    // if no transformations were applied, we still need to copy the buffer
+    if (!hasReverb && !_networkToOutputResampler) {
+        memcpy(outputSamples, decodedSamples, decodedBuffer.size());
+    }
+}
+
+void AudioClient::sendMuteEnvironmentPacket() {
+    auto nodeList = DependencyManager::get<NodeList>();
+
+    int dataSize = sizeof(glm::vec3) + sizeof(float);
+
+    auto mutePacket = NLPacket::create(PacketType::MuteEnvironment, dataSize);
+
+    const float MUTE_RADIUS = 50;
+
+    glm::vec3 currentSourcePosition = _positionGetter();
+
+    mutePacket->writePrimitive(currentSourcePosition);
+    mutePacket->writePrimitive(MUTE_RADIUS);
+
+    // grab our audio mixer from the NodeList, if it exists
+    SharedNodePointer audioMixer = nodeList->soloNodeOfType(NodeType::AudioMixer);
+
+    if (audioMixer) {
+        // send off this mute packet
+        nodeList->sendPacket(std::move(mutePacket), *audioMixer);
+    }
+}
+
+void AudioClient::setMuted(bool muted, bool emitSignal) {
+    if (_muted != muted) {
+        _muted = muted;
+        if (emitSignal) {
+            emit muteToggled(_muted);
+        }
+    }
+}
+
+void AudioClient::setNoiseReduction(bool enable, bool emitSignal) {
+    if (_isNoiseGateEnabled != enable) {
+        _isNoiseGateEnabled = enable;
+        if (emitSignal) {
+            emit noiseReductionChanged(_isNoiseGateEnabled);
+        }
+    }
+}
+
+
+bool AudioClient::setIsStereoInput(bool isStereoInput) {
+    bool stereoInputChanged = false;
+    if (isStereoInput != _isStereoInput && _inputDeviceInfo.supportedChannelCounts().contains(2)) {
+        _isStereoInput = isStereoInput;
+        stereoInputChanged = true;
+
+        if (_isStereoInput) {
+            _desiredInputFormat.setChannelCount(2);
+        } else {
+            _desiredInputFormat.setChannelCount(1);
+        }
+
+        // restart the codec
+        if (_codec) {
+            if (_encoder) {
+                _codec->releaseEncoder(_encoder);
+            }
+            _encoder = _codec->createEncoder(AudioConstants::SAMPLE_RATE, _isStereoInput ? AudioConstants::STEREO : AudioConstants::MONO);
+        }
+        qCDebug(audioclient) << "Reset Codec:" << _selectedCodecName << "isStereoInput:" << _isStereoInput;
+
+        // restart the input device
+        switchInputToAudioDevice(_inputDeviceInfo);
+
+        emit isStereoInputChanged(_isStereoInput);
+    }
+
+    return stereoInputChanged;
+}
+
+bool AudioClient::outputLocalInjector(const AudioInjectorPointer& injector) {
+    AudioInjectorLocalBuffer* injectorBuffer = injector->getLocalBuffer();
+    if (injectorBuffer) {
+        // local injectors are on the AudioInjectorsThread, so we must guard access
+        Lock lock(_injectorsMutex);
+        if (!_activeLocalAudioInjectors.contains(injector)) {
+            qCDebug(audioclient) << "adding new injector";
+            _activeLocalAudioInjectors.append(injector);
+            // move local buffer to the LocalAudioThread to avoid dataraces with AudioInjector (like stop())
+            injectorBuffer->setParent(nullptr);
+
+            // update the flag
+            _localInjectorsAvailable.exchange(true, std::memory_order_release);
+        } else {
+            qCDebug(audioclient) << "injector exists in active list already";
+        }
 
         return true;
-    }
-
-    void AudioClient::processReceivedSamples(const QByteArray& decodedBuffer, QByteArray& outputBuffer) {
-        const int16_t* decodedSamples = reinterpret_cast<const int16_t*>(decodedBuffer.data());
-        assert(decodedBuffer.size() == AudioConstants::NETWORK_FRAME_BYTES_STEREO);
-
-        outputBuffer.resize(_outputFrameSize * AudioConstants::SAMPLE_SIZE);
-        int16_t* outputSamples = reinterpret_cast<int16_t*>(outputBuffer.data());
-
-        bool hasReverb = _reverb || _receivedAudioStream.hasReverb();
-
-        // apply stereo reverb
-        if (hasReverb) {
-            updateReverbOptions();
-            int16_t* reverbSamples = _networkToOutputResampler ? _networkScratchBuffer : outputSamples;
-            _listenerReverb.render(decodedSamples, reverbSamples, AudioConstants::NETWORK_FRAME_SAMPLES_PER_CHANNEL);
-        }
-
-        // resample to output sample rate
-        if (_networkToOutputResampler) {
-            const int16_t* inputSamples = hasReverb ? _networkScratchBuffer : decodedSamples;
-            _networkToOutputResampler->render(inputSamples, outputSamples, AudioConstants::NETWORK_FRAME_SAMPLES_PER_CHANNEL);
-        }
-
-        // if no transformations were applied, we still need to copy the buffer
-        if (!hasReverb && !_networkToOutputResampler) {
-            memcpy(outputSamples, decodedSamples, decodedBuffer.size());
-        }
-    }
-
-    void AudioClient::sendMuteEnvironmentPacket() {
-        auto nodeList = DependencyManager::get<NodeList>();
-
-        int dataSize = sizeof(glm::vec3) + sizeof(float);
-
-        auto mutePacket = NLPacket::create(PacketType::MuteEnvironment, dataSize);
-
-        const float MUTE_RADIUS = 50;
-
-        glm::vec3 currentSourcePosition = _positionGetter();
-
-        mutePacket->writePrimitive(currentSourcePosition);
-        mutePacket->writePrimitive(MUTE_RADIUS);
-
-        // grab our audio mixer from the NodeList, if it exists
-        SharedNodePointer audioMixer = nodeList->soloNodeOfType(NodeType::AudioMixer);
-
-        if (audioMixer) {
-            // send off this mute packet
-            nodeList->sendPacket(std::move(mutePacket), *audioMixer);
-        }
-    }
-
-    void AudioClient::setMuted(bool muted, bool emitSignal) {
-        if (_muted != muted) {
-            _muted = muted;
-            if (emitSignal) {
-                emit muteToggled(_muted);
+
+    } else {
+        // no local buffer
+        return false;
+    }
+}
+
+void AudioClient::outputFormatChanged() {
+    _outputFrameSize = (AudioConstants::NETWORK_FRAME_SAMPLES_PER_CHANNEL * OUTPUT_CHANNEL_COUNT * _outputFormat.sampleRate()) /
+        _desiredOutputFormat.sampleRate();
+    _receivedAudioStream.outputFormatChanged(_outputFormat.sampleRate(), OUTPUT_CHANNEL_COUNT);
+}
+
+bool AudioClient::switchInputToAudioDevice(const QAudioDeviceInfo inputDeviceInfo, bool isShutdownRequest) {
+    Q_ASSERT_X(QThread::currentThread() == thread(), Q_FUNC_INFO, "Function invoked on wrong thread");
+
+    qCDebug(audioclient) << __FUNCTION__ << "inputDeviceInfo: [" << inputDeviceInfo.deviceName() << "]";
+    bool supportedFormat = false;
+
+    // NOTE: device start() uses the Qt internal device list
+    Lock lock(_deviceMutex);
+
+#if defined(Q_OS_ANDROID)
+    _shouldRestartInputSetup = false; // avoid a double call to _audioInput->start() from audioInputStateChanged
+#endif
+
+    // cleanup any previously initialized device
+    if (_audioInput) {
+        // The call to stop() causes _inputDevice to be destructed.
+        // That in turn causes it to be disconnected (see for example
+        // http://stackoverflow.com/questions/9264750/qt-signals-and-slots-object-disconnect).
+        _audioInput->stop();
+        _inputDevice = NULL;
+
+        _audioInput->deleteLater();
+        _audioInput = NULL;
+        _numInputCallbackBytes = 0;
+
+        _inputDeviceInfo = QAudioDeviceInfo();
+    }
+
+    if (_dummyAudioInput) {
+        _dummyAudioInput->stop();
+
+        _dummyAudioInput->deleteLater();
+        _dummyAudioInput = NULL;
+    }
+
+    if (_inputToNetworkResampler) {
+        // if we were using an input to network resampler, delete it here
+        delete _inputToNetworkResampler;
+        _inputToNetworkResampler = NULL;
+    }
+
+    if (_audioGate) {
+        delete _audioGate;
+        _audioGate = nullptr;
+    }
+
+    if (isShutdownRequest) {
+        qCDebug(audioclient) << "The audio input device has shut down.";
+        return true;
+    }
+
+    if (!inputDeviceInfo.isNull()) {
+        qCDebug(audioclient) << "The audio input device " << inputDeviceInfo.deviceName() << "is available.";
+        _inputDeviceInfo = inputDeviceInfo;
+        emit deviceChanged(QAudio::AudioInput, inputDeviceInfo);
+
+        if (adjustedFormatForAudioDevice(inputDeviceInfo, _desiredInputFormat, _inputFormat)) {
+            qCDebug(audioclient) << "The format to be used for audio input is" << _inputFormat;
+
+            // we've got the best we can get for input
+            // if required, setup a resampler for this input to our desired network format
+            if (_inputFormat != _desiredInputFormat
+                && _inputFormat.sampleRate() != _desiredInputFormat.sampleRate()) {
+                qCDebug(audioclient) << "Attemping to create a resampler for input format to network format.";
+
+                assert(_inputFormat.sampleSize() == 16);
+                assert(_desiredInputFormat.sampleSize() == 16);
+                int channelCount = (_inputFormat.channelCount() == 2 && _desiredInputFormat.channelCount() == 2) ? 2 : 1;
+
+                _inputToNetworkResampler = new AudioSRC(_inputFormat.sampleRate(), _desiredInputFormat.sampleRate(), channelCount);
+
+            } else {
+                qCDebug(audioclient) << "No resampling required for audio input to match desired network format.";
             }
-        }
-    }
-
-    void AudioClient::setNoiseReduction(bool enable, bool emitSignal) {
-        if (_isNoiseGateEnabled != enable) {
-            _isNoiseGateEnabled = enable;
-            if (emitSignal) {
-                emit noiseReductionChanged(_isNoiseGateEnabled);
-            }
-        }
-    }
-
-    bool AudioClient::setIsStereoInput(bool isStereoInput) {
-        bool stereoInputChanged = false;
-        if (isStereoInput != _isStereoInput && _inputDeviceInfo.supportedChannelCounts().contains(2)) {
-            _isStereoInput = isStereoInput;
-            stereoInputChanged = true;
-
-            if (_isStereoInput) {
-                _desiredInputFormat.setChannelCount(2);
-            } else {
-                _desiredInputFormat.setChannelCount(1);
-            }
-
-            // restart the codec
-            if (_codec) {
-                if (_encoder) {
-                    _codec->releaseEncoder(_encoder);
+
+            // the audio gate runs after the resampler
+            _audioGate = new AudioGate(_desiredInputFormat.sampleRate(), _desiredInputFormat.channelCount());
+            qCDebug(audioclient) << "Noise gate created with" << _desiredInputFormat.channelCount() << "channels.";
+
+            // if the user wants stereo but this device can't provide then bail
+            if (!_isStereoInput || _inputFormat.channelCount() == 2) {
+                _audioInput = new QAudioInput(inputDeviceInfo, _inputFormat, this);
+                _numInputCallbackBytes = calculateNumberOfInputCallbackBytes(_inputFormat);
+                _audioInput->setBufferSize(_numInputCallbackBytes);
+                // different audio input devices may have different volumes
+                emit inputVolumeChanged(_audioInput->volume());
+
+                // how do we want to handle input working, but output not working?
+                int numFrameSamples = calculateNumberOfFrameSamples(_numInputCallbackBytes);
+                _inputRingBuffer.resizeForFrameSize(numFrameSamples);
+
+#if defined(Q_OS_ANDROID)
+                if (_audioInput) {
+                    _shouldRestartInputSetup = true;
+                    connect(_audioInput, &QAudioInput::stateChanged, this, &AudioClient::audioInputStateChanged);
                 }
-                _encoder = _codec->createEncoder(AudioConstants::SAMPLE_RATE,
-                                                 _isStereoInput ? AudioConstants::STEREO : AudioConstants::MONO);
-            }
-            qCDebug(audioclient) << "Reset Codec:" << _selectedCodecName << "isStereoInput:" << _isStereoInput;
-
-            // restart the input device
-            switchInputToAudioDevice(_inputDeviceInfo);
-
-            emit isStereoInputChanged(_isStereoInput);
-        }
-
-        return stereoInputChanged;
-    }
-
-    bool AudioClient::outputLocalInjector(const AudioInjectorPointer& injector) {
-        AudioInjectorLocalBuffer* injectorBuffer = injector->getLocalBuffer();
-        if (injectorBuffer) {
-            // local injectors are on the AudioInjectorsThread, so we must guard access
-            Lock lock(_injectorsMutex);
-            if (!_activeLocalAudioInjectors.contains(injector)) {
-                qCDebug(audioclient) << "adding new injector";
-                _activeLocalAudioInjectors.append(injector);
-                // move local buffer to the LocalAudioThread to avoid dataraces with AudioInjector (like stop())
-                injectorBuffer->setParent(nullptr);
-
-                // update the flag
-                _localInjectorsAvailable.exchange(true, std::memory_order_release);
-            } else {
-                qCDebug(audioclient) << "injector exists in active list already";
-            }
-
-            return true;
-
-        } else {
-            // no local buffer
-            return false;
-        }
-    }
-
-    void AudioClient::outputFormatChanged() {
-        _outputFrameSize =
-            (AudioConstants::NETWORK_FRAME_SAMPLES_PER_CHANNEL * OUTPUT_CHANNEL_COUNT * _outputFormat.sampleRate()) /
-            _desiredOutputFormat.sampleRate();
-        _receivedAudioStream.outputFormatChanged(_outputFormat.sampleRate(), OUTPUT_CHANNEL_COUNT);
-    }
-
-    bool AudioClient::switchInputToAudioDevice(const QAudioDeviceInfo inputDeviceInfo, bool isShutdownRequest) {
-        Q_ASSERT_X(QThread::currentThread() == thread(), Q_FUNC_INFO, "Function invoked on wrong thread");
-
-        qCDebug(audioclient) << __FUNCTION__ << "inputDeviceInfo: [" << inputDeviceInfo.deviceName() << "]";
-        bool supportedFormat = false;
-
-        // NOTE: device start() uses the Qt internal device list
-        Lock lock(_deviceMutex);
-
-#if defined(Q_OS_ANDROID)
-        _shouldRestartInputSetup = false;  // avoid a double call to _audioInput->start() from audioInputStateChanged
-#endif
-
-        // cleanup any previously initialized device
-        if (_audioInput) {
-            // The call to stop() causes _inputDevice to be destructed.
-            // That in turn causes it to be disconnected (see for example
-            // http://stackoverflow.com/questions/9264750/qt-signals-and-slots-object-disconnect).
-            _audioInput->stop();
-            _inputDevice = NULL;
-
-            _audioInput->deleteLater();
-            _audioInput = NULL;
-            _numInputCallbackBytes = 0;
-
-            _inputDeviceInfo = QAudioDeviceInfo();
-        }
-
-        if (_dummyAudioInput) {
-            _dummyAudioInput->stop();
-
-            _dummyAudioInput->deleteLater();
-            _dummyAudioInput = NULL;
-        }
-
-        if (_inputToNetworkResampler) {
-            // if we were using an input to network resampler, delete it here
-            delete _inputToNetworkResampler;
-            _inputToNetworkResampler = NULL;
-        }
-
-        if (_audioGate) {
-            delete _audioGate;
-            _audioGate = nullptr;
-        }
-
-        if (isShutdownRequest) {
-            qCDebug(audioclient) << "The audio input device has shut down.";
-            return true;
-        }
-
-        if (!inputDeviceInfo.isNull()) {
-            qCDebug(audioclient) << "The audio input device " << inputDeviceInfo.deviceName() << "is available.";
-            _inputDeviceInfo = inputDeviceInfo;
-            emit deviceChanged(QAudio::AudioInput, inputDeviceInfo);
-
-            if (adjustedFormatForAudioDevice(inputDeviceInfo, _desiredInputFormat, _inputFormat)) {
-                qCDebug(audioclient) << "The format to be used for audio input is" << _inputFormat;
-
-                // we've got the best we can get for input
-                // if required, setup a resampler for this input to our desired network format
-                if (_inputFormat != _desiredInputFormat && _inputFormat.sampleRate() != _desiredInputFormat.sampleRate()) {
-                    qCDebug(audioclient) << "Attemping to create a resampler for input format to network format.";
-
-                    assert(_inputFormat.sampleSize() == 16);
-                    assert(_desiredInputFormat.sampleSize() == 16);
-                    int channelCount = (_inputFormat.channelCount() == 2 && _desiredInputFormat.channelCount() == 2) ? 2 : 1;
-
-                    _inputToNetworkResampler =
-                        new AudioSRC(_inputFormat.sampleRate(), _desiredInputFormat.sampleRate(), channelCount);
-
+#endif
+                _inputDevice = _audioInput->start();
+
+                if (_inputDevice) {
+                    connect(_inputDevice, SIGNAL(readyRead()), this, SLOT(handleMicAudioInput()));
+                    supportedFormat = true;
                 } else {
-                    qCDebug(audioclient) << "No resampling required for audio input to match desired network format.";
-                }
-
-                // the audio gate runs after the resampler
-                _audioGate = new AudioGate(_desiredInputFormat.sampleRate(), _desiredInputFormat.channelCount());
-                qCDebug(audioclient) << "Noise gate created with" << _desiredInputFormat.channelCount() << "channels.";
-
-                // if the user wants stereo but this device can't provide then bail
-                if (!_isStereoInput || _inputFormat.channelCount() == 2) {
-                    _audioInput = new QAudioInput(inputDeviceInfo, _inputFormat, this);
-                    _numInputCallbackBytes = calculateNumberOfInputCallbackBytes(_inputFormat);
-                    _audioInput->setBufferSize(_numInputCallbackBytes);
-                    // different audio input devices may have different volumes
-                    emit inputVolumeChanged(_audioInput->volume());
-
-                    // how do we want to handle input working, but output not working?
-                    int numFrameSamples = calculateNumberOfFrameSamples(_numInputCallbackBytes);
-                    _inputRingBuffer.resizeForFrameSize(numFrameSamples);
-
-#if defined(Q_OS_ANDROID)
-                    if (_audioInput) {
-                        _shouldRestartInputSetup = true;
-                        connect(_audioInput, &QAudioInput::stateChanged, this, &AudioClient::audioInputStateChanged);
-                    }
-#endif
-                    _inputDevice = _audioInput->start();
-
-                    if (_inputDevice) {
-                        connect(_inputDevice, SIGNAL(readyRead()), this, SLOT(handleMicAudioInput()));
-                        supportedFormat = true;
-                    } else {
-                        qCDebug(audioclient) << "Error starting audio input -" << _audioInput->error();
-                        _audioInput->deleteLater();
-                        _audioInput = NULL;
-                    }
+                    qCDebug(audioclient) << "Error starting audio input -" <<  _audioInput->error();
+                    _audioInput->deleteLater();
+                    _audioInput = NULL;
                 }
             }
         }
-
-        // If there is no working input device, use the dummy input device.
-        // It generates audio callbacks on a timer to simulate a mic stream of silent packets.
-        // This enables clients without a mic to still receive an audio stream from the mixer.
-        if (!_audioInput) {
-            qCDebug(audioclient) << "Audio input device is not available, using dummy input.";
-            _inputDeviceInfo = QAudioDeviceInfo();
-            emit deviceChanged(QAudio::AudioInput, _inputDeviceInfo);
-
-            _inputFormat = _desiredInputFormat;
-            qCDebug(audioclient) << "The format to be used for audio input is" << _inputFormat;
-            qCDebug(audioclient) << "No resampling required for audio input to match desired network format.";
-
-            _audioGate = new AudioGate(_desiredInputFormat.sampleRate(), _desiredInputFormat.channelCount());
-            qCDebug(audioclient) << "Noise gate created with" << _desiredInputFormat.channelCount() << "channels.";
-
-            // generate audio callbacks at the network sample rate
-            _dummyAudioInput = new QTimer(this);
-            connect(_dummyAudioInput, SIGNAL(timeout()), this, SLOT(handleDummyAudioInput()));
-            _dummyAudioInput->start((int)(AudioConstants::NETWORK_FRAME_MSECS + 0.5f));
-        }
-
-        return supportedFormat;
-    }
-
-    void AudioClient::audioInputStateChanged(QAudio::State state) {
+    }
+
+    // If there is no working input device, use the dummy input device.
+    // It generates audio callbacks on a timer to simulate a mic stream of silent packets.
+    // This enables clients without a mic to still receive an audio stream from the mixer.
+    if (!_audioInput) {
+        qCDebug(audioclient) << "Audio input device is not available, using dummy input.";
+        _inputDeviceInfo = QAudioDeviceInfo();
+        emit deviceChanged(QAudio::AudioInput, _inputDeviceInfo);
+
+        _inputFormat = _desiredInputFormat;
+        qCDebug(audioclient) << "The format to be used for audio input is" << _inputFormat;
+        qCDebug(audioclient) << "No resampling required for audio input to match desired network format.";
+
+        _audioGate = new AudioGate(_desiredInputFormat.sampleRate(), _desiredInputFormat.channelCount());
+        qCDebug(audioclient) << "Noise gate created with" << _desiredInputFormat.channelCount() << "channels.";
+
+        // generate audio callbacks at the network sample rate
+        _dummyAudioInput = new QTimer(this);
+        connect(_dummyAudioInput, SIGNAL(timeout()), this, SLOT(handleDummyAudioInput()));
+        _dummyAudioInput->start((int)(AudioConstants::NETWORK_FRAME_MSECS + 0.5f));
+    }
+
+    return supportedFormat;
+}
+
+void AudioClient::audioInputStateChanged(QAudio::State state) {
 #if defined(Q_OS_ANDROID)
-        switch (state) {
-            case QAudio::StoppedState:
-                if (!_audioInput) {
-                    break;
+    switch (state) {
+        case QAudio::StoppedState:
+            if (!_audioInput) {
+                break;
+            }
+            // Stopped on purpose
+            if (_shouldRestartInputSetup) {
+                Lock lock(_deviceMutex);
+                _inputDevice = _audioInput->start();
+                lock.unlock();
+                if (_inputDevice) {
+                    connect(_inputDevice, SIGNAL(readyRead()), this, SLOT(handleMicAudioInput()));
                 }
-                // Stopped on purpose
-                if (_shouldRestartInputSetup) {
-                    Lock lock(_deviceMutex);
-                    _inputDevice = _audioInput->start();
-                    lock.unlock();
-                    if (_inputDevice) {
-                        connect(_inputDevice, SIGNAL(readyRead()), this, SLOT(handleMicAudioInput()));
+            }
+            break;
+        case QAudio::ActiveState:
+            break;
+        default:
+            break;
+    }
+#endif
+}
+
+void AudioClient::checkInputTimeout() {
+#if defined(Q_OS_ANDROID)
+    if (_audioInput && _inputReadsSinceLastCheck < MIN_READS_TO_CONSIDER_INPUT_ALIVE) {
+        _audioInput->stop();
+    } else {
+        _inputReadsSinceLastCheck = 0;
+    }
+#endif
+}
+
+void AudioClient::setHeadsetPluggedIn(bool pluggedIn) {
+#if defined(Q_OS_ANDROID)
+    if (pluggedIn == !_isHeadsetPluggedIn && !_inputDeviceInfo.isNull()) {
+        QAndroidJniObject brand =  QAndroidJniObject::getStaticObjectField<jstring>("android/os/Build", "BRAND");
+        // some samsung phones needs more time to shutdown the previous input device
+        if (brand.toString().contains("samsung", Qt::CaseInsensitive)) {
+            switchInputToAudioDevice(QAudioDeviceInfo(), true);
+            QThread::msleep(200);
+        }
+
+        Setting::Handle<bool> enableAEC(SETTING_AEC_KEY, false);
+        bool aecEnabled = enableAEC.get();
+
+        if ((pluggedIn || !aecEnabled) && _inputDeviceInfo.deviceName() != VOICE_RECOGNITION) {
+            switchAudioDevice(QAudio::AudioInput, VOICE_RECOGNITION);
+        } else if (!pluggedIn && aecEnabled && _inputDeviceInfo.deviceName() != VOICE_COMMUNICATION) {
+            switchAudioDevice(QAudio::AudioInput, VOICE_COMMUNICATION);
+        }
+    }
+    _isHeadsetPluggedIn = pluggedIn;
+#endif
+}
+
+void AudioClient::outputNotify() {
+    int recentUnfulfilled = _audioOutputIODevice.getRecentUnfulfilledReads();
+    if (recentUnfulfilled > 0) {
+        qCDebug(audioclient, "Starve detected, %d new unfulfilled reads", recentUnfulfilled);
+
+        if (_outputStarveDetectionEnabled.get()) {
+            quint64 now = usecTimestampNow() / 1000;
+            int dt = (int)(now - _outputStarveDetectionStartTimeMsec);
+            if (dt > STARVE_DETECTION_PERIOD) {
+                _outputStarveDetectionStartTimeMsec = now;
+                _outputStarveDetectionCount = 0;
+            } else {
+                _outputStarveDetectionCount += recentUnfulfilled;
+                if (_outputStarveDetectionCount > STARVE_DETECTION_THRESHOLD) {
+                    int oldOutputBufferSizeFrames = _sessionOutputBufferSizeFrames;
+                    int newOutputBufferSizeFrames = setOutputBufferSize(oldOutputBufferSizeFrames + 1, false);
+
+                    if (newOutputBufferSizeFrames > oldOutputBufferSizeFrames) {
+                        qCDebug(audioclient,
+                                "Starve threshold surpassed (%d starves in %d ms)", _outputStarveDetectionCount, dt);
                     }
-                }
-                break;
-            case QAudio::ActiveState:
-                break;
-            default:
-                break;
-        }
-#endif
-    }
-
-    void AudioClient::checkInputTimeout() {
-#if defined(Q_OS_ANDROID)
-        if (_audioInput && _inputReadsSinceLastCheck < MIN_READS_TO_CONSIDER_INPUT_ALIVE) {
-            _audioInput->stop();
-        } else {
-            _inputReadsSinceLastCheck = 0;
-        }
-#endif
-    }
-
-    void AudioClient::setHeadsetPluggedIn(bool pluggedIn) {
-#if defined(Q_OS_ANDROID)
-        if (pluggedIn == !_isHeadsetPluggedIn && !_inputDeviceInfo.isNull()) {
-            QAndroidJniObject brand = QAndroidJniObject::getStaticObjectField<jstring>("android/os/Build", "BRAND");
-            // some samsung phones needs more time to shutdown the previous input device
-            if (brand.toString().contains("samsung", Qt::CaseInsensitive)) {
-                switchInputToAudioDevice(QAudioDeviceInfo(), true);
-                QThread::msleep(200);
-            }
-
-            Setting::Handle<bool> enableAEC(SETTING_AEC_KEY, false);
-            bool aecEnabled = enableAEC.get();
-
-            if ((pluggedIn || !aecEnabled) && _inputDeviceInfo.deviceName() != VOICE_RECOGNITION) {
-                switchAudioDevice(QAudio::AudioInput, VOICE_RECOGNITION);
-            } else if (!pluggedIn && aecEnabled && _inputDeviceInfo.deviceName() != VOICE_COMMUNICATION) {
-                switchAudioDevice(QAudio::AudioInput, VOICE_COMMUNICATION);
-            }
-        }
-        _isHeadsetPluggedIn = pluggedIn;
-#endif
-    }
-
-    void AudioClient::outputNotify() {
-        int recentUnfulfilled = _audioOutputIODevice.getRecentUnfulfilledReads();
-        if (recentUnfulfilled > 0) {
-            qCDebug(audioclient, "Starve detected, %d new unfulfilled reads", recentUnfulfilled);
-
-            if (_outputStarveDetectionEnabled.get()) {
-                quint64 now = usecTimestampNow() / 1000;
-                int dt = (int)(now - _outputStarveDetectionStartTimeMsec);
-                if (dt > STARVE_DETECTION_PERIOD) {
+
                     _outputStarveDetectionStartTimeMsec = now;
                     _outputStarveDetectionCount = 0;
-                } else {
-                    _outputStarveDetectionCount += recentUnfulfilled;
-                    if (_outputStarveDetectionCount > STARVE_DETECTION_THRESHOLD) {
-                        int oldOutputBufferSizeFrames = _sessionOutputBufferSizeFrames;
-                        int newOutputBufferSizeFrames = setOutputBufferSize(oldOutputBufferSizeFrames + 1, false);
-
-                        if (newOutputBufferSizeFrames > oldOutputBufferSizeFrames) {
-                            qCDebug(audioclient, "Starve threshold surpassed (%d starves in %d ms)",
-                                    _outputStarveDetectionCount, dt);
-                        }
-
-                        _outputStarveDetectionStartTimeMsec = now;
-                        _outputStarveDetectionCount = 0;
-                    }
                 }
             }
         }
     }
-
-    bool AudioClient::switchOutputToAudioDevice(const QAudioDeviceInfo outputDeviceInfo, bool isShutdownRequest) {
-        Q_ASSERT_X(QThread::currentThread() == thread(), Q_FUNC_INFO, "Function invoked on wrong thread");
-
-        qCDebug(audioclient) << "AudioClient::switchOutputToAudioDevice() outputDeviceInfo: [" << outputDeviceInfo.deviceName()
-                             << "]";
-        bool supportedFormat = false;
-
-        // NOTE: device start() uses the Qt internal device list
-        Lock lock(_deviceMutex);
-
-        Lock localAudioLock(_localAudioMutex);
-        _localSamplesAvailable.exchange(0, std::memory_order_release);
-
-        // cleanup any previously initialized device
-        if (_audioOutput) {
-            _audioOutputIODevice.close();
-            _audioOutput->stop();
-
-            //must be deleted in next eventloop cycle when its called from notify()
-            _audioOutput->deleteLater();
-            _audioOutput = NULL;
-
-            _loopbackOutputDevice = NULL;
-            //must be deleted in next eventloop cycle when its called from notify()
-            _loopbackAudioOutput->deleteLater();
-            _loopbackAudioOutput = NULL;
-
-            delete[] _outputMixBuffer;
-            _outputMixBuffer = NULL;
-
-            delete[] _outputScratchBuffer;
-            _outputScratchBuffer = NULL;
-
-            delete[] _localOutputMixBuffer;
-            _localOutputMixBuffer = NULL;
-
-            _outputDeviceInfo = QAudioDeviceInfo();
-        }
-
-        if (_networkToOutputResampler) {
-            // if we were using an input to network resampler, delete it here
-            delete _networkToOutputResampler;
-            _networkToOutputResampler = NULL;
-
-            delete _localToOutputResampler;
-            _localToOutputResampler = NULL;
-        }
-
-        if (isShutdownRequest) {
-            qCDebug(audioclient) << "The audio output device has shut down.";
-            return true;
-        }
-
-        if (!outputDeviceInfo.isNull()) {
-            qCDebug(audioclient) << "The audio output device " << outputDeviceInfo.deviceName() << "is available.";
-            _outputDeviceInfo = outputDeviceInfo;
-            emit deviceChanged(QAudio::AudioOutput, outputDeviceInfo);
-
-            if (adjustedFormatForAudioDevice(outputDeviceInfo, _desiredOutputFormat, _outputFormat)) {
-                qCDebug(audioclient) << "The format to be used for audio output is" << _outputFormat;
-
-                // we've got the best we can get for input
-                // if required, setup a resampler for this input to our desired network format
-                if (_desiredOutputFormat != _outputFormat && _desiredOutputFormat.sampleRate() != _outputFormat.sampleRate()) {
-                    qCDebug(audioclient) << "Attemping to create a resampler for network format to output format.";
-
-                    assert(_desiredOutputFormat.sampleSize() == 16);
-                    assert(_outputFormat.sampleSize() == 16);
-
-                    _networkToOutputResampler =
-                        new AudioSRC(_desiredOutputFormat.sampleRate(), _outputFormat.sampleRate(), OUTPUT_CHANNEL_COUNT);
-                    _localToOutputResampler =
-                        new AudioSRC(_desiredOutputFormat.sampleRate(), _outputFormat.sampleRate(), OUTPUT_CHANNEL_COUNT);
-
-                } else {
-                    qCDebug(audioclient) << "No resampling required for network output to match actual output format.";
+}
+
+bool AudioClient::switchOutputToAudioDevice(const QAudioDeviceInfo outputDeviceInfo, bool isShutdownRequest) {
+    Q_ASSERT_X(QThread::currentThread() == thread(), Q_FUNC_INFO, "Function invoked on wrong thread");
+
+    qCDebug(audioclient) << "AudioClient::switchOutputToAudioDevice() outputDeviceInfo: [" << outputDeviceInfo.deviceName() << "]";
+    bool supportedFormat = false;
+
+    // NOTE: device start() uses the Qt internal device list
+    Lock lock(_deviceMutex);
+
+    Lock localAudioLock(_localAudioMutex);
+    _localSamplesAvailable.exchange(0, std::memory_order_release);
+
+    // cleanup any previously initialized device
+    if (_audioOutput) {
+        _audioOutputIODevice.close();
+        _audioOutput->stop();
+
+        //must be deleted in next eventloop cycle when its called from notify()
+        _audioOutput->deleteLater();
+        _audioOutput = NULL;
+
+        _loopbackOutputDevice = NULL;
+        //must be deleted in next eventloop cycle when its called from notify()
+        _loopbackAudioOutput->deleteLater();
+        _loopbackAudioOutput = NULL;
+
+        delete[] _outputMixBuffer;
+        _outputMixBuffer = NULL;
+
+        delete[] _outputScratchBuffer;
+        _outputScratchBuffer = NULL;
+
+        delete[] _localOutputMixBuffer;
+        _localOutputMixBuffer = NULL;
+
+        _outputDeviceInfo = QAudioDeviceInfo();
+    }
+
+    if (_networkToOutputResampler) {
+        // if we were using an input to network resampler, delete it here
+        delete _networkToOutputResampler;
+        _networkToOutputResampler = NULL;
+
+        delete _localToOutputResampler;
+        _localToOutputResampler = NULL;
+    }
+
+    if (isShutdownRequest) {
+        qCDebug(audioclient) << "The audio output device has shut down.";
+        return true;
+    }
+
+    if (!outputDeviceInfo.isNull()) {
+        qCDebug(audioclient) << "The audio output device " << outputDeviceInfo.deviceName() << "is available.";
+        _outputDeviceInfo = outputDeviceInfo;
+        emit deviceChanged(QAudio::AudioOutput, outputDeviceInfo);
+
+        if (adjustedFormatForAudioDevice(outputDeviceInfo, _desiredOutputFormat, _outputFormat)) {
+            qCDebug(audioclient) << "The format to be used for audio output is" << _outputFormat;
+
+            // we've got the best we can get for input
+            // if required, setup a resampler for this input to our desired network format
+            if (_desiredOutputFormat != _outputFormat
+                && _desiredOutputFormat.sampleRate() != _outputFormat.sampleRate()) {
+                qCDebug(audioclient) << "Attemping to create a resampler for network format to output format.";
+
+                assert(_desiredOutputFormat.sampleSize() == 16);
+                assert(_outputFormat.sampleSize() == 16);
+
+                _networkToOutputResampler = new AudioSRC(_desiredOutputFormat.sampleRate(), _outputFormat.sampleRate(), OUTPUT_CHANNEL_COUNT);
+                _localToOutputResampler = new AudioSRC(_desiredOutputFormat.sampleRate(), _outputFormat.sampleRate(), OUTPUT_CHANNEL_COUNT);
+
+            } else {
+                qCDebug(audioclient) << "No resampling required for network output to match actual output format.";
+            }
+
+            outputFormatChanged();
+
+            // setup our general output device for audio-mixer audio
+            _audioOutput = new QAudioOutput(outputDeviceInfo, _outputFormat, this);
+
+            int deviceChannelCount = _outputFormat.channelCount();
+            int frameSize = (AudioConstants::NETWORK_FRAME_SAMPLES_PER_CHANNEL * deviceChannelCount * _outputFormat.sampleRate()) / _desiredOutputFormat.sampleRate();
+            int requestedSize = _sessionOutputBufferSizeFrames * frameSize * AudioConstants::SAMPLE_SIZE;
+            _audioOutput->setBufferSize(requestedSize);
+
+            // initialize mix buffers on the _audioOutput thread to avoid races
+            connect(_audioOutput, &QAudioOutput::stateChanged, [&, frameSize, requestedSize](QAudio::State state) {
+                if (state == QAudio::ActiveState) {
+                    // restrict device callback to _outputPeriod samples
+                    _outputPeriod = _audioOutput->periodSize() / AudioConstants::SAMPLE_SIZE;
+                    // device callback may exceed reported period, so double it to avoid stutter
+                    _outputPeriod *= 2;
+
+                    _outputMixBuffer = new float[_outputPeriod];
+                    _outputScratchBuffer = new int16_t[_outputPeriod];
+
+                    // size local output mix buffer based on resampled network frame size
+                    int networkPeriod = _localToOutputResampler ?  _localToOutputResampler->getMaxOutput(AudioConstants::NETWORK_FRAME_SAMPLES_STEREO) : AudioConstants::NETWORK_FRAME_SAMPLES_STEREO;
+                    _localOutputMixBuffer = new float[networkPeriod];
+
+                    // local period should be at least twice the output period,
+                    // in case two device reads happen before more data can be read (worst case)
+                    int localPeriod = _outputPeriod * 2;
+                    // round up to an exact multiple of networkPeriod
+                    localPeriod = ((localPeriod + networkPeriod - 1) / networkPeriod) * networkPeriod;
+                    // this ensures lowest latency without stutter from underrun
+                    _localInjectorsStream.resizeForFrameSize(localPeriod);
+
+                    int bufferSize = _audioOutput->bufferSize();
+                    int bufferSamples = bufferSize / AudioConstants::SAMPLE_SIZE;
+                    int bufferFrames = bufferSamples / (float)frameSize;
+                    qCDebug(audioclient) << "frame (samples):" << frameSize;
+                    qCDebug(audioclient) << "buffer (frames):" << bufferFrames;
+                    qCDebug(audioclient) << "buffer (samples):" << bufferSamples;
+                    qCDebug(audioclient) << "buffer (bytes):" << bufferSize;
+                    qCDebug(audioclient) << "requested (bytes):" << requestedSize;
+                    qCDebug(audioclient) << "period (samples):" << _outputPeriod;
+                    qCDebug(audioclient) << "local buffer (samples):" << localPeriod;
+
+                    disconnect(_audioOutput, &QAudioOutput::stateChanged, 0, 0);
+
+                    // unlock to avoid a deadlock with the device callback (which always succeeds this initialization)
+                    localAudioLock.unlock();
                 }
-
-                outputFormatChanged();
-
-                // setup our general output device for audio-mixer audio
-                _audioOutput = new QAudioOutput(outputDeviceInfo, _outputFormat, this);
-
-                int deviceChannelCount = _outputFormat.channelCount();
-                int frameSize =
-                    (AudioConstants::NETWORK_FRAME_SAMPLES_PER_CHANNEL * deviceChannelCount * _outputFormat.sampleRate()) /
-                    _desiredOutputFormat.sampleRate();
-                int requestedSize = _sessionOutputBufferSizeFrames * frameSize * AudioConstants::SAMPLE_SIZE;
-                _audioOutput->setBufferSize(requestedSize);
-
-                // initialize mix buffers on the _audioOutput thread to avoid races
-                connect(_audioOutput, &QAudioOutput::stateChanged, [&, frameSize, requestedSize](QAudio::State state) {
-                    if (state == QAudio::ActiveState) {
-                        // restrict device callback to _outputPeriod samples
-                        _outputPeriod = _audioOutput->periodSize() / AudioConstants::SAMPLE_SIZE;
-                        // device callback may exceed reported period, so double it to avoid stutter
-                        _outputPeriod *= 2;
-
-                        _outputMixBuffer = new float[_outputPeriod];
-                        _outputScratchBuffer = new int16_t[_outputPeriod];
-
-                        // size local output mix buffer based on resampled network frame size
-                        int networkPeriod =
-                            _localToOutputResampler
-                                ? _localToOutputResampler->getMaxOutput(AudioConstants::NETWORK_FRAME_SAMPLES_STEREO)
-                                : AudioConstants::NETWORK_FRAME_SAMPLES_STEREO;
-                        _localOutputMixBuffer = new float[networkPeriod];
-
-                        // local period should be at least twice the output period,
-                        // in case two device reads happen before more data can be read (worst case)
-                        int localPeriod = _outputPeriod * 2;
-                        // round up to an exact multiple of networkPeriod
-                        localPeriod = ((localPeriod + networkPeriod - 1) / networkPeriod) * networkPeriod;
-                        // this ensures lowest latency without stutter from underrun
-                        _localInjectorsStream.resizeForFrameSize(localPeriod);
-
-                        int bufferSize = _audioOutput->bufferSize();
-                        int bufferSamples = bufferSize / AudioConstants::SAMPLE_SIZE;
-                        int bufferFrames = bufferSamples / (float)frameSize;
-                        qCDebug(audioclient) << "frame (samples):" << frameSize;
-                        qCDebug(audioclient) << "buffer (frames):" << bufferFrames;
-                        qCDebug(audioclient) << "buffer (samples):" << bufferSamples;
-                        qCDebug(audioclient) << "buffer (bytes):" << bufferSize;
-                        qCDebug(audioclient) << "requested (bytes):" << requestedSize;
-                        qCDebug(audioclient) << "period (samples):" << _outputPeriod;
-                        qCDebug(audioclient) << "local buffer (samples):" << localPeriod;
-
-                        disconnect(_audioOutput, &QAudioOutput::stateChanged, 0, 0);
-
-                        // unlock to avoid a deadlock with the device callback (which always succeeds this initialization)
-                        localAudioLock.unlock();
-                    }
-                });
-                connect(_audioOutput, &QAudioOutput::notify, this, &AudioClient::outputNotify);
-
-                _audioOutputIODevice.start();
-
-                _audioOutput->start(&_audioOutputIODevice);
-
-                // setup a loopback audio output device
-                _loopbackAudioOutput = new QAudioOutput(outputDeviceInfo, _outputFormat, this);
-
-                _timeSinceLastReceived.start();
-
-                supportedFormat = true;
+            });
+            connect(_audioOutput, &QAudioOutput::notify, this, &AudioClient::outputNotify);
+
+            _audioOutputIODevice.start();
+
+            _audioOutput->start(&_audioOutputIODevice);
+
+            // setup a loopback audio output device
+            _loopbackAudioOutput = new QAudioOutput(outputDeviceInfo, _outputFormat, this);
+
+            _timeSinceLastReceived.start();
+
+            supportedFormat = true;
+        }
+    }
+
+    return supportedFormat;
+}
+
+int AudioClient::setOutputBufferSize(int numFrames, bool persist) {
+    qCDebug(audioclient) << __FUNCTION__ << "numFrames:" << numFrames << "persist:" << persist;
+
+    numFrames = std::min(std::max(numFrames, MIN_BUFFER_FRAMES), MAX_BUFFER_FRAMES);
+    qCDebug(audioclient) << __FUNCTION__ << "clamped numFrames:" << numFrames << "_sessionOutputBufferSizeFrames:" << _sessionOutputBufferSizeFrames;
+
+    if (numFrames != _sessionOutputBufferSizeFrames) {
+        qCInfo(audioclient, "Audio output buffer set to %d frames", numFrames);
+        _sessionOutputBufferSizeFrames = numFrames;
+        if (persist) {
+            _outputBufferSizeFrames.set(numFrames);
+        }
+    }
+    return numFrames;
+}
+
+// The following constant is operating system dependent due to differences in
+// the way input audio is handled. The audio input buffer size is inversely
+// proportional to the accelerator ratio.
+
+#ifdef Q_OS_WIN
+const float AudioClient::CALLBACK_ACCELERATOR_RATIO = IsWindows8OrGreater() ? 1.0f : 0.25f;
+#endif
+
+#ifdef Q_OS_MAC
+const float AudioClient::CALLBACK_ACCELERATOR_RATIO = 2.0f;
+#endif
+
+#ifdef Q_OS_ANDROID
+const float AudioClient::CALLBACK_ACCELERATOR_RATIO = 0.5f;
+#elif defined(Q_OS_LINUX)
+const float AudioClient::CALLBACK_ACCELERATOR_RATIO = 2.0f;
+#endif
+
+int AudioClient::calculateNumberOfInputCallbackBytes(const QAudioFormat& format) const {
+    int numInputCallbackBytes = (int)(((AudioConstants::NETWORK_FRAME_BYTES_PER_CHANNEL
+        * format.channelCount()
+        * ((float) format.sampleRate() / AudioConstants::SAMPLE_RATE))
+        / CALLBACK_ACCELERATOR_RATIO) + 0.5f);
+
+    return numInputCallbackBytes;
+}
+
+int AudioClient::calculateNumberOfFrameSamples(int numBytes) const {
+    int frameSamples = (int)(numBytes * CALLBACK_ACCELERATOR_RATIO + 0.5f) / AudioConstants::SAMPLE_SIZE;
+    return frameSamples;
+}
+
+float AudioClient::azimuthForSource(const glm::vec3& relativePosition) {
+    glm::quat inverseOrientation = glm::inverse(_orientationGetter());
+
+    glm::vec3 rotatedSourcePosition = inverseOrientation * relativePosition;
+
+    // project the rotated source position vector onto the XZ plane
+    rotatedSourcePosition.y = 0.0f;
+
+    static const float SOURCE_DISTANCE_THRESHOLD = 1e-30f;
+
+    float rotatedSourcePositionLength2 = glm::length2(rotatedSourcePosition);
+    if (rotatedSourcePositionLength2 > SOURCE_DISTANCE_THRESHOLD) {
+
+        // produce an oriented angle about the y-axis
+        glm::vec3 direction = rotatedSourcePosition * (1.0f / fastSqrtf(rotatedSourcePositionLength2));
+        float angle = fastAcosf(glm::clamp(-direction.z, -1.0f, 1.0f)); // UNIT_NEG_Z is "forward"
+        return (direction.x < 0.0f) ? -angle : angle;
+
+    } else {
+        // no azimuth if they are in same spot
+        return 0.0f;
+    }
+}
+
+float AudioClient::gainForSource(float distance, float volume) {
+
+    // attenuation = -6dB * log2(distance)
+    // reference attenuation of 0dB at distance = 1.0m
+    float gain = volume / std::max(distance, HRTF_NEARFIELD_MIN);
+
+    return gain;
+}
+
+qint64 AudioClient::AudioOutputIODevice::readData(char * data, qint64 maxSize) {
+
+    // samples requested from OUTPUT_CHANNEL_COUNT
+    int deviceChannelCount = _audio->_outputFormat.channelCount();
+    int samplesRequested = (int)(maxSize / AudioConstants::SAMPLE_SIZE) * OUTPUT_CHANNEL_COUNT / deviceChannelCount;
+    // restrict samplesRequested to the size of our mix/scratch buffers
+    samplesRequested = std::min(samplesRequested, _audio->_outputPeriod);
+
+    int16_t* scratchBuffer = _audio->_outputScratchBuffer;
+    float* mixBuffer = _audio->_outputMixBuffer;
+
+    int networkSamplesPopped;
+    if ((networkSamplesPopped = _receivedAudioStream.popSamples(samplesRequested, false)) > 0) {
+        qCDebug(audiostream, "Read %d samples from buffer (%d available, %d requested)", networkSamplesPopped, _receivedAudioStream.getSamplesAvailable(), samplesRequested);
+        AudioRingBuffer::ConstIterator lastPopOutput = _receivedAudioStream.getLastPopOutput();
+        lastPopOutput.readSamples(scratchBuffer, networkSamplesPopped);
+        for (int i = 0; i < networkSamplesPopped; i++) {
+            mixBuffer[i] = convertToFloat(scratchBuffer[i]);
+        }
+        samplesRequested = networkSamplesPopped;
+    }
+
+    int injectorSamplesPopped = 0;
+    {
+        bool append = networkSamplesPopped > 0;
+        // check the samples we have available locklessly; this is possible because only two functions add to the count:
+        // - prepareLocalAudioInjectors will only increase samples count
+        // - switchOutputToAudioDevice will zero samples count,
+        //   stop the device - so that readData will exhaust the existing buffer or see a zeroed samples count,
+        //   and start the device - which can then only see a zeroed samples count
+        int samplesAvailable = _audio->_localSamplesAvailable.load(std::memory_order_acquire);
+
+        // if we do not have enough samples buffered despite having injectors, buffer them synchronously
+        if (samplesAvailable < samplesRequested && _audio->_localInjectorsAvailable.load(std::memory_order_acquire)) {
+            // try_to_lock, in case the device is being shut down already
+            std::unique_ptr<Lock> localAudioLock(new Lock(_audio->_localAudioMutex, std::try_to_lock));
+            if (localAudioLock->owns_lock()) {
+                _audio->prepareLocalAudioInjectors(std::move(localAudioLock));
+                samplesAvailable = _audio->_localSamplesAvailable.load(std::memory_order_acquire);
             }
         }
 
-        return supportedFormat;
-    }
-
-    int AudioClient::setOutputBufferSize(int numFrames, bool persist) {
-        qCDebug(audioclient) << __FUNCTION__ << "numFrames:" << numFrames << "persist:" << persist;
-
-        numFrames = std::min(std::max(numFrames, MIN_BUFFER_FRAMES), MAX_BUFFER_FRAMES);
-        qCDebug(audioclient) << __FUNCTION__ << "clamped numFrames:" << numFrames
-                             << "_sessionOutputBufferSizeFrames:" << _sessionOutputBufferSizeFrames;
-
-        if (numFrames != _sessionOutputBufferSizeFrames) {
-            qCInfo(audioclient, "Audio output buffer set to %d frames", numFrames);
-            _sessionOutputBufferSizeFrames = numFrames;
-            if (persist) {
-                _outputBufferSizeFrames.set(numFrames);
+        samplesRequested = std::min(samplesRequested, samplesAvailable);
+        if ((injectorSamplesPopped = _localInjectorsStream.appendSamples(mixBuffer, samplesRequested, append)) > 0) {
+            _audio->_localSamplesAvailable.fetch_sub(injectorSamplesPopped, std::memory_order_release);
+            qCDebug(audiostream, "Read %d samples from injectors (%d available, %d requested)", injectorSamplesPopped, _localInjectorsStream.samplesAvailable(), samplesRequested);
+        }
+    }
+
+    // prepare injectors for the next callback
+    QtConcurrent::run(QThreadPool::globalInstance(), [this] {
+        _audio->prepareLocalAudioInjectors();
+    });
+
+    int samplesPopped = std::max(networkSamplesPopped, injectorSamplesPopped);
+    int framesPopped = samplesPopped / AudioConstants::STEREO;
+    int bytesWritten;
+    if (samplesPopped > 0) {
+        if (deviceChannelCount == OUTPUT_CHANNEL_COUNT) {
+            // limit the audio
+            _audio->_audioLimiter.render(mixBuffer, (int16_t*)data, framesPopped);
+        } else {
+            _audio->_audioLimiter.render(mixBuffer, scratchBuffer, framesPopped);
+
+            // upmix or downmix to deviceChannelCount
+            if (deviceChannelCount > OUTPUT_CHANNEL_COUNT) {
+                int extraChannels = deviceChannelCount - OUTPUT_CHANNEL_COUNT;
+                channelUpmix(scratchBuffer, (int16_t*)data, samplesPopped, extraChannels);
+            } else {
+                channelDownmix(scratchBuffer, (int16_t*)data, samplesPopped);
             }
         }
-        return numFrames;
-    }
-
-    // The following constant is operating system dependent due to differences in
-    // the way input audio is handled. The audio input buffer size is inversely
-    // proportional to the accelerator ratio.
-
-#ifdef Q_OS_WIN
-    const float AudioClient::CALLBACK_ACCELERATOR_RATIO = IsWindows8OrGreater() ? 1.0f : 0.25f;
-#endif
-
-#ifdef Q_OS_MAC
-    const float AudioClient::CALLBACK_ACCELERATOR_RATIO = 2.0f;
-#endif
-
-#ifdef Q_OS_ANDROID
-    const float AudioClient::CALLBACK_ACCELERATOR_RATIO = 0.5f;
-#elif defined(Q_OS_LINUX)
-    const float AudioClient::CALLBACK_ACCELERATOR_RATIO = 2.0f;
-#endif
-
-    int AudioClient::calculateNumberOfInputCallbackBytes(const QAudioFormat& format) const {
-        int numInputCallbackBytes = (int)(((AudioConstants::NETWORK_FRAME_BYTES_PER_CHANNEL * format.channelCount() *
-                                            ((float)format.sampleRate() / AudioConstants::SAMPLE_RATE)) /
-                                           CALLBACK_ACCELERATOR_RATIO) +
-                                          0.5f);
-
-        return numInputCallbackBytes;
-    }
-
-    int AudioClient::calculateNumberOfFrameSamples(int numBytes) const {
-        int frameSamples = (int)(numBytes * CALLBACK_ACCELERATOR_RATIO + 0.5f) / AudioConstants::SAMPLE_SIZE;
-        return frameSamples;
-    }
-
-    float AudioClient::azimuthForSource(const glm::vec3& relativePosition) {
-        glm::quat inverseOrientation = glm::inverse(_orientationGetter());
-
-        glm::vec3 rotatedSourcePosition = inverseOrientation * relativePosition;
-
-        // project the rotated source position vector onto the XZ plane
-        rotatedSourcePosition.y = 0.0f;
-
-        static const float SOURCE_DISTANCE_THRESHOLD = 1e-30f;
-
-        float rotatedSourcePositionLength2 = glm::length2(rotatedSourcePosition);
-        if (rotatedSourcePositionLength2 > SOURCE_DISTANCE_THRESHOLD) {
-            // produce an oriented angle about the y-axis
-            glm::vec3 direction = rotatedSourcePosition * (1.0f / fastSqrtf(rotatedSourcePositionLength2));
-            float angle = fastAcosf(glm::clamp(-direction.z, -1.0f, 1.0f));  // UNIT_NEG_Z is "forward"
-            return (direction.x < 0.0f) ? -angle : angle;
-
-        } else {
-            // no azimuth if they are in same spot
-            return 0.0f;
-        }
-    }
-
-    float AudioClient::gainForSource(float distance, float volume) {
-        // attenuation = -6dB * log2(distance)
-        // reference attenuation of 0dB at distance = 1.0m
-        float gain = volume / std::max(distance, HRTF_NEARFIELD_MIN);
-
-        return gain;
-    }
-
-    qint64 AudioClient::AudioOutputIODevice::readData(char* data, qint64 maxSize) {
-        // samples requested from OUTPUT_CHANNEL_COUNT
-        int deviceChannelCount = _audio->_outputFormat.channelCount();
-        int samplesRequested = (int)(maxSize / AudioConstants::SAMPLE_SIZE) * OUTPUT_CHANNEL_COUNT / deviceChannelCount;
-        // restrict samplesRequested to the size of our mix/scratch buffers
-        samplesRequested = std::min(samplesRequested, _audio->_outputPeriod);
-
-        int16_t* scratchBuffer = _audio->_outputScratchBuffer;
-        float* mixBuffer = _audio->_outputMixBuffer;
-
-        int networkSamplesPopped;
-        if ((networkSamplesPopped = _receivedAudioStream.popSamples(samplesRequested, false)) > 0) {
-            qCDebug(audiostream, "Read %d samples from buffer (%d available, %d requested)", networkSamplesPopped,
-                    _receivedAudioStream.getSamplesAvailable(), samplesRequested);
-            AudioRingBuffer::ConstIterator lastPopOutput = _receivedAudioStream.getLastPopOutput();
-            lastPopOutput.readSamples(scratchBuffer, networkSamplesPopped);
-            for (int i = 0; i < networkSamplesPopped; i++) {
-                mixBuffer[i] = convertToFloat(scratchBuffer[i]);
-            }
-            samplesRequested = networkSamplesPopped;
-        }
-
-        int injectorSamplesPopped = 0;
-        {
-            bool append = networkSamplesPopped > 0;
-            // check the samples we have available locklessly; this is possible because only two functions add to the count:
-            // - prepareLocalAudioInjectors will only increase samples count
-            // - switchOutputToAudioDevice will zero samples count,
-            //   stop the device - so that readData will exhaust the existing buffer or see a zeroed samples count,
-            //   and start the device - which can then only see a zeroed samples count
-            int samplesAvailable = _audio->_localSamplesAvailable.load(std::memory_order_acquire);
-
-            // if we do not have enough samples buffered despite having injectors, buffer them synchronously
-            if (samplesAvailable < samplesRequested && _audio->_localInjectorsAvailable.load(std::memory_order_acquire)) {
-                // try_to_lock, in case the device is being shut down already
-                std::unique_ptr<Lock> localAudioLock(new Lock(_audio->_localAudioMutex, std::try_to_lock));
-                if (localAudioLock->owns_lock()) {
-                    _audio->prepareLocalAudioInjectors(std::move(localAudioLock));
-                    samplesAvailable = _audio->_localSamplesAvailable.load(std::memory_order_acquire);
-                }
-            }
-
-            samplesRequested = std::min(samplesRequested, samplesAvailable);
-            if ((injectorSamplesPopped = _localInjectorsStream.appendSamples(mixBuffer, samplesRequested, append)) > 0) {
-                _audio->_localSamplesAvailable.fetch_sub(injectorSamplesPopped, std::memory_order_release);
-                qCDebug(audiostream, "Read %d samples from injectors (%d available, %d requested)", injectorSamplesPopped,
-                        _localInjectorsStream.samplesAvailable(), samplesRequested);
-            }
-        }
-
-        // prepare injectors for the next callback
-        QtConcurrent::run(QThreadPool::globalInstance(), [this] { _audio->prepareLocalAudioInjectors(); });
-
-        int samplesPopped = std::max(networkSamplesPopped, injectorSamplesPopped);
-        int framesPopped = samplesPopped / AudioConstants::STEREO;
-        int bytesWritten;
-        if (samplesPopped > 0) {
-            if (deviceChannelCount == OUTPUT_CHANNEL_COUNT) {
-                // limit the audio
-                _audio->_audioLimiter.render(mixBuffer, (int16_t*)data, framesPopped);
-            } else {
-                _audio->_audioLimiter.render(mixBuffer, scratchBuffer, framesPopped);
-
-                // upmix or downmix to deviceChannelCount
-                if (deviceChannelCount > OUTPUT_CHANNEL_COUNT) {
-                    int extraChannels = deviceChannelCount - OUTPUT_CHANNEL_COUNT;
-                    channelUpmix(scratchBuffer, (int16_t*)data, samplesPopped, extraChannels);
-                } else {
-                    channelDownmix(scratchBuffer, (int16_t*)data, samplesPopped);
-                }
-            }
-
-            bytesWritten = framesPopped * AudioConstants::SAMPLE_SIZE * deviceChannelCount;
-        } else {
-            // nothing on network, don't grab anything from injectors, and just return 0s
-            memset(data, 0, maxSize);
-            bytesWritten = maxSize;
-        }
-
-        // send output buffer for recording
-        if (_audio->_isRecording) {
-            Lock lock(_recordMutex);
-            _audio->_audioFileWav.addRawAudioChunk(reinterpret_cast<char*>(scratchBuffer), bytesWritten);
-        }
-
-        int bytesAudioOutputUnplayed = _audio->_audioOutput->bufferSize() - _audio->_audioOutput->bytesFree();
-        float msecsAudioOutputUnplayed =
-            bytesAudioOutputUnplayed / (float)_audio->_outputFormat.bytesForDuration(USECS_PER_MSEC);
-        _audio->_stats.updateOutputMsUnplayed(msecsAudioOutputUnplayed);
-
-        if (bytesAudioOutputUnplayed == 0) {
-            _unfulfilledReads++;
-        }
-
-        return bytesWritten;
-    }
-
-    bool AudioClient::startRecording(const QString& filepath) {
-        if (!_audioFileWav.create(_outputFormat, filepath)) {
-            qDebug() << "Error creating audio file: " + filepath;
-            return false;
-        }
-        _isRecording = true;
-        return true;
-    }
-
-    void AudioClient::stopRecording() {
-        if (_isRecording) {
-            _isRecording = false;
-            _audioFileWav.close();
-        }
-    }
-
-    void AudioClient::loadSettings() {
-        _receivedAudioStream.setDynamicJitterBufferEnabled(dynamicJitterBufferEnabled.get());
-        _receivedAudioStream.setStaticJitterBufferFrames(staticJitterBufferFrames.get());
-
-        qCDebug(audioclient) << "---- Initializing Audio Client ----";
-        auto codecPlugins = PluginManager::getInstance()->getCodecPlugins();
-        for (auto& plugin : codecPlugins) {
-            qCDebug(audioclient) << "Codec available:" << plugin->getName();
-        }
-    }
-
-    void AudioClient::saveSettings() {
-        dynamicJitterBufferEnabled.set(_receivedAudioStream.dynamicJitterBufferEnabled());
-        staticJitterBufferFrames.set(_receivedAudioStream.getStaticJitterBufferFrames());
-    }
-
-    void AudioClient::setAvatarBoundingBoxParameters(glm::vec3 corner, glm::vec3 scale) {
-        avatarBoundingBoxCorner = corner;
-        avatarBoundingBoxScale = scale;
-    }
-
-    void AudioClient::startThread() {
-        moveToNewNamedThread(this, "Audio Thread", [this] { start(); }, QThread::TimeCriticalPriority);
-    }
-
-    void AudioClient::setInputVolume(float volume, bool emitSignal) {
-        if (_audioInput && volume != (float)_audioInput->volume()) {
-            _audioInput->setVolume(volume);
-            if (emitSignal) {
-                emit inputVolumeChanged(_audioInput->volume());
-            }
-        }
-    }+
+        bytesWritten = framesPopped * AudioConstants::SAMPLE_SIZE * deviceChannelCount;
+    } else {
+        // nothing on network, don't grab anything from injectors, and just return 0s
+        memset(data, 0, maxSize);
+        bytesWritten = maxSize;
+    }
+
+    // send output buffer for recording
+    if (_audio->_isRecording) {
+        Lock lock(_recordMutex);
+        _audio->_audioFileWav.addRawAudioChunk(reinterpret_cast<char*>(scratchBuffer), bytesWritten);
+    }
+
+
+    int bytesAudioOutputUnplayed = _audio->_audioOutput->bufferSize() - _audio->_audioOutput->bytesFree();
+    float msecsAudioOutputUnplayed = bytesAudioOutputUnplayed / (float)_audio->_outputFormat.bytesForDuration(USECS_PER_MSEC);
+    _audio->_stats.updateOutputMsUnplayed(msecsAudioOutputUnplayed);
+
+    if (bytesAudioOutputUnplayed == 0) {
+        _unfulfilledReads++;
+    }
+
+    return bytesWritten;
+}
+
+bool AudioClient::startRecording(const QString& filepath) {
+    if (!_audioFileWav.create(_outputFormat, filepath)) {
+        qDebug() << "Error creating audio file: " + filepath;
+        return false;
+    }
+    _isRecording = true;
+    return true;
+}
+
+void AudioClient::stopRecording() {
+    if (_isRecording) {
+        _isRecording = false;
+        _audioFileWav.close();
+    }
+}
+
+void AudioClient::loadSettings() {
+    _receivedAudioStream.setDynamicJitterBufferEnabled(dynamicJitterBufferEnabled.get());
+    _receivedAudioStream.setStaticJitterBufferFrames(staticJitterBufferFrames.get());
+
+    qCDebug(audioclient) << "---- Initializing Audio Client ----";
+    auto codecPlugins = PluginManager::getInstance()->getCodecPlugins();
+    for (auto& plugin : codecPlugins) {
+        qCDebug(audioclient) << "Codec available:" << plugin->getName();
+    }
+
+}
+
+void AudioClient::saveSettings() {
+    dynamicJitterBufferEnabled.set(_receivedAudioStream.dynamicJitterBufferEnabled());
+    staticJitterBufferFrames.set(_receivedAudioStream.getStaticJitterBufferFrames());
+}
+
+void AudioClient::setAvatarBoundingBoxParameters(glm::vec3 corner, glm::vec3 scale) {
+    avatarBoundingBoxCorner = corner;
+    avatarBoundingBoxScale = scale;
+}
+
+
+void AudioClient::startThread() {
+    moveToNewNamedThread(this, "Audio Thread", [this] { start(); }, QThread::TimeCriticalPriority);
+}
+
+void AudioClient::setInputVolume(float volume, bool emitSignal) {
+    if (_audioInput && volume != (float)_audioInput->volume()) {
+        _audioInput->setVolume(volume);
+        if (emitSignal) {
+            emit inputVolumeChanged(_audioInput->volume());
+        }
+    }
+}