--- conflicted
+++ resolved
@@ -31,24 +31,9 @@
     return std::make_shared<BufferClip>();
 }
 
-<<<<<<< HEAD
-Clip::Pointer Clip::duplicate() {
-    Clip::Pointer result = std::make_shared<BufferClip>();
-
-    Locker lock(_mutex);
-    Time currentPosition = position();
-    seek(0);
-
-    auto frame = nextFrame();
-    while (frame) {
-        result->addFrame(frame);
-        frame = nextFrame();
-    }
-=======
 void Clip::seek(float offset) {
     seekFrameTime(Frame::secondsToFrameTime(offset));
 }
->>>>>>> 225909f8
 
 float Clip::position() const {
     return Frame::frameTimeToSeconds(positionFrameTime());
