//
//  Created by Bradley Austin Davis 2015/11/04
//  Copyright 2015 High Fidelity, Inc.
//
//  Distributed under the Apache License, Version 2.0.
//  See the accompanying file LICENSE or http://www.apache.org/licenses/LICENSE-2.0.html
//

#include "Frame.h"

#include <mutex>

#include <QtCore/QMap>

#include <NumericalConstants.h>
#include <SharedUtil.h>

using namespace recording;

// FIXME move to shared
template <typename Key, typename Value> 
class Registry {
public:
    using ForwardMap = QMap<Value, Key>;
    using BackMap = QMap<Key, Value>;
    static const Key INVALID_KEY = static_cast<Key>(-1);

    Key registerValue(const Value& value) {
        Locker lock(_mutex);
        Key result = INVALID_KEY;
        if (_forwardMap.contains(value)) {
            result = _forwardMap[value];
        } else {
            _forwardMap[value] = result = _nextKey++;
            _backMap[result] = value;
        }
        return result;
    }

    Key getKey(const Value& value) {
        Locker lock(_mutex);
        Key result = INVALID_KEY;
        if (_forwardMap.contains(value)) {
            result = _forwardMap[value];
        }
        return result;
    }

    ForwardMap getKeysByValue() {
        Locker lock(_mutex);
        ForwardMap result = _forwardMap;
        return result;
    }

    BackMap getValuesByKey() {
        Locker lock(_mutex);
        BackMap result = _backMap;
        return result;
    }

private:
    using Mutex = std::mutex;
    using Locker = std::unique_lock<Mutex>;

    Mutex _mutex;

    ForwardMap _forwardMap;
    BackMap _backMap;
    Key _nextKey { 0 };
};

static Registry<FrameType, QString> frameTypes;
static QMap<FrameType, Frame::Handler> handlerMap;
using Mutex = std::mutex;
using Locker = std::unique_lock<Mutex>;
static Mutex mutex;
static std::once_flag once;

float FrameHeader::frameTimeToSeconds(Frame::Time frameTime) {
    float result = frameTime;
    result /= MSECS_PER_SECOND;
    return result;
}

uint32_t FrameHeader::frameTimeToMilliseconds(Frame::Time frameTime) {
    return frameTime;
}

Frame::Time FrameHeader::frameTimeFromEpoch(quint64 epoch) {
    auto intervalMicros = (usecTimestampNow() - epoch);
    intervalMicros /= USECS_PER_MSEC;
    return (Frame::Time)(intervalMicros);
}

quint64 FrameHeader::epochForFrameTime(Time frameTime) {
    auto epoch = usecTimestampNow();
    epoch -= (frameTime * USECS_PER_MSEC);
    return epoch;
}

Frame::Time FrameHeader::secondsToFrameTime(float seconds) {
    return (Time)(seconds * MSECS_PER_SECOND);
}

FrameType Frame::registerFrameType(const QString& frameTypeName) {
    Locker lock(mutex);
    std::call_once(once, [&] {
        auto headerType = frameTypes.registerValue("com.highfidelity.recording.Header");
        Q_ASSERT(headerType == Frame::TYPE_HEADER);
        Q_UNUSED(headerType); // FIXME - build system on unix still not upgraded to Qt 5.5.1 so Q_ASSERT still produces warnings
    });
    auto result = frameTypes.registerValue(frameTypeName);
    return result;
}

QMap<QString, FrameType> Frame::getFrameTypes() {
    return frameTypes.getKeysByValue();
}

QMap<FrameType, QString> Frame::getFrameTypeNames() {
    return frameTypes.getValuesByKey();
}

Frame::Handler Frame::registerFrameHandler(FrameType type, Handler handler) {
    Locker lock(mutex);
    Handler result;
    if (handlerMap.contains(type)) {
        result = handlerMap[type];
    }
    handlerMap[type] = handler;
    return result;
}

<<<<<<< HEAD
=======
Frame::Handler Frame::registerFrameHandler(const QString& frameTypeName, Handler handler) {
    auto frameType = registerFrameType(frameTypeName);
    return registerFrameHandler(frameType, handler);
}

void Frame::clearFrameHandler(FrameType type) {
    Locker lock(mutex);
    auto iterator = handlerMap.find(type);
    if (iterator != handlerMap.end()) {
        handlerMap.erase(iterator);
    }
}

void Frame::clearFrameHandler(const QString& frameTypeName) {
    auto frameType = registerFrameType(frameTypeName);
    clearFrameHandler(frameType); 
}


>>>>>>> 225909f8
void Frame::handleFrame(const Frame::ConstPointer& frame) {
    Handler handler; 
    {
        Locker lock(mutex);
        auto iterator = handlerMap.find(frame->type);
        if (iterator == handlerMap.end()) {
            return;
        }
        handler = *iterator;
    }
    handler(frame);
}<|MERGE_RESOLUTION|>--- conflicted
+++ resolved
@@ -131,8 +131,6 @@
     return result;
 }
 
-<<<<<<< HEAD
-=======
 Frame::Handler Frame::registerFrameHandler(const QString& frameTypeName, Handler handler) {
     auto frameType = registerFrameType(frameTypeName);
     return registerFrameHandler(frameType, handler);
@@ -152,7 +150,6 @@
 }
 
 
->>>>>>> 225909f8
 void Frame::handleFrame(const Frame::ConstPointer& frame) {
     Handler handler; 
     {
