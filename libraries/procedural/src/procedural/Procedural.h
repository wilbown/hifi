--- conflicted
+++ resolved
@@ -157,17 +157,10 @@
     int32_t _frameCount { 0 };
 
     // Rendering object descriptions, from userData
-<<<<<<< HEAD
-    QString _shaderSource;
-    QString _shaderPath;
-    uint64_t _shaderModified { 0 };
-    NetworkShaderPointer _networkShader;
-=======
     QString _fragmentShaderSource;
     QString _fragmentShaderPath;
     uint64_t _fragmentShaderModified { 0 };
     NetworkShaderPointer _networkFragmentShader;
->>>>>>> f38509da
     bool _shaderDirty { true };
     bool _uniformsDirty { true };
 
