#pragma once
//
//  Image.h
//  image/src/Image
//
//  Created by Olivier Prat on 29/3/2019.
//  Copyright 2019 High Fidelity, Inc.
//
//  Distributed under the Apache License, Version 2.0.
//  See the accompanying file LICENSE or http://www.apache.org/licenses/LICENSE-2.0.html
//

#ifndef hifi_image_Image_h
#define hifi_image_Image_h

#include <QImage>

#include "ColorChannel.h"

#include <glm/fwd.hpp>
#include <glm/vec2.hpp>
#include <GLMHelpers.h>

namespace image {

<<<<<<< HEAD
namespace TextureUsage {

/**jsdoc
 * <p>Describes the type of texture.</p>
 * <p>See also: {@link Material} and 
 * {@link https://docs.highfidelity.com/create/3d-models/pbr-materials-guide.html|PBR Materials Guide}.</p>
 * <table>
 *   <thead>
 *     <tr><th>Value</th><th>Name</th><th>Description</th></tr>
 *   </thead>
 *   <tbody>
 *     <tr><td><code>0</code></td><td>Default</td><td>Basic color.</td></tr>
 *     <tr><td><code>1</code></td><td>Strict</td><td>Basic color. Quality never downgraded.</td></tr>
 *     <tr><td><code>2</code></td><td>Albedo</td><td>Color for PBR.</td></tr>
 *     <tr><td><code>3</code></td><td>Normal</td><td>Normal map.</td></tr>
 *     <tr><td><code>4</code></td><td>Bump</td><td>Bump map.</td></tr>
 *     <tr><td><code>5</code></td><td>Specular or metallic</td><td>Metallic or not.</td></tr>
 *     <tr><td><code>6</code></td><td>Roughness</td><td>Rough or matte.</td></tr>
 *     <tr><td><code>7</code></td><td>Gloss</td><td>Gloss or shine.</td></tr>
 *     <tr><td><code>8</code></td><td>Emissive</td><td>The amount of light reflected.</td></tr>
 *     <tr><td><code>9</code></td><td>Cube</td><td>Cubic image for sky boxes.</td></tr>
 *     <tr><td><code>10</code></td><td>Occlusion or scattering</td><td>How objects or human skin interact with light.</td></tr>
 *     <tr><td><code>11</code></td><td>Lightmap</td><td>Light map.</td></tr>
 *     <tr><td><code>12</code></td><td>Unused</td><td>Texture is not currently used.</td></tr>
 *   </tbody>
 * </table>
 * @typedef {number} TextureCache.TextureType
 */
enum Type {
    DEFAULT_TEXTURE,
    STRICT_TEXTURE,
    ALBEDO_TEXTURE,
    NORMAL_TEXTURE,
    BUMP_TEXTURE,
    SPECULAR_TEXTURE,
    METALLIC_TEXTURE = SPECULAR_TEXTURE, // for now spec and metallic texture are the same, converted to grey
    ROUGHNESS_TEXTURE,
    GLOSS_TEXTURE,
    EMISSIVE_TEXTURE,
    CUBE_TEXTURE,
    OCCLUSION_TEXTURE,
    SCATTERING_TEXTURE = OCCLUSION_TEXTURE,
    LIGHTMAP_TEXTURE,
    UNUSED_TEXTURE
};

using TextureLoader = std::function<gpu::TexturePointer(QImage&&, const std::string&, bool, gpu::BackendTarget, const std::atomic<bool>&)>;
TextureLoader getTextureLoaderForType(Type type, const QVariantMap& options = QVariantMap());

gpu::TexturePointer create2DTextureFromImage(QImage&& image, const std::string& srcImageName,
                                             bool compress, gpu::BackendTarget target, const std::atomic<bool>& abortProcessing);
gpu::TexturePointer createStrict2DTextureFromImage(QImage&& image, const std::string& srcImageName,
                                                   bool compress, gpu::BackendTarget target, const std::atomic<bool>& abortProcessing);
gpu::TexturePointer createAlbedoTextureFromImage(QImage&& image, const std::string& srcImageName,
                                                 bool compress, gpu::BackendTarget target, const std::atomic<bool>& abortProcessing);
gpu::TexturePointer createEmissiveTextureFromImage(QImage&& image, const std::string& srcImageName,
                                                   bool compress, gpu::BackendTarget target, const std::atomic<bool>& abortProcessing);
gpu::TexturePointer createNormalTextureFromNormalImage(QImage&& image, const std::string& srcImageName,
                                                       bool compress, gpu::BackendTarget target, const std::atomic<bool>& abortProcessing);
gpu::TexturePointer createNormalTextureFromBumpImage(QImage&& image, const std::string& srcImageName,
                                                     bool compress, gpu::BackendTarget target, const std::atomic<bool>& abortProcessing);
gpu::TexturePointer createRoughnessTextureFromImage(QImage&& image, const std::string& srcImageName,
                                                    bool compress, gpu::BackendTarget target, const std::atomic<bool>& abortProcessing);
gpu::TexturePointer createRoughnessTextureFromGlossImage(QImage&& image, const std::string& srcImageName,
                                                         bool compress, gpu::BackendTarget target, const std::atomic<bool>& abortProcessing);
gpu::TexturePointer createMetallicTextureFromImage(QImage&& image, const std::string& srcImageName,
                                                   bool compress, gpu::BackendTarget target, const std::atomic<bool>& abortProcessing);
gpu::TexturePointer createCubeTextureFromImage(QImage&& image, const std::string& srcImageName,
                                               bool compress, gpu::BackendTarget target, const std::atomic<bool>& abortProcessing);
gpu::TexturePointer createCubeTextureFromImageWithoutIrradiance(QImage&& image, const std::string& srcImageName,
                                                                bool compress, gpu::BackendTarget target, const std::atomic<bool>& abortProcessing);
gpu::TexturePointer createLightmapTextureFromImage(QImage&& image, const std::string& srcImageName,
                                                   bool compress, gpu::BackendTarget target, const std::atomic<bool>& abortProcessing); 
gpu::TexturePointer process2DTextureColorFromImage(QImage&& srcImage, const std::string& srcImageName, bool compress,
                                                   gpu::BackendTarget target, bool isStrict, const std::atomic<bool>& abortProcessing);
gpu::TexturePointer process2DTextureNormalMapFromImage(QImage&& srcImage, const std::string& srcImageName, bool compress,
                                                       gpu::BackendTarget target, bool isBumpMap, const std::atomic<bool>& abortProcessing);
gpu::TexturePointer process2DTextureGrayscaleFromImage(QImage&& srcImage, const std::string& srcImageName, bool compress,
                                                       gpu::BackendTarget target, bool isInvertedPixels, const std::atomic<bool>& abortProcessing);
gpu::TexturePointer processCubeTextureColorFromImage(QImage&& srcImage, const std::string& srcImageName, bool compress,
                                                     gpu::BackendTarget target, bool generateIrradiance, const std::atomic<bool>& abortProcessing);

} // namespace TextureUsage

const QStringList getSupportedFormats();

gpu::TexturePointer processImage(std::shared_ptr<QIODevice> content, const std::string& url, ColorChannel sourceChannel,
                                 int maxNumPixels, TextureUsage::Type textureType,
                                 bool compress, gpu::BackendTarget target, const std::atomic<bool>& abortProcessing = false);
=======
    class Image {
    public:

        enum Format {
            Format_Invalid = QImage::Format_Invalid,
            Format_Mono = QImage::Format_Mono,
            Format_MonoLSB = QImage::Format_MonoLSB,
            Format_Indexed8 = QImage::Format_Indexed8,
            Format_RGB32 = QImage::Format_RGB32,
            Format_ARGB32 = QImage::Format_ARGB32,
            Format_ARGB32_Premultiplied = QImage::Format_ARGB32_Premultiplied,
            Format_RGB16 = QImage::Format_RGB16,
            Format_ARGB8565_Premultiplied = QImage::Format_ARGB8565_Premultiplied,
            Format_RGB666 = QImage::Format_RGB666,
            Format_ARGB6666_Premultiplied = QImage::Format_ARGB6666_Premultiplied,
            Format_RGB555 = QImage::Format_RGB555,
            Format_ARGB8555_Premultiplied = QImage::Format_ARGB8555_Premultiplied,
            Format_RGB888 = QImage::Format_RGB888,
            Format_RGB444 = QImage::Format_RGB444,
            Format_ARGB4444_Premultiplied = QImage::Format_ARGB4444_Premultiplied,
            Format_RGBX8888 = QImage::Format_RGBX8888,
            Format_RGBA8888 = QImage::Format_RGBA8888,
            Format_RGBA8888_Premultiplied = QImage::Format_RGBA8888_Premultiplied,
            Format_Grayscale8 = QImage::Format_Grayscale8,
            Format_R11G11B10F = QImage::Format_RGB30,
            Format_PACKED_FLOAT = Format_R11G11B10F
        };

        using AspectRatioMode = Qt::AspectRatioMode;
        using TransformationMode = Qt::TransformationMode;

        Image() {}
        Image(int width, int height, Format format) : _data(width, height, (QImage::Format)format) {}
        Image(const QImage& data) : _data(data) {}
        void operator=(const QImage& image) {
            _data = image;
        }

        bool isNull() const { return _data.isNull(); }

        Format getFormat() const { return (Format)_data.format(); }
        bool hasAlphaChannel() const { return _data.hasAlphaChannel(); }

        glm::uint32 getWidth() const { return (glm::uint32)_data.width(); }
        glm::uint32 getHeight() const { return (glm::uint32)_data.height(); }
        glm::uvec2 getSize() const { return toGlm(_data.size()); }
        size_t getByteCount() const { return _data.byteCount(); }

        QRgb getPixel(int x, int y) const { return _data.pixel(x, y); }
        void setPixel(int x, int y, QRgb value) {
            _data.setPixel(x, y, value);
        }

        glm::uint8* editScanLine(int y) { return _data.scanLine(y); }
        const glm::uint8* getScanLine(int y) const { return _data.scanLine(y); }
        const glm::uint8* getBits() const { return _data.constBits(); }

        Image getScaled(glm::uvec2 newSize, AspectRatioMode ratioMode, TransformationMode transformationMode = Qt::SmoothTransformation) const;
        Image getConvertedToFormat(Format newFormat) const;
        Image getSubImage(QRect rect) const;
        Image getMirrored(bool horizontal, bool vertical) const;

        // Inplace transformations
        void invertPixels();

    private:

        QImage _data;
    };
>>>>>>> 8d6a7c18

} // namespace image

#endif // hifi_image_Image_h<|MERGE_RESOLUTION|>--- conflicted
+++ resolved
@@ -23,97 +23,6 @@
 
 namespace image {
 
-<<<<<<< HEAD
-namespace TextureUsage {
-
-/**jsdoc
- * <p>Describes the type of texture.</p>
- * <p>See also: {@link Material} and 
- * {@link https://docs.highfidelity.com/create/3d-models/pbr-materials-guide.html|PBR Materials Guide}.</p>
- * <table>
- *   <thead>
- *     <tr><th>Value</th><th>Name</th><th>Description</th></tr>
- *   </thead>
- *   <tbody>
- *     <tr><td><code>0</code></td><td>Default</td><td>Basic color.</td></tr>
- *     <tr><td><code>1</code></td><td>Strict</td><td>Basic color. Quality never downgraded.</td></tr>
- *     <tr><td><code>2</code></td><td>Albedo</td><td>Color for PBR.</td></tr>
- *     <tr><td><code>3</code></td><td>Normal</td><td>Normal map.</td></tr>
- *     <tr><td><code>4</code></td><td>Bump</td><td>Bump map.</td></tr>
- *     <tr><td><code>5</code></td><td>Specular or metallic</td><td>Metallic or not.</td></tr>
- *     <tr><td><code>6</code></td><td>Roughness</td><td>Rough or matte.</td></tr>
- *     <tr><td><code>7</code></td><td>Gloss</td><td>Gloss or shine.</td></tr>
- *     <tr><td><code>8</code></td><td>Emissive</td><td>The amount of light reflected.</td></tr>
- *     <tr><td><code>9</code></td><td>Cube</td><td>Cubic image for sky boxes.</td></tr>
- *     <tr><td><code>10</code></td><td>Occlusion or scattering</td><td>How objects or human skin interact with light.</td></tr>
- *     <tr><td><code>11</code></td><td>Lightmap</td><td>Light map.</td></tr>
- *     <tr><td><code>12</code></td><td>Unused</td><td>Texture is not currently used.</td></tr>
- *   </tbody>
- * </table>
- * @typedef {number} TextureCache.TextureType
- */
-enum Type {
-    DEFAULT_TEXTURE,
-    STRICT_TEXTURE,
-    ALBEDO_TEXTURE,
-    NORMAL_TEXTURE,
-    BUMP_TEXTURE,
-    SPECULAR_TEXTURE,
-    METALLIC_TEXTURE = SPECULAR_TEXTURE, // for now spec and metallic texture are the same, converted to grey
-    ROUGHNESS_TEXTURE,
-    GLOSS_TEXTURE,
-    EMISSIVE_TEXTURE,
-    CUBE_TEXTURE,
-    OCCLUSION_TEXTURE,
-    SCATTERING_TEXTURE = OCCLUSION_TEXTURE,
-    LIGHTMAP_TEXTURE,
-    UNUSED_TEXTURE
-};
-
-using TextureLoader = std::function<gpu::TexturePointer(QImage&&, const std::string&, bool, gpu::BackendTarget, const std::atomic<bool>&)>;
-TextureLoader getTextureLoaderForType(Type type, const QVariantMap& options = QVariantMap());
-
-gpu::TexturePointer create2DTextureFromImage(QImage&& image, const std::string& srcImageName,
-                                             bool compress, gpu::BackendTarget target, const std::atomic<bool>& abortProcessing);
-gpu::TexturePointer createStrict2DTextureFromImage(QImage&& image, const std::string& srcImageName,
-                                                   bool compress, gpu::BackendTarget target, const std::atomic<bool>& abortProcessing);
-gpu::TexturePointer createAlbedoTextureFromImage(QImage&& image, const std::string& srcImageName,
-                                                 bool compress, gpu::BackendTarget target, const std::atomic<bool>& abortProcessing);
-gpu::TexturePointer createEmissiveTextureFromImage(QImage&& image, const std::string& srcImageName,
-                                                   bool compress, gpu::BackendTarget target, const std::atomic<bool>& abortProcessing);
-gpu::TexturePointer createNormalTextureFromNormalImage(QImage&& image, const std::string& srcImageName,
-                                                       bool compress, gpu::BackendTarget target, const std::atomic<bool>& abortProcessing);
-gpu::TexturePointer createNormalTextureFromBumpImage(QImage&& image, const std::string& srcImageName,
-                                                     bool compress, gpu::BackendTarget target, const std::atomic<bool>& abortProcessing);
-gpu::TexturePointer createRoughnessTextureFromImage(QImage&& image, const std::string& srcImageName,
-                                                    bool compress, gpu::BackendTarget target, const std::atomic<bool>& abortProcessing);
-gpu::TexturePointer createRoughnessTextureFromGlossImage(QImage&& image, const std::string& srcImageName,
-                                                         bool compress, gpu::BackendTarget target, const std::atomic<bool>& abortProcessing);
-gpu::TexturePointer createMetallicTextureFromImage(QImage&& image, const std::string& srcImageName,
-                                                   bool compress, gpu::BackendTarget target, const std::atomic<bool>& abortProcessing);
-gpu::TexturePointer createCubeTextureFromImage(QImage&& image, const std::string& srcImageName,
-                                               bool compress, gpu::BackendTarget target, const std::atomic<bool>& abortProcessing);
-gpu::TexturePointer createCubeTextureFromImageWithoutIrradiance(QImage&& image, const std::string& srcImageName,
-                                                                bool compress, gpu::BackendTarget target, const std::atomic<bool>& abortProcessing);
-gpu::TexturePointer createLightmapTextureFromImage(QImage&& image, const std::string& srcImageName,
-                                                   bool compress, gpu::BackendTarget target, const std::atomic<bool>& abortProcessing); 
-gpu::TexturePointer process2DTextureColorFromImage(QImage&& srcImage, const std::string& srcImageName, bool compress,
-                                                   gpu::BackendTarget target, bool isStrict, const std::atomic<bool>& abortProcessing);
-gpu::TexturePointer process2DTextureNormalMapFromImage(QImage&& srcImage, const std::string& srcImageName, bool compress,
-                                                       gpu::BackendTarget target, bool isBumpMap, const std::atomic<bool>& abortProcessing);
-gpu::TexturePointer process2DTextureGrayscaleFromImage(QImage&& srcImage, const std::string& srcImageName, bool compress,
-                                                       gpu::BackendTarget target, bool isInvertedPixels, const std::atomic<bool>& abortProcessing);
-gpu::TexturePointer processCubeTextureColorFromImage(QImage&& srcImage, const std::string& srcImageName, bool compress,
-                                                     gpu::BackendTarget target, bool generateIrradiance, const std::atomic<bool>& abortProcessing);
-
-} // namespace TextureUsage
-
-const QStringList getSupportedFormats();
-
-gpu::TexturePointer processImage(std::shared_ptr<QIODevice> content, const std::string& url, ColorChannel sourceChannel,
-                                 int maxNumPixels, TextureUsage::Type textureType,
-                                 bool compress, gpu::BackendTarget target, const std::atomic<bool>& abortProcessing = false);
-=======
     class Image {
     public:
 
@@ -183,7 +92,6 @@
 
         QImage _data;
     };
->>>>>>> 8d6a7c18
 
 } // namespace image
 
