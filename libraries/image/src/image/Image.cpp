--- conflicted
+++ resolved
@@ -20,11 +20,7 @@
     if (_format == Format_RGBAF) {
         return sizeof(FloatPixels::value_type) * _floatData.size();
     } else {
-<<<<<<< HEAD
-        return _packedData.byteCount();
-=======
         return _packedData.sizeInBytes();
->>>>>>> f38509da
     }
 }
 
