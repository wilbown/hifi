//
//  ViewFrustum.h
//  hifi
//
//  Created by Brad Hefta-Gaub on 04/11/13.
//
//  Simple view frustum class.
//
//

#ifndef __hifi__ViewFrustum__
#define __hifi__ViewFrustum__

#include <glm/glm.hpp>
#include "Plane.h"
#include "AABox.h"

class ViewFrustum {
private:

    // camera location/orientation attributes
    glm::vec3   _position;
    glm::vec3   _direction;
    glm::vec3   _up;
    glm::vec3   _right;

    // Lens attributes
    float       _fieldOfView;
    float       _aspectRatio;
    float       _nearClip; 
    float       _farClip;

    // Calculated values
    float       _nearHeight;
    float       _nearWidth;
    float       _farHeight;
    float       _farWidth;
    glm::vec3   _farCenter;
    glm::vec3   _farTopLeft;      
    glm::vec3   _farTopRight;     
    glm::vec3   _farBottomLeft;   
    glm::vec3   _farBottomRight;  
    glm::vec3   _nearCenter; 
    glm::vec3   _nearTopLeft;     
    glm::vec3   _nearTopRight;    
    glm::vec3   _nearBottomLeft;  
    glm::vec3   _nearBottomRight;
    enum { TOP_PLANE = 0, BOTTOM_PLANE, LEFT_PLANE, RIGHT_PLANE, NEAR_PLANE, FAR_PLANE };
    Plane _planes[6]; // How will this be used?
    
    const char* debugPlaneName (int plane) const;
    
public:
    // setters for camera attributes
    void setPosition        (const glm::vec3& p) { _position = p; }
    void setOrientation     (const glm::vec3& d, const glm::vec3& u, const glm::vec3& r ) 
        { _direction = d; _up = u; _right = r; }

    // getters for camera attributes
    const glm::vec3& getPosition()  const { return _position;  };
    const glm::vec3& getDirection() const { return _direction; };
    const glm::vec3& getUp()        const { return _up;        };
    const glm::vec3& getRight()     const { return _right;     };

    // setters for lens attributes
    void setFieldOfView     ( float f ) { _fieldOfView      = f; }
    void setAspectRatio     ( float a ) { _aspectRatio      = a; }
    void setNearClip        ( float n ) { _nearClip         = n; }
    void setFarClip         ( float f ) { _farClip          = f; }

    // getters for lens attributes
    float getFieldOfView()                  const { return _fieldOfView;    };
    float getAspectRatio()                  const { return _aspectRatio;    };
    float getNearClip()                     const { return _nearClip;       };
    float getFarClip()                      const { return _farClip;        };

    const glm::vec3& getFarCenter()         const { return _farCenter;      };
    const glm::vec3& getFarTopLeft()        const { return _farTopLeft;     };  
    const glm::vec3& getFarTopRight()       const { return _farTopRight;    };
    const glm::vec3& getFarBottomLeft()     const { return _farBottomLeft;  };
    const glm::vec3& getFarBottomRight()    const { return _farBottomRight; };

    const glm::vec3& getNearCenter()        const { return _nearCenter;     };
    const glm::vec3& getNearTopLeft()       const { return _nearTopLeft;    };  
    const glm::vec3& getNearTopRight()      const { return _nearTopRight;   };
    const glm::vec3& getNearBottomLeft()    const { return _nearBottomLeft; };
    const glm::vec3& getNearBottomRight()   const { return _nearBottomRight;};

    void calculate();

    ViewFrustum();

    void dump() const;
    
    typedef enum {OUTSIDE, INTERSECT, INSIDE} location;

    int pointInFrustum(const glm::vec3& point) const;
    int sphereInFrustum(const glm::vec3& center, float radius) const;
    int boxInFrustum(const AABox& box) const;
    
<<<<<<< HEAD
    // some frustum comparisons
    bool matches(const ViewFrustum& compareTo) const;
    bool matches(const ViewFrustum* compareTo) const { return matches(*compareTo); };
    
=======
    void computePickRay(float x, float y, glm::vec3& origin, glm::vec3& direction) const;
>>>>>>> 2563d6a0
};


#endif /* defined(__hifi__ViewFrustum__) */<|MERGE_RESOLUTION|>--- conflicted
+++ resolved
@@ -98,14 +98,10 @@
     int sphereInFrustum(const glm::vec3& center, float radius) const;
     int boxInFrustum(const AABox& box) const;
     
-<<<<<<< HEAD
     // some frustum comparisons
     bool matches(const ViewFrustum& compareTo) const;
     bool matches(const ViewFrustum* compareTo) const { return matches(*compareTo); };
-    
-=======
     void computePickRay(float x, float y, glm::vec3& origin, glm::vec3& direction) const;
->>>>>>> 2563d6a0
 };
 
 
