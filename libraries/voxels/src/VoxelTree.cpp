--- conflicted
+++ resolved
@@ -287,8 +287,6 @@
 // Note: uses the codeColorBuffer format, but the color's are ignored, because
 // this only finds and deletes the node from the tree.
 void VoxelTree::deleteVoxelCodeFromTree(unsigned char* codeBuffer, bool stage, bool collapseEmptyTrees) {
-<<<<<<< HEAD
-
     // recurse the tree while decoding the codeBuffer, once you find the node in question, recurse
     // back and implement color reaveraging, and marking of lastChanged
     DeleteVoxelCodeFromTreeArgs args;
@@ -303,22 +301,6 @@
     deleteVoxelCodeFromTreeRecursion(node, &args);
 }
 
-=======
-    // recurse the tree while decoding the codeBuffer, once you find the node in question, recurse
-    // back and implement color reaveraging, and marking of lastChanged
-    DeleteVoxelCodeFromTreeArgs args;
-    args.stage              = stage;
-    args.collapseEmptyTrees = collapseEmptyTrees;
-    args.codeBuffer         = codeBuffer;
-    args.lengthOfCode       = numberOfThreeBitSectionsInCode(codeBuffer);
-    args.deleteLastChild    = false;
-    args.pathChanged        = false;
-    
-    VoxelNode* node = rootNode;
-    deleteVoxelCodeFromTreeRecursion(node, &args);
-}
-
->>>>>>> cbec812f
 void VoxelTree::deleteVoxelCodeFromTreeRecursion(VoxelNode* node, void* extraData) {
     DeleteVoxelCodeFromTreeArgs* args = (DeleteVoxelCodeFromTreeArgs*)extraData;
 
@@ -339,16 +321,10 @@
     int childIndex = branchIndexWithDescendant(node->getOctalCode(), args->codeBuffer);
     VoxelNode* childNode = node->getChildAtIndex(childIndex);
     
-<<<<<<< HEAD
-    // If there is no child at the target location, then it likely means we were asked to delete a child out
-    // of a larger leaf voxel. We support this by breaking up the parent voxel into smaller pieces.
-    if (!childNode) {
-=======
     // If there is no child at the target location, and the current parent node is a colored leaf,
     // then it means we were asked to delete a child out of a larger leaf voxel. 
     // We support this by breaking up the parent voxel into smaller pieces.
     if (!childNode && node->isLeaf() && node->isColored()) {
->>>>>>> cbec812f
         // we need to break up ancestors until we get to the right level
         VoxelNode* ancestorNode = node;
         while (true) {
@@ -371,17 +347,27 @@
             ancestorNode = ancestorNode->getChildAtIndex(index);
             if (node->isColored()) {
                 ancestorNode->setColor(node->getColor());
-<<<<<<< HEAD
-            }
-        }
+            }
+        }
+
+        // track our tree dirtiness
         _isDirty = true;
         args->pathChanged = true;
         
         // ends recursion, unwinds up stack
         return;
     }
-
-    // recurse...
+    
+    // if we don't have a child and we reach this point, then we actually know that the parent
+    // isn't a colored leaf, and the child branch doesn't exist, so there's nothing to do below and
+    // we can safely return, ending the recursion and unwinding
+    if (!childNode) {
+        //printLog("new___deleteVoxelCodeFromTree() child branch doesn't exist, but parent is not a leaf, just unwind\n");
+        return;
+    }
+
+    // If we got this far then we have a child for the branch we're looking for, but we're not there yet
+    // recurse till we get there
     deleteVoxelCodeFromTreeRecursion(childNode, args);
 
     // If the lower level determined it needs to be deleted, then we should delete now.
@@ -392,47 +378,11 @@
             node->deleteChildAtIndex(childIndex); // note: this will track dirtiness and lastChanged for this node
             if (_shouldReaverage) {
                 node->setColorFromAverageOfChildren();
-=======
->>>>>>> cbec812f
             }
         }
 
         // track our tree dirtiness
         _isDirty = true;
-<<<<<<< HEAD
-=======
-        args->pathChanged = true;
-        
-        // ends recursion, unwinds up stack
-        return;
-    }
-    
-    // if we don't have a child and we reach this point, then we actually know that the parent
-    // isn't a colored leaf, and the child branch doesn't exist, so there's nothing to do below and
-    // we can safely return, ending the recursion and unwinding
-    if (!childNode) {
-        //printLog("new___deleteVoxelCodeFromTree() child branch doesn't exist, but parent is not a leaf, just unwind\n");
-        return;
-    }
-
-    // If we got this far then we have a child for the branch we're looking for, but we're not there yet
-    // recurse till we get there
-    deleteVoxelCodeFromTreeRecursion(childNode, args);
-
-    // If the lower level determined it needs to be deleted, then we should delete now.
-    if (args->deleteLastChild) {
-        if (args->stage) {
-            childNode->stageForDeletion();
-        } else {
-            node->deleteChildAtIndex(childIndex); // note: this will track dirtiness and lastChanged for this node
-            if (_shouldReaverage) {
-                node->setColorFromAverageOfChildren();
-            }
-        }
-
-        // track our tree dirtiness
-        _isDirty = true;
->>>>>>> cbec812f
         
         // track that path has changed
         args->pathChanged = true;
@@ -449,16 +399,10 @@
         }
     }
     
-<<<<<<< HEAD
-    // If the lower level did some work, then we need to track our lastChanged status.
-    if (args->pathChanged) {
-        node->markWithChangedTime();
-=======
     // If the lower level did some work, then we need to let this node know, so it can
     // do any bookkeeping it wants to, like color re-averaging, time stamp marking, etc
     if (args->pathChanged) {
         node->handleSubtreeChanged(this);
->>>>>>> cbec812f
     }
 }
 
