//
//  Created by Bradley Austin Davis on 2016/07/31
//  Copyright 2015 High Fidelity, Inc.
//
//  Distributed under the Apache License, Version 2.0.
//  See the accompanying file LICENSE or http://www.apache.org/licenses/LICENSE-2.0.html
//
#include "DebugHmdDisplayPlugin.h"

#include <ui-plugins/PluginContainer.h>

#include <QtCore/QProcessEnvironment>

#include <ViewFrustum.h>
#include <gpu/Frame.h>

const QString DebugHmdDisplayPlugin::NAME("HMD Simulator");

static const QString DEBUG_FLAG("HIFI_DEBUG_HMD");
static bool enableDebugHmd = QProcessEnvironment::systemEnvironment().contains(DEBUG_FLAG);


bool DebugHmdDisplayPlugin::isSupported() const {
    return enableDebugHmd;
}

void DebugHmdDisplayPlugin::resetSensors() {
    _currentRenderFrameInfo.renderPose = glm::mat4(); // identity
}

bool DebugHmdDisplayPlugin::beginFrameRender(uint32_t frameIndex) {
    _currentRenderFrameInfo = FrameInfo();
    _currentRenderFrameInfo.sensorSampleTime = secTimestampNow();
    _currentRenderFrameInfo.predictedDisplayTime = _currentRenderFrameInfo.sensorSampleTime;
    // FIXME simulate head movement
    //_currentRenderFrameInfo.renderPose = ;
    //_currentRenderFrameInfo.presentPose = _currentRenderFrameInfo.renderPose;

    withNonPresentThreadLock([&] {
        _frameInfos[frameIndex] = _currentRenderFrameInfo;
    });
    return Parent::beginFrameRender(frameIndex);
}

bool DebugHmdDisplayPlugin::internalActivate() {
    _isAutoRotateEnabled = _container->getBoolSetting("autoRotate", true);
    _container->addMenuItem(PluginType::DISPLAY_PLUGIN, MENU_PATH(), tr("Auto Rotate"),
                            [this](bool clicked) {
        _isAutoRotateEnabled = clicked;
        _container->setBoolSetting("autoRotate", _isAutoRotateEnabled);
    }, true, _isAutoRotateEnabled);

    _ipd = 0.0327499993f * 2.0f;
    // Would be nice to know why the left and right projection matrices are slightly dissymetrical
    _eyeProjections[0][0] = vec4{ 0.759056330, 0.000000000, 0.000000000, 0.000000000 };
    _eyeProjections[0][1] = vec4{ 0.000000000, 0.682773232, 0.000000000, 0.000000000 };
    _eyeProjections[0][2] = vec4{ -0.0580431037, -0.00619550655, -1.00000489, -1.00000000 };
    _eyeProjections[0][3] = vec4{ 0.000000000, 0.000000000, -0.0800003856, 0.000000000 };
    _eyeProjections[1][0] = vec4{ 0.752847493, 0.000000000, 0.000000000, 0.000000000 };
    _eyeProjections[1][1] = vec4{ 0.000000000, 0.678060353, 0.000000000, 0.000000000 };
    _eyeProjections[1][2] = vec4{ 0.0578232110, -0.00669418881, -1.00000489, -1.000000000 };
    _eyeProjections[1][3] = vec4{ 0.000000000, 0.000000000, -0.0800003856, 0.000000000 };
    // No need to do so here as this will done in Parent::internalActivate
    //_eyeInverseProjections[0] = glm::inverse(_eyeProjections[0]);
    //_eyeInverseProjections[1] = glm::inverse(_eyeProjections[1]);
    _eyeOffsets[0][3] = vec4{ -0.0327499993, 0.0, 0.0149999997, 1.0 };
    _eyeOffsets[1][3] = vec4{ 0.0327499993, 0.0, 0.0149999997, 1.0 };
    _eyeInverseProjections[0] = glm::inverse(_eyeProjections[0]);
    _eyeInverseProjections[1] = glm::inverse(_eyeProjections[1]);
    _eyeOffsets[0][3] = vec4{ -0.0327499993, 0.0, -0.0149999997, 1.0 };
    _eyeOffsets[1][3] = vec4{ 0.0327499993, 0.0, -0.0149999997, 1.0 };
    _renderTargetSize = { 3024, 1680 };
    _cullingProjection = _eyeProjections[0];
    // This must come after the initialization, so that the values calculated
    // above are available during the customizeContext call (when not running
    // in threaded present mode)
    return Parent::internalActivate();
}

void DebugHmdDisplayPlugin::updatePresentPose() {
<<<<<<< HEAD
=======
    Parent::updatePresentPose();
>>>>>>> 9cb5c95f
    if (_isAutoRotateEnabled) {
        float yaw = sinf(secTimestampNow()) * 0.25f;
        float pitch = cosf(secTimestampNow()) * 0.25f;
        // Simulates head pose latency correction
        _currentPresentFrameInfo.presentPose =
            glm::mat4_cast(glm::angleAxis(yaw, Vectors::UP)) *
            glm::mat4_cast(glm::angleAxis(pitch, Vectors::RIGHT));
    }
}<|MERGE_RESOLUTION|>--- conflicted
+++ resolved
@@ -78,10 +78,7 @@
 }
 
 void DebugHmdDisplayPlugin::updatePresentPose() {
-<<<<<<< HEAD
-=======
     Parent::updatePresentPose();
->>>>>>> 9cb5c95f
     if (_isAutoRotateEnabled) {
         float yaw = sinf(secTimestampNow()) * 0.25f;
         float pitch = cosf(secTimestampNow()) * 0.25f;
