--- conflicted
+++ resolved
@@ -80,35 +80,6 @@
 // Pass input events on to the application
 bool OpenGLDisplayPlugin::eventFilter(QObject* receiver, QEvent* event) {
     switch (event->type()) {
-<<<<<<< HEAD
-    case QEvent::MouseButtonPress:
-    case QEvent::MouseButtonRelease:
-    case QEvent::MouseButtonDblClick:
-    case QEvent::MouseMove:
-    case QEvent::Wheel:
-
-    case QEvent::TouchBegin:
-    case QEvent::TouchEnd:
-    case QEvent::TouchUpdate:
-
-    case QEvent::FocusIn:
-    case QEvent::FocusOut:
-
-    case QEvent::KeyPress:
-    case QEvent::KeyRelease:
-    case QEvent::ShortcutOverride:
-
-    case QEvent::DragEnter:
-    case QEvent::Drop:
-
-    case QEvent::Resize:
-        if (QCoreApplication::sendEvent(QCoreApplication::instance(), event)) {
-            return true;
-        }
-        break;
-    default:
-        break;
-=======
         case QEvent::MouseButtonPress:
         case QEvent::MouseButtonRelease:
         case QEvent::MouseButtonDblClick:
@@ -133,11 +104,10 @@
             if (QCoreApplication::sendEvent(QCoreApplication::instance(), event)) {
                 return true;
             }
+            break;
         default:
             break;
->>>>>>> 7b6d267c
     }
-    
     return false;
 }
 
