//
//  FBX.h
//  libraries/fbx/src
//
//  Created by Ryan Huffman on 9/5/17.
//  Copyright 2017 High Fidelity, Inc.
//
//  Distributed under the Apache License, Version 2.0.
//  See the accompanying file LICENSE or http://www.apache.org/licenses/LICENSE-2.0.html
//

#ifndef hifi_FBX_h_
#define hifi_FBX_h_

#include <QMetaType>
#include <QVarLengthArray>
#include <QVariant>
#include <QVector>

#include <glm/glm.hpp>

#if defined(Q_OS_ANDROID)
#define FBX_PACK_NORMALS 0
#else
#define FBX_PACK_NORMALS 1
#endif

#if FBX_PACK_NORMALS
using NormalType = glm::uint32;
#define FBX_NORMAL_ELEMENT gpu::Element::VEC4F_NORMALIZED_XYZ10W2
#else
using NormalType = glm::vec3;
#define FBX_NORMAL_ELEMENT gpu::Element::VEC3F_XYZ
#endif

// See comment in FBXReader::parseFBX().
static const int FBX_HEADER_BYTES_BEFORE_VERSION = 23;
static const QByteArray FBX_BINARY_PROLOG("Kaydara FBX Binary  ");
static const QByteArray FBX_BINARY_PROLOG2("\0\x1a\0", 3);
static const quint32 FBX_VERSION_2015 = 7400;
static const quint32 FBX_VERSION_2016 = 7500;

static const int DRACO_BEGIN_CUSTOM_HIFI_ATTRIBUTES = 1000;
static const int DRACO_ATTRIBUTE_MATERIAL_ID = DRACO_BEGIN_CUSTOM_HIFI_ATTRIBUTES;
static const int DRACO_ATTRIBUTE_TEX_COORD_1 = DRACO_BEGIN_CUSTOM_HIFI_ATTRIBUTES + 1;
static const int DRACO_ATTRIBUTE_ORIGINAL_INDEX = DRACO_BEGIN_CUSTOM_HIFI_ATTRIBUTES + 2;

static const int32_t FBX_PROPERTY_UNCOMPRESSED_FLAG = 0;
static const int32_t FBX_PROPERTY_COMPRESSED_FLAG = 1;

class FBXNode;
using FBXNodeList = QList<FBXNode>;


/// A node within an FBX document.
class FBXNode {
public:
    QByteArray name;
    QVariantList properties;
    FBXNodeList children;
};

<<<<<<< HEAD

/// A single blendshape.
class HFMBlendshape {
public:
    QVector<int> indices;
    QVector<glm::vec3> vertices;
    QVector<glm::vec3> normals;
    QVector<glm::vec3> tangents;
};

struct HFMJointShapeInfo {
    // same units and frame as HFMJoint.translation
    glm::vec3 avgPoint;
    std::vector<float> dots;
    std::vector<glm::vec3> points;
    std::vector<glm::vec3> debugLines;
};

/// A single joint (transformation node).
class HFMJoint {
public:

    HFMJointShapeInfo shapeInfo;
    QVector<int> freeLineage;
    bool isFree;
    int parentIndex;
    float distanceToParent;

    // http://download.autodesk.com/us/fbx/20112/FBX_SDK_HELP/SDKRef/a00209.html

    glm::vec3 translation;   // T
    glm::mat4 preTransform;  // Roff * Rp
    glm::quat preRotation;   // Rpre
    glm::quat rotation;      // R
    glm::quat postRotation;  // Rpost
    glm::mat4 postTransform; // Rp-1 * Soff * Sp * S * Sp-1

    // World = ParentWorld * T * (Roff * Rp) * Rpre * R * Rpost * (Rp-1 * Soff * Sp * S * Sp-1)

    glm::mat4 transform;
    glm::vec3 rotationMin;  // radians
    glm::vec3 rotationMax;  // radians
    glm::quat inverseDefaultRotation;
    glm::quat inverseBindRotation;
    glm::mat4 bindTransform;
    QString name;
    bool isSkeletonJoint;
    bool bindTransformFoundInCluster;

    // geometric offset is applied in local space but does NOT affect children.
    bool hasGeometricOffset;
    glm::vec3 geometricTranslation;
    glm::quat geometricRotation;
    glm::vec3 geometricScaling;
};


/// A single binding to a joint.
class HFMCluster {
public:

    int jointIndex;
    glm::mat4 inverseBindMatrix;
    Transform inverseBindTransform;
};

const int MAX_NUM_PIXELS_FOR_FBX_TEXTURE = 2048 * 2048;

/// A texture map.
class HFMTexture {
public:
    QString id;
    QString name;
    QByteArray filename;
    QByteArray content;

    Transform transform;
    int maxNumPixels { MAX_NUM_PIXELS_FOR_FBX_TEXTURE };
    int texcoordSet;
    QString texcoordSetName;

    bool isBumpmap{ false };

    bool isNull() const { return name.isEmpty() && filename.isEmpty() && content.isEmpty(); }
};

/// A single part of a mesh (with the same material).
class HFMMeshPart {
public:

    QVector<int> quadIndices; // original indices from the FBX mesh
    QVector<int> quadTrianglesIndices; // original indices from the FBX mesh of the quad converted as triangles
    QVector<int> triangleIndices; // original indices from the FBX mesh

    QString materialID;
};

class HFMMaterial {
public:
    HFMMaterial() {};
    HFMMaterial(const glm::vec3& diffuseColor, const glm::vec3& specularColor, const glm::vec3& emissiveColor,
         float shininess, float opacity) :
        diffuseColor(diffuseColor),
        specularColor(specularColor),
        emissiveColor(emissiveColor),
        shininess(shininess),
        opacity(opacity)  {}

    void getTextureNames(QSet<QString>& textureList) const;
    void setMaxNumPixelsPerTexture(int maxNumPixels);

    glm::vec3 diffuseColor{ 1.0f };
    float diffuseFactor{ 1.0f };
    glm::vec3 specularColor{ 0.02f };
    float specularFactor{ 1.0f };

    glm::vec3 emissiveColor{ 0.0f };
    float emissiveFactor{ 0.0f };

    float shininess{ 23.0f };
    float opacity{ 1.0f };

    float metallic{ 0.0f };
    float roughness{ 1.0f };
    float emissiveIntensity{ 1.0f };
    float ambientFactor{ 1.0f };

    float bumpMultiplier { 1.0f }; // TODO: to be implemented

    QString materialID;
    QString name;
    QString shadingModel;
    graphics::MaterialPointer _material;

    HFMTexture normalTexture;
    HFMTexture albedoTexture;
    HFMTexture opacityTexture;
    HFMTexture glossTexture;
    HFMTexture roughnessTexture;
    HFMTexture specularTexture;
    HFMTexture metallicTexture;
    HFMTexture emissiveTexture;
    HFMTexture occlusionTexture;
    HFMTexture scatteringTexture;
    HFMTexture lightmapTexture;
    glm::vec2 lightmapParams{ 0.0f, 1.0f };


    bool isPBSMaterial{ false };
    // THe use XXXMap are not really used to drive which map are going or not, debug only
    bool useNormalMap{ false };
    bool useAlbedoMap{ false };
    bool useOpacityMap{ false };
    bool useRoughnessMap{ false };
    bool useSpecularMap{ false };
    bool useMetallicMap{ false };
    bool useEmissiveMap{ false };
    bool useOcclusionMap{ false };

    bool needTangentSpace() const;
};

/// A single mesh (with optional blendshapes).
class HFMMesh {
public:

    QVector<HFMMeshPart> parts;

    QVector<glm::vec3> vertices;
    QVector<glm::vec3> normals;
    QVector<glm::vec3> tangents;
    QVector<glm::vec3> colors;
    QVector<glm::vec2> texCoords;
    QVector<glm::vec2> texCoords1;
    QVector<uint16_t> clusterIndices;
    QVector<uint16_t> clusterWeights;
    QVector<int32_t> originalIndices;

    QVector<HFMCluster> clusters;

    Extents meshExtents;
    glm::mat4 modelTransform;

    QVector<HFMBlendshape> blendshapes;

    unsigned int meshIndex; // the order the meshes appeared in the object file

    graphics::MeshPointer _mesh;
    bool wasCompressed { false };

    void createMeshTangents(bool generateFromTexCoords);
    void createBlendShapeTangents(bool generateTangents);
};

class ExtractedMesh {
public:
    HFMMesh mesh;
    QMultiHash<int, int> newIndices;
    QVector<QHash<int, int> > blendshapeIndexMaps;
    QVector<QPair<int, int> > partMaterialTextures;
    QHash<QString, size_t> texcoordSetMap;
};

/**jsdoc
 * @typedef {object} FBXAnimationFrame
 * @property {Quat[]} rotations
 * @property {Vec3[]} translations
 */
/// A single animation frame.
class HFMAnimationFrame {
public:
    QVector<glm::quat> rotations;
    QVector<glm::vec3> translations;
};

/// A light.
class HFMLight {
public:
    QString name;
    Transform transform;
    float intensity;
    float fogValue;
    glm::vec3 color;

    HFMLight() :
        name(),
        transform(),
        intensity(1.0f),
        fogValue(0.0f),
        color(1.0f)
    {}
};

Q_DECLARE_METATYPE(HFMAnimationFrame)
Q_DECLARE_METATYPE(QVector<HFMAnimationFrame>)

/// The runtime model format.
class HFMModel {
public:
    using Pointer = std::shared_ptr<HFMModel>;

    QString originalURL;
    QString author;
    QString applicationName; ///< the name of the application that generated the model

    QVector<HFMJoint> joints;
    QHash<QString, int> jointIndices; ///< 1-based, so as to more easily detect missing indices
    bool hasSkeletonJoints;

    QVector<HFMMesh> meshes;
    QVector<QString> scripts;

    QHash<QString, HFMMaterial> materials;

    glm::mat4 offset; // This includes offset, rotation, and scale as specified by the FST file

    int leftEyeJointIndex = -1;
    int rightEyeJointIndex = -1;
    int neckJointIndex = -1;
    int rootJointIndex = -1;
    int leanJointIndex = -1;
    int headJointIndex = -1;
    int leftHandJointIndex = -1;
    int rightHandJointIndex = -1;
    int leftToeJointIndex = -1;
    int rightToeJointIndex = -1;

    float leftEyeSize = 0.0f;  // Maximum mesh extents dimension
    float rightEyeSize = 0.0f;

    QVector<int> humanIKJointIndices;

    glm::vec3 palmDirection;

    glm::vec3 neckPivot;

    Extents bindExtents;
    Extents meshExtents;

    QVector<HFMAnimationFrame> animationFrames;

    int getJointIndex(const QString& name) const { return jointIndices.value(name) - 1; }
    QStringList getJointNames() const;

    bool hasBlendedMeshes() const;

    /// Returns the unscaled extents of the model's mesh
    Extents getUnscaledMeshExtents() const;

    bool convexHullContains(const glm::vec3& point) const;

    QHash<int, QString> meshIndicesToModelNames;

    /// given a meshIndex this will return the name of the model that mesh belongs to if known
    QString getModelNameOfMesh(int meshIndex) const;

    QList<QString> blendshapeChannelNames;

    QMap<int, glm::quat> jointRotationOffsets;
};

Q_DECLARE_METATYPE(HFMModel)
Q_DECLARE_METATYPE(HFMModel::Pointer)

=======
>>>>>>> 20766da6
#endif // hifi_FBX_h_<|MERGE_RESOLUTION|>--- conflicted
+++ resolved
@@ -60,311 +60,4 @@
     FBXNodeList children;
 };
 
-<<<<<<< HEAD
-
-/// A single blendshape.
-class HFMBlendshape {
-public:
-    QVector<int> indices;
-    QVector<glm::vec3> vertices;
-    QVector<glm::vec3> normals;
-    QVector<glm::vec3> tangents;
-};
-
-struct HFMJointShapeInfo {
-    // same units and frame as HFMJoint.translation
-    glm::vec3 avgPoint;
-    std::vector<float> dots;
-    std::vector<glm::vec3> points;
-    std::vector<glm::vec3> debugLines;
-};
-
-/// A single joint (transformation node).
-class HFMJoint {
-public:
-
-    HFMJointShapeInfo shapeInfo;
-    QVector<int> freeLineage;
-    bool isFree;
-    int parentIndex;
-    float distanceToParent;
-
-    // http://download.autodesk.com/us/fbx/20112/FBX_SDK_HELP/SDKRef/a00209.html
-
-    glm::vec3 translation;   // T
-    glm::mat4 preTransform;  // Roff * Rp
-    glm::quat preRotation;   // Rpre
-    glm::quat rotation;      // R
-    glm::quat postRotation;  // Rpost
-    glm::mat4 postTransform; // Rp-1 * Soff * Sp * S * Sp-1
-
-    // World = ParentWorld * T * (Roff * Rp) * Rpre * R * Rpost * (Rp-1 * Soff * Sp * S * Sp-1)
-
-    glm::mat4 transform;
-    glm::vec3 rotationMin;  // radians
-    glm::vec3 rotationMax;  // radians
-    glm::quat inverseDefaultRotation;
-    glm::quat inverseBindRotation;
-    glm::mat4 bindTransform;
-    QString name;
-    bool isSkeletonJoint;
-    bool bindTransformFoundInCluster;
-
-    // geometric offset is applied in local space but does NOT affect children.
-    bool hasGeometricOffset;
-    glm::vec3 geometricTranslation;
-    glm::quat geometricRotation;
-    glm::vec3 geometricScaling;
-};
-
-
-/// A single binding to a joint.
-class HFMCluster {
-public:
-
-    int jointIndex;
-    glm::mat4 inverseBindMatrix;
-    Transform inverseBindTransform;
-};
-
-const int MAX_NUM_PIXELS_FOR_FBX_TEXTURE = 2048 * 2048;
-
-/// A texture map.
-class HFMTexture {
-public:
-    QString id;
-    QString name;
-    QByteArray filename;
-    QByteArray content;
-
-    Transform transform;
-    int maxNumPixels { MAX_NUM_PIXELS_FOR_FBX_TEXTURE };
-    int texcoordSet;
-    QString texcoordSetName;
-
-    bool isBumpmap{ false };
-
-    bool isNull() const { return name.isEmpty() && filename.isEmpty() && content.isEmpty(); }
-};
-
-/// A single part of a mesh (with the same material).
-class HFMMeshPart {
-public:
-
-    QVector<int> quadIndices; // original indices from the FBX mesh
-    QVector<int> quadTrianglesIndices; // original indices from the FBX mesh of the quad converted as triangles
-    QVector<int> triangleIndices; // original indices from the FBX mesh
-
-    QString materialID;
-};
-
-class HFMMaterial {
-public:
-    HFMMaterial() {};
-    HFMMaterial(const glm::vec3& diffuseColor, const glm::vec3& specularColor, const glm::vec3& emissiveColor,
-         float shininess, float opacity) :
-        diffuseColor(diffuseColor),
-        specularColor(specularColor),
-        emissiveColor(emissiveColor),
-        shininess(shininess),
-        opacity(opacity)  {}
-
-    void getTextureNames(QSet<QString>& textureList) const;
-    void setMaxNumPixelsPerTexture(int maxNumPixels);
-
-    glm::vec3 diffuseColor{ 1.0f };
-    float diffuseFactor{ 1.0f };
-    glm::vec3 specularColor{ 0.02f };
-    float specularFactor{ 1.0f };
-
-    glm::vec3 emissiveColor{ 0.0f };
-    float emissiveFactor{ 0.0f };
-
-    float shininess{ 23.0f };
-    float opacity{ 1.0f };
-
-    float metallic{ 0.0f };
-    float roughness{ 1.0f };
-    float emissiveIntensity{ 1.0f };
-    float ambientFactor{ 1.0f };
-
-    float bumpMultiplier { 1.0f }; // TODO: to be implemented
-
-    QString materialID;
-    QString name;
-    QString shadingModel;
-    graphics::MaterialPointer _material;
-
-    HFMTexture normalTexture;
-    HFMTexture albedoTexture;
-    HFMTexture opacityTexture;
-    HFMTexture glossTexture;
-    HFMTexture roughnessTexture;
-    HFMTexture specularTexture;
-    HFMTexture metallicTexture;
-    HFMTexture emissiveTexture;
-    HFMTexture occlusionTexture;
-    HFMTexture scatteringTexture;
-    HFMTexture lightmapTexture;
-    glm::vec2 lightmapParams{ 0.0f, 1.0f };
-
-
-    bool isPBSMaterial{ false };
-    // THe use XXXMap are not really used to drive which map are going or not, debug only
-    bool useNormalMap{ false };
-    bool useAlbedoMap{ false };
-    bool useOpacityMap{ false };
-    bool useRoughnessMap{ false };
-    bool useSpecularMap{ false };
-    bool useMetallicMap{ false };
-    bool useEmissiveMap{ false };
-    bool useOcclusionMap{ false };
-
-    bool needTangentSpace() const;
-};
-
-/// A single mesh (with optional blendshapes).
-class HFMMesh {
-public:
-
-    QVector<HFMMeshPart> parts;
-
-    QVector<glm::vec3> vertices;
-    QVector<glm::vec3> normals;
-    QVector<glm::vec3> tangents;
-    QVector<glm::vec3> colors;
-    QVector<glm::vec2> texCoords;
-    QVector<glm::vec2> texCoords1;
-    QVector<uint16_t> clusterIndices;
-    QVector<uint16_t> clusterWeights;
-    QVector<int32_t> originalIndices;
-
-    QVector<HFMCluster> clusters;
-
-    Extents meshExtents;
-    glm::mat4 modelTransform;
-
-    QVector<HFMBlendshape> blendshapes;
-
-    unsigned int meshIndex; // the order the meshes appeared in the object file
-
-    graphics::MeshPointer _mesh;
-    bool wasCompressed { false };
-
-    void createMeshTangents(bool generateFromTexCoords);
-    void createBlendShapeTangents(bool generateTangents);
-};
-
-class ExtractedMesh {
-public:
-    HFMMesh mesh;
-    QMultiHash<int, int> newIndices;
-    QVector<QHash<int, int> > blendshapeIndexMaps;
-    QVector<QPair<int, int> > partMaterialTextures;
-    QHash<QString, size_t> texcoordSetMap;
-};
-
-/**jsdoc
- * @typedef {object} FBXAnimationFrame
- * @property {Quat[]} rotations
- * @property {Vec3[]} translations
- */
-/// A single animation frame.
-class HFMAnimationFrame {
-public:
-    QVector<glm::quat> rotations;
-    QVector<glm::vec3> translations;
-};
-
-/// A light.
-class HFMLight {
-public:
-    QString name;
-    Transform transform;
-    float intensity;
-    float fogValue;
-    glm::vec3 color;
-
-    HFMLight() :
-        name(),
-        transform(),
-        intensity(1.0f),
-        fogValue(0.0f),
-        color(1.0f)
-    {}
-};
-
-Q_DECLARE_METATYPE(HFMAnimationFrame)
-Q_DECLARE_METATYPE(QVector<HFMAnimationFrame>)
-
-/// The runtime model format.
-class HFMModel {
-public:
-    using Pointer = std::shared_ptr<HFMModel>;
-
-    QString originalURL;
-    QString author;
-    QString applicationName; ///< the name of the application that generated the model
-
-    QVector<HFMJoint> joints;
-    QHash<QString, int> jointIndices; ///< 1-based, so as to more easily detect missing indices
-    bool hasSkeletonJoints;
-
-    QVector<HFMMesh> meshes;
-    QVector<QString> scripts;
-
-    QHash<QString, HFMMaterial> materials;
-
-    glm::mat4 offset; // This includes offset, rotation, and scale as specified by the FST file
-
-    int leftEyeJointIndex = -1;
-    int rightEyeJointIndex = -1;
-    int neckJointIndex = -1;
-    int rootJointIndex = -1;
-    int leanJointIndex = -1;
-    int headJointIndex = -1;
-    int leftHandJointIndex = -1;
-    int rightHandJointIndex = -1;
-    int leftToeJointIndex = -1;
-    int rightToeJointIndex = -1;
-
-    float leftEyeSize = 0.0f;  // Maximum mesh extents dimension
-    float rightEyeSize = 0.0f;
-
-    QVector<int> humanIKJointIndices;
-
-    glm::vec3 palmDirection;
-
-    glm::vec3 neckPivot;
-
-    Extents bindExtents;
-    Extents meshExtents;
-
-    QVector<HFMAnimationFrame> animationFrames;
-
-    int getJointIndex(const QString& name) const { return jointIndices.value(name) - 1; }
-    QStringList getJointNames() const;
-
-    bool hasBlendedMeshes() const;
-
-    /// Returns the unscaled extents of the model's mesh
-    Extents getUnscaledMeshExtents() const;
-
-    bool convexHullContains(const glm::vec3& point) const;
-
-    QHash<int, QString> meshIndicesToModelNames;
-
-    /// given a meshIndex this will return the name of the model that mesh belongs to if known
-    QString getModelNameOfMesh(int meshIndex) const;
-
-    QList<QString> blendshapeChannelNames;
-
-    QMap<int, glm::quat> jointRotationOffsets;
-};
-
-Q_DECLARE_METATYPE(HFMModel)
-Q_DECLARE_METATYPE(HFMModel::Pointer)
-
-=======
->>>>>>> 20766da6
 #endif // hifi_FBX_h_