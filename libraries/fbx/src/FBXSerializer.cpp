//
//  FBXSerializer.cpp
//  libraries/fbx/src
//
//  Created by Andrzej Kapolka on 9/18/13.
//  Copyright 2013 High Fidelity, Inc.
//
//  Distributed under the Apache License, Version 2.0.
//  See the accompanying file LICENSE or http://www.apache.org/licenses/LICENSE-2.0.html
//

#include "FBXSerializer.h"

#include <QBuffer>

#include <glm/gtc/quaternion.hpp>
#include <glm/gtx/quaternion.hpp>
#include <glm/gtx/transform.hpp>

#include <FaceshiftConstants.h>

#include <hfm/ModelFormatLogging.h>

// TOOL: Uncomment the following line to enable the filtering of all the unkwnon fields of a node so we can break point easily while loading a model with problems...
//#define DEBUG_FBXSERIALIZER

using namespace std;

glm::vec3 parseVec3(const QString& string) {
    QStringList elements = string.split(',');
    if (elements.isEmpty()) {
        return glm::vec3();
    }
    glm::vec3 value;
    for (int i = 0; i < 3; i++) {
        // duplicate last value if there aren't three elements
        value[i] = elements.at(min(i, elements.size() - 1)).trimmed().toFloat();
    }
    return value;
}

enum RotationOrder {
    OrderXYZ = 0,
    OrderXZY,
    OrderYZX,
    OrderYXZ,
    OrderZXY,
    OrderZYX,
    OrderSphericXYZ
};

bool haveReportedUnhandledRotationOrder = false; // Report error only once per FBX file.

glm::vec3 convertRotationToXYZ(int rotationOrder, const glm::vec3& rotation) {
    // Convert rotation with given rotation order to have order XYZ.
    if (rotationOrder == OrderXYZ) {
        return rotation;
    }

    glm::quat xyzRotation;

    switch (rotationOrder) {
        case OrderXZY:
            xyzRotation = glm::quat(glm::radians(glm::vec3(0, rotation.y, 0)))
                * (glm::quat(glm::radians(glm::vec3(0, 0, rotation.z))) * glm::quat(glm::radians(glm::vec3(rotation.x, 0, 0))));
            break;
        case OrderYZX:
            xyzRotation = glm::quat(glm::radians(glm::vec3(rotation.x, 0, 0)))
                * (glm::quat(glm::radians(glm::vec3(0, 0, rotation.z))) * glm::quat(glm::radians(glm::vec3(0, rotation.y, 0))));
            break;
        case OrderYXZ:
            xyzRotation = glm::quat(glm::radians(glm::vec3(0, 0, rotation.z)))
                * (glm::quat(glm::radians(glm::vec3(rotation.x, 0, 0))) * glm::quat(glm::radians(glm::vec3(0, rotation.y, 0))));
            break;
        case OrderZXY:
            xyzRotation = glm::quat(glm::radians(glm::vec3(0, rotation.y, 0)))
                * (glm::quat(glm::radians(glm::vec3(rotation.x, 0, 0))) * glm::quat(glm::radians(glm::vec3(0, 0, rotation.z))));
            break;
        case OrderZYX:
            xyzRotation = glm::quat(glm::radians(glm::vec3(rotation.x, 0, 0)))
                * (glm::quat(glm::radians(glm::vec3(0, rotation.y, 0))) * glm::quat(glm::radians(glm::vec3(0, 0, rotation.z))));
            break;
        default:
            // FIXME: Handle OrderSphericXYZ.
            if (!haveReportedUnhandledRotationOrder) {
                qCDebug(modelformat) << "ERROR: Unhandled rotation order in FBX file:" << rotationOrder;
                haveReportedUnhandledRotationOrder = true;
            }
            return rotation;
    }

    return glm::degrees(safeEulerAngles(xyzRotation));
}

QString processID(const QString& id) {
    // Blender (at least) prepends a type to the ID, so strip it out
    return id.mid(id.lastIndexOf(':') + 1);
}

QString getName(const QVariantList& properties) {
    QString name;
    if (properties.size() == 3) {
        name = properties.at(1).toString();
        name = processID(name.left(name.indexOf(QChar('\0'))));
    } else {
        name = processID(properties.at(0).toString());
    }
    return name;
}

QString getID(const QVariantList& properties, int index = 0) {
    return processID(properties.at(index).toString());
}

class FBXModel {
public:
    QString name;

    int parentIndex;
    glm::vec3 translation;
    glm::mat4 preTransform;
    glm::quat preRotation;
    glm::quat rotation;
    glm::quat postRotation;
    glm::mat4 postTransform;

    glm::vec3 rotationMin;  // radians
    glm::vec3 rotationMax;  // radians

    bool hasGeometricOffset;
    glm::vec3 geometricTranslation;
    glm::quat geometricRotation;
    glm::vec3 geometricScaling;
    bool isLimbNode;  // is this FBXModel transform is a "LimbNode" i.e. a joint
};

glm::mat4 getGlobalTransform(const QMultiMap<QString, QString>& _connectionParentMap,
        const QHash<QString, FBXModel>& fbxModels, QString nodeID, bool mixamoHack, const QString& url) {
    glm::mat4 globalTransform;
    QVector<QString> visitedNodes; // Used to prevent following a cycle
    while (!nodeID.isNull()) {
        visitedNodes.append(nodeID); // Append each node we visit

        const FBXModel& fbxModel = fbxModels.value(nodeID);
        globalTransform = glm::translate(fbxModel.translation) * fbxModel.preTransform * glm::mat4_cast(fbxModel.preRotation *
            fbxModel.rotation * fbxModel.postRotation) * fbxModel.postTransform * globalTransform;
        if (fbxModel.hasGeometricOffset) {
            glm::mat4 geometricOffset = createMatFromScaleQuatAndPos(fbxModel.geometricScaling, fbxModel.geometricRotation, fbxModel.geometricTranslation);
            globalTransform = globalTransform * geometricOffset;
        }

        if (mixamoHack) {
            // there's something weird about the models from Mixamo Fuse; they don't skin right with the full transform
            return globalTransform;
        }
        QList<QString> parentIDs = _connectionParentMap.values(nodeID);
        nodeID = QString();
        foreach (const QString& parentID, parentIDs) {
            if (visitedNodes.contains(parentID)) {
                qCWarning(modelformat) << "Ignoring loop detected in FBX connection map for" << url;
                continue;
            }

            if (fbxModels.contains(parentID)) {
                nodeID = parentID;
                break;
            }
        }
    }
    return globalTransform;
}

class ExtractedBlendshape {
public:
    QString id;
    HFMBlendshape blendshape;
};

void printNode(const FBXNode& node, int indentLevel) {
    int indentLength = 2;
    hifi::ByteArray spaces(indentLevel * indentLength, ' ');
    QDebug nodeDebug = qDebug(modelformat);

    nodeDebug.nospace() << spaces.data() << node.name.data() << ": ";
    foreach (const QVariant& property, node.properties) {
        nodeDebug << property;
    }

    foreach (const FBXNode& child, node.children) {
        printNode(child, indentLevel + 1);
    }
}

class Cluster {
public:
    QVector<int> indices;
    QVector<double> weights;
    glm::mat4 transformLink;
};

void appendModelIDs(const QString& parentID, const QMultiMap<QString, QString>& connectionChildMap,
        QHash<QString, FBXModel>& fbxModels, QSet<QString>& remainingModels, QVector<QString>& modelIDs, bool isRootNode = false) {
    if (remainingModels.contains(parentID)) {
        modelIDs.append(parentID);
        remainingModels.remove(parentID);
    }
    int parentIndex = isRootNode ? -1 : modelIDs.size() - 1;
    foreach (const QString& childID, connectionChildMap.values(parentID)) {
        if (remainingModels.contains(childID)) {
            FBXModel& fbxModel = fbxModels[childID];
            if (fbxModel.parentIndex == -1) {
                fbxModel.parentIndex = parentIndex;
                appendModelIDs(childID, connectionChildMap, fbxModels, remainingModels, modelIDs);
            }
        }
    }
}

HFMBlendshape extractBlendshape(const FBXNode& object) {
    HFMBlendshape blendshape;
    foreach (const FBXNode& data, object.children) {
        if (data.name == "Indexes") {
            blendshape.indices = FBXSerializer::getIntVector(data);

        } else if (data.name == "Vertices") {
            blendshape.vertices = FBXSerializer::createVec3Vector(FBXSerializer::getDoubleVector(data));

        } else if (data.name == "Normals") {
            blendshape.normals = FBXSerializer::createVec3Vector(FBXSerializer::getDoubleVector(data));
        }
    }
    return blendshape;
}

QVector<int> getIndices(const QVector<QString> ids, QVector<QString> modelIDs) {
    QVector<int> indices;
    foreach (const QString& id, ids) {
        int index = modelIDs.indexOf(id);
        if (index != -1) {
            indices.append(index);
        }
    }
    return indices;
}

typedef QPair<int, float> WeightedIndex;

void addBlendshapes(const ExtractedBlendshape& extracted, const QList<WeightedIndex>& indices, ExtractedMesh& extractedMesh) {
    foreach (const WeightedIndex& index, indices) {
        extractedMesh.mesh.blendshapes.resize(max(extractedMesh.mesh.blendshapes.size(), index.first + 1));
        extractedMesh.blendshapeIndexMaps.resize(extractedMesh.mesh.blendshapes.size());
        HFMBlendshape& blendshape = extractedMesh.mesh.blendshapes[index.first];
        QHash<int, int>& blendshapeIndexMap = extractedMesh.blendshapeIndexMaps[index.first];
        for (int i = 0; i < extracted.blendshape.indices.size(); i++) {
            int oldIndex = extracted.blendshape.indices.at(i);
            for (QMultiHash<int, int>::const_iterator it = extractedMesh.newIndices.constFind(oldIndex);
                    it != extractedMesh.newIndices.constEnd() && it.key() == oldIndex; it++) {
                QHash<int, int>::iterator blendshapeIndex = blendshapeIndexMap.find(it.value());
                if (blendshapeIndex == blendshapeIndexMap.end()) {
                    blendshapeIndexMap.insert(it.value(), blendshape.indices.size());
                    blendshape.indices.append(it.value());
                    blendshape.vertices.append(extracted.blendshape.vertices.at(i) * index.second);
                    blendshape.normals.append(extracted.blendshape.normals.at(i) * index.second);
                } else {
                    blendshape.vertices[*blendshapeIndex] += extracted.blendshape.vertices.at(i) * index.second;
                    blendshape.normals[*blendshapeIndex] += extracted.blendshape.normals.at(i) * index.second;
                }
            }
        }
    }
}

QString getTopModelID(const QMultiMap<QString, QString>& connectionParentMap,
        const QHash<QString, FBXModel>& fbxModels, const QString& modelID, const QString& url) {
    QString topID = modelID;
    QVector<QString> visitedNodes; // Used to prevent following a cycle
    forever {
        visitedNodes.append(topID); // Append each node we visit

        foreach (const QString& parentID, connectionParentMap.values(topID)) {
            if (visitedNodes.contains(parentID)) {
                qCWarning(modelformat) << "Ignoring loop detected in FBX connection map for" << url;
                continue;
            }

            if (fbxModels.contains(parentID)) {
                topID = parentID;
                goto outerContinue;
            }
        }
        return topID;

        outerContinue: ;
    }
}

QString getString(const QVariant& value) {
    // if it's a list, return the first entry
    QVariantList list = value.toList();
    return list.isEmpty() ? value.toString() : list.at(0).toString();
}

typedef std::vector<glm::vec3> ShapeVertices;

class AnimationCurve {
public:
    QVector<float> values;
};

bool checkMaterialsHaveTextures(const QHash<QString, HFMMaterial>& materials,
        const QHash<QString, hifi::ByteArray>& textureFilenames, const QMultiMap<QString, QString>& _connectionChildMap) {
    foreach (const QString& materialID, materials.keys()) {
        foreach (const QString& childID, _connectionChildMap.values(materialID)) {
            if (textureFilenames.contains(childID)) {
                return true;
            }
        }
    }
    return false;
}

int matchTextureUVSetToAttributeChannel(const QString& texUVSetName, const QHash<QString, int>& texcoordChannels) {
    if (texUVSetName.isEmpty()) {
        return 0;
    } else {
        QHash<QString, int>::const_iterator tcUnit = texcoordChannels.find(texUVSetName);
        if (tcUnit != texcoordChannels.end()) {
            int channel = (*tcUnit);
            if (channel >= 2) {
                channel = 0;
            }
            return channel;
        } else {
            return 0;
        }
    }
}


HFMLight extractLight(const FBXNode& object) {
    HFMLight light;
    foreach (const FBXNode& subobject, object.children) {
        QString childname = QString(subobject.name);
        if (subobject.name == "Properties70") {
            foreach (const FBXNode& property, subobject.children) {
                int valIndex = 4;
                QString propName = QString(property.name);
                if (property.name == "P") {
                    QString propname = property.properties.at(0).toString();
                    if (propname == "Intensity") {
                        light.intensity = 0.01f * property.properties.at(valIndex).value<float>();
                    } else if (propname == "Color") {
                        light.color = FBXSerializer::getVec3(property.properties, valIndex);
                    }
                }
            }
        } else if ( subobject.name == "GeometryVersion"
                   || subobject.name == "TypeFlags") {
        }
    }
#if defined(DEBUG_FBXSERIALIZER)

    QString type = object.properties.at(0).toString();
    type = object.properties.at(1).toString();
    type = object.properties.at(2).toString();

    foreach (const QVariant& prop, object.properties) {
        QString proptype = prop.typeName();
        QString propval = prop.toString();
        if (proptype == "Properties70") {
        }
    }
#endif

    return light;
}

hifi::ByteArray fileOnUrl(const hifi::ByteArray& filepath, const QString& url) {
    // in order to match the behaviour when loading models from remote URLs
    // we assume that all external textures are right beside the loaded model
    // ignoring any relative paths or absolute paths inside of models

    return filepath.mid(filepath.lastIndexOf('/') + 1);
}

HFMModel* FBXSerializer::extractHFMModel(const hifi::VariantHash& mapping, const QString& url) {
    const FBXNode& node = _rootNode;
    bool deduplicateIndices = mapping["deduplicateIndices"].toBool();

    QMap<QString, ExtractedMesh> meshes;
    QHash<QString, QString> modelIDsToNames;
    QHash<QString, int> meshIDsToMeshIndices;
    QHash<QString, QString> ooChildToParent;

    QVector<ExtractedBlendshape> blendshapes;

    QHash<QString, FBXModel> fbxModels;
    QHash<QString, Cluster> clusters; 
    QHash<QString, AnimationCurve> animationCurves;

    QHash<QString, QString> typeFlags;

    QHash<QString, QString> localRotations;
    QHash<QString, QString> localTranslations;
    QHash<QString, QString> xComponents;
    QHash<QString, QString> yComponents;
    QHash<QString, QString> zComponents;

    std::map<QString, HFMLight> lights;

    hifi::VariantHash blendshapeMappings = mapping.value("bs").toHash();

    QMultiHash<hifi::ByteArray, WeightedIndex> blendshapeIndices;
    for (int i = 0;; i++) {
        hifi::ByteArray blendshapeName = FACESHIFT_BLENDSHAPES[i];
        if (blendshapeName.isEmpty()) {
            break;
        }
        QList<QVariant> mappings = blendshapeMappings.values(blendshapeName);
        if (mappings.isEmpty()) {
            blendshapeIndices.insert(blendshapeName, WeightedIndex(i, 1.0f));
        } else {
            foreach (const QVariant& mapping, mappings) {
                QVariantList blendshapeMapping = mapping.toList();
                blendshapeIndices.insert(blendshapeMapping.at(0).toByteArray(),
                   WeightedIndex(i, blendshapeMapping.at(1).toFloat()));
            }
        }
    }
    QMultiHash<QString, WeightedIndex> blendshapeChannelIndices;
#if defined(DEBUG_FBXSERIALIZER)
    int unknown = 0;
#endif
    HFMModel* hfmModelPtr = new HFMModel;
    HFMModel& hfmModel = *hfmModelPtr;

    hfmModel.originalURL = url;

    float unitScaleFactor = 1.0f;
    glm::quat upAxisZRotation;
    bool applyUpAxisZRotation = false;
    glm::vec3 ambientColor;
    QString hifiGlobalNodeID;
    unsigned int meshIndex = 0;
    haveReportedUnhandledRotationOrder = false;
    foreach (const FBXNode& child, node.children) {

        if (child.name == "FBXHeaderExtension") {
            foreach (const FBXNode& object, child.children) {
                if (object.name == "SceneInfo") {
                    foreach (const FBXNode& subobject, object.children) {
                        if (subobject.name == "MetaData") {
                            foreach (const FBXNode& subsubobject, subobject.children) {
                                if (subsubobject.name == "Author") {
                                    hfmModel.author = subsubobject.properties.at(0).toString();
                                }
                            }
                        } else if (subobject.name == "Properties70") {
                            foreach (const FBXNode& subsubobject, subobject.children) {
                                static const QVariant APPLICATION_NAME = QVariant(hifi::ByteArray("Original|ApplicationName"));
                                if (subsubobject.name == "P" && subsubobject.properties.size() >= 5 &&
                                        subsubobject.properties.at(0) == APPLICATION_NAME) {
                                    hfmModel.applicationName = subsubobject.properties.at(4).toString();
                                }
                            }
                        }
                    }
                }
            }
        } else if (child.name == "GlobalSettings") {
            foreach (const FBXNode& object, child.children) {
                if (object.name == "Properties70") {
                    QString propertyName = "P";
                    int index = 4;
                    foreach (const FBXNode& subobject, object.children) {
                        if (subobject.name == propertyName) {
<<<<<<< HEAD
                            static const QVariant UNIT_SCALE_FACTOR = hifi::ByteArray("UnitScaleFactor");
                            static const QVariant AMBIENT_COLOR = hifi::ByteArray("AmbientColor");
=======
                            static const QVariant UNIT_SCALE_FACTOR = QByteArray("UnitScaleFactor");
                            static const QVariant AMBIENT_COLOR = QByteArray("AmbientColor");
                            static const QVariant UP_AXIS = QByteArray("UpAxis");
>>>>>>> 88da09c2
                            const auto& subpropName = subobject.properties.at(0);
                            if (subpropName == UNIT_SCALE_FACTOR) {
                                unitScaleFactor = subobject.properties.at(index).toFloat();
                            } else if (subpropName == AMBIENT_COLOR) {
                                ambientColor = getVec3(subobject.properties, index);
                            } else if (subpropName == UP_AXIS) {
                                constexpr int UP_AXIS_Y = 1;
                                constexpr int UP_AXIS_Z = 2;
                                int upAxis = subobject.properties.at(index).toInt();
                                if (upAxis == UP_AXIS_Y) {
                                    // No update necessary, y up is the default
                                } else if (upAxis == UP_AXIS_Z) {
                                    upAxisZRotation = glm::angleAxis(glm::radians(-90.0f), glm::vec3(1.0f, 0.0f, 0.0f));
                                    applyUpAxisZRotation = true;
                                }
                            }
                        }
                    }
                }
            }
        } else if (child.name == "Objects") {
            foreach (const FBXNode& object, child.children) {
                if (object.name == "Geometry") {
                    if (object.properties.at(2) == "Mesh") {
                        meshes.insert(getID(object.properties), extractMesh(object, meshIndex, deduplicateIndices));
                    } else { // object.properties.at(2) == "Shape"
                        ExtractedBlendshape extracted = { getID(object.properties), extractBlendshape(object) };
                        blendshapes.append(extracted);
                    }
                } else if (object.name == "Model") {
                    QString name = getName(object.properties);
                    QString id = getID(object.properties);
                    modelIDsToNames.insert(id, name);

                    QString modelname = name.toLower();
                    if (modelname.startsWith("hifi")) {
                        hifiGlobalNodeID = id;
                    }

                    glm::vec3 translation;
                    // NOTE: the euler angles as supplied by the FBX file are in degrees
                    glm::vec3 rotationOffset;
                    int rotationOrder = OrderXYZ;  // Default rotation order set in "Definitions" node is assumed to be XYZ.
                    glm::vec3 preRotation, rotation, postRotation;
                    glm::vec3 scale = glm::vec3(1.0f, 1.0f, 1.0f);
                    glm::vec3 scalePivot, rotationPivot, scaleOffset;
                    bool rotationMinX = false, rotationMinY = false, rotationMinZ = false;
                    bool rotationMaxX = false, rotationMaxY = false, rotationMaxZ = false;

                    // local offset transforms from 3ds max
                    bool hasGeometricOffset = false;
                    glm::vec3 geometricTranslation;
                    glm::vec3 geometricScaling(1.0f, 1.0f, 1.0f);
                    glm::vec3 geometricRotation;

                    glm::vec3 rotationMin, rotationMax;

                    bool isLimbNode = object.properties.size() >= 3 && object.properties.at(2) == "LimbNode";
                    FBXModel fbxModel = { name, -1, glm::vec3(), glm::mat4(), glm::quat(), glm::quat(), glm::quat(),
                                          glm::mat4(), glm::vec3(), glm::vec3(),
                                          false, glm::vec3(), glm::quat(), glm::vec3(1.0f), isLimbNode };
                    ExtractedMesh* mesh = NULL;
                    QVector<ExtractedBlendshape> blendshapes;
                    foreach (const FBXNode& subobject, object.children) {
                        bool properties = false;
                        hifi::ByteArray propertyName;
                        int index;
                        if (subobject.name == "Properties60") {
                            properties = true;
                            propertyName = "Property";
                            index = 3;

                        } else if (subobject.name == "Properties70") {
                            properties = true;
                            propertyName = "P";
                            index = 4;
                        }
                        if (properties) {
                            static const QVariant ROTATION_ORDER = hifi::ByteArray("RotationOrder");
                            static const QVariant GEOMETRIC_TRANSLATION = hifi::ByteArray("GeometricTranslation");
                            static const QVariant GEOMETRIC_ROTATION = hifi::ByteArray("GeometricRotation");
                            static const QVariant GEOMETRIC_SCALING = hifi::ByteArray("GeometricScaling");
                            static const QVariant LCL_TRANSLATION = hifi::ByteArray("Lcl Translation");
                            static const QVariant LCL_ROTATION = hifi::ByteArray("Lcl Rotation");
                            static const QVariant LCL_SCALING = hifi::ByteArray("Lcl Scaling");
                            static const QVariant ROTATION_MAX = hifi::ByteArray("RotationMax");
                            static const QVariant ROTATION_MAX_X = hifi::ByteArray("RotationMaxX");
                            static const QVariant ROTATION_MAX_Y = hifi::ByteArray("RotationMaxY");
                            static const QVariant ROTATION_MAX_Z = hifi::ByteArray("RotationMaxZ");
                            static const QVariant ROTATION_MIN = hifi::ByteArray("RotationMin");
                            static const QVariant ROTATION_MIN_X = hifi::ByteArray("RotationMinX");
                            static const QVariant ROTATION_MIN_Y = hifi::ByteArray("RotationMinY");
                            static const QVariant ROTATION_MIN_Z = hifi::ByteArray("RotationMinZ");
                            static const QVariant ROTATION_OFFSET = hifi::ByteArray("RotationOffset");
                            static const QVariant ROTATION_PIVOT = hifi::ByteArray("RotationPivot");
                            static const QVariant SCALING_OFFSET = hifi::ByteArray("ScalingOffset");
                            static const QVariant SCALING_PIVOT = hifi::ByteArray("ScalingPivot");
                            static const QVariant PRE_ROTATION = hifi::ByteArray("PreRotation");
                            static const QVariant POST_ROTATION = hifi::ByteArray("PostRotation");
                            foreach(const FBXNode& property, subobject.children) {
                                const auto& childProperty = property.properties.at(0);
                                if (property.name == propertyName) {
                                    if (childProperty == LCL_TRANSLATION) {
                                        translation = getVec3(property.properties, index);

                                    } else if (childProperty == ROTATION_ORDER) {
                                        rotationOrder = property.properties.at(index).toInt();

                                    } else if (childProperty == ROTATION_OFFSET) {
                                        rotationOffset = getVec3(property.properties, index);

                                    } else if (childProperty == ROTATION_PIVOT) {
                                        rotationPivot = getVec3(property.properties, index);

                                    } else if (childProperty == PRE_ROTATION) {
                                        preRotation = convertRotationToXYZ(rotationOrder, getVec3(property.properties, index));

                                    } else if (childProperty == LCL_ROTATION) {
                                        rotation = convertRotationToXYZ(rotationOrder, getVec3(property.properties, index));

                                    } else if (childProperty == POST_ROTATION) {
                                        postRotation = convertRotationToXYZ(rotationOrder, getVec3(property.properties, index));

                                    } else if (childProperty == SCALING_PIVOT) {
                                        scalePivot = getVec3(property.properties, index);

                                    } else if (childProperty == LCL_SCALING) {
                                        scale = getVec3(property.properties, index);

                                    } else if (childProperty == SCALING_OFFSET) {
                                        scaleOffset = getVec3(property.properties, index);

                                    // NOTE: these rotation limits are stored in degrees (NOT radians)
                                    } else if (childProperty == ROTATION_MIN) {
                                        rotationMin = getVec3(property.properties, index);

                                    } else if (childProperty == ROTATION_MAX) {
                                        rotationMax = getVec3(property.properties, index);

                                    } else if (childProperty == ROTATION_MIN_X) {
                                        rotationMinX = property.properties.at(index).toBool();

                                    } else if (childProperty == ROTATION_MIN_Y) {
                                        rotationMinY = property.properties.at(index).toBool();

                                    } else if (childProperty == ROTATION_MIN_Z) {
                                        rotationMinZ = property.properties.at(index).toBool();

                                    } else if (childProperty == ROTATION_MAX_X) {
                                        rotationMaxX = property.properties.at(index).toBool();

                                    } else if (childProperty == ROTATION_MAX_Y) {
                                        rotationMaxY = property.properties.at(index).toBool();

                                    } else if (childProperty == ROTATION_MAX_Z) {
                                        rotationMaxZ = property.properties.at(index).toBool();
                                    } else if (childProperty == GEOMETRIC_TRANSLATION) {
                                        geometricTranslation = getVec3(property.properties, index);
                                        hasGeometricOffset = true;
                                    } else if (childProperty == GEOMETRIC_ROTATION) {
                                        geometricRotation = getVec3(property.properties, index);
                                        hasGeometricOffset = true;
                                    } else if (childProperty == GEOMETRIC_SCALING) {
                                        geometricScaling = getVec3(property.properties, index);
                                        hasGeometricOffset = true;
                                    }
                                }
                            }
                        } else if (subobject.name == "Vertices" || subobject.name == "DracoMesh") {
                            // it's a mesh as well as a model
                            mesh = &meshes[getID(object.properties)];
                            *mesh = extractMesh(object, meshIndex, deduplicateIndices);

                        } else if (subobject.name == "Shape") {
                            ExtractedBlendshape blendshape =  { subobject.properties.at(0).toString(),
                                extractBlendshape(subobject) };
                            blendshapes.append(blendshape);
                        }
#if defined(DEBUG_FBXSERIALIZER)
                        else if (subobject.name == "TypeFlags") {
                            QString attributetype = subobject.properties.at(0).toString();
                            if (!attributetype.empty()) {
                                if (attributetype == "Light") {
                                    QString lightprop;
                                    foreach (const QVariant& vprop, subobject.properties) {
                                        lightprop = vprop.toString();
                                    }

                                    HFMLight light = extractLight(object);
                                }
                            }
                        } else {
                            QString whatisthat = subobject.name;
                            if (whatisthat == "Shape") {
                            }
                        }
#endif
                    }

                    // add the blendshapes included in the model, if any
                    if (mesh) {
                        foreach (const ExtractedBlendshape& extracted, blendshapes) {
                            addBlendshapes(extracted, blendshapeIndices.values(extracted.id.toLatin1()), *mesh);
                        }
                    }

                    // see FBX documentation, http://download.autodesk.com/us/fbx/20112/FBX_SDK_HELP/index.html
                    fbxModel.translation = translation;

                    fbxModel.preTransform = glm::translate(rotationOffset) * glm::translate(rotationPivot);
                    fbxModel.preRotation = glm::quat(glm::radians(preRotation));
                    fbxModel.rotation = glm::quat(glm::radians(rotation));
                    fbxModel.postRotation = glm::inverse(glm::quat(glm::radians(postRotation)));
                    fbxModel.postTransform = glm::translate(-rotationPivot) * glm::translate(scaleOffset) *
                        glm::translate(scalePivot) * glm::scale(scale) * glm::translate(-scalePivot);
                    // NOTE: angles from the FBX file are in degrees
                    // so we convert them to radians for the FBXModel class
                    fbxModel.rotationMin = glm::radians(glm::vec3(rotationMinX ? rotationMin.x : -180.0f,
                        rotationMinY ? rotationMin.y : -180.0f, rotationMinZ ? rotationMin.z : -180.0f));
                    fbxModel.rotationMax = glm::radians(glm::vec3(rotationMaxX ? rotationMax.x : 180.0f,
                        rotationMaxY ? rotationMax.y : 180.0f, rotationMaxZ ? rotationMax.z : 180.0f));

                    fbxModel.hasGeometricOffset = hasGeometricOffset;
                    fbxModel.geometricTranslation = geometricTranslation;
                    fbxModel.geometricRotation = glm::quat(glm::radians(geometricRotation));
                    fbxModel.geometricScaling = geometricScaling;

                    fbxModels.insert(getID(object.properties), fbxModel);
                } else if (object.name == "Texture") {
                    TextureParam tex;
                    foreach (const FBXNode& subobject, object.children) {
                        const int RELATIVE_FILENAME_MIN_SIZE = 1;
                        const int TEXTURE_NAME_MIN_SIZE = 1;
                        const int TEXTURE_ALPHA_SOURCE_MIN_SIZE = 1;
                        const int MODEL_UV_TRANSLATION_MIN_SIZE = 2;
                        const int MODEL_UV_SCALING_MIN_SIZE = 2;
                        const int CROPPING_MIN_SIZE = 4;
                        if (subobject.name == "RelativeFilename" && subobject.properties.length() >= RELATIVE_FILENAME_MIN_SIZE) {
                            hifi::ByteArray filename = subobject.properties.at(0).toByteArray();
                            hifi::ByteArray filepath = filename.replace('\\', '/');
                            filename = fileOnUrl(filepath, url);
                            _textureFilepaths.insert(getID(object.properties), filepath);
                            _textureFilenames.insert(getID(object.properties), filename);
                        } else if (subobject.name == "TextureName" && subobject.properties.length() >= TEXTURE_NAME_MIN_SIZE) {
                            // trim the name from the timestamp
                            QString name = QString(subobject.properties.at(0).toByteArray());
                            name = name.left(name.indexOf('['));
                            _textureNames.insert(getID(object.properties), name);
                        } else if (subobject.name == "Texture_Alpha_Source" && subobject.properties.length() >= TEXTURE_ALPHA_SOURCE_MIN_SIZE) {
                            tex.assign<uint8_t>(tex.alphaSource, subobject.properties.at(0).value<int>());
                        } else if (subobject.name == "ModelUVTranslation" && subobject.properties.length() >= MODEL_UV_TRANSLATION_MIN_SIZE) {
                            auto newTranslation = glm::vec3(subobject.properties.at(0).value<double>(), subobject.properties.at(1).value<double>(), 0.0);
                            tex.assign(tex.translation, tex.translation + newTranslation);
                        } else if (subobject.name == "ModelUVScaling" && subobject.properties.length() >= MODEL_UV_SCALING_MIN_SIZE) {
                            auto newScaling = glm::vec3(subobject.properties.at(0).value<double>(), subobject.properties.at(1).value<double>(), 1.0);
                            if (newScaling.x == 0.0f) {
                                newScaling.x = 1.0f;
                            }
                            if (newScaling.y == 0.0f) {
                                newScaling.y = 1.0f;
                            }
                            tex.assign(tex.scaling, tex.scaling * newScaling);
                        } else if (subobject.name == "Cropping" && subobject.properties.length() >= CROPPING_MIN_SIZE) {
                            tex.assign(tex.cropping, glm::vec4(subobject.properties.at(0).value<int>(),
                                                                subobject.properties.at(1).value<int>(),
                                                                subobject.properties.at(2).value<int>(),
                                                                subobject.properties.at(3).value<int>()));
                        } else if (subobject.name == "Properties70") {
                            hifi::ByteArray propertyName;
                            int index;
                                propertyName = "P";
                                index = 4;
                                foreach (const FBXNode& property, subobject.children) {
                                    static const QVariant UV_SET = hifi::ByteArray("UVSet");
                                    static const QVariant CURRENT_TEXTURE_BLEND_MODE = hifi::ByteArray("CurrentTextureBlendMode");
                                    static const QVariant USE_MATERIAL = hifi::ByteArray("UseMaterial");
                                    static const QVariant TRANSLATION = hifi::ByteArray("Translation");
                                    static const QVariant ROTATION = hifi::ByteArray("Rotation");
                                    static const QVariant SCALING = hifi::ByteArray("Scaling");
                                    if (property.name == propertyName) {
                                        QString v = property.properties.at(0).toString();
                                        if (property.properties.at(0) == UV_SET) {
                                            std::string uvName = property.properties.at(index).toString().toStdString();
                                            tex.assign(tex.UVSet, property.properties.at(index).toString());
                                        } else if (property.properties.at(0) == CURRENT_TEXTURE_BLEND_MODE) {
                                            tex.assign<uint8_t>(tex.currentTextureBlendMode, property.properties.at(index).value<int>());
                                        } else if (property.properties.at(0) == USE_MATERIAL) {
                                            tex.assign<bool>(tex.useMaterial, property.properties.at(index).value<int>());
                                        } else if (property.properties.at(0) == TRANSLATION) {
                                            tex.assign(tex.translation, tex.translation + getVec3(property.properties, index));
                                        } else if (property.properties.at(0) == ROTATION) {
                                            tex.assign(tex.rotation, getVec3(property.properties, index));
                                        } else if (property.properties.at(0) == SCALING) {
                                            auto newScaling = getVec3(property.properties, index);
                                            if (newScaling.x == 0.0f) {
                                                newScaling.x = 1.0f;
                                            }
                                            if (newScaling.y == 0.0f) {
                                                newScaling.y = 1.0f;
                                            }
                                            if (newScaling.z == 0.0f) {
                                                newScaling.z = 1.0f;
                                            }
                                            tex.assign(tex.scaling, tex.scaling * newScaling);
                                        }
#if defined(DEBUG_FBXSERIALIZER)
                                        else {
                                            QString propName = v;
                                            unknown++;
                                        }
#endif
                                    }
                                }
                        }
#if defined(DEBUG_FBXSERIALIZER)
                        else {
                            if (subobject.name == "Type") {
                            } else if (subobject.name == "Version") {
                            } else if (subobject.name == "FileName") {
                            } else if (subobject.name == "Media") {
                            } else {
                                QString subname = subobject.name.data();
                                unknown++;
                            }
                        }
#endif
                    }

                    if (!tex.isDefault) {
                        _textureParams.insert(getID(object.properties), tex);
                    }
                } else if (object.name == "Video") {
                    hifi::ByteArray filepath;
                    hifi::ByteArray content;
                    foreach (const FBXNode& subobject, object.children) {
                        if (subobject.name == "RelativeFilename") {
                            filepath = subobject.properties.at(0).toByteArray();
                            filepath = filepath.replace('\\', '/');

                        } else if (subobject.name == "Content" && !subobject.properties.isEmpty()) {
                            content = subobject.properties.at(0).toByteArray();
                        }
                    }
                    if (!content.isEmpty()) {
                        _textureContent.insert(filepath, content);
                    }
                } else if (object.name == "Material") {
                    HFMMaterial material;
                    MaterialParam materialParam;
                    material.name = (object.properties.at(1).toString());
                    foreach (const FBXNode& subobject, object.children) {
                        bool properties = false;

                        hifi::ByteArray propertyName;
                        int index;
                        if (subobject.name == "Properties60") {
                            properties = true;
                            propertyName = "Property";
                            index = 3;

                        } else if (subobject.name == "Properties70") {
                            properties = true;
                            propertyName = "P";
                            index = 4;
                        } else if (subobject.name == "ShadingModel") {
                            material.shadingModel = subobject.properties.at(0).toString();
                        }

                        if (properties) {
                            std::vector<std::string> unknowns;
                            static const QVariant DIFFUSE_COLOR = hifi::ByteArray("DiffuseColor");
                            static const QVariant DIFFUSE_FACTOR = hifi::ByteArray("DiffuseFactor");
                            static const QVariant DIFFUSE = hifi::ByteArray("Diffuse");
                            static const QVariant SPECULAR_COLOR = hifi::ByteArray("SpecularColor");
                            static const QVariant SPECULAR_FACTOR = hifi::ByteArray("SpecularFactor");
                            static const QVariant SPECULAR = hifi::ByteArray("Specular");
                            static const QVariant EMISSIVE_COLOR = hifi::ByteArray("EmissiveColor");
                            static const QVariant EMISSIVE_FACTOR = hifi::ByteArray("EmissiveFactor");
                            static const QVariant EMISSIVE = hifi::ByteArray("Emissive");
                            static const QVariant AMBIENT_FACTOR = hifi::ByteArray("AmbientFactor");
                            static const QVariant SHININESS = hifi::ByteArray("Shininess");
                            static const QVariant OPACITY = hifi::ByteArray("Opacity");
                            static const QVariant MAYA_USE_NORMAL_MAP = hifi::ByteArray("Maya|use_normal_map");
                            static const QVariant MAYA_BASE_COLOR = hifi::ByteArray("Maya|base_color");
                            static const QVariant MAYA_USE_COLOR_MAP = hifi::ByteArray("Maya|use_color_map");
                            static const QVariant MAYA_ROUGHNESS = hifi::ByteArray("Maya|roughness");
                            static const QVariant MAYA_USE_ROUGHNESS_MAP = hifi::ByteArray("Maya|use_roughness_map");
                            static const QVariant MAYA_METALLIC = hifi::ByteArray("Maya|metallic");
                            static const QVariant MAYA_USE_METALLIC_MAP = hifi::ByteArray("Maya|use_metallic_map");
                            static const QVariant MAYA_EMISSIVE = hifi::ByteArray("Maya|emissive");
                            static const QVariant MAYA_EMISSIVE_INTENSITY = hifi::ByteArray("Maya|emissive_intensity");
                            static const QVariant MAYA_USE_EMISSIVE_MAP = hifi::ByteArray("Maya|use_emissive_map");
                            static const QVariant MAYA_USE_AO_MAP = hifi::ByteArray("Maya|use_ao_map");
                            static const QVariant MAYA_UV_SCALE = hifi::ByteArray("Maya|uv_scale");
                            static const QVariant MAYA_UV_OFFSET = hifi::ByteArray("Maya|uv_offset");
                            static const int MAYA_UV_OFFSET_PROPERTY_LENGTH = 6;
                            static const int MAYA_UV_SCALE_PROPERTY_LENGTH = 6;




                            foreach(const FBXNode& property, subobject.children) {
                                if (property.name == propertyName) {
                                    if (property.properties.at(0) == DIFFUSE_COLOR) {
                                        material.diffuseColor = getVec3(property.properties, index);
                                    } else if (property.properties.at(0) == DIFFUSE_FACTOR) {
                                        material.diffuseFactor = property.properties.at(index).value<double>();
                                    } else if (property.properties.at(0) == DIFFUSE) {
                                        // NOTE: this is uneeded but keep it for now for debug
                                        //  material.diffuseColor = getVec3(property.properties, index);
                                        //  material.diffuseFactor = 1.0;

                                    } else if (property.properties.at(0) == SPECULAR_COLOR) {
                                        material.specularColor = getVec3(property.properties, index);
                                    } else if (property.properties.at(0) == SPECULAR_FACTOR) {
                                        material.specularFactor = property.properties.at(index).value<double>();
                                    } else if (property.properties.at(0) == SPECULAR) {
                                        // NOTE: this is uneeded but keep it for now for debug
                                        //  material.specularColor = getVec3(property.properties, index);
                                        //  material.specularFactor = 1.0;

                                    } else if (property.properties.at(0) == EMISSIVE_COLOR) {
                                        material.emissiveColor = getVec3(property.properties, index);
                                    } else if (property.properties.at(0) == EMISSIVE_FACTOR) {
                                        material.emissiveFactor = property.properties.at(index).value<double>();
                                    } else if (property.properties.at(0) == EMISSIVE) {
                                        // NOTE: this is uneeded but keep it for now for debug
                                        //  material.emissiveColor = getVec3(property.properties, index);
                                        //  material.emissiveFactor = 1.0;

                                    } else if (property.properties.at(0) == AMBIENT_FACTOR) {
                                        material.ambientFactor = property.properties.at(index).value<double>();
                                        // Detected just for BLender AO vs lightmap
                                    } else if (property.properties.at(0) == SHININESS) {
                                        material.shininess = property.properties.at(index).value<double>();

                                    } else if (property.properties.at(0) == OPACITY) {
                                        material.opacity = property.properties.at(index).value<double>();
                                    }

                                    // Sting Ray Material Properties!!!!
                                    else if (property.properties.at(0) == MAYA_USE_NORMAL_MAP) {
                                        material.isPBSMaterial = true;
                                        material.useNormalMap = (bool)property.properties.at(index).value<double>();

                                    } else if (property.properties.at(0) == MAYA_BASE_COLOR) {
                                        material.isPBSMaterial = true;
                                        material.diffuseColor = getVec3(property.properties, index);

                                    } else if (property.properties.at(0) == MAYA_USE_COLOR_MAP) {
                                        material.isPBSMaterial = true;
                                        material.useAlbedoMap = (bool) property.properties.at(index).value<double>();

                                    } else if (property.properties.at(0) == MAYA_ROUGHNESS) {
                                        material.isPBSMaterial = true;
                                        material.roughness = property.properties.at(index).value<double>();

                                    } else if (property.properties.at(0) == MAYA_USE_ROUGHNESS_MAP) {
                                        material.isPBSMaterial = true;
                                        material.useRoughnessMap = (bool)property.properties.at(index).value<double>();

                                    } else if (property.properties.at(0) == MAYA_METALLIC) {
                                        material.isPBSMaterial = true;
                                        material.metallic = property.properties.at(index).value<double>();

                                    } else if (property.properties.at(0) == MAYA_USE_METALLIC_MAP) {
                                        material.isPBSMaterial = true;
                                        material.useMetallicMap = (bool)property.properties.at(index).value<double>();

                                    } else if (property.properties.at(0) == MAYA_EMISSIVE) {
                                        material.isPBSMaterial = true;
                                        material.emissiveColor = getVec3(property.properties, index);

                                    } else if (property.properties.at(0) == MAYA_EMISSIVE_INTENSITY) {
                                        material.isPBSMaterial = true;
                                        material.emissiveIntensity = property.properties.at(index).value<double>();

                                    } else if (property.properties.at(0) == MAYA_USE_EMISSIVE_MAP) {
                                        material.isPBSMaterial = true;
                                        material.useEmissiveMap = (bool)property.properties.at(index).value<double>();

                                    } else if (property.properties.at(0) == MAYA_USE_AO_MAP) {
                                        material.isPBSMaterial = true;
                                        material.useOcclusionMap = (bool)property.properties.at(index).value<double>();

                                    } else if (property.properties.at(0) == MAYA_UV_SCALE) {
                                        if (property.properties.size() == MAYA_UV_SCALE_PROPERTY_LENGTH) {
                                            // properties: { "Maya|uv_scale", "Vector2D", "Vector2", nothing, double, double }
                                            glm::vec3 scale = glm::vec3(property.properties.at(4).value<double>(), property.properties.at(5).value<double>(), 1.0);
                                            if (scale.x == 0.0f) {
                                                scale.x = 1.0f;
                                            }
                                            if (scale.y == 0.0f) {
                                                scale.y = 1.0f;
                                            }
                                            if (scale.z == 0.0f) {
                                                scale.z = 1.0f;
                                            }
                                            materialParam.scaling *= scale;
                                        }
                                    } else if (property.properties.at(0) == MAYA_UV_OFFSET) {
                                        if (property.properties.size() == MAYA_UV_OFFSET_PROPERTY_LENGTH) {
                                            // properties: { "Maya|uv_offset", "Vector2D", "Vector2", nothing, double, double }
                                            glm::vec3 translation = glm::vec3(property.properties.at(4).value<double>(), property.properties.at(5).value<double>(), 1.0);
                                            materialParam.translation += translation;
                                        }
                                    } else {
                                        const QString propname = property.properties.at(0).toString();
                                        unknowns.push_back(propname.toStdString());
                                    }
                                }
                            }
                        }
#if defined(DEBUG_FBXSERIALIZER)
                        else {
                            QString propname = subobject.name.data();
                            int unknown = 0;
                            if ( (propname == "Version")
                                ||(propname == "Multilayer")) {
                            } else {
                                unknown++;
                            }
                        }
#endif
                    }
                    material.materialID = getID(object.properties);
                    _hfmMaterials.insert(material.materialID, material);
                    _materialParams.insert(material.materialID, materialParam);


                } else if (object.name == "NodeAttribute") {
#if defined(DEBUG_FBXSERIALIZER)
                    std::vector<QString> properties;
                    foreach(const QVariant& v, object.properties) {
                        properties.push_back(v.toString());
                    }
#endif
                    QString attribID = getID(object.properties);
                    QString attributetype;
                    foreach (const FBXNode& subobject, object.children) {
                        if (subobject.name == "TypeFlags") {
                            typeFlags.insert(getID(object.properties), subobject.properties.at(0).toString());
                            attributetype = subobject.properties.at(0).toString();
                        }
                    }

                    if (!attributetype.isEmpty()) {
                        if (attributetype == "Light") {
                            HFMLight light = extractLight(object);
                            lights[attribID] = light;
                        }
                    }

                } else if (object.name == "Deformer") {
                    if (object.properties.last() == "Cluster") {
                        Cluster cluster;
                        foreach (const FBXNode& subobject, object.children) {
                            if (subobject.name == "Indexes") {
                                cluster.indices = getIntVector(subobject);

                            } else if (subobject.name == "Weights") {
                                cluster.weights = getDoubleVector(subobject);

                            } else if (subobject.name == "TransformLink") {
                                QVector<double> values = getDoubleVector(subobject);
                                cluster.transformLink = createMat4(values);
                            }
                        }

                        // skip empty clusters
                        if (cluster.indices.size() > 0 && cluster.weights.size() > 0) {
                            clusters.insert(getID(object.properties), cluster);
                        }

                    } else if (object.properties.last() == "BlendShapeChannel") {
                        hifi::ByteArray name = object.properties.at(1).toByteArray();

                        name = name.left(name.indexOf('\0'));
                        if (!blendshapeIndices.contains(name)) {
                            // try everything after the dot
                            name = name.mid(name.lastIndexOf('.') + 1);
                        }
                        QString id = getID(object.properties);
                        hfmModel.blendshapeChannelNames << name;
                        foreach (const WeightedIndex& index, blendshapeIndices.values(name)) {
                            blendshapeChannelIndices.insert(id, index);
                        }
                    }
                } else if (object.name == "AnimationCurve") {
                    AnimationCurve curve;
                    foreach (const FBXNode& subobject, object.children) {
                        if (subobject.name == "KeyValueFloat") {
                            curve.values = getFloatVector(subobject);
                        }
                    }
                    animationCurves.insert(getID(object.properties), curve);

                }
#if defined(DEBUG_FBXSERIALIZER)
                 else {
                    QString objectname = object.name.data();
                    if ( objectname == "Pose"
                        || objectname == "AnimationStack"
                        || objectname == "AnimationLayer"
                        || objectname == "AnimationCurveNode") {
                    } else {
                        unknown++;
                    }
                }
#endif
            }
        } else if (child.name == "Connections") {
            static const QVariant OO = hifi::ByteArray("OO");
            static const QVariant OP = hifi::ByteArray("OP");
            foreach (const FBXNode& connection, child.children) {
                if (connection.name == "C" || connection.name == "Connect") {
                    if (connection.properties.at(0) == OO) {
                        QString childID = getID(connection.properties, 1);
                        QString parentID = getID(connection.properties, 2);
                        ooChildToParent.insert(childID, parentID);
                        if (!hifiGlobalNodeID.isEmpty() && (parentID == hifiGlobalNodeID)) {
                            std::map< QString, HFMLight >::iterator lightIt = lights.find(childID);
                            if (lightIt != lights.end()) {
                                _lightmapLevel = (*lightIt).second.intensity;
                                if (_lightmapLevel <= 0.0f) {
                                    _loadLightmaps = false;
                                }
                                _lightmapOffset = glm::clamp((*lightIt).second.color.x, 0.f, 1.f);
                            }
                        }
                    } else if (connection.properties.at(0) == OP) {
                        int counter = 0;
                        hifi::ByteArray type = connection.properties.at(3).toByteArray().toLower();
                        if (type.contains("DiffuseFactor")) {
                            diffuseFactorTextures.insert(getID(connection.properties, 2), getID(connection.properties, 1));
                        } else if ((type.contains("diffuse") && !type.contains("tex_global_diffuse"))) {
                            diffuseTextures.insert(getID(connection.properties, 2), getID(connection.properties, 1));
                        } else if (type.contains("tex_color_map")) {
                            diffuseTextures.insert(getID(connection.properties, 2), getID(connection.properties, 1));
                        } else if (type.contains("transparentcolor")) { // Maya way of passing TransparentMap
                            transparentTextures.insert(getID(connection.properties, 2), getID(connection.properties, 1));
                        } else if (type.contains("transparencyfactor")) { // Blender way of passing TransparentMap
                            transparentTextures.insert(getID(connection.properties, 2), getID(connection.properties, 1));
                        } else if (type.contains("bump")) {
                            bumpTextures.insert(getID(connection.properties, 2), getID(connection.properties, 1));
                        } else if (type.contains("normal")) {
                            normalTextures.insert(getID(connection.properties, 2), getID(connection.properties, 1));
                        } else if (type.contains("tex_normal_map")) {
                            normalTextures.insert(getID(connection.properties, 2), getID(connection.properties, 1));
                        } else if ((type.contains("specular") && !type.contains("tex_global_specular")) || type.contains("reflection")) {
                            specularTextures.insert(getID(connection.properties, 2), getID(connection.properties, 1));
                        } else if (type.contains("tex_metallic_map")) {
                            metallicTextures.insert(getID(connection.properties, 2), getID(connection.properties, 1));
                        } else if (type.contains("shininess")) {
                            shininessTextures.insert(getID(connection.properties, 2), getID(connection.properties, 1));
                        } else if (type.contains("tex_roughness_map")) {
                            roughnessTextures.insert(getID(connection.properties, 2), getID(connection.properties, 1));
                        } else if (type.contains("emissive")) {
                            emissiveTextures.insert(getID(connection.properties, 2), getID(connection.properties, 1));
                        } else if (type.contains("tex_emissive_map")) {
                            emissiveTextures.insert(getID(connection.properties, 2), getID(connection.properties, 1));
                        } else if (type.contains("ambientcolor")) {
                            ambientTextures.insert(getID(connection.properties, 2), getID(connection.properties, 1));
                        } else if (type.contains("ambientfactor")) {
                            ambientFactorTextures.insert(getID(connection.properties, 2), getID(connection.properties, 1));
                        } else if (type.contains("tex_ao_map")) {
                            occlusionTextures.insert(getID(connection.properties, 2), getID(connection.properties, 1));
                        } else if (type == "lcl rotation") {
                            localRotations.insert(getID(connection.properties, 2), getID(connection.properties, 1));
                        } else if (type == "lcl translation") {
                            localTranslations.insert(getID(connection.properties, 2), getID(connection.properties, 1));

                        } else if (type == "d|x") {
                            xComponents.insert(getID(connection.properties, 2), getID(connection.properties, 1));
                        } else if (type == "d|y") {
                            yComponents.insert(getID(connection.properties, 2), getID(connection.properties, 1));
                        } else if (type == "d|z") {
                            zComponents.insert(getID(connection.properties, 2), getID(connection.properties, 1));

                        } else {
                            QString typenam = type.data();
                            counter++;
                        }
                    }
                    _connectionParentMap.insert(getID(connection.properties, 1), getID(connection.properties, 2));
                    _connectionChildMap.insert(getID(connection.properties, 2), getID(connection.properties, 1));
                }
            }
        }
#if defined(DEBUG_FBXSERIALIZER)
        else {
            QString objectname = child.name.data();
            if ( objectname == "Pose"
                || objectname == "CreationTime"
                || objectname == "FileId"
                || objectname == "Creator"
                || objectname == "Documents"
                || objectname == "References"
                || objectname == "Definitions"
                || objectname == "Takes"
                || objectname == "AnimationStack"
                || objectname == "AnimationLayer"
                || objectname == "AnimationCurveNode") {
            } else {
                unknown++;
            }
        }
#endif
    }

    // TODO: check if is code is needed
    if (!lights.empty()) {
        if (hifiGlobalNodeID.isEmpty()) {
            auto light = lights.begin();
            _lightmapLevel = (*light).second.intensity;
        }
    }

    // assign the blendshapes to their corresponding meshes
    foreach (const ExtractedBlendshape& extracted, blendshapes) {
        QString blendshapeChannelID = _connectionParentMap.value(extracted.id);
        QString blendshapeID = _connectionParentMap.value(blendshapeChannelID);
        QString meshID = _connectionParentMap.value(blendshapeID);
        addBlendshapes(extracted, blendshapeChannelIndices.values(blendshapeChannelID), meshes[meshID]);
    }

    // get offset transform from mapping
    float offsetScale = mapping.value("scale", 1.0f).toFloat() * unitScaleFactor * METERS_PER_CENTIMETER;
    glm::quat offsetRotation = glm::quat(glm::radians(glm::vec3(mapping.value("rx").toFloat(),
            mapping.value("ry").toFloat(), mapping.value("rz").toFloat())));
    hfmModel.offset = glm::translate(glm::vec3(mapping.value("tx").toFloat(), mapping.value("ty").toFloat(),
        mapping.value("tz").toFloat())) * glm::mat4_cast(offsetRotation) *
            glm::scale(glm::vec3(offsetScale, offsetScale, offsetScale));

    // get the list of models in depth-first traversal order
    QVector<QString> modelIDs;
    QSet<QString> remainingFBXModels;
    for (QHash<QString, FBXModel>::const_iterator fbxModel = fbxModels.constBegin(); fbxModel != fbxModels.constEnd(); fbxModel++) {
        // models with clusters must be parented to the cluster top
        // Unless the model is a root node.
        bool isARootNode = !modelIDs.contains(_connectionParentMap.value(fbxModel.key()));
        if (!isARootNode) {  
            foreach(const QString& deformerID, _connectionChildMap.values(fbxModel.key())) {
                foreach(const QString& clusterID, _connectionChildMap.values(deformerID)) {
                    if (!clusters.contains(clusterID)) {
                        continue;
                    }
                    QString topID = getTopModelID(_connectionParentMap, fbxModels, _connectionChildMap.value(clusterID), url);
                    _connectionChildMap.remove(_connectionParentMap.take(fbxModel.key()), fbxModel.key());
                    _connectionParentMap.insert(fbxModel.key(), topID);
                    goto outerBreak;
                }
            }
            outerBreak: ;
        }

        // make sure the parent is in the child map
        QString parent = _connectionParentMap.value(fbxModel.key());
        if (!_connectionChildMap.contains(parent, fbxModel.key())) {
            _connectionChildMap.insert(parent, fbxModel.key());
        }
        remainingFBXModels.insert(fbxModel.key());
    }
    while (!remainingFBXModels.isEmpty()) {
        QString first = *remainingFBXModels.constBegin();
        foreach (const QString& id, remainingFBXModels) {
            if (id < first) {
                first = id;
            }
        }
        QString topID = getTopModelID(_connectionParentMap, fbxModels, first, url);
        appendModelIDs(_connectionParentMap.value(topID), _connectionChildMap, fbxModels, remainingFBXModels, modelIDs, true);
    }

    // figure the number of animation frames from the curves
    int frameCount = 1;
    foreach (const AnimationCurve& curve, animationCurves) {
        frameCount = qMax(frameCount, curve.values.size());
    }
    for (int i = 0; i < frameCount; i++) {
        HFMAnimationFrame frame;
        frame.rotations.resize(modelIDs.size());
        frame.translations.resize(modelIDs.size());
        hfmModel.animationFrames.append(frame);
    }

    // convert the models to joints
    hfmModel.hasSkeletonJoints = false;

    foreach (const QString& modelID, modelIDs) {
        const FBXModel& fbxModel = fbxModels[modelID];
        HFMJoint joint;
        joint.parentIndex = fbxModel.parentIndex;
        int jointIndex = hfmModel.joints.size();

        joint.translation = fbxModel.translation; // these are usually in centimeters
        joint.preTransform = fbxModel.preTransform;
        joint.preRotation = fbxModel.preRotation;
        joint.rotation = fbxModel.rotation;
        joint.postRotation = fbxModel.postRotation;
        joint.postTransform = fbxModel.postTransform;
        joint.rotationMin = fbxModel.rotationMin;
        joint.rotationMax = fbxModel.rotationMax;

        joint.hasGeometricOffset = fbxModel.hasGeometricOffset;
        joint.geometricTranslation = fbxModel.geometricTranslation;
        joint.geometricRotation = fbxModel.geometricRotation;
        joint.geometricScaling = fbxModel.geometricScaling;
        joint.isSkeletonJoint = fbxModel.isLimbNode;
        hfmModel.hasSkeletonJoints = (hfmModel.hasSkeletonJoints || joint.isSkeletonJoint);
        if (applyUpAxisZRotation && joint.parentIndex == -1) {
            joint.rotation *= upAxisZRotation;
            joint.translation = upAxisZRotation * joint.translation;
        }
        glm::quat combinedRotation = joint.preRotation * joint.rotation * joint.postRotation;
        if (joint.parentIndex == -1) {
            joint.transform = hfmModel.offset * glm::translate(joint.translation) * joint.preTransform *
                glm::mat4_cast(combinedRotation) * joint.postTransform;
            joint.inverseDefaultRotation = glm::inverse(combinedRotation);
            joint.distanceToParent = 0.0f;

        } else {
            const HFMJoint& parentJoint = hfmModel.joints.at(joint.parentIndex);
            joint.transform = parentJoint.transform * glm::translate(joint.translation) *
                joint.preTransform * glm::mat4_cast(combinedRotation) * joint.postTransform;
            joint.inverseDefaultRotation = glm::inverse(combinedRotation) * parentJoint.inverseDefaultRotation;
            joint.distanceToParent = glm::distance(extractTranslation(parentJoint.transform),
                extractTranslation(joint.transform));
        }
        joint.inverseBindRotation = joint.inverseDefaultRotation;
        joint.name = fbxModel.name;

        joint.bindTransformFoundInCluster = false;

        hfmModel.joints.append(joint);

        QString rotationID = localRotations.value(modelID);
        AnimationCurve xRotCurve = animationCurves.value(xComponents.value(rotationID));
        AnimationCurve yRotCurve = animationCurves.value(yComponents.value(rotationID));
        AnimationCurve zRotCurve = animationCurves.value(zComponents.value(rotationID));

        QString translationID = localTranslations.value(modelID);
        AnimationCurve xPosCurve = animationCurves.value(xComponents.value(translationID));
        AnimationCurve yPosCurve = animationCurves.value(yComponents.value(translationID));
        AnimationCurve zPosCurve = animationCurves.value(zComponents.value(translationID));

        glm::vec3 defaultRotValues = glm::degrees(safeEulerAngles(joint.rotation));
        glm::vec3 defaultPosValues = joint.translation;

        for (int i = 0; i < frameCount; i++) {
            hfmModel.animationFrames[i].rotations[jointIndex] = glm::quat(glm::radians(glm::vec3(
                xRotCurve.values.isEmpty() ? defaultRotValues.x : xRotCurve.values.at(i % xRotCurve.values.size()),
                yRotCurve.values.isEmpty() ? defaultRotValues.y : yRotCurve.values.at(i % yRotCurve.values.size()),
                zRotCurve.values.isEmpty() ? defaultRotValues.z : zRotCurve.values.at(i % zRotCurve.values.size()))));
            hfmModel.animationFrames[i].translations[jointIndex] = glm::vec3(
                xPosCurve.values.isEmpty() ? defaultPosValues.x : xPosCurve.values.at(i % xPosCurve.values.size()),
                yPosCurve.values.isEmpty() ? defaultPosValues.y : yPosCurve.values.at(i % yPosCurve.values.size()),
                zPosCurve.values.isEmpty() ? defaultPosValues.z : zPosCurve.values.at(i % zPosCurve.values.size()));
        }
    }

    // NOTE: shapeVertices are in joint-frame
    std::vector<ShapeVertices> shapeVertices;
    shapeVertices.resize(std::max(1, hfmModel.joints.size()) );

    hfmModel.bindExtents.reset();
    hfmModel.meshExtents.reset();

    // Create the Material Library
    consolidateHFMMaterials();

    // We can't allow the scaling of a given image to different sizes, because the hash used for the KTX cache is based on the original image
    // Allowing scaling of the same image to different sizes would cause different KTX files to target the same cache key
#if 0
    // HACK: until we get proper LOD management we're going to cap model textures
    // according to how many unique textures the model uses:
    //   1 - 8 textures --> 2048
    //   8 - 32 textures --> 1024
    //   33 - 128 textures --> 512
    // etc...
    QSet<QString> uniqueTextures;
    for (auto& material : _hfmMaterials) {
        material.getTextureNames(uniqueTextures);
    }
    int numTextures = uniqueTextures.size();
    const int MAX_NUM_TEXTURES_AT_MAX_RESOLUTION = 8;
    int maxWidth = sqrt(MAX_NUM_PIXELS_FOR_FBX_TEXTURE);

    if (numTextures > MAX_NUM_TEXTURES_AT_MAX_RESOLUTION) {
        int numTextureThreshold = MAX_NUM_TEXTURES_AT_MAX_RESOLUTION;
        const int MIN_MIP_TEXTURE_WIDTH = 64;
        do {
            maxWidth /= 2;
            numTextureThreshold *= 4;
        } while (numTextureThreshold < numTextures && maxWidth > MIN_MIP_TEXTURE_WIDTH);

        qCDebug(modelformat) << "Capped square texture width =" << maxWidth << "for model" << url << "with" << numTextures << "textures";
        for (auto& material : _hfmMaterials) {
            material.setMaxNumPixelsPerTexture(maxWidth * maxWidth);
        }
    }
#endif
    hfmModel.materials = _hfmMaterials;

    // see if any materials have texture children
    bool materialsHaveTextures = checkMaterialsHaveTextures(_hfmMaterials, _textureFilenames, _connectionChildMap);

    for (QMap<QString, ExtractedMesh>::iterator it = meshes.begin(); it != meshes.end(); it++) {
        ExtractedMesh& extracted = it.value();

        extracted.mesh.meshExtents.reset();

        // accumulate local transforms
        QString modelID = fbxModels.contains(it.key()) ? it.key() : _connectionParentMap.value(it.key());
        glm::mat4 modelTransform = getGlobalTransform(_connectionParentMap, fbxModels, modelID, hfmModel.applicationName == "mixamo.com", url);

        // compute the mesh extents from the transformed vertices
        foreach (const glm::vec3& vertex, extracted.mesh.vertices) {
            glm::vec3 transformedVertex = glm::vec3(modelTransform * glm::vec4(vertex, 1.0f));
            hfmModel.meshExtents.minimum = glm::min(hfmModel.meshExtents.minimum, transformedVertex);
            hfmModel.meshExtents.maximum = glm::max(hfmModel.meshExtents.maximum, transformedVertex);

            extracted.mesh.meshExtents.minimum = glm::min(extracted.mesh.meshExtents.minimum, transformedVertex);
            extracted.mesh.meshExtents.maximum = glm::max(extracted.mesh.meshExtents.maximum, transformedVertex);
            extracted.mesh.modelTransform = modelTransform;
        }

        // look for textures, material properties
        // allocate the Part material library
        // NOTE: extracted.partMaterialTextures is empty for FBX_DRACO_MESH_VERSION >= 2. In that case, the mesh part's materialID string is already defined.
        int materialIndex = 0;
        int textureIndex = 0;
        QList<QString> children = _connectionChildMap.values(modelID);
        for (int i = children.size() - 1; i >= 0; i--) {

            const QString& childID = children.at(i);
            if (_hfmMaterials.contains(childID)) {
                // the pure material associated with this part
                HFMMaterial material = _hfmMaterials.value(childID);

                for (int j = 0; j < extracted.partMaterialTextures.size(); j++) {
                    if (extracted.partMaterialTextures.at(j).first == materialIndex) {
                        HFMMeshPart& part = extracted.mesh.parts[j];
                        part.materialID = material.materialID;
                    }
                }

                materialIndex++;
            } else if (_textureFilenames.contains(childID)) {
                // NOTE (Sabrina 2019/01/11): getTextures now takes in the materialID as a second parameter, because FBX material nodes can sometimes have uv transform information (ex: "Maya|uv_scale")
                // I'm leaving the second parameter blank right now as this code may never be used.
                HFMTexture texture = getTexture(childID, "");
                for (int j = 0; j < extracted.partMaterialTextures.size(); j++) {
                    int partTexture = extracted.partMaterialTextures.at(j).second;
                    if (partTexture == textureIndex && !(partTexture == 0 && materialsHaveTextures)) {
                        // TODO: DO something here that replaces this legacy code
                        // Maybe create a material just for this part with the correct textures?
                        // extracted.mesh.parts[j].diffuseTexture = texture;
                    }
                }
                textureIndex++;
            }
        }

        // find the clusters with which the mesh is associated
        QVector<QString> clusterIDs;
        foreach (const QString& childID, _connectionChildMap.values(it.key())) {
            foreach (const QString& clusterID, _connectionChildMap.values(childID)) {
                if (!clusters.contains(clusterID)) {
                    continue;
                }
                HFMCluster hfmCluster;
                const Cluster& cluster = clusters[clusterID];
                clusterIDs.append(clusterID);

                // see http://stackoverflow.com/questions/13566608/loading-skinning-information-from-fbx for a discussion
                // of skinning information in FBX
                QString jointID = _connectionChildMap.value(clusterID);
                hfmCluster.jointIndex = modelIDs.indexOf(jointID);
                if (hfmCluster.jointIndex == -1) {
                    qCDebug(modelformat) << "Joint not in model list: " << jointID;
                    hfmCluster.jointIndex = 0;
                }

                hfmCluster.inverseBindMatrix = glm::inverse(cluster.transformLink) * modelTransform;

                // slam bottom row to (0, 0, 0, 1), we KNOW this is not a perspective matrix and
                // sometimes floating point fuzz can be introduced after the inverse.
                hfmCluster.inverseBindMatrix[0][3] = 0.0f;
                hfmCluster.inverseBindMatrix[1][3] = 0.0f;
                hfmCluster.inverseBindMatrix[2][3] = 0.0f;
                hfmCluster.inverseBindMatrix[3][3] = 1.0f;

                hfmCluster.inverseBindTransform = Transform(hfmCluster.inverseBindMatrix);

                extracted.mesh.clusters.append(hfmCluster);

                // override the bind rotation with the transform link
                HFMJoint& joint = hfmModel.joints[hfmCluster.jointIndex];
                joint.inverseBindRotation = glm::inverse(extractRotation(cluster.transformLink));
                joint.bindTransform = cluster.transformLink;
                joint.bindTransformFoundInCluster = true;

                // update the bind pose extents
                glm::vec3 bindTranslation = extractTranslation(hfmModel.offset * joint.bindTransform);
                hfmModel.bindExtents.addPoint(bindTranslation);
            }
        }

        // the last cluster is the root cluster
        {
            HFMCluster cluster;
            cluster.jointIndex = modelIDs.indexOf(modelID);
            if (cluster.jointIndex == -1) {
                qCDebug(modelformat) << "Model not in model list: " << modelID;
                cluster.jointIndex = 0;
            }
            extracted.mesh.clusters.append(cluster);
        }

        // whether we're skinned depends on how many clusters are attached
        if (clusterIDs.size() > 1) {
            // this is a multi-mesh joint
            const int WEIGHTS_PER_VERTEX = 4;
            int numClusterIndices = extracted.mesh.vertices.size() * WEIGHTS_PER_VERTEX;
            extracted.mesh.clusterIndices.fill(extracted.mesh.clusters.size() - 1, numClusterIndices);
            QVector<float> weightAccumulators;
            weightAccumulators.fill(0.0f, numClusterIndices);

            for (int i = 0; i < clusterIDs.size(); i++) {
                QString clusterID = clusterIDs.at(i);
                const Cluster& cluster = clusters[clusterID];
                const HFMCluster& hfmCluster = extracted.mesh.clusters.at(i);
                int jointIndex = hfmCluster.jointIndex;
                HFMJoint& joint = hfmModel.joints[jointIndex];

                glm::mat4 meshToJoint = glm::inverse(joint.bindTransform) * modelTransform;
                ShapeVertices& points = shapeVertices.at(jointIndex);

                for (int j = 0; j < cluster.indices.size(); j++) {
                    int oldIndex = cluster.indices.at(j);
                    float weight = cluster.weights.at(j);
                    for (QMultiHash<int, int>::const_iterator it = extracted.newIndices.constFind(oldIndex);
                            it != extracted.newIndices.end() && it.key() == oldIndex; it++) {
                        int newIndex = it.value();

                        // remember vertices with at least 1/4 weight
                        // FIXME: vertices with no weightpainting won't get recorded here
                        const float EXPANSION_WEIGHT_THRESHOLD = 0.25f;
                        if (weight >= EXPANSION_WEIGHT_THRESHOLD) {
                            // transform to joint-frame and save for later
                            const glm::mat4 vertexTransform = meshToJoint * glm::translate(extracted.mesh.vertices.at(newIndex));
                            points.push_back(extractTranslation(vertexTransform));
                        }

                        // look for an unused slot in the weights vector
                        int weightIndex = newIndex * WEIGHTS_PER_VERTEX;
                        int lowestIndex = -1;
                        float lowestWeight = FLT_MAX;
                        int k = 0;
                        for (; k < WEIGHTS_PER_VERTEX; k++) {
                            if (weightAccumulators[weightIndex + k] == 0.0f) {
                                extracted.mesh.clusterIndices[weightIndex + k] = i;
                                weightAccumulators[weightIndex + k] = weight;
                                break;
                            }
                            if (weightAccumulators[weightIndex + k] < lowestWeight) {
                                lowestIndex = k;
                                lowestWeight = weightAccumulators[weightIndex + k];
                            }
                        }
                        if (k == WEIGHTS_PER_VERTEX && weight > lowestWeight) {
                            // no space for an additional weight; we must replace the lowest
                            weightAccumulators[weightIndex + lowestIndex] = weight;
                            extracted.mesh.clusterIndices[weightIndex + lowestIndex] = i;
                        }
                    }
                }
            }

            // now that we've accumulated the most relevant weights for each vertex
            // normalize and compress to 16-bits
            extracted.mesh.clusterWeights.fill(0, numClusterIndices);
            int numVertices = extracted.mesh.vertices.size();
            for (int i = 0; i < numVertices; ++i) {
                int j = i * WEIGHTS_PER_VERTEX;

                // normalize weights into uint16_t
                float totalWeight = 0.0f;
                for (int k = j; k < j + WEIGHTS_PER_VERTEX; ++k) {
                    totalWeight += weightAccumulators[k];
                }

                const float ALMOST_HALF = 0.499f;
                if (totalWeight > 0.0f) {
                    float weightScalingFactor = (float)(UINT16_MAX) / totalWeight;
                    for (int k = j; k < j + WEIGHTS_PER_VERTEX; ++k) {
                        extracted.mesh.clusterWeights[k] = (uint16_t)(weightScalingFactor * weightAccumulators[k] + ALMOST_HALF);
                    }
                } else {
                    extracted.mesh.clusterWeights[j] = (uint16_t)((float)(UINT16_MAX) + ALMOST_HALF);
                }
            }
        } else {
            // this is a single-joint mesh
            const HFMCluster& firstHFMCluster = extracted.mesh.clusters.at(0);
            int jointIndex = firstHFMCluster.jointIndex;
            HFMJoint& joint = hfmModel.joints[jointIndex];

            // transform cluster vertices to joint-frame and save for later
            glm::mat4 meshToJoint = glm::inverse(joint.bindTransform) * modelTransform;
            ShapeVertices& points = shapeVertices.at(jointIndex);
            foreach (const glm::vec3& vertex, extracted.mesh.vertices) {
                const glm::mat4 vertexTransform = meshToJoint * glm::translate(vertex);
                points.push_back(extractTranslation(vertexTransform));
            }

            // Apply geometric offset, if present, by transforming the vertices directly
            if (joint.hasGeometricOffset) {
                glm::mat4 geometricOffset = createMatFromScaleQuatAndPos(joint.geometricScaling, joint.geometricRotation, joint.geometricTranslation);
                for (int i = 0; i < extracted.mesh.vertices.size(); i++) {
                    extracted.mesh.vertices[i] = transformPoint(geometricOffset, extracted.mesh.vertices[i]);
                }
            }
        }

        hfmModel.meshes.append(extracted.mesh);
        int meshIndex = hfmModel.meshes.size() - 1;
        meshIDsToMeshIndices.insert(it.key(), meshIndex);
    }

    const float INV_SQRT_3 = 0.57735026918f;
    ShapeVertices cardinalDirections = {
        Vectors::UNIT_X,
        Vectors::UNIT_Y,
        Vectors::UNIT_Z,
        glm::vec3(INV_SQRT_3,  INV_SQRT_3,  INV_SQRT_3),
        glm::vec3(INV_SQRT_3, -INV_SQRT_3,  INV_SQRT_3),
        glm::vec3(INV_SQRT_3,  INV_SQRT_3, -INV_SQRT_3),
        glm::vec3(INV_SQRT_3, -INV_SQRT_3, -INV_SQRT_3)
    };

    // now that all joints have been scanned compute a k-Dop bounding volume of mesh
    for (int i = 0; i < hfmModel.joints.size(); ++i) {
        HFMJoint& joint = hfmModel.joints[i];

        // NOTE: points are in joint-frame
        ShapeVertices& points = shapeVertices.at(i);
        if (points.size() > 0) {
            // compute average point
            glm::vec3 avgPoint = glm::vec3(0.0f);
            for (uint32_t j = 0; j < points.size(); ++j) {
                avgPoint += points[j];
            }
            avgPoint /= (float)points.size();
            joint.shapeInfo.avgPoint = avgPoint;

            // compute a k-Dop bounding volume
            for (uint32_t j = 0; j < cardinalDirections.size(); ++j) {
                float maxDot = -FLT_MAX;
                float minDot = FLT_MIN;
                for (uint32_t k = 0; k < points.size(); ++k) {
                    float kDot = glm::dot(cardinalDirections[j], points[k] - avgPoint);
                    if (kDot > maxDot) {
                        maxDot = kDot;
                    }
                    if (kDot < minDot) {
                        minDot = kDot;
                    }
                }
                joint.shapeInfo.points.push_back(avgPoint + maxDot * cardinalDirections[j]);
                joint.shapeInfo.dots.push_back(maxDot);
                joint.shapeInfo.points.push_back(avgPoint + minDot * cardinalDirections[j]);
                joint.shapeInfo.dots.push_back(-minDot);
            }
            generateBoundryLinesForDop14(joint.shapeInfo.dots, joint.shapeInfo.avgPoint, joint.shapeInfo.debugLines);
        }
    }

    // attempt to map any meshes to a named model
    for (QHash<QString, int>::const_iterator m = meshIDsToMeshIndices.constBegin();
            m != meshIDsToMeshIndices.constEnd(); m++) {

        const QString& meshID = m.key();
        int meshIndex = m.value();

        if (ooChildToParent.contains(meshID)) {
            const QString& modelID = ooChildToParent.value(meshID);
            if (modelIDsToNames.contains(modelID)) {
                const QString& modelName = modelIDsToNames.value(modelID);
                hfmModel.meshIndicesToModelNames.insert(meshIndex, modelName);
            }
        }
    }

    if (applyUpAxisZRotation) {
        hfmModelPtr->meshExtents.transform(glm::mat4_cast(upAxisZRotation));
        hfmModelPtr->bindExtents.transform(glm::mat4_cast(upAxisZRotation));
        for (auto &mesh : hfmModelPtr->meshes) {
            mesh.modelTransform *= glm::mat4_cast(upAxisZRotation);
            mesh.meshExtents.transform(glm::mat4_cast(upAxisZRotation));
        }
    }
    return hfmModelPtr;
}

MediaType FBXSerializer::getMediaType() const {
    MediaType mediaType("fbx");
    mediaType.extensions.push_back("fbx");
    mediaType.fileSignatures.emplace_back("Kaydara FBX Binary  \x00", 0);
    return mediaType;
}

std::unique_ptr<hfm::Serializer::Factory> FBXSerializer::getFactory() const {
    return std::make_unique<hfm::Serializer::SimpleFactory<FBXSerializer>>();
}

HFMModel::Pointer FBXSerializer::read(const hifi::ByteArray& data, const hifi::VariantHash& mapping, const hifi::URL& url) {
    QBuffer buffer(const_cast<hifi::ByteArray*>(&data));
    buffer.open(QIODevice::ReadOnly);

    _rootNode = parseFBX(&buffer);

    // FBXSerializer's mapping parameter supports the bool "deduplicateIndices," which is passed into FBXSerializer::extractMesh as "deduplicate"

    return HFMModel::Pointer(extractHFMModel(mapping, url.toString()));
}<|MERGE_RESOLUTION|>--- conflicted
+++ resolved
@@ -474,14 +474,9 @@
                     int index = 4;
                     foreach (const FBXNode& subobject, object.children) {
                         if (subobject.name == propertyName) {
-<<<<<<< HEAD
                             static const QVariant UNIT_SCALE_FACTOR = hifi::ByteArray("UnitScaleFactor");
                             static const QVariant AMBIENT_COLOR = hifi::ByteArray("AmbientColor");
-=======
-                            static const QVariant UNIT_SCALE_FACTOR = QByteArray("UnitScaleFactor");
-                            static const QVariant AMBIENT_COLOR = QByteArray("AmbientColor");
-                            static const QVariant UP_AXIS = QByteArray("UpAxis");
->>>>>>> 88da09c2
+                            static const QVariant UP_AXIS = hifi::ByteArray("UpAxis");
                             const auto& subpropName = subobject.properties.at(0);
                             if (subpropName == UNIT_SCALE_FACTOR) {
                                 unitScaleFactor = subobject.properties.at(index).toFloat();
