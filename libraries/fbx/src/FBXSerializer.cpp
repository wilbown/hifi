--- conflicted
+++ resolved
@@ -1480,11 +1480,7 @@
                 // of skinning information in FBX
                 QString jointID = _connectionChildMap.value(clusterID);
                 hfmCluster.jointIndex = modelIDs.indexOf(jointID);
-<<<<<<< HEAD
-                if (hfmCluster.jointIndex == HFMCluster::INVALID_JOINT_INDEX) {
-=======
                 if (hfmCluster.jointIndex == hfm::Cluster::INVALID_JOINT_INDEX) {
->>>>>>> 09b04e8a
                     qCDebug(modelformat) << "Joint not in model list: " << jointID;
                     hfmCluster.jointIndex = 0;
                 }
@@ -1518,11 +1514,7 @@
         {
             HFMCluster cluster;
             cluster.jointIndex = modelIDs.indexOf(modelID);
-<<<<<<< HEAD
-            if (cluster.jointIndex == HFMCluster::INVALID_JOINT_INDEX) {
-=======
             if (cluster.jointIndex == hfm::Cluster::INVALID_JOINT_INDEX) {
->>>>>>> 09b04e8a
                 qCDebug(modelformat) << "Model not in model list: " << modelID;
                 cluster.jointIndex = 0;
             }
