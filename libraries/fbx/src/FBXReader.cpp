//
//  FBXReader.cpp
//  interface/src/renderer
//
//  Created by Andrzej Kapolka on 9/18/13.
//  Copyright 2013 High Fidelity, Inc.
//
//  Distributed under the Apache License, Version 2.0.
//  See the accompanying file LICENSE or http://www.apache.org/licenses/LICENSE-2.0.html
//

#include <iostream>
#include <QBuffer>
#include <QDataStream>
#include <QIODevice>
#include <QStringList>
#include <QTextStream>
#include <QtDebug>
#include <QtEndian>
#include <QFileInfo>

#include <glm/gtc/quaternion.hpp>
#include <glm/gtx/quaternion.hpp>
#include <glm/gtx/transform.hpp>

#include <FaceshiftConstants.h>
#include <GeometryUtil.h>
#include <GLMHelpers.h>
#include <NumericalConstants.h>
#include <OctalCode.h>
#include <gpu/Format.h>
#include <LogHandler.h>

#include "FBXReader.h"
#include "ModelFormatLogging.h"

// TOOL: Uncomment the following line to enable the filtering of all the unkwnon fields of a node so we can break point easily while loading a model with problems...
//#define DEBUG_FBXREADER

using namespace std;

QStringList FBXGeometry::getJointNames() const {
    QStringList names;
    foreach (const FBXJoint& joint, joints) {
        names.append(joint.name);
    }
    return names;
}

bool FBXGeometry::hasBlendedMeshes() const {
    foreach (const FBXMesh& mesh, meshes) {
        if (!mesh.blendshapes.isEmpty()) {
            return true;
        }
    }
    return false;
}

Extents FBXGeometry::getUnscaledMeshExtents() const {
    const Extents& extents = meshExtents;

    // even though our caller asked for "unscaled" we need to include any fst scaling, translation, and rotation, which
    // is captured in the offset matrix
    glm::vec3 minimum = glm::vec3(offset * glm::vec4(extents.minimum, 1.0f));
    glm::vec3 maximum = glm::vec3(offset * glm::vec4(extents.maximum, 1.0f));
    Extents scaledExtents = { minimum, maximum };

    return scaledExtents;
}

// TODO: Move to model::Mesh when Sam's ready
bool FBXGeometry::convexHullContains(const glm::vec3& point) const {
    if (!getUnscaledMeshExtents().containsPoint(point)) {
        return false;
    }

    auto checkEachPrimitive = [=](FBXMesh& mesh, QVector<int> indices, int primitiveSize) -> bool {
        // Check whether the point is "behind" all the primitives.
        for (int j = 0; j < indices.size(); j += primitiveSize) {
            if (!isPointBehindTrianglesPlane(point,
                                             mesh.vertices[indices[j]],
                                             mesh.vertices[indices[j + 1]],
                                             mesh.vertices[indices[j + 2]])) {
                // it's not behind at least one so we bail
                return false;
            }
        }
        return true;
    };

    // Check that the point is contained in at least one convex mesh.
    for (auto mesh : meshes) {
        bool insideMesh = true;

        // To be considered inside a convex mesh,
        // the point needs to be "behind" all the primitives respective planes.
        for (auto part : mesh.parts) {
            // run through all the triangles and quads
            if (!checkEachPrimitive(mesh, part.triangleIndices, 3) ||
                !checkEachPrimitive(mesh, part.quadIndices, 4)) {
                // If not, the point is outside, bail for this mesh
                insideMesh = false;
                continue;
            }
        }
        if (insideMesh) {
            // It's inside this mesh, return true.
            return true;
        }
    }

    // It wasn't in any mesh, return false.
    return false;
}

QString FBXGeometry::getModelNameOfMesh(int meshIndex) const {
    if (meshIndicesToModelNames.contains(meshIndex)) {
        return meshIndicesToModelNames.value(meshIndex);
    }
    return QString();
}

static int fbxGeometryMetaTypeId = qRegisterMetaType<FBXGeometry>();
static int fbxAnimationFrameMetaTypeId = qRegisterMetaType<FBXAnimationFrame>();
static int fbxAnimationFrameVectorMetaTypeId = qRegisterMetaType<QVector<FBXAnimationFrame> >();


glm::vec3 parseVec3(const QString& string) {
    QStringList elements = string.split(',');
    if (elements.isEmpty()) {
        return glm::vec3();
    }
    glm::vec3 value;
    for (int i = 0; i < 3; i++) {
        // duplicate last value if there aren't three elements
        value[i] = elements.at(min(i, elements.size() - 1)).trimmed().toFloat();
    }
    return value;
}

QString processID(const QString& id) {
    // Blender (at least) prepends a type to the ID, so strip it out
    return id.mid(id.lastIndexOf(':') + 1);
}

QString getName(const QVariantList& properties) {
    QString name;
    if (properties.size() == 3) {
        name = properties.at(1).toString();
        name = processID(name.left(name.indexOf(QChar('\0'))));
    } else {
        name = processID(properties.at(0).toString());
    }
    return name;
}

QString getID(const QVariantList& properties, int index = 0) {
    return processID(properties.at(index).toString());
}

const char* HUMANIK_JOINTS[] = {
    "RightHand",
    "RightForeArm",
    "RightArm",
    "Head",
    "LeftArm",
    "LeftForeArm",
    "LeftHand",
    "Neck",
    "Spine",
    "Hips",
    "RightUpLeg",
    "LeftUpLeg",
    "RightLeg",
    "LeftLeg",
    "RightFoot",
    "LeftFoot",
    ""
};

class FBXModel {
public:
    QString name;

    int parentIndex;
    glm::vec3 translation;
    glm::mat4 preTransform;
    glm::quat preRotation;
    glm::quat rotation;
    glm::quat postRotation;
    glm::mat4 postTransform;

    glm::vec3 rotationMin;  // radians
    glm::vec3 rotationMax;  // radians
};

glm::mat4 getGlobalTransform(const QMultiMap<QString, QString>& _connectionParentMap,
        const QHash<QString, FBXModel>& models, QString nodeID, bool mixamoHack) {
    glm::mat4 globalTransform;
    while (!nodeID.isNull()) {
        const FBXModel& model = models.value(nodeID);
        globalTransform = glm::translate(model.translation) * model.preTransform * glm::mat4_cast(model.preRotation *
            model.rotation * model.postRotation) * model.postTransform * globalTransform;
        if (mixamoHack) {
            // there's something weird about the models from Mixamo Fuse; they don't skin right with the full transform
            return globalTransform;
        }
        QList<QString> parentIDs = _connectionParentMap.values(nodeID);
        nodeID = QString();
        foreach (const QString& parentID, parentIDs) {
            if (models.contains(parentID)) {
                nodeID = parentID;
                break;
            }
        }
    }

    return globalTransform;
}

class ExtractedBlendshape {
public:
    QString id;
    FBXBlendshape blendshape;
};

void printNode(const FBXNode& node, int indentLevel) {
    int indentLength = 2;
    QByteArray spaces(indentLevel * indentLength, ' ');
    QDebug nodeDebug = qDebug(modelformat);

    nodeDebug.nospace() << spaces.data() << node.name.data() << ": ";
    foreach (const QVariant& property, node.properties) {
        nodeDebug << property;
    }

    foreach (const FBXNode& child, node.children) {
        printNode(child, indentLevel + 1);
    }
}

class Cluster {
public:
    QVector<int> indices;
    QVector<double> weights;
    glm::mat4 transformLink;
};

void appendModelIDs(const QString& parentID, const QMultiMap<QString, QString>& connectionChildMap,
        QHash<QString, FBXModel>& models, QSet<QString>& remainingModels, QVector<QString>& modelIDs) {
    if (remainingModels.contains(parentID)) {
        modelIDs.append(parentID);
        remainingModels.remove(parentID);
    }
    int parentIndex = modelIDs.size() - 1;
    foreach (const QString& childID, connectionChildMap.values(parentID)) {
        if (remainingModels.contains(childID)) {
            FBXModel& model = models[childID];
            if (model.parentIndex == -1) {
                model.parentIndex = parentIndex;
                appendModelIDs(childID, connectionChildMap, models, remainingModels, modelIDs);
            }
        }
    }
}

FBXBlendshape extractBlendshape(const FBXNode& object) {
    FBXBlendshape blendshape;
    foreach (const FBXNode& data, object.children) {
        if (data.name == "Indexes") {
            blendshape.indices = FBXReader::getIntVector(data);

        } else if (data.name == "Vertices") {
            blendshape.vertices = FBXReader::createVec3Vector(FBXReader::getDoubleVector(data));

        } else if (data.name == "Normals") {
            blendshape.normals = FBXReader::createVec3Vector(FBXReader::getDoubleVector(data));
        }
    }
    return blendshape;
}


void setTangents(FBXMesh& mesh, int firstIndex, int secondIndex) {
    const glm::vec3& normal = mesh.normals.at(firstIndex);
    glm::vec3 bitangent = glm::cross(normal, mesh.vertices.at(secondIndex) - mesh.vertices.at(firstIndex));
    if (glm::length(bitangent) < EPSILON) {
        return;
    }
    glm::vec2 texCoordDelta = mesh.texCoords.at(secondIndex) - mesh.texCoords.at(firstIndex);
    glm::vec3 normalizedNormal = glm::normalize(normal);
    mesh.tangents[firstIndex] += glm::cross(glm::angleAxis(-atan2f(-texCoordDelta.t, texCoordDelta.s), normalizedNormal) *
        glm::normalize(bitangent), normalizedNormal);
}

QVector<int> getIndices(const QVector<QString> ids, QVector<QString> modelIDs) {
    QVector<int> indices;
    foreach (const QString& id, ids) {
        int index = modelIDs.indexOf(id);
        if (index != -1) {
            indices.append(index);
        }
    }
    return indices;
}

typedef QPair<int, float> WeightedIndex;

void addBlendshapes(const ExtractedBlendshape& extracted, const QList<WeightedIndex>& indices, ExtractedMesh& extractedMesh) {
    foreach (const WeightedIndex& index, indices) {
        extractedMesh.mesh.blendshapes.resize(max(extractedMesh.mesh.blendshapes.size(), index.first + 1));
        extractedMesh.blendshapeIndexMaps.resize(extractedMesh.mesh.blendshapes.size());
        FBXBlendshape& blendshape = extractedMesh.mesh.blendshapes[index.first];
        QHash<int, int>& blendshapeIndexMap = extractedMesh.blendshapeIndexMaps[index.first];
        for (int i = 0; i < extracted.blendshape.indices.size(); i++) {
            int oldIndex = extracted.blendshape.indices.at(i);
            for (QMultiHash<int, int>::const_iterator it = extractedMesh.newIndices.constFind(oldIndex);
                    it != extractedMesh.newIndices.constEnd() && it.key() == oldIndex; it++) {
                QHash<int, int>::iterator blendshapeIndex = blendshapeIndexMap.find(it.value());
                if (blendshapeIndex == blendshapeIndexMap.end()) {
                    blendshapeIndexMap.insert(it.value(), blendshape.indices.size());
                    blendshape.indices.append(it.value());
                    blendshape.vertices.append(extracted.blendshape.vertices.at(i) * index.second);
                    blendshape.normals.append(extracted.blendshape.normals.at(i) * index.second);
                } else {
                    blendshape.vertices[*blendshapeIndex] += extracted.blendshape.vertices.at(i) * index.second;
                    blendshape.normals[*blendshapeIndex] += extracted.blendshape.normals.at(i) * index.second;
                }
            }
        }
    }
}

QString getTopModelID(const QMultiMap<QString, QString>& connectionParentMap,
        const QHash<QString, FBXModel>& models, const QString& modelID) {
    QString topID = modelID;
    forever {
        foreach (const QString& parentID, connectionParentMap.values(topID)) {
            if (models.contains(parentID)) {
                topID = parentID;
                goto outerContinue;
            }
        }
        return topID;

        outerContinue: ;
    }
}

QString getString(const QVariant& value) {
    // if it's a list, return the first entry
    QVariantList list = value.toList();
    return list.isEmpty() ? value.toString() : list.at(0).toString();
}

typedef std::vector<glm::vec3> ShapeVertices;

class AnimationCurve {
public:
    QVector<float> values;
};

bool checkMaterialsHaveTextures(const QHash<QString, FBXMaterial>& materials,
        const QHash<QString, QByteArray>& textureFilenames, const QMultiMap<QString, QString>& _connectionChildMap) {
    foreach (const QString& materialID, materials.keys()) {
        foreach (const QString& childID, _connectionChildMap.values(materialID)) {
            if (textureFilenames.contains(childID)) {
                return true;
            }
        }
    }
    return false;
}

int matchTextureUVSetToAttributeChannel(const QString& texUVSetName, const QHash<QString, int>& texcoordChannels) {
    if (texUVSetName.isEmpty()) {
        return 0;
    } else {
        QHash<QString, int>::const_iterator tcUnit = texcoordChannels.find(texUVSetName);
        if (tcUnit != texcoordChannels.end()) {
            int channel = (*tcUnit);
            if (channel >= 2) {
                channel = 0;
            }
            return channel;
        } else {
            return 0;
        }
    }
}


FBXLight extractLight(const FBXNode& object) {
    FBXLight light;
    foreach (const FBXNode& subobject, object.children) {
        QString childname = QString(subobject.name);
        if (subobject.name == "Properties70") {
            foreach (const FBXNode& property, subobject.children) {
                int valIndex = 4;
                QString propName = QString(property.name);
                if (property.name == "P") {
                    QString propname = property.properties.at(0).toString();
                    if (propname == "Intensity") {
                        light.intensity = 0.01f * property.properties.at(valIndex).value<float>();
                    } else if (propname == "Color") {
                        light.color = FBXReader::getVec3(property.properties, valIndex);
                    }
                }
            }
        } else if ( subobject.name == "GeometryVersion"
                   || subobject.name == "TypeFlags") {
        }
    }
#if defined(DEBUG_FBXREADER)

    QString type = object.properties.at(0).toString();
    type = object.properties.at(1).toString();
    type = object.properties.at(2).toString();

    foreach (const QVariant& prop, object.properties) {
        QString proptype = prop.typeName();
        QString propval = prop.toString();
        if (proptype == "Properties70") {
        }
    }
#endif

    return light;
}

QByteArray fileOnUrl(const QByteArray& filepath, const QString& url) {
    QString path = QFileInfo(url).path();
    QByteArray filename = filepath;
    QFileInfo checkFile(path + "/" + filepath);

    // check if the file exists at the RelativeFilename
    if (!(checkFile.exists() && checkFile.isFile())) {
        // if not, assume it is in the fbx directory
        filename = filename.mid(filename.lastIndexOf('/') + 1);
    }

    return filename;
}

FBXGeometry* FBXReader::extractFBXGeometry(const QVariantHash& mapping, const QString& url) {
    const FBXNode& node = _fbxNode;
    QMap<QString, ExtractedMesh> meshes;
    QHash<QString, QString> modelIDsToNames;
    QHash<QString, int> meshIDsToMeshIndices;
    QHash<QString, QString> ooChildToParent;

    QVector<ExtractedBlendshape> blendshapes;

    QHash<QString, FBXModel> models;
    QHash<QString, Cluster> clusters;
    QHash<QString, AnimationCurve> animationCurves;

    QHash<QString, QString> typeFlags;

    QHash<QString, QString> localRotations;
    QHash<QString, QString> localTranslations;
    QHash<QString, QString> xComponents;
    QHash<QString, QString> yComponents;
    QHash<QString, QString> zComponents;

    std::map<QString, FBXLight> lights;

    QVariantHash joints = mapping.value("joint").toHash();
    QString jointEyeLeftName = processID(getString(joints.value("jointEyeLeft", "jointEyeLeft")));
    QString jointEyeRightName = processID(getString(joints.value("jointEyeRight", "jointEyeRight")));
    QString jointNeckName = processID(getString(joints.value("jointNeck", "jointNeck")));
    QString jointRootName = processID(getString(joints.value("jointRoot", "jointRoot")));
    QString jointLeanName = processID(getString(joints.value("jointLean", "jointLean")));
    QString jointHeadName = processID(getString(joints.value("jointHead", "jointHead")));
    QString jointLeftHandName = processID(getString(joints.value("jointLeftHand", "jointLeftHand")));
    QString jointRightHandName = processID(getString(joints.value("jointRightHand", "jointRightHand")));
    QString jointEyeLeftID;
    QString jointEyeRightID;
    QString jointNeckID;
    QString jointRootID;
    QString jointLeanID;
    QString jointHeadID;
    QString jointLeftHandID;
    QString jointRightHandID;
    QString jointLeftToeID;
    QString jointRightToeID;


    QVector<QString> humanIKJointNames;
    for (int i = 0;; i++) {
        QByteArray jointName = HUMANIK_JOINTS[i];
        if (jointName.isEmpty()) {
            break;
        }
        humanIKJointNames.append(processID(getString(joints.value(jointName, jointName))));
    }
    QVector<QString> humanIKJointIDs(humanIKJointNames.size());

    QVariantHash blendshapeMappings = mapping.value("bs").toHash();

    QMultiHash<QByteArray, WeightedIndex> blendshapeIndices;
    for (int i = 0;; i++) {
        QByteArray blendshapeName = FACESHIFT_BLENDSHAPES[i];
        if (blendshapeName.isEmpty()) {
            break;
        }
        QList<QVariant> mappings = blendshapeMappings.values(blendshapeName);
        if (mappings.isEmpty()) {
            blendshapeIndices.insert(blendshapeName, WeightedIndex(i, 1.0f));
        } else {
            foreach (const QVariant& mapping, mappings) {
                QVariantList blendshapeMapping = mapping.toList();
                blendshapeIndices.insert(blendshapeMapping.at(0).toByteArray(),
                   WeightedIndex(i, blendshapeMapping.at(1).toFloat()));
            }
        }
    }
    QMultiHash<QString, WeightedIndex> blendshapeChannelIndices;
#if defined(DEBUG_FBXREADER)
    int unknown = 0;
#endif
    FBXGeometry* geometryPtr = new FBXGeometry;
    FBXGeometry& geometry = *geometryPtr;

    float unitScaleFactor = 1.0f;
    glm::vec3 ambientColor;
    QString hifiGlobalNodeID;
    unsigned int meshIndex = 0;
    foreach (const FBXNode& child, node.children) {

        if (child.name == "FBXHeaderExtension") {
            foreach (const FBXNode& object, child.children) {
                if (object.name == "SceneInfo") {
                    foreach (const FBXNode& subobject, object.children) {
                        if (subobject.name == "MetaData") {
                            foreach (const FBXNode& subsubobject, subobject.children) {
                                if (subsubobject.name == "Author") {
                                    geometry.author = subsubobject.properties.at(0).toString();
                                }
                            }
                        } else if (subobject.name == "Properties70") {
                            foreach (const FBXNode& subsubobject, subobject.children) {
                                if (subsubobject.name == "P" && subsubobject.properties.size() >= 5 &&
                                        subsubobject.properties.at(0) == "Original|ApplicationName") {
                                    geometry.applicationName = subsubobject.properties.at(4).toString();
                                }
                            }
                        }
                    }
                }
            }
        } else if (child.name == "GlobalSettings") {
            foreach (const FBXNode& object, child.children) {
                if (object.name == "Properties70") {
                    QString propertyName = "P";
                    int index = 4;
                    foreach (const FBXNode& subobject, object.children) {
                        if (subobject.name == propertyName) {
                            QString subpropName = subobject.properties.at(0).toString();
                            if (subpropName == "UnitScaleFactor") {
                                unitScaleFactor = subobject.properties.at(index).toFloat();
                            } else if (subpropName == "AmbientColor") {
                                ambientColor = getVec3(subobject.properties, index);
                            }
                        }
                    }
                }
            }
        } else if (child.name == "Objects") {
            foreach (const FBXNode& object, child.children) {
                if (object.name == "Geometry") {
                    if (object.properties.at(2) == "Mesh") {
                        meshes.insert(getID(object.properties), extractMesh(object, meshIndex));
                    } else { // object.properties.at(2) == "Shape"
                        ExtractedBlendshape extracted = { getID(object.properties), extractBlendshape(object) };
                        blendshapes.append(extracted);
                    }
                } else if (object.name == "Model") {
                    QString name = getName(object.properties);
                    QString id = getID(object.properties);
                    modelIDsToNames.insert(id, name);

                    QString modelname = name.toLower();
                    if (modelname.startsWith("hifi")) {
                        hifiGlobalNodeID = id;
                    }

                    if (name == jointEyeLeftName || name == "EyeL" || name == "joint_Leye") {
                        jointEyeLeftID = getID(object.properties);

                    } else if (name == jointEyeRightName || name == "EyeR" || name == "joint_Reye") {
                        jointEyeRightID = getID(object.properties);

                    } else if (name == jointNeckName || name == "NeckRot" || name == "joint_neck") {
                        jointNeckID = getID(object.properties);

                    } else if (name == jointRootName) {
                        jointRootID = getID(object.properties);

                    } else if (name == jointLeanName) {
                        jointLeanID = getID(object.properties);

                    } else if (name == jointHeadName) {
                        jointHeadID = getID(object.properties);

                    } else if (name == jointLeftHandName || name == "LeftHand" || name == "joint_L_hand") {
                        jointLeftHandID = getID(object.properties);

                    } else if (name == jointRightHandName || name == "RightHand" || name == "joint_R_hand") {
                        jointRightHandID = getID(object.properties);

                    } else if (name == "LeftToe" || name == "joint_L_toe" || name == "LeftToe_End") {
                        jointLeftToeID = getID(object.properties);

                    } else if (name == "RightToe" || name == "joint_R_toe" || name == "RightToe_End") {
                        jointRightToeID = getID(object.properties);
                    }

                    int humanIKJointIndex = humanIKJointNames.indexOf(name);
                    if (humanIKJointIndex != -1) {
                        humanIKJointIDs[humanIKJointIndex] = getID(object.properties);
                    }

                    glm::vec3 translation;
                    // NOTE: the euler angles as supplied by the FBX file are in degrees
                    glm::vec3 rotationOffset;
                    glm::vec3 preRotation, rotation, postRotation;
                    glm::vec3 scale = glm::vec3(1.0f, 1.0f, 1.0f);
                    glm::vec3 scalePivot, rotationPivot, scaleOffset;
                    bool rotationMinX = false, rotationMinY = false, rotationMinZ = false;
                    bool rotationMaxX = false, rotationMaxY = false, rotationMaxZ = false;
                    glm::vec3 rotationMin, rotationMax;
                    FBXModel model = { name, -1, glm::vec3(), glm::mat4(), glm::quat(), glm::quat(), glm::quat(),
                                       glm::mat4(), glm::vec3(), glm::vec3()};
                    ExtractedMesh* mesh = NULL;
                    QVector<ExtractedBlendshape> blendshapes;
                    foreach (const FBXNode& subobject, object.children) {
                        bool properties = false;
                        QByteArray propertyName;
                        int index;
                        if (subobject.name == "Properties60") {
                            properties = true;
                            propertyName = "Property";
                            index = 3;

                        } else if (subobject.name == "Properties70") {
                            properties = true;
                            propertyName = "P";
                            index = 4;
                        }
                        if (properties) {
                            foreach (const FBXNode& property, subobject.children) {
                                if (property.name == propertyName) {
                                    if (property.properties.at(0) == "Lcl Translation") {
                                        translation = getVec3(property.properties, index);

                                    } else if (property.properties.at(0) == "RotationOffset") {
                                        rotationOffset = getVec3(property.properties, index);

                                    } else if (property.properties.at(0) == "RotationPivot") {
                                        rotationPivot = getVec3(property.properties, index);

                                    } else if (property.properties.at(0) == "PreRotation") {
                                        preRotation = getVec3(property.properties, index);

                                    } else if (property.properties.at(0) == "Lcl Rotation") {
                                        rotation = getVec3(property.properties, index);

                                    } else if (property.properties.at(0) == "PostRotation") {
                                        postRotation = getVec3(property.properties, index);

                                    } else if (property.properties.at(0) == "ScalingPivot") {
                                        scalePivot = getVec3(property.properties, index);

                                    } else if (property.properties.at(0) == "Lcl Scaling") {
                                        scale = getVec3(property.properties, index);

                                    } else if (property.properties.at(0) == "ScalingOffset") {
                                        scaleOffset = getVec3(property.properties, index);

                                    // NOTE: these rotation limits are stored in degrees (NOT radians)
                                    } else if (property.properties.at(0) == "RotationMin") {
                                        rotationMin = getVec3(property.properties, index);

                                    } else if (property.properties.at(0) == "RotationMax") {
                                        rotationMax = getVec3(property.properties, index);

                                    } else if (property.properties.at(0) == "RotationMinX") {
                                        rotationMinX = property.properties.at(index).toBool();

                                    } else if (property.properties.at(0) == "RotationMinY") {
                                        rotationMinY = property.properties.at(index).toBool();

                                    } else if (property.properties.at(0) == "RotationMinZ") {
                                        rotationMinZ = property.properties.at(index).toBool();

                                    } else if (property.properties.at(0) == "RotationMaxX") {
                                        rotationMaxX = property.properties.at(index).toBool();

                                    } else if (property.properties.at(0) == "RotationMaxY") {
                                        rotationMaxY = property.properties.at(index).toBool();

                                    } else if (property.properties.at(0) == "RotationMaxZ") {
                                        rotationMaxZ = property.properties.at(index).toBool();
                                    }
                                }
                            }
                        } else if (subobject.name == "Vertices") {
                            // it's a mesh as well as a model
                            mesh = &meshes[getID(object.properties)];
                            *mesh = extractMesh(object, meshIndex);

                        } else if (subobject.name == "Shape") {
                            ExtractedBlendshape blendshape =  { subobject.properties.at(0).toString(),
                                extractBlendshape(subobject) };
                            blendshapes.append(blendshape);
                        }
#if defined(DEBUG_FBXREADER)
                        else if (subobject.name == "TypeFlags") {
                            QString attributetype = subobject.properties.at(0).toString();
                            if (!attributetype.empty()) {
                                if (attributetype == "Light") {
                                    QString lightprop;
                                    foreach (const QVariant& vprop, subobject.properties) {
                                        lightprop = vprop.toString();
                                    }

                                    FBXLight light = extractLight(object);
                                }
                            }
                        } else {
                            QString whatisthat = subobject.name;
                            if (whatisthat == "Shape") {
                            }
                        }
#endif
                    }

                    // add the blendshapes included in the model, if any
                    if (mesh) {
                        foreach (const ExtractedBlendshape& extracted, blendshapes) {
                            addBlendshapes(extracted, blendshapeIndices.values(extracted.id.toLatin1()), *mesh);
                        }
                    }

                    // see FBX documentation, http://download.autodesk.com/us/fbx/20112/FBX_SDK_HELP/index.html
                    model.translation = translation;

                    model.preTransform = glm::translate(rotationOffset) * glm::translate(rotationPivot);
                    model.preRotation = glm::quat(glm::radians(preRotation));
                    model.rotation = glm::quat(glm::radians(rotation));
                    model.postRotation = glm::quat(glm::radians(postRotation));
                    model.postTransform = glm::translate(-rotationPivot) * glm::translate(scaleOffset) *
                        glm::translate(scalePivot) * glm::scale(scale) * glm::translate(-scalePivot);
                    // NOTE: angles from the FBX file are in degrees
                    // so we convert them to radians for the FBXModel class
                    model.rotationMin = glm::radians(glm::vec3(rotationMinX ? rotationMin.x : -180.0f,
                        rotationMinY ? rotationMin.y : -180.0f, rotationMinZ ? rotationMin.z : -180.0f));
                    model.rotationMax = glm::radians(glm::vec3(rotationMaxX ? rotationMax.x : 180.0f,
                        rotationMaxY ? rotationMax.y : 180.0f, rotationMaxZ ? rotationMax.z : 180.0f));
                    models.insert(getID(object.properties), model);

                } else if (object.name == "Texture") {
                    TextureParam tex;
                    foreach (const FBXNode& subobject, object.children) {
                        if (subobject.name == "RelativeFilename") {
                            QByteArray filename = subobject.properties.at(0).toByteArray();
                            QByteArray filepath = filename.replace('\\', '/');
                            filename = fileOnUrl(filepath, url);
                            _textureFilepaths.insert(getID(object.properties), filepath);
                            _textureFilenames.insert(getID(object.properties), filename);
                        } else if (subobject.name == "TextureName") {
                            // trim the name from the timestamp
                            QString name = QString(subobject.properties.at(0).toByteArray());
                            name = name.left(name.indexOf('['));
                            _textureNames.insert(getID(object.properties), name);
                        } else if (subobject.name == "Texture_Alpha_Source") {
                            tex.assign<uint8_t>(tex.alphaSource, subobject.properties.at(0).value<int>());
                        } else if (subobject.name == "ModelUVTranslation") {
                            tex.assign(tex.UVTranslation, glm::vec2(subobject.properties.at(0).value<double>(),
                                                                subobject.properties.at(1).value<double>()));
                        } else if (subobject.name == "ModelUVScaling") {
                            tex.assign(tex.UVScaling, glm::vec2(subobject.properties.at(0).value<double>(),
                                                                subobject.properties.at(1).value<double>()));
                            if (tex.UVScaling.x == 0.0f) {
                                tex.UVScaling.x = 1.0f;
                            }
                            if (tex.UVScaling.y == 0.0f) {
                                tex.UVScaling.y = 1.0f;
                            }
                        } else if (subobject.name == "Cropping") {
                            tex.assign(tex.cropping, glm::vec4(subobject.properties.at(0).value<int>(),
                                                                subobject.properties.at(1).value<int>(),
                                                                subobject.properties.at(2).value<int>(),
                                                                subobject.properties.at(3).value<int>()));
                        } else if (subobject.name == "Properties70") {
                            QByteArray propertyName;
                            int index;
                                propertyName = "P";
                                index = 4;
                                foreach (const FBXNode& property, subobject.children) {
                                    if (property.name == propertyName) {
                                        QString v = property.properties.at(0).toString();
                                        if (property.properties.at(0) == "UVSet") {
                                            std::string uvName = property.properties.at(index).toString().toStdString();
                                            tex.assign(tex.UVSet, property.properties.at(index).toString());
                                        } else if (property.properties.at(0) == "CurrentTextureBlendMode") {
                                            tex.assign<uint8_t>(tex.currentTextureBlendMode, property.properties.at(index).value<int>());
                                        } else if (property.properties.at(0) == "UseMaterial") {
                                            tex.assign<bool>(tex.useMaterial, property.properties.at(index).value<int>());
                                        } else if (property.properties.at(0) == "Translation") {
                                            tex.assign(tex.translation, getVec3(property.properties, index));
                                        } else if (property.properties.at(0) == "Rotation") {
                                            tex.assign(tex.rotation, getVec3(property.properties, index));
                                        } else if (property.properties.at(0) == "Scaling") {
                                            tex.assign(tex.scaling, getVec3(property.properties, index));
                                            if (tex.scaling.x == 0.0f) {
                                                tex.scaling.x = 1.0f;
                                            }
                                            if (tex.scaling.y == 0.0f) {
                                                tex.scaling.y = 1.0f;
                                            }
                                            if (tex.scaling.z == 0.0f) {
                                                tex.scaling.z = 1.0f;
                                            }
                                        }
#if defined(DEBUG_FBXREADER)
                                        else {
                                            QString propName = v;
                                            unknown++;
                                        }
#endif
                                    }
                                }
                        }
#if defined(DEBUG_FBXREADER)
                        else {
                            if (subobject.name == "Type") {
                            } else if (subobject.name == "Version") {
                            } else if (subobject.name == "FileName") {
                            } else if (subobject.name == "Media") {
                            } else {
                                QString subname = subobject.name.data();
                                unknown++;
                            }
                        }
#endif
                    }

                    if (!tex.isDefault) {
                        _textureParams.insert(getID(object.properties), tex);
                    }
                } else if (object.name == "Video") {
                    QByteArray filepath;
                    QByteArray content;
                    foreach (const FBXNode& subobject, object.children) {
                        if (subobject.name == "RelativeFilename") {
                            filepath= subobject.properties.at(0).toByteArray();
                            filepath = filepath.replace('\\', '/');

                        } else if (subobject.name == "Content" && !subobject.properties.isEmpty()) {
                            content = subobject.properties.at(0).toByteArray();
                        }
                    }
                    if (!content.isEmpty()) {
                        _textureContent.insert(filepath, content);
                    }
                } else if (object.name == "Material") {
                    FBXMaterial material;
                    material.name = (object.properties.at(1).toString());
                    foreach (const FBXNode& subobject, object.children) {
                        bool properties = false;

                        QByteArray propertyName;
                        int index;
                        if (subobject.name == "Properties60") {
                            properties = true;
                            propertyName = "Property";
                            index = 3;

                        } else if (subobject.name == "Properties70") {
                            properties = true;
                            propertyName = "P";
                            index = 4;
                        }
                        if (properties) {
                            std::vector<std::string> unknowns;
                            foreach(const FBXNode& property, subobject.children) {
                                if (property.name == propertyName) {
                                    if (property.properties.at(0) == "DiffuseColor") {
                                        material.diffuseColor = getVec3(property.properties, index);
                                    } else if (property.properties.at(0) == "DiffuseFactor") {
                                        material.diffuseFactor = property.properties.at(index).value<double>();
                                    } else if (property.properties.at(0) == "Diffuse") {
<<<<<<< HEAD
                                      //  material.diffuseColor = getVec3(property.properties, index);
                                      //  material.diffuseFactor = 1.0;
=======
                                        // NOTE: this is uneeded but keep it for now for debug
                                        //  material.diffuseColor = getVec3(property.properties, index);
                                        //  material.diffuseFactor = 1.0;
>>>>>>> bb9957b7

                                    } else if (property.properties.at(0) == "SpecularColor") {
                                        material.specularColor = getVec3(property.properties, index);
                                    } else if (property.properties.at(0) == "SpecularFactor") {
                                        material.specularFactor = property.properties.at(index).value<double>();
                                    } else if (property.properties.at(0) == "Specular") {
<<<<<<< HEAD
                                      //  material.specularColor = getVec3(property.properties, index);
                                      //  material.specularFactor = 1.0;
=======
                                        // NOTE: this is uneeded but keep it for now for debug
                                        //  material.specularColor = getVec3(property.properties, index);
                                        //  material.specularFactor = 1.0;
>>>>>>> bb9957b7

                                    } else if (property.properties.at(0) == "EmissiveColor") {
                                        material.emissiveColor = getVec3(property.properties, index);
                                    } else if (property.properties.at(0) == "EmissiveFactor") {
                                        material.emissiveFactor = property.properties.at(index).value<double>();
                                    } else if (property.properties.at(0) == "Emissive") {
<<<<<<< HEAD
                                      //  material.emissiveColor = getVec3(property.properties, index);
                                      //  material.emissiveFactor = 1.0;
=======
                                        // NOTE: this is uneeded but keep it for now for debug
                                        //  material.emissiveColor = getVec3(property.properties, index);
                                        //  material.emissiveFactor = 1.0;
>>>>>>> bb9957b7

                                    } else if (property.properties.at(0) == "Shininess") {
                                        material.shininess = property.properties.at(index).value<double>();

                                    } else if (property.properties.at(0) == "Opacity") {
                                        material.opacity = property.properties.at(index).value<double>();
                                    }
<<<<<<< HEAD
=======

>>>>>>> bb9957b7
                                    // Sting Ray Material Properties!!!!
                                    else if (property.properties.at(0) == "Maya|use_normal_map") {
                                        material.isPBSMaterial = true;
                                        material.useNormalMap = (bool)property.properties.at(index).value<double>();

                                    } else if (property.properties.at(0) == "Maya|base_color") {
                                        material.isPBSMaterial = true;
                                        material.diffuseColor = getVec3(property.properties, index);

                                    } else if (property.properties.at(0) == "Maya|use_color_map") {
                                        material.isPBSMaterial = true;
                                        material.useAlbedoMap = (bool) property.properties.at(index).value<double>();

                                    } else if (property.properties.at(0) == "Maya|roughness") {
                                        material.isPBSMaterial = true;
                                        material.roughness = property.properties.at(index).value<double>();

                                    } else if (property.properties.at(0) == "Maya|use_roughness_map") {
                                        material.isPBSMaterial = true;
                                        material.useRoughnessMap = (bool)property.properties.at(index).value<double>();

                                    } else if (property.properties.at(0) == "Maya|metallic") {
                                        material.isPBSMaterial = true;
                                        material.metallic = property.properties.at(index).value<double>();

                                    } else if (property.properties.at(0) == "Maya|use_metallic_map") {
                                        material.isPBSMaterial = true;
                                        material.useMetallicMap = (bool)property.properties.at(index).value<double>();
                                    } else if (property.properties.at(0) == "Maya|emissive") {
                                        material.isPBSMaterial = true;
                                        material.emissiveColor = getVec3(property.properties, index);

                                    } else if (property.properties.at(0) == "Maya|emissive_intensity") {
                                        material.isPBSMaterial = true;
                                        material.emissiveIntensity = property.properties.at(index).value<double>();

                                    } else if (property.properties.at(0) == "Maya|use_emissive_map") {
                                        material.isPBSMaterial = true;
                                        material.useEmissiveMap = (bool)property.properties.at(index).value<double>();

                                    } else if (property.properties.at(0) == "Maya|use_ao_map") {
                                        material.isPBSMaterial = true;
                                        material.useOcclusionMap = (bool)property.properties.at(index).value<double>();

                                    } else {
                                        const QString propname = property.properties.at(0).toString();
                                        unknowns.push_back(propname.toStdString());
                                    }
                                }
                            }
                        }
#if defined(DEBUG_FBXREADER)
                        else {
                            QString propname = subobject.name.data();
                            int unknown = 0;
                            if ( (propname == "Version")
                                ||(propname == "ShadingModel")
                                ||(propname == "Multilayer")) {
                            } else {
                                unknown++;
                            }
                        }
#endif
                    }
                    material.materialID = getID(object.properties);
                    _fbxMaterials.insert(material.materialID, material);


                } else if (object.name == "NodeAttribute") {
#if defined(DEBUG_FBXREADER)
                    std::vector<QString> properties;
                    foreach(const QVariant& v, object.properties) {
                        properties.push_back(v.toString());
                    }
#endif
                    QString attribID = getID(object.properties);
                    QString attributetype;
                    foreach (const FBXNode& subobject, object.children) {
                        if (subobject.name == "TypeFlags") {
                            typeFlags.insert(getID(object.properties), subobject.properties.at(0).toString());
                            attributetype = subobject.properties.at(0).toString();
                        }
                    }

                    if (!attributetype.isEmpty()) {
                        if (attributetype == "Light") {
                            FBXLight light = extractLight(object);
                            lights[attribID] = light;
                        }
                    }

                } else if (object.name == "Deformer") {
                    if (object.properties.last() == "Cluster") {
                        Cluster cluster;
                        foreach (const FBXNode& subobject, object.children) {
                            if (subobject.name == "Indexes") {
                                cluster.indices = getIntVector(subobject);

                            } else if (subobject.name == "Weights") {
                                cluster.weights = getDoubleVector(subobject);

                            } else if (subobject.name == "TransformLink") {
                                QVector<double> values = getDoubleVector(subobject);
                                cluster.transformLink = createMat4(values);
                            }
                        }
                        clusters.insert(getID(object.properties), cluster);

                    } else if (object.properties.last() == "BlendShapeChannel") {
                        QByteArray name = object.properties.at(1).toByteArray();

                        name = name.left(name.indexOf('\0'));
                        if (!blendshapeIndices.contains(name)) {
                            // try everything after the dot
                            name = name.mid(name.lastIndexOf('.') + 1);
                        }
                        QString id = getID(object.properties);
                        geometry.blendshapeChannelNames << name;
                        foreach (const WeightedIndex& index, blendshapeIndices.values(name)) {
                            blendshapeChannelIndices.insert(id, index);
                        }
                    }
                } else if (object.name == "AnimationCurve") {
                    AnimationCurve curve;
                    foreach (const FBXNode& subobject, object.children) {
                        if (subobject.name == "KeyValueFloat") {
                            curve.values = getFloatVector(subobject);
                        }
                    }
                    animationCurves.insert(getID(object.properties), curve);

                }
#if defined(DEBUG_FBXREADER)
                 else {
                    QString objectname = object.name.data();
                    if ( objectname == "Pose"
                        || objectname == "AnimationStack"
                        || objectname == "AnimationLayer"
                        || objectname == "AnimationCurveNode") {
                    } else {
                        unknown++;
                    }
                }
#endif
            }
        } else if (child.name == "Connections") {
            foreach (const FBXNode& connection, child.children) {
                if (connection.name == "C" || connection.name == "Connect") {
                    if (connection.properties.at(0) == "OO") {
                        QString childID = getID(connection.properties, 1);
                        QString parentID = getID(connection.properties, 2);
                        ooChildToParent.insert(childID, parentID);
                        if (!hifiGlobalNodeID.isEmpty() && (parentID == hifiGlobalNodeID)) {
                            std::map< QString, FBXLight >::iterator lightIt = lights.find(childID);
                            if (lightIt != lights.end()) {
                                _lightmapLevel = (*lightIt).second.intensity;
                                if (_lightmapLevel <= 0.0f) {
                                    _loadLightmaps = false;
                                }
                                _lightmapOffset = glm::clamp((*lightIt).second.color.x, 0.f, 1.f);
                            }
                        }
                    }
                    if (connection.properties.at(0) == "OP") {
                        int counter = 0;
                        QByteArray type = connection.properties.at(3).toByteArray().toLower();
                        if (type.contains("DiffuseFactor")) {
                            diffuseFactorTextures.insert(getID(connection.properties, 2), getID(connection.properties, 1));
                        } else if ((type.contains("diffuse") && !type.contains("tex_global_diffuse"))) {
                            diffuseTextures.insert(getID(connection.properties, 2), getID(connection.properties, 1));
                        } else if (type.contains("tex_color_map")) {
                            diffuseTextures.insert(getID(connection.properties, 2), getID(connection.properties, 1));
                        } else if (type.contains("transparentcolor")) { // it should be TransparentColor...
                            // THis is how Maya assign a texture that affect diffuse color AND transparency ?
                            transparentTextures.insert(getID(connection.properties, 2), getID(connection.properties, 1));
                        } else if (type.contains("bump")) {
                            bumpTextures.insert(getID(connection.properties, 2), getID(connection.properties, 1));
                        } else if (type.contains("normal")) {
                            normalTextures.insert(getID(connection.properties, 2), getID(connection.properties, 1));
                        } else if (type.contains("tex_normal_map")) {
                            normalTextures.insert(getID(connection.properties, 2), getID(connection.properties, 1));
                        } else if ((type.contains("specular") && !type.contains("tex_global_specular")) || type.contains("reflection")) {
                            specularTextures.insert(getID(connection.properties, 2), getID(connection.properties, 1));
                        } else if (type.contains("tex_metallic_map")) {
                            metallicTextures.insert(getID(connection.properties, 2), getID(connection.properties, 1));
                        } else if (type.contains("shininess")) {
                            shininessTextures.insert(getID(connection.properties, 2), getID(connection.properties, 1));
                        } else if (type.contains("tex_roughness_map")) {
                            roughnessTextures.insert(getID(connection.properties, 2), getID(connection.properties, 1));
                        } else if (type.contains("emissive")) {
                            emissiveTextures.insert(getID(connection.properties, 2), getID(connection.properties, 1));
                        } else if (type.contains("tex_emissive_map")) {
                            emissiveTextures.insert(getID(connection.properties, 2), getID(connection.properties, 1));
                        } else if (type.contains("ambient")) {
                            ambientTextures.insert(getID(connection.properties, 2), getID(connection.properties, 1));
                        } else if (type.contains("tex_ao_map")) {
                            occlusionTextures.insert(getID(connection.properties, 2), getID(connection.properties, 1));

                        } else if (type == "lcl rotation") {
                            localRotations.insert(getID(connection.properties, 2), getID(connection.properties, 1));
                        } else if (type == "lcl translation") {
                            localTranslations.insert(getID(connection.properties, 2), getID(connection.properties, 1));

                        } else if (type == "d|x") {
                            xComponents.insert(getID(connection.properties, 2), getID(connection.properties, 1));
                        } else if (type == "d|y") {
                            yComponents.insert(getID(connection.properties, 2), getID(connection.properties, 1));
                        } else if (type == "d|z") {
                            zComponents.insert(getID(connection.properties, 2), getID(connection.properties, 1));

                        } else {
                            QString typenam = type.data();
                            counter++;
                        }
                    }
                    _connectionParentMap.insert(getID(connection.properties, 1), getID(connection.properties, 2));
                    _connectionChildMap.insert(getID(connection.properties, 2), getID(connection.properties, 1));
                }
            }
        }
#if defined(DEBUG_FBXREADER)
        else {
            QString objectname = child.name.data();
            if ( objectname == "Pose"
                || objectname == "CreationTime"
                || objectname == "FileId"
                || objectname == "Creator"
                || objectname == "Documents"
                || objectname == "References"
                || objectname == "Definitions"
                || objectname == "Takes"
                || objectname == "AnimationStack"
                || objectname == "AnimationLayer"
                || objectname == "AnimationCurveNode") {
            } else {
                unknown++;
            }
        }
#endif
    }

    // TODO: check if is code is needed
    if (!lights.empty()) {
        if (hifiGlobalNodeID.isEmpty()) {
            auto light = lights.begin();
            _lightmapLevel = (*light).second.intensity;
        }
    }

    // assign the blendshapes to their corresponding meshes
    foreach (const ExtractedBlendshape& extracted, blendshapes) {
        QString blendshapeChannelID = _connectionParentMap.value(extracted.id);
        QString blendshapeID = _connectionParentMap.value(blendshapeChannelID);
        QString meshID = _connectionParentMap.value(blendshapeID);
        addBlendshapes(extracted, blendshapeChannelIndices.values(blendshapeChannelID), meshes[meshID]);
    }

    // get offset transform from mapping
    float offsetScale = mapping.value("scale", 1.0f).toFloat() * unitScaleFactor * METERS_PER_CENTIMETER;
    glm::quat offsetRotation = glm::quat(glm::radians(glm::vec3(mapping.value("rx").toFloat(),
            mapping.value("ry").toFloat(), mapping.value("rz").toFloat())));
    geometry.offset = glm::translate(glm::vec3(mapping.value("tx").toFloat(), mapping.value("ty").toFloat(),
        mapping.value("tz").toFloat())) * glm::mat4_cast(offsetRotation) *
            glm::scale(glm::vec3(offsetScale, offsetScale, offsetScale));

    // get the list of models in depth-first traversal order
    QVector<QString> modelIDs;
    QSet<QString> remainingModels;
    for (QHash<QString, FBXModel>::const_iterator model = models.constBegin(); model != models.constEnd(); model++) {
        // models with clusters must be parented to the cluster top
        foreach (const QString& deformerID, _connectionChildMap.values(model.key())) {
            foreach (const QString& clusterID, _connectionChildMap.values(deformerID)) {
                if (!clusters.contains(clusterID)) {
                    continue;
                }
                QString topID = getTopModelID(_connectionParentMap, models, _connectionChildMap.value(clusterID));
                _connectionChildMap.remove(_connectionParentMap.take(model.key()), model.key());
                _connectionParentMap.insert(model.key(), topID);
                goto outerBreak;
            }
        }
        outerBreak:

        // make sure the parent is in the child map
        QString parent = _connectionParentMap.value(model.key());
        if (!_connectionChildMap.contains(parent, model.key())) {
            _connectionChildMap.insert(parent, model.key());
        }
        remainingModels.insert(model.key());
    }
    while (!remainingModels.isEmpty()) {
        QString first = *remainingModels.constBegin();
        foreach (const QString& id, remainingModels) {
            if (id < first) {
                first = id;
            }
        }
        QString topID = getTopModelID(_connectionParentMap, models, first);
        appendModelIDs(_connectionParentMap.value(topID), _connectionChildMap, models, remainingModels, modelIDs);
    }

    // figure the number of animation frames from the curves
    int frameCount = 1;
    foreach (const AnimationCurve& curve, animationCurves) {
        frameCount = qMax(frameCount, curve.values.size());
    }
    for (int i = 0; i < frameCount; i++) {
        FBXAnimationFrame frame;
        frame.rotations.resize(modelIDs.size());
        frame.translations.resize(modelIDs.size());
        geometry.animationFrames.append(frame);
    }

    // convert the models to joints
    QVariantList freeJoints = mapping.values("freeJoint");
    geometry.hasSkeletonJoints = false;
    foreach (const QString& modelID, modelIDs) {
        const FBXModel& model = models[modelID];
        FBXJoint joint;
        joint.isFree = freeJoints.contains(model.name);
        joint.parentIndex = model.parentIndex;

        // get the indices of all ancestors starting with the first free one (if any)
        int jointIndex = geometry.joints.size();
        joint.freeLineage.append(jointIndex);
        int lastFreeIndex = joint.isFree ? 0 : -1;
        for (int index = joint.parentIndex; index != -1; index = geometry.joints.at(index).parentIndex) {
            if (geometry.joints.at(index).isFree) {
                lastFreeIndex = joint.freeLineage.size();
            }
            joint.freeLineage.append(index);
        }
        joint.freeLineage.remove(lastFreeIndex + 1, joint.freeLineage.size() - lastFreeIndex - 1);
        joint.translation = model.translation; // these are usually in centimeters
        joint.preTransform = model.preTransform;
        joint.preRotation = model.preRotation;
        joint.rotation = model.rotation;
        joint.postRotation = model.postRotation;
        joint.postTransform = model.postTransform;
        joint.rotationMin = model.rotationMin;
        joint.rotationMax = model.rotationMax;
        glm::quat combinedRotation = joint.preRotation * joint.rotation * joint.postRotation;
        if (joint.parentIndex == -1) {
            joint.transform = geometry.offset * glm::translate(joint.translation) * joint.preTransform *
                glm::mat4_cast(combinedRotation) * joint.postTransform;
            joint.inverseDefaultRotation = glm::inverse(combinedRotation);
           joint.distanceToParent = 0.0f;

        } else {
            const FBXJoint& parentJoint = geometry.joints.at(joint.parentIndex);
            joint.transform = parentJoint.transform * glm::translate(joint.translation) *
                joint.preTransform * glm::mat4_cast(combinedRotation) * joint.postTransform;
            joint.inverseDefaultRotation = glm::inverse(combinedRotation) * parentJoint.inverseDefaultRotation;
            joint.distanceToParent = glm::distance(extractTranslation(parentJoint.transform),
                extractTranslation(joint.transform));
        }
        joint.inverseBindRotation = joint.inverseDefaultRotation;
        joint.name = model.name;

        foreach (const QString& childID, _connectionChildMap.values(modelID)) {
            QString type = typeFlags.value(childID);
            if (!type.isEmpty()) {
                geometry.hasSkeletonJoints |= (joint.isSkeletonJoint = type.toLower().contains("Skeleton"));
                break;
            }
        }

        joint.bindTransformFoundInCluster = false;

        geometry.joints.append(joint);
        geometry.jointIndices.insert(model.name, geometry.joints.size());

        QString rotationID = localRotations.value(modelID);
        AnimationCurve xRotCurve = animationCurves.value(xComponents.value(rotationID));
        AnimationCurve yRotCurve = animationCurves.value(yComponents.value(rotationID));
        AnimationCurve zRotCurve = animationCurves.value(zComponents.value(rotationID));

        QString translationID = localTranslations.value(modelID);
        AnimationCurve xPosCurve = animationCurves.value(xComponents.value(translationID));
        AnimationCurve yPosCurve = animationCurves.value(yComponents.value(translationID));
        AnimationCurve zPosCurve = animationCurves.value(zComponents.value(translationID));

        glm::vec3 defaultRotValues = glm::degrees(safeEulerAngles(joint.rotation));
        glm::vec3 defaultPosValues = joint.translation;

        for (int i = 0; i < frameCount; i++) {
            geometry.animationFrames[i].rotations[jointIndex] = glm::quat(glm::radians(glm::vec3(
                xRotCurve.values.isEmpty() ? defaultRotValues.x : xRotCurve.values.at(i % xRotCurve.values.size()),
                yRotCurve.values.isEmpty() ? defaultRotValues.y : yRotCurve.values.at(i % yRotCurve.values.size()),
                zRotCurve.values.isEmpty() ? defaultRotValues.z : zRotCurve.values.at(i % zRotCurve.values.size()))));
            geometry.animationFrames[i].translations[jointIndex] = glm::vec3(
                xPosCurve.values.isEmpty() ? defaultPosValues.x : xPosCurve.values.at(i % xPosCurve.values.size()),
                yPosCurve.values.isEmpty() ? defaultPosValues.y : yPosCurve.values.at(i % yPosCurve.values.size()),
                zPosCurve.values.isEmpty() ? defaultPosValues.z : zPosCurve.values.at(i % zPosCurve.values.size()));
        }
    }

    // NOTE: shapeVertices are in joint-frame
    QVector<ShapeVertices> shapeVertices;
    shapeVertices.resize(geometry.joints.size());

    // find our special joints
    geometry.leftEyeJointIndex = modelIDs.indexOf(jointEyeLeftID);
    geometry.rightEyeJointIndex = modelIDs.indexOf(jointEyeRightID);
    geometry.neckJointIndex = modelIDs.indexOf(jointNeckID);
    geometry.rootJointIndex = modelIDs.indexOf(jointRootID);
    geometry.leanJointIndex = modelIDs.indexOf(jointLeanID);
    geometry.headJointIndex = modelIDs.indexOf(jointHeadID);
    geometry.leftHandJointIndex = modelIDs.indexOf(jointLeftHandID);
    geometry.rightHandJointIndex = modelIDs.indexOf(jointRightHandID);
    geometry.leftToeJointIndex = modelIDs.indexOf(jointLeftToeID);
    geometry.rightToeJointIndex = modelIDs.indexOf(jointRightToeID);

    foreach (const QString& id, humanIKJointIDs) {
        geometry.humanIKJointIndices.append(modelIDs.indexOf(id));
    }

    // extract the translation component of the neck transform
    if (geometry.neckJointIndex != -1) {
        const glm::mat4& transform = geometry.joints.at(geometry.neckJointIndex).transform;
        geometry.neckPivot = glm::vec3(transform[3][0], transform[3][1], transform[3][2]);
    }

    geometry.bindExtents.reset();
    geometry.meshExtents.reset();

    // Create the Material Library
    consolidateFBXMaterials();
    geometry.materials = _fbxMaterials;

    // see if any materials have texture children
    bool materialsHaveTextures = checkMaterialsHaveTextures(_fbxMaterials, _textureFilenames, _connectionChildMap);

    for (QMap<QString, ExtractedMesh>::iterator it = meshes.begin(); it != meshes.end(); it++) {
        ExtractedMesh& extracted = it.value();

        extracted.mesh.meshExtents.reset();

        // accumulate local transforms
        QString modelID = models.contains(it.key()) ? it.key() : _connectionParentMap.value(it.key());
        glm::mat4 modelTransform = getGlobalTransform(_connectionParentMap, models, modelID, geometry.applicationName == "mixamo.com");

        // compute the mesh extents from the transformed vertices
        foreach (const glm::vec3& vertex, extracted.mesh.vertices) {
            glm::vec3 transformedVertex = glm::vec3(modelTransform * glm::vec4(vertex, 1.0f));
            geometry.meshExtents.minimum = glm::min(geometry.meshExtents.minimum, transformedVertex);
            geometry.meshExtents.maximum = glm::max(geometry.meshExtents.maximum, transformedVertex);

            extracted.mesh.meshExtents.minimum = glm::min(extracted.mesh.meshExtents.minimum, transformedVertex);
            extracted.mesh.meshExtents.maximum = glm::max(extracted.mesh.meshExtents.maximum, transformedVertex);
            extracted.mesh.modelTransform = modelTransform;
        }

        // look for textures, material properties
        // allocate the Part material library
        int materialIndex = 0;
        int textureIndex = 0;
        bool generateTangents = false;
        QList<QString> children = _connectionChildMap.values(modelID);
        for (int i = children.size() - 1; i >= 0; i--) {

            const QString& childID = children.at(i);
            if (_fbxMaterials.contains(childID)) {
                // the pure material associated with this part
                FBXMaterial material = _fbxMaterials.value(childID);

                for (int j = 0; j < extracted.partMaterialTextures.size(); j++) {
                    if (extracted.partMaterialTextures.at(j).first == materialIndex) {
                        FBXMeshPart& part = extracted.mesh.parts[j];
                        part.materialID = material.materialID;
                        generateTangents |= material.needTangentSpace();
                    }
                }

                materialIndex++;

            } else if (_textureFilenames.contains(childID)) {
                FBXTexture texture = getTexture(childID);
                for (int j = 0; j < extracted.partMaterialTextures.size(); j++) {
                    int partTexture = extracted.partMaterialTextures.at(j).second;
                    if (partTexture == textureIndex && !(partTexture == 0 && materialsHaveTextures)) {
                        // TODO: DO something here that replaces this legacy code
                        // Maybe create a material just for this part with the correct textures?
                        // extracted.mesh.parts[j].diffuseTexture = texture;
                    }
                }
                textureIndex++;
            }
        }

        // if we have a normal map (and texture coordinates), we must compute tangents
        if (generateTangents && !extracted.mesh.texCoords.isEmpty()) {
            extracted.mesh.tangents.resize(extracted.mesh.vertices.size());
            foreach (const FBXMeshPart& part, extracted.mesh.parts) {
                for (int i = 0; i < part.quadIndices.size(); i += 4) {
                    setTangents(extracted.mesh, part.quadIndices.at(i), part.quadIndices.at(i + 1));
                    setTangents(extracted.mesh, part.quadIndices.at(i + 1), part.quadIndices.at(i + 2));
                    setTangents(extracted.mesh, part.quadIndices.at(i + 2), part.quadIndices.at(i + 3));
                    setTangents(extracted.mesh, part.quadIndices.at(i + 3), part.quadIndices.at(i));
                }
                // <= size - 3 in order to prevent overflowing triangleIndices when (i % 3) != 0
                // This is most likely evidence of a further problem in extractMesh()
                for (int i = 0; i <= part.triangleIndices.size() - 3; i += 3) {
                    setTangents(extracted.mesh, part.triangleIndices.at(i), part.triangleIndices.at(i + 1));
                    setTangents(extracted.mesh, part.triangleIndices.at(i + 1), part.triangleIndices.at(i + 2));
                    setTangents(extracted.mesh, part.triangleIndices.at(i + 2), part.triangleIndices.at(i));
                }
                if ((part.triangleIndices.size() % 3) != 0){
                    qCDebug(modelformat) << "Error in extractFBXGeometry part.triangleIndices.size() is not divisible by three ";
                }
            }
        }

        // find the clusters with which the mesh is associated
        QVector<QString> clusterIDs;
        foreach (const QString& childID, _connectionChildMap.values(it.key())) {
            foreach (const QString& clusterID, _connectionChildMap.values(childID)) {
                if (!clusters.contains(clusterID)) {
                    continue;
                }
                FBXCluster fbxCluster;
                const Cluster& cluster = clusters[clusterID];
                clusterIDs.append(clusterID);

                // see http://stackoverflow.com/questions/13566608/loading-skinning-information-from-fbx for a discussion
                // of skinning information in FBX
                QString jointID = _connectionChildMap.value(clusterID);
                fbxCluster.jointIndex = modelIDs.indexOf(jointID);
                if (fbxCluster.jointIndex == -1) {
                    qCDebug(modelformat) << "Joint not in model list: " << jointID;
                    fbxCluster.jointIndex = 0;
                }
                fbxCluster.inverseBindMatrix = glm::inverse(cluster.transformLink) * modelTransform;
                extracted.mesh.clusters.append(fbxCluster);

                // override the bind rotation with the transform link
                FBXJoint& joint = geometry.joints[fbxCluster.jointIndex];
                joint.inverseBindRotation = glm::inverse(extractRotation(cluster.transformLink));
                joint.bindTransform = cluster.transformLink;
                joint.bindTransformFoundInCluster = true;

                // update the bind pose extents
                glm::vec3 bindTranslation = extractTranslation(geometry.offset * joint.bindTransform);
                geometry.bindExtents.addPoint(bindTranslation);
            }
        }

        // if we don't have a skinned joint, parent to the model itself
        if (extracted.mesh.clusters.isEmpty()) {
            FBXCluster cluster;
            cluster.jointIndex = modelIDs.indexOf(modelID);
            if (cluster.jointIndex == -1) {
                qCDebug(modelformat) << "Model not in model list: " << modelID;
                cluster.jointIndex = 0;
            }
            extracted.mesh.clusters.append(cluster);
        }

        // whether we're skinned depends on how many clusters are attached
        const FBXCluster& firstFBXCluster = extracted.mesh.clusters.at(0);
        int maxJointIndex = firstFBXCluster.jointIndex;
        glm::mat4 inverseModelTransform = glm::inverse(modelTransform);
        if (clusterIDs.size() > 1) {
            // this is a multi-mesh joint
            extracted.mesh.clusterIndices.resize(extracted.mesh.vertices.size());
            extracted.mesh.clusterWeights.resize(extracted.mesh.vertices.size());
            float maxWeight = 0.0f;
            for (int i = 0; i < clusterIDs.size(); i++) {
                QString clusterID = clusterIDs.at(i);
                const Cluster& cluster = clusters[clusterID];
                const FBXCluster& fbxCluster = extracted.mesh.clusters.at(i);
                int jointIndex = fbxCluster.jointIndex;
                FBXJoint& joint = geometry.joints[jointIndex];
                glm::mat4 transformJointToMesh = inverseModelTransform * joint.bindTransform;
                glm::vec3 boneEnd = extractTranslation(transformJointToMesh);
                glm::vec3 boneBegin = boneEnd;
                glm::vec3 boneDirection;
                float boneLength = 0.0f;
                if (joint.parentIndex != -1) {
                    boneBegin = extractTranslation(inverseModelTransform * geometry.joints[joint.parentIndex].bindTransform);
                    boneDirection = boneEnd - boneBegin;
                    boneLength = glm::length(boneDirection);
                    if (boneLength > EPSILON) {
                        boneDirection /= boneLength;
                    }
                }

                float clusterScale = extractUniformScale(fbxCluster.inverseBindMatrix);
                glm::mat4 meshToJoint = glm::inverse(joint.bindTransform) * modelTransform;
                ShapeVertices& points = shapeVertices[jointIndex];

                float totalWeight = 0.0f;
                for (int j = 0; j < cluster.indices.size(); j++) {
                    int oldIndex = cluster.indices.at(j);
                    float weight = cluster.weights.at(j);
                    totalWeight += weight;
                    for (QMultiHash<int, int>::const_iterator it = extracted.newIndices.constFind(oldIndex);
                            it != extracted.newIndices.end() && it.key() == oldIndex; it++) {

                        // remember vertices with at least 1/4 weight
                        const float EXPANSION_WEIGHT_THRESHOLD = 0.99f;
                        if (weight > EXPANSION_WEIGHT_THRESHOLD) {
                            // transform to joint-frame and save for later
                            const glm::mat4 vertexTransform = meshToJoint * glm::translate(extracted.mesh.vertices.at(it.value()));
                            points.push_back(extractTranslation(vertexTransform) * clusterScale);
                        }

                        // look for an unused slot in the weights vector
                        glm::vec4& weights = extracted.mesh.clusterWeights[it.value()];
                        int lowestIndex = -1;
                        float lowestWeight = FLT_MAX;
                        int k = 0;
                        for (; k < 4; k++) {
                            if (weights[k] == 0.0f) {
                                extracted.mesh.clusterIndices[it.value()][k] = i;
                                weights[k] = weight;
                                break;
                            }
                            if (weights[k] < lowestWeight) {
                                lowestIndex = k;
                                lowestWeight = weights[k];
                            }
                        }
                        if (k == 4 && weight > lowestWeight) {
                            // no space for an additional weight; we must replace the lowest
                            weights[lowestIndex] = weight;
                            extracted.mesh.clusterIndices[it.value()][lowestIndex] = i;
                        }
                    }
                }
                if (totalWeight > maxWeight) {
                    maxWeight = totalWeight;
                    maxJointIndex = jointIndex;
                }
            }
            // normalize the weights if they don't add up to one
            for (int i = 0; i < extracted.mesh.clusterWeights.size(); i++) {
                glm::vec4& weights = extracted.mesh.clusterWeights[i];
                float total = weights.x + weights.y + weights.z + weights.w;
                if (total != 1.0f && total != 0.0f) {
                    weights /= total;
                }
            }
        } else {
            // this is a single-mesh joint
            int jointIndex = maxJointIndex;
            FBXJoint& joint = geometry.joints[jointIndex];

            // transform cluster vertices to joint-frame and save for later
            float clusterScale = extractUniformScale(firstFBXCluster.inverseBindMatrix);
            glm::mat4 meshToJoint = glm::inverse(joint.bindTransform) * modelTransform;
            ShapeVertices& points = shapeVertices[jointIndex];
            foreach (const glm::vec3& vertex, extracted.mesh.vertices) {
                const glm::mat4 vertexTransform = meshToJoint * glm::translate(vertex);
                points.push_back(extractTranslation(vertexTransform) * clusterScale);
            }

        }
        extracted.mesh.isEye = (maxJointIndex == geometry.leftEyeJointIndex || maxJointIndex == geometry.rightEyeJointIndex);

        buildModelMesh(extracted.mesh, url);

        if (extracted.mesh.isEye) {
            if (maxJointIndex == geometry.leftEyeJointIndex) {
                geometry.leftEyeSize = extracted.mesh.meshExtents.largestDimension() * offsetScale;
            } else {
                geometry.rightEyeSize = extracted.mesh.meshExtents.largestDimension() * offsetScale;
            }
        }

        geometry.meshes.append(extracted.mesh);
        int meshIndex = geometry.meshes.size() - 1;
        meshIDsToMeshIndices.insert(it.key(), meshIndex);
    }

    const float INV_SQRT_3 = 0.57735026918f;
    ShapeVertices cardinalDirections = {
        Vectors::UNIT_X,
        Vectors::UNIT_Y,
        Vectors::UNIT_Z,
        glm::vec3(INV_SQRT_3,  INV_SQRT_3,  INV_SQRT_3),
        glm::vec3(INV_SQRT_3, -INV_SQRT_3,  INV_SQRT_3),
        glm::vec3(INV_SQRT_3,  INV_SQRT_3, -INV_SQRT_3),
        glm::vec3(INV_SQRT_3, -INV_SQRT_3, -INV_SQRT_3)
    };

    // now that all joints have been scanned compute a k-Dop bounding volume of mesh
    glm::vec3 defaultCapsuleAxis(0.0f, 1.0f, 0.0f);
    for (int i = 0; i < geometry.joints.size(); ++i) {
        FBXJoint& joint = geometry.joints[i];

        // NOTE: points are in joint-frame
        ShapeVertices& points = shapeVertices[i];
        if (points.size() > 0) {
            // compute average point
            glm::vec3 avgPoint = glm::vec3(0.0f);
            for (uint32_t j = 0; j < points.size(); ++j) {
                avgPoint += points[j];
            }
            avgPoint /= (float)points.size();

            // compute a k-Dop bounding volume
            for (uint32_t j = 0; j < cardinalDirections.size(); ++j) {
                float maxDot = -FLT_MAX;
                float minDot = FLT_MIN;
                for (uint32_t k = 0; k < points.size(); ++k) {
                    float kDot = glm::dot(cardinalDirections[j], points[k] - avgPoint);
                    if (kDot > maxDot) {
                        maxDot = kDot;
                    }
                    if (kDot < minDot) {
                        minDot = kDot;
                    }
                }
                joint.shapeInfo.points.push_back(avgPoint + maxDot * cardinalDirections[j]);
                joint.shapeInfo.points.push_back(avgPoint + minDot * cardinalDirections[j]);
            }
        }
    }
    geometry.palmDirection = parseVec3(mapping.value("palmDirection", "0, -1, 0").toString());

    // Add sitting points
    QVariantHash sittingPoints = mapping.value("sit").toHash();
    for (QVariantHash::const_iterator it = sittingPoints.constBegin(); it != sittingPoints.constEnd(); it++) {
        SittingPoint sittingPoint;
        sittingPoint.name = it.key();

        QVariantList properties = it->toList();
        sittingPoint.position = parseVec3(properties.at(0).toString());
        sittingPoint.rotation = glm::quat(glm::radians(parseVec3(properties.at(1).toString())));

        geometry.sittingPoints.append(sittingPoint);
    }

    // attempt to map any meshes to a named model
    for (QHash<QString, int>::const_iterator m = meshIDsToMeshIndices.constBegin();
            m != meshIDsToMeshIndices.constEnd(); m++) {

        const QString& meshID = m.key();
        int meshIndex = m.value();

        if (ooChildToParent.contains(meshID)) {
            const QString& modelID = ooChildToParent.value(meshID);
            if (modelIDsToNames.contains(modelID)) {
                const QString& modelName = modelIDsToNames.value(modelID);
                geometry.meshIndicesToModelNames.insert(meshIndex, modelName);
            }
        }
    }

    return geometryPtr;
}

FBXGeometry* readFBX(const QByteArray& model, const QVariantHash& mapping, const QString& url, bool loadLightmaps, float lightmapLevel) {
    QBuffer buffer(const_cast<QByteArray*>(&model));
    buffer.open(QIODevice::ReadOnly);
    return readFBX(&buffer, mapping, url, loadLightmaps, lightmapLevel);
}

FBXGeometry* readFBX(QIODevice* device, const QVariantHash& mapping, const QString& url, bool loadLightmaps, float lightmapLevel) {
    FBXReader reader;
    reader._fbxNode = FBXReader::parseFBX(device);
    reader._loadLightmaps = loadLightmaps;
    reader._lightmapLevel = lightmapLevel;

    return reader.extractFBXGeometry(mapping, url);
}<|MERGE_RESOLUTION|>--- conflicted
+++ resolved
@@ -892,42 +892,27 @@
                                     } else if (property.properties.at(0) == "DiffuseFactor") {
                                         material.diffuseFactor = property.properties.at(index).value<double>();
                                     } else if (property.properties.at(0) == "Diffuse") {
-<<<<<<< HEAD
-                                      //  material.diffuseColor = getVec3(property.properties, index);
-                                      //  material.diffuseFactor = 1.0;
-=======
                                         // NOTE: this is uneeded but keep it for now for debug
                                         //  material.diffuseColor = getVec3(property.properties, index);
                                         //  material.diffuseFactor = 1.0;
->>>>>>> bb9957b7
 
                                     } else if (property.properties.at(0) == "SpecularColor") {
                                         material.specularColor = getVec3(property.properties, index);
                                     } else if (property.properties.at(0) == "SpecularFactor") {
                                         material.specularFactor = property.properties.at(index).value<double>();
                                     } else if (property.properties.at(0) == "Specular") {
-<<<<<<< HEAD
-                                      //  material.specularColor = getVec3(property.properties, index);
-                                      //  material.specularFactor = 1.0;
-=======
                                         // NOTE: this is uneeded but keep it for now for debug
                                         //  material.specularColor = getVec3(property.properties, index);
                                         //  material.specularFactor = 1.0;
->>>>>>> bb9957b7
 
                                     } else if (property.properties.at(0) == "EmissiveColor") {
                                         material.emissiveColor = getVec3(property.properties, index);
                                     } else if (property.properties.at(0) == "EmissiveFactor") {
                                         material.emissiveFactor = property.properties.at(index).value<double>();
                                     } else if (property.properties.at(0) == "Emissive") {
-<<<<<<< HEAD
-                                      //  material.emissiveColor = getVec3(property.properties, index);
-                                      //  material.emissiveFactor = 1.0;
-=======
                                         // NOTE: this is uneeded but keep it for now for debug
                                         //  material.emissiveColor = getVec3(property.properties, index);
                                         //  material.emissiveFactor = 1.0;
->>>>>>> bb9957b7
 
                                     } else if (property.properties.at(0) == "Shininess") {
                                         material.shininess = property.properties.at(index).value<double>();
@@ -935,10 +920,7 @@
                                     } else if (property.properties.at(0) == "Opacity") {
                                         material.opacity = property.properties.at(index).value<double>();
                                     }
-<<<<<<< HEAD
-=======
-
->>>>>>> bb9957b7
+
                                     // Sting Ray Material Properties!!!!
                                     else if (property.properties.at(0) == "Maya|use_normal_map") {
                                         material.isPBSMaterial = true;
@@ -967,6 +949,7 @@
                                     } else if (property.properties.at(0) == "Maya|use_metallic_map") {
                                         material.isPBSMaterial = true;
                                         material.useMetallicMap = (bool)property.properties.at(index).value<double>();
+
                                     } else if (property.properties.at(0) == "Maya|emissive") {
                                         material.isPBSMaterial = true;
                                         material.emissiveColor = getVec3(property.properties, index);
