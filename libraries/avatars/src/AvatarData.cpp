//
//  AvatarData.cpp
//  libraries/avatars/src
//
//  Created by Stephen Birarda on 4/9/13.
//  Copyright 2013 High Fidelity, Inc.
//
//  Distributed under the Apache License, Version 2.0.
//  See the accompanying file LICENSE or http://www.apache.org/licenses/LICENSE-2.0.html
//


#include "AvatarData.h"

#include <cstdio>
#include <cstring>
#include <stdint.h>

#include <QtCore/QDataStream>
#include <QtCore/QThread>
#include <QtCore/QUuid>
#include <QtCore/QJsonDocument>
#include <QtCore/QJsonArray>
#include <QtCore/QJsonObject>
#include <QtNetwork/QNetworkReply>
#include <QtNetwork/QNetworkRequest>

#include <QVariantGLM.h>
#include <Transform.h>
#include <NetworkAccessManager.h>
#include <NodeList.h>
#include <udt/PacketHeaders.h>
#include <GLMHelpers.h>
#include <StreamUtils.h>
#include <UUID.h>
#include <shared/JSONHelpers.h>
#include <ShapeInfo.h>
#include <AudioHelpers.h>
#include <Profile.h>
#include <VariantMapToScriptValue.h>

#include "AvatarLogging.h"

//#define WANT_DEBUG

quint64 DEFAULT_FILTERED_LOG_EXPIRY = 2 * USECS_PER_SECOND;

using namespace std;

const QString AvatarData::FRAME_NAME = "com.highfidelity.recording.AvatarData";

static const int TRANSLATION_COMPRESSION_RADIX = 12;
static const int SENSOR_TO_WORLD_SCALE_RADIX = 10;
static const float AUDIO_LOUDNESS_SCALE = 1024.0f;
static const float DEFAULT_AVATAR_DENSITY = 1000.0f; // density of water

#define ASSERT(COND)  do { if (!(COND)) { abort(); } } while(0)

AvatarData::AvatarData() :
    SpatiallyNestable(NestableType::Avatar, QUuid()),
    _handPosition(0.0f),
    _targetScale(1.0f),
    _handState(0),
    _keyState(NO_KEY_DOWN),
    _forceFaceTrackerConnected(false),
    _headData(NULL),
    _errorLogExpiry(0),
    _owningAvatarMixer(),
    _targetVelocity(0.0f),
    _density(DEFAULT_AVATAR_DENSITY)
{
    setBodyPitch(0.0f);
    setBodyYaw(-90.0f);
    setBodyRoll(0.0f);

    ASSERT(sizeof(AvatarDataPacket::Header) == AvatarDataPacket::HEADER_SIZE);
    ASSERT(sizeof(AvatarDataPacket::AvatarGlobalPosition) == AvatarDataPacket::AVATAR_GLOBAL_POSITION_SIZE);
    ASSERT(sizeof(AvatarDataPacket::AvatarLocalPosition) == AvatarDataPacket::AVATAR_LOCAL_POSITION_SIZE);
    ASSERT(sizeof(AvatarDataPacket::AvatarBoundingBox) == AvatarDataPacket::AVATAR_BOUNDING_BOX_SIZE);
    ASSERT(sizeof(AvatarDataPacket::AvatarOrientation) == AvatarDataPacket::AVATAR_ORIENTATION_SIZE);
    ASSERT(sizeof(AvatarDataPacket::AvatarScale) == AvatarDataPacket::AVATAR_SCALE_SIZE);
    ASSERT(sizeof(AvatarDataPacket::LookAtPosition) == AvatarDataPacket::LOOK_AT_POSITION_SIZE);
    ASSERT(sizeof(AvatarDataPacket::AudioLoudness) == AvatarDataPacket::AUDIO_LOUDNESS_SIZE);
    ASSERT(sizeof(AvatarDataPacket::SensorToWorldMatrix) == AvatarDataPacket::SENSOR_TO_WORLD_SIZE);
    ASSERT(sizeof(AvatarDataPacket::AdditionalFlags) == AvatarDataPacket::ADDITIONAL_FLAGS_SIZE);
    ASSERT(sizeof(AvatarDataPacket::ParentInfo) == AvatarDataPacket::PARENT_INFO_SIZE);
    ASSERT(sizeof(AvatarDataPacket::FaceTrackerInfo) == AvatarDataPacket::FACE_TRACKER_INFO_SIZE);

    connect(this, &AvatarData::lookAtSnappingChanged, this, &AvatarData::markIdentityDataChanged);
}

AvatarData::~AvatarData() {
    delete _headData;
}

// We cannot have a file-level variable (const or otherwise) in the AvatarInfo if it uses PathUtils, because that references Application, which will not yet initialized.
// Thus we have a static class getter, referencing a static class var.
QUrl AvatarData::_defaultFullAvatarModelUrl = {}; // In C++, if this initialization were in the AvatarInfo, every file would have it's own copy, even for class vars.
const QUrl& AvatarData::defaultFullAvatarModelUrl() {
    if (_defaultFullAvatarModelUrl.isEmpty()) {
        _defaultFullAvatarModelUrl = QUrl::fromLocalFile(PathUtils::resourcesPath() + "meshes/defaultAvatar_full.fst");
    }
    return _defaultFullAvatarModelUrl;
}

// There are a number of possible strategies for this set of tools through endRender, below.
void AvatarData::nextAttitude(glm::vec3 position, glm::quat orientation) {
    bool success;
    Transform trans = getTransform(success);
    if (!success) {
        qCWarning(avatars) << "Warning -- AvatarData::nextAttitude failed";
        return;
    }
    trans.setTranslation(position);
    trans.setRotation(orientation);
    SpatiallyNestable::setTransform(trans, success);
    if (!success) {
        qCWarning(avatars) << "Warning -- AvatarData::nextAttitude failed";
    }
    updateAttitude();
}

void AvatarData::setTargetScale(float targetScale) {
    auto newValue = glm::clamp(targetScale, MIN_AVATAR_SCALE, MAX_AVATAR_SCALE);
    if (_targetScale != newValue) {
        _targetScale = newValue;
        _scaleChanged = usecTimestampNow();
        _avatarScaleChanged = _scaleChanged;
    }
}

glm::vec3 AvatarData::getHandPosition() const {
    return getOrientation() * _handPosition + getPosition();
}

void AvatarData::setHandPosition(const glm::vec3& handPosition) {
    // store relative to position/orientation
    _handPosition = glm::inverse(getOrientation()) * (handPosition - getPosition());
}

void AvatarData::lazyInitHeadData() const {
    // lazily allocate memory for HeadData in case we're not an Avatar instance
    if (!_headData) {
        _headData = new HeadData(const_cast<AvatarData*>(this));
    }
    if (_forceFaceTrackerConnected) {
        _headData->_isFaceTrackerConnected = true;
    }
}


float AvatarData::getDistanceBasedMinRotationDOT(glm::vec3 viewerPosition) const {
    auto distance = glm::distance(_globalPosition, viewerPosition);
    float result = ROTATION_CHANGE_179D; // assume worst
    if (distance < AVATAR_DISTANCE_LEVEL_1) {
        result = AVATAR_MIN_ROTATION_DOT;
    } else if (distance < AVATAR_DISTANCE_LEVEL_2) {
        result = ROTATION_CHANGE_15D;
    } else if (distance < AVATAR_DISTANCE_LEVEL_3) {
        result = ROTATION_CHANGE_45D;
    } else if (distance < AVATAR_DISTANCE_LEVEL_4) {
        result = ROTATION_CHANGE_90D;
    }
    return result;
}

float AvatarData::getDistanceBasedMinTranslationDistance(glm::vec3 viewerPosition) const {
    return AVATAR_MIN_TRANSLATION; // Eventually make this distance sensitive as well
}


// we want to track outbound data in this case...
QByteArray AvatarData::toByteArrayStateful(AvatarDataDetail dataDetail) {
    AvatarDataPacket::HasFlags hasFlagsOut;
    auto lastSentTime = _lastToByteArray;
    _lastToByteArray = usecTimestampNow();
    return AvatarData::toByteArray(dataDetail, lastSentTime, getLastSentJointData(),
                        hasFlagsOut, false, false, glm::vec3(0), nullptr,
                        &_outboundDataRate);
}

QByteArray AvatarData::toByteArray(AvatarDataDetail dataDetail, quint64 lastSentTime, const QVector<JointData>& lastSentJointData,
    AvatarDataPacket::HasFlags& hasFlagsOut, bool dropFaceTracking, bool distanceAdjust,
    glm::vec3 viewerPosition, QVector<JointData>* sentJointDataOut, AvatarDataRate* outboundDataRateOut) const {

    bool cullSmallChanges = (dataDetail == CullSmallData);
    bool sendAll = (dataDetail == SendAllData);
    bool sendMinimum = (dataDetail == MinimumData);
    bool sendPALMinimum = (dataDetail == PALMinimum);

    lazyInitHeadData();

    QByteArray avatarDataByteArray(udt::MAX_PACKET_SIZE, 0);
    unsigned char* destinationBuffer = reinterpret_cast<unsigned char*>(avatarDataByteArray.data());
    unsigned char* startPosition = destinationBuffer;

    // special case, if we were asked for no data, then just include the flags all set to nothing
    if (dataDetail == NoData) {
        AvatarDataPacket::HasFlags packetStateFlags = 0;
        memcpy(destinationBuffer, &packetStateFlags, sizeof(packetStateFlags));
        return avatarDataByteArray.left(sizeof(packetStateFlags));
    }

    // FIXME -
    //
    //    BUG -- if you enter a space bubble, and then back away, the avatar has wrong orientation until "send all" happens...
    //      this is an iFrame issue... what to do about that?
    //
    //    BUG -- Resizing avatar seems to "take too long"... the avatar doesn't redraw at smaller size right away
    //
    // TODO consider these additional optimizations in the future
    // 1) SensorToWorld - should we only send this for avatars with attachments?? - 20 bytes - 7.20 kbps
    // 2) GUIID for the session change to 2byte index                   (savings) - 14 bytes - 5.04 kbps
    // 3) Improve Joints -- currently we use rotational tolerances, but if we had skeleton/bone length data
    //    we could do a better job of determining if the change in joints actually translates to visible
    //    changes at distance.
    //
    //    Potential savings:
    //              63 rotations   * 6 bytes = 136kbps
    //              3 translations * 6 bytes = 6.48kbps
    //

    auto parentID = getParentID();

    bool hasAvatarGlobalPosition = true; // always include global position
    bool hasAvatarOrientation = false;
    bool hasAvatarBoundingBox = false;
    bool hasAvatarScale = false;
    bool hasLookAtPosition = false;
    bool hasAudioLoudness = false;
    bool hasSensorToWorldMatrix = false;
    bool hasAdditionalFlags = false;

    // local position, and parent info only apply to avatars that are parented. The local position
    // and the parent info can change independently though, so we track their "changed since"
    // separately
    bool hasParentInfo = false;
    bool hasAvatarLocalPosition = false;

    bool hasFaceTrackerInfo = false;
    bool hasJointData = false;

    if (sendPALMinimum) {
        hasAudioLoudness = true;
    } else {
        hasAvatarOrientation = sendAll || rotationChangedSince(lastSentTime);
        hasAvatarBoundingBox = sendAll || avatarBoundingBoxChangedSince(lastSentTime);
        hasAvatarScale = sendAll || avatarScaleChangedSince(lastSentTime);
        hasLookAtPosition = sendAll || lookAtPositionChangedSince(lastSentTime);
        hasAudioLoudness = sendAll || audioLoudnessChangedSince(lastSentTime);
        hasSensorToWorldMatrix = sendAll || sensorToWorldMatrixChangedSince(lastSentTime);
        hasAdditionalFlags = sendAll || additionalFlagsChangedSince(lastSentTime);
        hasParentInfo = sendAll || parentInfoChangedSince(lastSentTime);
        hasAvatarLocalPosition = hasParent() && (sendAll ||
            tranlationChangedSince(lastSentTime) ||
            parentInfoChangedSince(lastSentTime));

        hasFaceTrackerInfo = !dropFaceTracking && hasFaceTracker() && (sendAll || faceTrackerInfoChangedSince(lastSentTime));
        hasJointData = sendAll || !sendMinimum;
    }

    // Leading flags, to indicate how much data is actually included in the packet...
    AvatarDataPacket::HasFlags packetStateFlags =
        (hasAvatarGlobalPosition ? AvatarDataPacket::PACKET_HAS_AVATAR_GLOBAL_POSITION : 0)
        | (hasAvatarBoundingBox ? AvatarDataPacket::PACKET_HAS_AVATAR_BOUNDING_BOX : 0)
        | (hasAvatarOrientation ? AvatarDataPacket::PACKET_HAS_AVATAR_ORIENTATION : 0)
        | (hasAvatarScale ? AvatarDataPacket::PACKET_HAS_AVATAR_SCALE : 0)
        | (hasLookAtPosition ? AvatarDataPacket::PACKET_HAS_LOOK_AT_POSITION : 0)
        | (hasAudioLoudness ? AvatarDataPacket::PACKET_HAS_AUDIO_LOUDNESS : 0)
        | (hasSensorToWorldMatrix ? AvatarDataPacket::PACKET_HAS_SENSOR_TO_WORLD_MATRIX : 0)
        | (hasAdditionalFlags ? AvatarDataPacket::PACKET_HAS_ADDITIONAL_FLAGS : 0)
        | (hasParentInfo ? AvatarDataPacket::PACKET_HAS_PARENT_INFO : 0)
        | (hasAvatarLocalPosition ? AvatarDataPacket::PACKET_HAS_AVATAR_LOCAL_POSITION : 0)
        | (hasFaceTrackerInfo ? AvatarDataPacket::PACKET_HAS_FACE_TRACKER_INFO : 0)
        | (hasJointData ? AvatarDataPacket::PACKET_HAS_JOINT_DATA : 0);

    memcpy(destinationBuffer, &packetStateFlags, sizeof(packetStateFlags));
    destinationBuffer += sizeof(packetStateFlags);

    if (hasAvatarGlobalPosition) {
        auto startSection = destinationBuffer;
        auto data = reinterpret_cast<AvatarDataPacket::AvatarGlobalPosition*>(destinationBuffer);
        data->globalPosition[0] = _globalPosition.x;
        data->globalPosition[1] = _globalPosition.y;
        data->globalPosition[2] = _globalPosition.z;
        destinationBuffer += sizeof(AvatarDataPacket::AvatarGlobalPosition);

        int numBytes = destinationBuffer - startSection;

        if (outboundDataRateOut) {
            outboundDataRateOut->globalPositionRate.increment(numBytes);
        }
    }

    if (hasAvatarBoundingBox) {
        auto startSection = destinationBuffer;
        auto data = reinterpret_cast<AvatarDataPacket::AvatarBoundingBox*>(destinationBuffer);

        data->avatarDimensions[0] = _globalBoundingBoxDimensions.x;
        data->avatarDimensions[1] = _globalBoundingBoxDimensions.y;
        data->avatarDimensions[2] = _globalBoundingBoxDimensions.z;

        data->boundOriginOffset[0] = _globalBoundingBoxOffset.x;
        data->boundOriginOffset[1] = _globalBoundingBoxOffset.y;
        data->boundOriginOffset[2] = _globalBoundingBoxOffset.z;

        destinationBuffer += sizeof(AvatarDataPacket::AvatarBoundingBox);

        int numBytes = destinationBuffer - startSection;
        if (outboundDataRateOut) {
            outboundDataRateOut->avatarBoundingBoxRate.increment(numBytes);
        }
    }

    if (hasAvatarOrientation) {
        auto startSection = destinationBuffer;
        auto localOrientation = getOrientationOutbound();
        destinationBuffer += packOrientationQuatToSixBytes(destinationBuffer, localOrientation);

        int numBytes = destinationBuffer - startSection;
        if (outboundDataRateOut) {
            outboundDataRateOut->avatarOrientationRate.increment(numBytes);
        }
    }

    if (hasAvatarScale) {
        auto startSection = destinationBuffer;
        auto data = reinterpret_cast<AvatarDataPacket::AvatarScale*>(destinationBuffer);
        auto scale = getDomainLimitedScale();
        packFloatRatioToTwoByte((uint8_t*)(&data->scale), scale);
        destinationBuffer += sizeof(AvatarDataPacket::AvatarScale);

        int numBytes = destinationBuffer - startSection;
        if (outboundDataRateOut) {
            outboundDataRateOut->avatarScaleRate.increment(numBytes);
        }
    }

    if (hasLookAtPosition) {
        auto startSection = destinationBuffer;
        auto data = reinterpret_cast<AvatarDataPacket::LookAtPosition*>(destinationBuffer);
        auto lookAt = _headData->getLookAtPosition();
        data->lookAtPosition[0] = lookAt.x;
        data->lookAtPosition[1] = lookAt.y;
        data->lookAtPosition[2] = lookAt.z;
        destinationBuffer += sizeof(AvatarDataPacket::LookAtPosition);

        int numBytes = destinationBuffer - startSection;
        if (outboundDataRateOut) {
            outboundDataRateOut->lookAtPositionRate.increment(numBytes);
        }
    }

    if (hasAudioLoudness) {
        auto startSection = destinationBuffer;
        auto data = reinterpret_cast<AvatarDataPacket::AudioLoudness*>(destinationBuffer);
        data->audioLoudness = packFloatGainToByte(getAudioLoudness() / AUDIO_LOUDNESS_SCALE);
        destinationBuffer += sizeof(AvatarDataPacket::AudioLoudness);

        int numBytes = destinationBuffer - startSection;
        if (outboundDataRateOut) {
            outboundDataRateOut->audioLoudnessRate.increment(numBytes);
        }
    }

    if (hasSensorToWorldMatrix) {
        auto startSection = destinationBuffer;
        auto data = reinterpret_cast<AvatarDataPacket::SensorToWorldMatrix*>(destinationBuffer);
        glm::mat4 sensorToWorldMatrix = getSensorToWorldMatrix();
        packOrientationQuatToSixBytes(data->sensorToWorldQuat, glmExtractRotation(sensorToWorldMatrix));
        glm::vec3 scale = extractScale(sensorToWorldMatrix);
        packFloatScalarToSignedTwoByteFixed((uint8_t*)&data->sensorToWorldScale, scale.x, SENSOR_TO_WORLD_SCALE_RADIX);
        data->sensorToWorldTrans[0] = sensorToWorldMatrix[3][0];
        data->sensorToWorldTrans[1] = sensorToWorldMatrix[3][1];
        data->sensorToWorldTrans[2] = sensorToWorldMatrix[3][2];
        destinationBuffer += sizeof(AvatarDataPacket::SensorToWorldMatrix);

        int numBytes = destinationBuffer - startSection;
        if (outboundDataRateOut) {
            outboundDataRateOut->sensorToWorldRate.increment(numBytes);
        }
    }

    if (hasAdditionalFlags) {
        auto startSection = destinationBuffer;
        auto data = reinterpret_cast<AvatarDataPacket::AdditionalFlags*>(destinationBuffer);

        uint8_t flags { 0 };

        setSemiNibbleAt(flags, KEY_STATE_START_BIT, _keyState);

        // hand state
        bool isFingerPointing = _handState & IS_FINGER_POINTING_FLAG;
        setSemiNibbleAt(flags, HAND_STATE_START_BIT, _handState & ~IS_FINGER_POINTING_FLAG);
        if (isFingerPointing) {
            setAtBit(flags, HAND_STATE_FINGER_POINTING_BIT);
        }
        // face tracker state
        if (_headData->_isFaceTrackerConnected) {
            setAtBit(flags, IS_FACE_TRACKER_CONNECTED);
        }
        // eye tracker state
        if (_headData->_isEyeTrackerConnected) {
            setAtBit(flags, IS_EYE_TRACKER_CONNECTED);
        }
        // referential state
        if (!parentID.isNull()) {
            setAtBit(flags, HAS_REFERENTIAL);
        }
        data->flags = flags;
        destinationBuffer += sizeof(AvatarDataPacket::AdditionalFlags);

        int numBytes = destinationBuffer - startSection;
        if (outboundDataRateOut) {
            outboundDataRateOut->additionalFlagsRate.increment(numBytes);
        }
    }

    if (hasParentInfo) {
        auto startSection = destinationBuffer;
        auto parentInfo = reinterpret_cast<AvatarDataPacket::ParentInfo*>(destinationBuffer);
        QByteArray referentialAsBytes = parentID.toRfc4122();
        memcpy(parentInfo->parentUUID, referentialAsBytes.data(), referentialAsBytes.size());
        parentInfo->parentJointIndex = getParentJointIndex();
        destinationBuffer += sizeof(AvatarDataPacket::ParentInfo);

        int numBytes = destinationBuffer - startSection;
        if (outboundDataRateOut) {
            outboundDataRateOut->parentInfoRate.increment(numBytes);
        }
    }

    if (hasAvatarLocalPosition) {
        auto startSection = destinationBuffer;
        auto data = reinterpret_cast<AvatarDataPacket::AvatarLocalPosition*>(destinationBuffer);
        auto localPosition = getLocalPosition();
        data->localPosition[0] = localPosition.x;
        data->localPosition[1] = localPosition.y;
        data->localPosition[2] = localPosition.z;
        destinationBuffer += sizeof(AvatarDataPacket::AvatarLocalPosition);

        int numBytes = destinationBuffer - startSection;
        if (outboundDataRateOut) {
            outboundDataRateOut->localPositionRate.increment(numBytes);
        }
    }

    // If it is connected, pack up the data
    if (hasFaceTrackerInfo) {
        auto startSection = destinationBuffer;
        auto faceTrackerInfo = reinterpret_cast<AvatarDataPacket::FaceTrackerInfo*>(destinationBuffer);
        const auto& blendshapeCoefficients = _headData->getSummedBlendshapeCoefficients();

        faceTrackerInfo->leftEyeBlink = _headData->_leftEyeBlink;
        faceTrackerInfo->rightEyeBlink = _headData->_rightEyeBlink;
        faceTrackerInfo->averageLoudness = _headData->_averageLoudness;
        faceTrackerInfo->browAudioLift = _headData->_browAudioLift;
        faceTrackerInfo->numBlendshapeCoefficients = blendshapeCoefficients.size();
        destinationBuffer += sizeof(AvatarDataPacket::FaceTrackerInfo);

        memcpy(destinationBuffer, blendshapeCoefficients.data(), blendshapeCoefficients.size() * sizeof(float));
        destinationBuffer += blendshapeCoefficients.size() * sizeof(float);

        int numBytes = destinationBuffer - startSection;
        if (outboundDataRateOut) {
            outboundDataRateOut->faceTrackerRate.increment(numBytes);
        }
    }

    // If it is connected, pack up the data
    if (hasJointData) {
        auto startSection = destinationBuffer;
        QReadLocker readLock(&_jointDataLock);

        // joint rotation data
        int numJoints = _jointData.size();
        *destinationBuffer++ = (uint8_t)numJoints;

        unsigned char* validityPosition = destinationBuffer;
        unsigned char validity = 0;
        int validityBit = 0;

#ifdef WANT_DEBUG
        int rotationSentCount = 0;
        unsigned char* beforeRotations = destinationBuffer;
#endif

        if (sentJointDataOut) {
            sentJointDataOut->resize(_jointData.size()); // Make sure the destination is resized before using it
        }
        float minRotationDOT = !distanceAdjust ? AVATAR_MIN_ROTATION_DOT : getDistanceBasedMinRotationDOT(viewerPosition);

        for (int i = 0; i < _jointData.size(); i++) {
            const JointData& data = _jointData[i];

            // The dot product for smaller rotations is a smaller number.
            // So if the dot() is less than the value, then the rotation is a larger angle of rotation
            bool largeEnoughRotation = fabsf(glm::dot(data.rotation, lastSentJointData[i].rotation)) < minRotationDOT;

            if (sendAll || lastSentJointData[i].rotation != data.rotation) {
                if (sendAll || !cullSmallChanges || largeEnoughRotation) {
                    if (data.rotationSet) {
                        validity |= (1 << validityBit);
#ifdef WANT_DEBUG
                        rotationSentCount++;
#endif
                        if (sentJointDataOut) {
                            auto jointDataOut = *sentJointDataOut;
                            jointDataOut[i].rotation = data.rotation;
                        }

                    }
                }
            }
            if (++validityBit == BITS_IN_BYTE) {
                *destinationBuffer++ = validity;
                validityBit = validity = 0;
            }
        }
        if (validityBit != 0) {
            *destinationBuffer++ = validity;
        }

        validityBit = 0;
        validity = *validityPosition++;
        for (int i = 0; i < _jointData.size(); i++) {
            const JointData& data = _jointData[i];
            if (validity & (1 << validityBit)) {
                destinationBuffer += packOrientationQuatToSixBytes(destinationBuffer, data.rotation);
            }
            if (++validityBit == BITS_IN_BYTE) {
                validityBit = 0;
                validity = *validityPosition++;
            }
        }


        // joint translation data
        validityPosition = destinationBuffer;
        validity = 0;
        validityBit = 0;

#ifdef WANT_DEBUG
        int translationSentCount = 0;
        unsigned char* beforeTranslations = destinationBuffer;
#endif

        float minTranslation = !distanceAdjust ? AVATAR_MIN_TRANSLATION : getDistanceBasedMinTranslationDistance(viewerPosition);

        float maxTranslationDimension = 0.0;
        for (int i = 0; i < _jointData.size(); i++) {
            const JointData& data = _jointData[i];
            if (sendAll || lastSentJointData[i].translation != data.translation) {
                if (sendAll ||
                    !cullSmallChanges ||
                    glm::distance(data.translation, lastSentJointData[i].translation) > minTranslation) {
                    if (data.translationSet) {
                        validity |= (1 << validityBit);
#ifdef WANT_DEBUG
                        translationSentCount++;
#endif
                        maxTranslationDimension = glm::max(fabsf(data.translation.x), maxTranslationDimension);
                        maxTranslationDimension = glm::max(fabsf(data.translation.y), maxTranslationDimension);
                        maxTranslationDimension = glm::max(fabsf(data.translation.z), maxTranslationDimension);

                        if (sentJointDataOut) {
                            auto jointDataOut = *sentJointDataOut;
                            jointDataOut[i].translation = data.translation;
                        }

                    }
                }
            }
            if (++validityBit == BITS_IN_BYTE) {
                *destinationBuffer++ = validity;
                validityBit = validity = 0;
            }
        }

        if (validityBit != 0) {
            *destinationBuffer++ = validity;
        }

        validityBit = 0;
        validity = *validityPosition++;
        for (int i = 0; i < _jointData.size(); i++) {
            const JointData& data = _jointData[i];
            if (validity & (1 << validityBit)) {
                destinationBuffer +=
                    packFloatVec3ToSignedTwoByteFixed(destinationBuffer, data.translation, TRANSLATION_COMPRESSION_RADIX);
            }
            if (++validityBit == BITS_IN_BYTE) {
                validityBit = 0;
                validity = *validityPosition++;
            }
        }

        // faux joints
        Transform controllerLeftHandTransform = Transform(getControllerLeftHandMatrix());
        destinationBuffer += packOrientationQuatToSixBytes(destinationBuffer, controllerLeftHandTransform.getRotation());
        destinationBuffer += packFloatVec3ToSignedTwoByteFixed(destinationBuffer, controllerLeftHandTransform.getTranslation(),
            TRANSLATION_COMPRESSION_RADIX);
        Transform controllerRightHandTransform = Transform(getControllerRightHandMatrix());
        destinationBuffer += packOrientationQuatToSixBytes(destinationBuffer, controllerRightHandTransform.getRotation());
        destinationBuffer += packFloatVec3ToSignedTwoByteFixed(destinationBuffer, controllerRightHandTransform.getTranslation(),
            TRANSLATION_COMPRESSION_RADIX);

#ifdef WANT_DEBUG
        if (sendAll) {
            qCDebug(avatars) << "AvatarData::toByteArray" << cullSmallChanges << sendAll
                << "rotations:" << rotationSentCount << "translations:" << translationSentCount
                << "largest:" << maxTranslationDimension
                << "size:"
                << (beforeRotations - startPosition) << "+"
                << (beforeTranslations - beforeRotations) << "+"
                << (destinationBuffer - beforeTranslations) << "="
                << (destinationBuffer - startPosition);
        }
#endif

        int numBytes = destinationBuffer - startSection;
        if (outboundDataRateOut) {
            outboundDataRateOut->jointDataRate.increment(numBytes);
        }
    }

    int avatarDataSize = destinationBuffer - startPosition;
    return avatarDataByteArray.left(avatarDataSize);
}
// NOTE: This is never used in a "distanceAdjust" mode, so it's ok that it doesn't use a variable minimum rotation/translation
void AvatarData::doneEncoding(bool cullSmallChanges) {
    // The server has finished sending this version of the joint-data to other nodes.  Update _lastSentJointData.
    QReadLocker readLock(&_jointDataLock);
    _lastSentJointData.resize(_jointData.size());
    for (int i = 0; i < _jointData.size(); i ++) {
        const JointData& data = _jointData[ i ];
        if (_lastSentJointData[i].rotation != data.rotation) {
            if (!cullSmallChanges ||
                fabsf(glm::dot(data.rotation, _lastSentJointData[i].rotation)) <= AVATAR_MIN_ROTATION_DOT) {
                if (data.rotationSet) {
                    _lastSentJointData[i].rotation = data.rotation;
                }
            }
        }
        if (_lastSentJointData[i].translation != data.translation) {
            if (!cullSmallChanges ||
                glm::distance(data.translation, _lastSentJointData[i].translation) > AVATAR_MIN_TRANSLATION) {
                if (data.translationSet) {
                    _lastSentJointData[i].translation = data.translation;
                }
            }
        }
    }
}

bool AvatarData::shouldLogError(const quint64& now) {
#ifdef WANT_DEBUG
    if (now > 0) {
        return true;
    }
#endif

    if (now > _errorLogExpiry) {
        _errorLogExpiry = now + DEFAULT_FILTERED_LOG_EXPIRY;
        return true;
    }
    return false;
}


const unsigned char* unpackFauxJoint(const unsigned char* sourceBuffer, ThreadSafeValueCache<glm::mat4>& matrixCache) {
    glm::quat orientation;
    glm::vec3 position;
    Transform transform;
    sourceBuffer += unpackOrientationQuatFromSixBytes(sourceBuffer, orientation);
    sourceBuffer += unpackFloatVec3FromSignedTwoByteFixed(sourceBuffer, position, TRANSLATION_COMPRESSION_RADIX);
    transform.setTranslation(position);
    transform.setRotation(orientation);
    matrixCache.set(transform.getMatrix());
    return sourceBuffer;
}


#define PACKET_READ_CHECK(ITEM_NAME, SIZE_TO_READ)                                        \
    if ((endPosition - sourceBuffer) < (int)SIZE_TO_READ) {                               \
        if (shouldLogError(now)) {                                                        \
            qCWarning(avatars) << "AvatarData packet too small, attempting to read " <<   \
                #ITEM_NAME << ", only " << (endPosition - sourceBuffer) <<                \
                " bytes left, " << getSessionUUID();                                      \
        }                                                                                 \
        return buffer.size();                                                             \
    }

// read data in packet starting at byte offset and return number of bytes parsed
int AvatarData::parseDataFromBuffer(const QByteArray& buffer) {
    // lazily allocate memory for HeadData in case we're not an Avatar instance
    lazyInitHeadData();

    AvatarDataPacket::HasFlags packetStateFlags;

    const unsigned char* startPosition = reinterpret_cast<const unsigned char*>(buffer.data());
    const unsigned char* endPosition = startPosition + buffer.size();
    const unsigned char* sourceBuffer = startPosition;

    // read the packet flags
    memcpy(&packetStateFlags, sourceBuffer, sizeof(packetStateFlags));
    sourceBuffer += sizeof(packetStateFlags);

    #define HAS_FLAG(B,F) ((B & F) == F)

    bool hasAvatarGlobalPosition = HAS_FLAG(packetStateFlags, AvatarDataPacket::PACKET_HAS_AVATAR_GLOBAL_POSITION);
    bool hasAvatarBoundingBox    = HAS_FLAG(packetStateFlags, AvatarDataPacket::PACKET_HAS_AVATAR_BOUNDING_BOX);
    bool hasAvatarOrientation    = HAS_FLAG(packetStateFlags, AvatarDataPacket::PACKET_HAS_AVATAR_ORIENTATION);
    bool hasAvatarScale          = HAS_FLAG(packetStateFlags, AvatarDataPacket::PACKET_HAS_AVATAR_SCALE);
    bool hasLookAtPosition       = HAS_FLAG(packetStateFlags, AvatarDataPacket::PACKET_HAS_LOOK_AT_POSITION);
    bool hasAudioLoudness        = HAS_FLAG(packetStateFlags, AvatarDataPacket::PACKET_HAS_AUDIO_LOUDNESS);
    bool hasSensorToWorldMatrix  = HAS_FLAG(packetStateFlags, AvatarDataPacket::PACKET_HAS_SENSOR_TO_WORLD_MATRIX);
    bool hasAdditionalFlags      = HAS_FLAG(packetStateFlags, AvatarDataPacket::PACKET_HAS_ADDITIONAL_FLAGS);
    bool hasParentInfo           = HAS_FLAG(packetStateFlags, AvatarDataPacket::PACKET_HAS_PARENT_INFO);
    bool hasAvatarLocalPosition  = HAS_FLAG(packetStateFlags, AvatarDataPacket::PACKET_HAS_AVATAR_LOCAL_POSITION);
    bool hasFaceTrackerInfo      = HAS_FLAG(packetStateFlags, AvatarDataPacket::PACKET_HAS_FACE_TRACKER_INFO);
    bool hasJointData            = HAS_FLAG(packetStateFlags, AvatarDataPacket::PACKET_HAS_JOINT_DATA);

    quint64 now = usecTimestampNow();

    if (hasAvatarGlobalPosition) {
        auto startSection = sourceBuffer;

        PACKET_READ_CHECK(AvatarGlobalPosition, sizeof(AvatarDataPacket::AvatarGlobalPosition));
        auto data = reinterpret_cast<const AvatarDataPacket::AvatarGlobalPosition*>(sourceBuffer);
        auto newValue = glm::vec3(data->globalPosition[0], data->globalPosition[1], data->globalPosition[2]);
        if (_globalPosition != newValue) {
            _globalPosition = newValue;
            _globalPositionChanged = usecTimestampNow();
        }
        sourceBuffer += sizeof(AvatarDataPacket::AvatarGlobalPosition);
        int numBytesRead = sourceBuffer - startSection;
        _globalPositionRate.increment(numBytesRead);
        _globalPositionUpdateRate.increment();

        // if we don't have a parent, make sure to also set our local position
        if (!hasParent()) {
            setLocalPosition(newValue);
        }
    }

    if (hasAvatarBoundingBox) {
        auto startSection = sourceBuffer;

        PACKET_READ_CHECK(AvatarBoundingBox, sizeof(AvatarDataPacket::AvatarBoundingBox));
        auto data = reinterpret_cast<const AvatarDataPacket::AvatarBoundingBox*>(sourceBuffer);
        auto newDimensions = glm::vec3(data->avatarDimensions[0], data->avatarDimensions[1], data->avatarDimensions[2]);
        auto newOffset = glm::vec3(data->boundOriginOffset[0], data->boundOriginOffset[1], data->boundOriginOffset[2]);


        if (_globalBoundingBoxDimensions != newDimensions) {
            _globalBoundingBoxDimensions = newDimensions;
            _avatarBoundingBoxChanged = usecTimestampNow();
        }
        if (_globalBoundingBoxOffset != newOffset) {
            _globalBoundingBoxOffset = newOffset;
            _avatarBoundingBoxChanged = usecTimestampNow();
        }

        sourceBuffer += sizeof(AvatarDataPacket::AvatarBoundingBox);
        int numBytesRead = sourceBuffer - startSection;
        _avatarBoundingBoxRate.increment(numBytesRead);
        _avatarBoundingBoxUpdateRate.increment();
    }

    if (hasAvatarOrientation) {
        auto startSection = sourceBuffer;
        PACKET_READ_CHECK(AvatarOrientation, sizeof(AvatarDataPacket::AvatarOrientation));
        glm::quat newOrientation;
        sourceBuffer += unpackOrientationQuatFromSixBytes(sourceBuffer, newOrientation);
        glm::quat currentOrientation = getLocalOrientation();

        if (currentOrientation != newOrientation) {
            _hasNewJointData = true;
            setLocalOrientation(newOrientation);
        }
        int numBytesRead = sourceBuffer - startSection;
        _avatarOrientationRate.increment(numBytesRead);
        _avatarOrientationUpdateRate.increment();
    }

    if (hasAvatarScale) {
        auto startSection = sourceBuffer;

        PACKET_READ_CHECK(AvatarScale, sizeof(AvatarDataPacket::AvatarScale));
        auto data = reinterpret_cast<const AvatarDataPacket::AvatarScale*>(sourceBuffer);
        float scale;
        unpackFloatRatioFromTwoByte((uint8_t*)&data->scale, scale);
        if (isNaN(scale)) {
            if (shouldLogError(now)) {
                qCWarning(avatars) << "Discard AvatarData packet: scale NaN, uuid " << getSessionUUID();
            }
            return buffer.size();
        }
        setTargetScale(scale);
        sourceBuffer += sizeof(AvatarDataPacket::AvatarScale);
        int numBytesRead = sourceBuffer - startSection;
        _avatarScaleRate.increment(numBytesRead);
        _avatarScaleUpdateRate.increment();
    }

    if (hasLookAtPosition) {
        auto startSection = sourceBuffer;

        PACKET_READ_CHECK(LookAtPosition, sizeof(AvatarDataPacket::LookAtPosition));
        auto data = reinterpret_cast<const AvatarDataPacket::LookAtPosition*>(sourceBuffer);
        glm::vec3 lookAt = glm::vec3(data->lookAtPosition[0], data->lookAtPosition[1], data->lookAtPosition[2]);
        if (isNaN(lookAt)) {
            if (shouldLogError(now)) {
                qCWarning(avatars) << "Discard AvatarData packet: lookAtPosition is NaN, uuid " << getSessionUUID();
            }
            return buffer.size();
        }
        _headData->setLookAtPosition(lookAt);
        sourceBuffer += sizeof(AvatarDataPacket::LookAtPosition);
        int numBytesRead = sourceBuffer - startSection;
        _lookAtPositionRate.increment(numBytesRead);
        _lookAtPositionUpdateRate.increment();
    }

    if (hasAudioLoudness) {
        auto startSection = sourceBuffer;

        PACKET_READ_CHECK(AudioLoudness, sizeof(AvatarDataPacket::AudioLoudness));
        auto data = reinterpret_cast<const AvatarDataPacket::AudioLoudness*>(sourceBuffer);
        float audioLoudness;
        audioLoudness = unpackFloatGainFromByte(data->audioLoudness) * AUDIO_LOUDNESS_SCALE;
        sourceBuffer += sizeof(AvatarDataPacket::AudioLoudness);

        if (isNaN(audioLoudness)) {
            if (shouldLogError(now)) {
                qCWarning(avatars) << "Discard AvatarData packet: audioLoudness is NaN, uuid " << getSessionUUID();
            }
            return buffer.size();
        }
        setAudioLoudness(audioLoudness);
        int numBytesRead = sourceBuffer - startSection;
        _audioLoudnessRate.increment(numBytesRead);
        _audioLoudnessUpdateRate.increment();
    }

    if (hasSensorToWorldMatrix) {
        auto startSection = sourceBuffer;

        PACKET_READ_CHECK(SensorToWorldMatrix, sizeof(AvatarDataPacket::SensorToWorldMatrix));
        auto data = reinterpret_cast<const AvatarDataPacket::SensorToWorldMatrix*>(sourceBuffer);
        glm::quat sensorToWorldQuat;
        unpackOrientationQuatFromSixBytes(data->sensorToWorldQuat, sensorToWorldQuat);
        float sensorToWorldScale;
        // Grab a local copy of sensorToWorldScale to be able to use the unpack function with a pointer on it,
        // a direct pointer on the struct attribute triggers warnings because of potential misalignement.
        auto srcSensorToWorldScale = data->sensorToWorldScale;
        unpackFloatScalarFromSignedTwoByteFixed((int16_t*)&srcSensorToWorldScale, &sensorToWorldScale, SENSOR_TO_WORLD_SCALE_RADIX);
        glm::vec3 sensorToWorldTrans(data->sensorToWorldTrans[0], data->sensorToWorldTrans[1], data->sensorToWorldTrans[2]);
        glm::mat4 sensorToWorldMatrix = createMatFromScaleQuatAndPos(glm::vec3(sensorToWorldScale), sensorToWorldQuat, sensorToWorldTrans);
        if (_sensorToWorldMatrixCache.get() != sensorToWorldMatrix) {
            _sensorToWorldMatrixCache.set(sensorToWorldMatrix);
            _sensorToWorldMatrixChanged = usecTimestampNow();
        }
        sourceBuffer += sizeof(AvatarDataPacket::SensorToWorldMatrix);
        int numBytesRead = sourceBuffer - startSection;
        _sensorToWorldRate.increment(numBytesRead);
        _sensorToWorldUpdateRate.increment();
    }

    if (hasAdditionalFlags) {
        auto startSection = sourceBuffer;

        PACKET_READ_CHECK(AdditionalFlags, sizeof(AvatarDataPacket::AdditionalFlags));
        auto data = reinterpret_cast<const AvatarDataPacket::AdditionalFlags*>(sourceBuffer);
        uint8_t bitItems = data->flags;

        // key state, stored as a semi-nibble in the bitItems
        auto newKeyState = (KeyState)getSemiNibbleAt(bitItems, KEY_STATE_START_BIT);

        // hand state, stored as a semi-nibble plus a bit in the bitItems
        // we store the hand state as well as other items in a shared bitset. The hand state is an octal, but is split
        // into two sections to maintain backward compatibility. The bits are ordered as such (0-7 left to right).
        //     +---+-----+-----+--+
        //     |x,x|H0,H1|x,x,x|H2|
        //     +---+-----+-----+--+
        // Hand state - H0,H1,H2 is found in the 3rd, 4th, and 8th bits
        auto newHandState = getSemiNibbleAt(bitItems, HAND_STATE_START_BIT)
            + (oneAtBit(bitItems, HAND_STATE_FINGER_POINTING_BIT) ? IS_FINGER_POINTING_FLAG : 0);

        auto newFaceTrackerConnected = oneAtBit(bitItems, IS_FACE_TRACKER_CONNECTED);
        auto newEyeTrackerConnected = oneAtBit(bitItems, IS_EYE_TRACKER_CONNECTED);

        bool keyStateChanged = (_keyState != newKeyState);
        bool handStateChanged = (_handState != newHandState);
        bool faceStateChanged = (_headData->_isFaceTrackerConnected != newFaceTrackerConnected);
        bool eyeStateChanged = (_headData->_isEyeTrackerConnected != newEyeTrackerConnected);
        bool somethingChanged = keyStateChanged || handStateChanged || faceStateChanged || eyeStateChanged;

        _keyState = newKeyState;
        _handState = newHandState;
        _headData->_isFaceTrackerConnected = newFaceTrackerConnected;
        _headData->_isEyeTrackerConnected = newEyeTrackerConnected;

        sourceBuffer += sizeof(AvatarDataPacket::AdditionalFlags);

        if (somethingChanged) {
            _additionalFlagsChanged = usecTimestampNow();
        }
        int numBytesRead = sourceBuffer - startSection;
        _additionalFlagsRate.increment(numBytesRead);
        _additionalFlagsUpdateRate.increment();
    }

    if (hasParentInfo) {
        auto startSection = sourceBuffer;
        PACKET_READ_CHECK(ParentInfo, sizeof(AvatarDataPacket::ParentInfo));
        auto parentInfo = reinterpret_cast<const AvatarDataPacket::ParentInfo*>(sourceBuffer);
        sourceBuffer += sizeof(AvatarDataPacket::ParentInfo);

        QByteArray byteArray((const char*)parentInfo->parentUUID, NUM_BYTES_RFC4122_UUID);

        auto newParentID = QUuid::fromRfc4122(byteArray);

        if ((getParentID() != newParentID) || (getParentJointIndex() != parentInfo->parentJointIndex)) {
            SpatiallyNestable::setParentID(newParentID);
            SpatiallyNestable::setParentJointIndex(parentInfo->parentJointIndex);
            _parentChanged = usecTimestampNow();
        }

        int numBytesRead = sourceBuffer - startSection;
        _parentInfoRate.increment(numBytesRead);
        _parentInfoUpdateRate.increment();
    }

    if (hasAvatarLocalPosition) {
        auto startSection = sourceBuffer;

        PACKET_READ_CHECK(AvatarLocalPosition, sizeof(AvatarDataPacket::AvatarLocalPosition));
        auto data = reinterpret_cast<const AvatarDataPacket::AvatarLocalPosition*>(sourceBuffer);
        glm::vec3 position = glm::vec3(data->localPosition[0], data->localPosition[1], data->localPosition[2]);
        if (isNaN(position)) {
            if (shouldLogError(now)) {
                qCWarning(avatars) << "Discard AvatarData packet: position NaN, uuid " << getSessionUUID();
            }
            return buffer.size();
        }
        if (hasParent()) {
            setLocalPosition(position);
        } else {
            qCWarning(avatars) << "received localPosition for avatar with no parent";
        }
        sourceBuffer += sizeof(AvatarDataPacket::AvatarLocalPosition);
        int numBytesRead = sourceBuffer - startSection;
        _localPositionRate.increment(numBytesRead);
        _localPositionUpdateRate.increment();
    }

    if (hasFaceTrackerInfo) {
        auto startSection = sourceBuffer;

        PACKET_READ_CHECK(FaceTrackerInfo, sizeof(AvatarDataPacket::FaceTrackerInfo));
        auto faceTrackerInfo = reinterpret_cast<const AvatarDataPacket::FaceTrackerInfo*>(sourceBuffer);
        sourceBuffer += sizeof(AvatarDataPacket::FaceTrackerInfo);

        _headData->_leftEyeBlink = faceTrackerInfo->leftEyeBlink;
        _headData->_rightEyeBlink = faceTrackerInfo->rightEyeBlink;
        _headData->_averageLoudness = faceTrackerInfo->averageLoudness;
        _headData->_browAudioLift = faceTrackerInfo->browAudioLift;

        int numCoefficients = faceTrackerInfo->numBlendshapeCoefficients;
        const int coefficientsSize = sizeof(float) * numCoefficients;
        PACKET_READ_CHECK(FaceTrackerCoefficients, coefficientsSize);
        _headData->_blendshapeCoefficients.resize(numCoefficients);  // make sure there's room for the copy!
        _headData->_transientBlendshapeCoefficients.resize(numCoefficients);
        memcpy(_headData->_blendshapeCoefficients.data(), sourceBuffer, coefficientsSize);
        sourceBuffer += coefficientsSize;
        int numBytesRead = sourceBuffer - startSection;
        _faceTrackerRate.increment(numBytesRead);
        _faceTrackerUpdateRate.increment();
    }

    if (hasJointData) {
        auto startSection = sourceBuffer;

        PACKET_READ_CHECK(NumJoints, sizeof(uint8_t));
        int numJoints = *sourceBuffer++;
        const int bytesOfValidity = (int)ceil((float)numJoints / (float)BITS_IN_BYTE);
        PACKET_READ_CHECK(JointRotationValidityBits, bytesOfValidity);

        int numValidJointRotations = 0;
        QVector<bool> validRotations;
        validRotations.resize(numJoints);
        { // rotation validity bits
            unsigned char validity = 0;
            int validityBit = 0;
            for (int i = 0; i < numJoints; i++) {
                if (validityBit == 0) {
                    validity = *sourceBuffer++;
                }
                bool valid = (bool)(validity & (1 << validityBit));
                if (valid) {
                    ++numValidJointRotations;
                }
                validRotations[i] = valid;
                validityBit = (validityBit + 1) % BITS_IN_BYTE;
            }
        }

        // each joint rotation is stored in 6 bytes.
        QWriteLocker writeLock(&_jointDataLock);
        _jointData.resize(numJoints);

        const int COMPRESSED_QUATERNION_SIZE = 6;
        PACKET_READ_CHECK(JointRotations, numValidJointRotations * COMPRESSED_QUATERNION_SIZE);
        for (int i = 0; i < numJoints; i++) {
            JointData& data = _jointData[i];
            if (validRotations[i]) {
                sourceBuffer += unpackOrientationQuatFromSixBytes(sourceBuffer, data.rotation);
                _hasNewJointData = true;
                data.rotationSet = true;
            }
        }

        PACKET_READ_CHECK(JointTranslationValidityBits, bytesOfValidity);

        // get translation validity bits -- these indicate which translations were packed
        int numValidJointTranslations = 0;
        QVector<bool> validTranslations;
        validTranslations.resize(numJoints);
        { // translation validity bits
            unsigned char validity = 0;
            int validityBit = 0;
            for (int i = 0; i < numJoints; i++) {
                if (validityBit == 0) {
                    validity = *sourceBuffer++;
                }
                bool valid = (bool)(validity & (1 << validityBit));
                if (valid) {
                    ++numValidJointTranslations;
                }
                validTranslations[i] = valid;
                validityBit = (validityBit + 1) % BITS_IN_BYTE;
            }
        } // 1 + bytesOfValidity bytes

        // each joint translation component is stored in 6 bytes.
        const int COMPRESSED_TRANSLATION_SIZE = 6;
        PACKET_READ_CHECK(JointTranslation, numValidJointTranslations * COMPRESSED_TRANSLATION_SIZE);

        for (int i = 0; i < numJoints; i++) {
            JointData& data = _jointData[i];
            if (validTranslations[i]) {
                sourceBuffer += unpackFloatVec3FromSignedTwoByteFixed(sourceBuffer, data.translation, TRANSLATION_COMPRESSION_RADIX);
                _hasNewJointData = true;
                data.translationSet = true;
            }
        }

#ifdef WANT_DEBUG
        if (numValidJointRotations > 15) {
            qCDebug(avatars) << "RECEIVING -- rotations:" << numValidJointRotations
                << "translations:" << numValidJointTranslations
                << "size:" << (int)(sourceBuffer - startPosition);
        }
#endif
        // faux joints
        sourceBuffer = unpackFauxJoint(sourceBuffer, _controllerLeftHandMatrixCache);
        sourceBuffer = unpackFauxJoint(sourceBuffer, _controllerRightHandMatrixCache);

        int numBytesRead = sourceBuffer - startSection;
        _jointDataRate.increment(numBytesRead);
        _jointDataUpdateRate.increment();
    }

    int numBytesRead = sourceBuffer - startPosition;
    _averageBytesReceived.updateAverage(numBytesRead);

    _parseBufferRate.increment(numBytesRead);
    _parseBufferUpdateRate.increment();

    return numBytesRead;
}

float AvatarData::getDataRate(const QString& rateName) const {
    if (rateName == "") {
        return _parseBufferRate.rate() / BYTES_PER_KILOBIT;
    } else if (rateName == "globalPosition") {
        return _globalPositionRate.rate() / BYTES_PER_KILOBIT;
    } else if (rateName == "localPosition") {
        return _localPositionRate.rate() / BYTES_PER_KILOBIT;
    } else if (rateName == "avatarBoundingBox") {
        return _avatarBoundingBoxRate.rate() / BYTES_PER_KILOBIT;
    } else if (rateName == "avatarOrientation") {
        return _avatarOrientationRate.rate() / BYTES_PER_KILOBIT;
    } else if (rateName == "avatarScale") {
        return _avatarScaleRate.rate() / BYTES_PER_KILOBIT;
    } else if (rateName == "lookAtPosition") {
        return _lookAtPositionRate.rate() / BYTES_PER_KILOBIT;
    } else if (rateName == "audioLoudness") {
        return _audioLoudnessRate.rate() / BYTES_PER_KILOBIT;
    } else if (rateName == "sensorToWorkMatrix") {
        return _sensorToWorldRate.rate() / BYTES_PER_KILOBIT;
    } else if (rateName == "additionalFlags") {
        return _additionalFlagsRate.rate() / BYTES_PER_KILOBIT;
    } else if (rateName == "parentInfo") {
        return _parentInfoRate.rate() / BYTES_PER_KILOBIT;
    } else if (rateName == "faceTracker") {
        return _faceTrackerRate.rate() / BYTES_PER_KILOBIT;
    } else if (rateName == "jointData") {
        return _jointDataRate.rate() / BYTES_PER_KILOBIT;
    } else if (rateName == "globalPositionOutbound") {
        return _outboundDataRate.globalPositionRate.rate() / BYTES_PER_KILOBIT;
    } else if (rateName == "localPositionOutbound") {
        return _outboundDataRate.localPositionRate.rate() / BYTES_PER_KILOBIT;
    } else if (rateName == "avatarBoundingBoxOutbound") {
        return _outboundDataRate.avatarBoundingBoxRate.rate() / BYTES_PER_KILOBIT;
    } else if (rateName == "avatarOrientationOutbound") {
        return _outboundDataRate.avatarOrientationRate.rate() / BYTES_PER_KILOBIT;
    } else if (rateName == "avatarScaleOutbound") {
        return _outboundDataRate.avatarScaleRate.rate() / BYTES_PER_KILOBIT;
    } else if (rateName == "lookAtPositionOutbound") {
        return _outboundDataRate.lookAtPositionRate.rate() / BYTES_PER_KILOBIT;
    } else if (rateName == "audioLoudnessOutbound") {
        return _outboundDataRate.audioLoudnessRate.rate() / BYTES_PER_KILOBIT;
    } else if (rateName == "sensorToWorkMatrixOutbound") {
        return _outboundDataRate.sensorToWorldRate.rate() / BYTES_PER_KILOBIT;
    } else if (rateName == "additionalFlagsOutbound") {
        return _outboundDataRate.additionalFlagsRate.rate() / BYTES_PER_KILOBIT;
    } else if (rateName == "parentInfoOutbound") {
        return _outboundDataRate.parentInfoRate.rate() / BYTES_PER_KILOBIT;
    } else if (rateName == "faceTrackerOutbound") {
        return _outboundDataRate.faceTrackerRate.rate() / BYTES_PER_KILOBIT;
    } else if (rateName == "jointDataOutbound") {
        return _outboundDataRate.jointDataRate.rate() / BYTES_PER_KILOBIT;
    }
    return 0.0f;
}

float AvatarData::getUpdateRate(const QString& rateName) const {
    if (rateName == "") {
        return _parseBufferUpdateRate.rate();
    } else if (rateName == "globalPosition") {
        return _globalPositionUpdateRate.rate();
    } else if (rateName == "localPosition") {
        return _localPositionUpdateRate.rate();
    } else if (rateName == "avatarBoundingBox") {
        return _avatarBoundingBoxUpdateRate.rate();
    } else if (rateName == "avatarOrientation") {
        return _avatarOrientationUpdateRate.rate();
    } else if (rateName == "avatarScale") {
        return _avatarScaleUpdateRate.rate();
    } else if (rateName == "lookAtPosition") {
        return _lookAtPositionUpdateRate.rate();
    } else if (rateName == "audioLoudness") {
        return _audioLoudnessUpdateRate.rate();
    } else if (rateName == "sensorToWorkMatrix") {
        return _sensorToWorldUpdateRate.rate();
    } else if (rateName == "additionalFlags") {
        return _additionalFlagsUpdateRate.rate();
    } else if (rateName == "parentInfo") {
        return _parentInfoUpdateRate.rate();
    } else if (rateName == "faceTracker") {
        return _faceTrackerUpdateRate.rate();
    } else if (rateName == "jointData") {
        return _jointDataUpdateRate.rate();
    }
    return 0.0f;
}

int AvatarData::getAverageBytesReceivedPerSecond() const {
    return lrint(_averageBytesReceived.getAverageSampleValuePerSecond());
}

int AvatarData::getReceiveRate() const {
    return lrint(1.0f / _averageBytesReceived.getEventDeltaAverage());
}

std::shared_ptr<Transform> AvatarData::getRecordingBasis() const {
    return _recordingBasis;
}

void AvatarData::setRawJointData(QVector<JointData> data) {
    if (QThread::currentThread() != thread()) {
        QMetaObject::invokeMethod(this, "setRawJointData", Q_ARG(QVector<JointData>, data));
        return;
    }
    QWriteLocker writeLock(&_jointDataLock);
    _jointData = data;
}

void AvatarData::setJointData(int index, const glm::quat& rotation, const glm::vec3& translation) {
    if (index == -1) {
        return;
    }
    if (QThread::currentThread() != thread()) {
        QMetaObject::invokeMethod(this, "setJointData", Q_ARG(int, index), Q_ARG(const glm::quat&, rotation));
        return;
    }
    QWriteLocker writeLock(&_jointDataLock);
    if (_jointData.size() <= index) {
        _jointData.resize(index + 1);
    }
    JointData& data = _jointData[index];
    data.rotation = rotation;
    data.rotationSet = true;
    data.translation = translation;
    data.translationSet = true;
}

void AvatarData::clearJointData(int index) {
    if (index == -1) {
        return;
    }
    if (QThread::currentThread() != thread()) {
        QMetaObject::invokeMethod(this, "clearJointData", Q_ARG(int, index));
        return;
    }
    QWriteLocker writeLock(&_jointDataLock);
    // FIXME: I don't understand how this "clears" the joint data at index
    if (_jointData.size() <= index) {
        _jointData.resize(index + 1);
    }
}

bool AvatarData::isJointDataValid(int index) const {
    if (index == -1) {
        return false;
    }
    if (QThread::currentThread() != thread()) {
        bool result;
        QMetaObject::invokeMethod(const_cast<AvatarData*>(this), "isJointDataValid", Qt::BlockingQueuedConnection,
            Q_RETURN_ARG(bool, result), Q_ARG(int, index));
        return result;
    }
    return index < _jointData.size();
}

glm::quat AvatarData::getJointRotation(int index) const {
    if (index == -1) {
        return glm::quat();
    }
    if (QThread::currentThread() != thread()) {
        glm::quat result;
        QMetaObject::invokeMethod(const_cast<AvatarData*>(this), "getJointRotation", Qt::BlockingQueuedConnection,
            Q_RETURN_ARG(glm::quat, result), Q_ARG(int, index));
        return result;
    }
    QReadLocker readLock(&_jointDataLock);
    return index < _jointData.size() ? _jointData.at(index).rotation : glm::quat();
}


glm::vec3 AvatarData::getJointTranslation(int index) const {
    if (index == -1) {
        return glm::vec3();
    }
    if (QThread::currentThread() != thread()) {
        glm::vec3 result;
        QMetaObject::invokeMethod(const_cast<AvatarData*>(this), "getJointTranslation", Qt::BlockingQueuedConnection,
            Q_RETURN_ARG(glm::vec3, result), Q_ARG(int, index));
        return result;
    }
    QReadLocker readLock(&_jointDataLock);
    return index < _jointData.size() ? _jointData.at(index).translation : glm::vec3();
}

glm::vec3 AvatarData::getJointTranslation(const QString& name) const {
    if (QThread::currentThread() != thread()) {
        glm::vec3 result;
        QMetaObject::invokeMethod(const_cast<AvatarData*>(this), "getJointTranslation", Qt::BlockingQueuedConnection,
            Q_RETURN_ARG(glm::vec3, result), Q_ARG(const QString&, name));
        return result;
    }
    return getJointTranslation(getJointIndex(name));
}

void AvatarData::setJointData(const QString& name, const glm::quat& rotation, const glm::vec3& translation) {
    if (QThread::currentThread() != thread()) {
        QMetaObject::invokeMethod(this, "setJointData", Q_ARG(const QString&, name), Q_ARG(const glm::quat&, rotation),
            Q_ARG(const glm::vec3&, translation));
        return;
    }
    setJointData(getJointIndex(name), rotation, translation);
}

void AvatarData::setJointRotation(const QString& name, const glm::quat& rotation) {
    if (QThread::currentThread() != thread()) {
        QMetaObject::invokeMethod(this, "setJointRotation", Q_ARG(const QString&, name), Q_ARG(const glm::quat&, rotation));
        return;
    }
    setJointRotation(getJointIndex(name), rotation);
}

void AvatarData::setJointTranslation(const QString& name, const glm::vec3& translation) {
    if (QThread::currentThread() != thread()) {
        QMetaObject::invokeMethod(this, "setJointTranslation", Q_ARG(const QString&, name),
            Q_ARG(const glm::vec3&, translation));
        return;
    }
    setJointTranslation(getJointIndex(name), translation);
}

void AvatarData::setJointRotation(int index, const glm::quat& rotation) {
    if (index == -1) {
        return;
    }
    if (QThread::currentThread() != thread()) {
        QMetaObject::invokeMethod(this, "setJointRotation", Q_ARG(int, index), Q_ARG(const glm::quat&, rotation));
        return;
    }
    QWriteLocker writeLock(&_jointDataLock);
    if (_jointData.size() <= index) {
        _jointData.resize(index + 1);
    }
    JointData& data = _jointData[index];
    data.rotation = rotation;
    data.rotationSet = true;
}

void AvatarData::setJointTranslation(int index, const glm::vec3& translation) {
    if (index == -1) {
        return;
    }
    if (QThread::currentThread() != thread()) {
        QMetaObject::invokeMethod(this, "setJointTranslation", Q_ARG(int, index), Q_ARG(const glm::vec3&, translation));
        return;
    }
    QWriteLocker writeLock(&_jointDataLock);
    if (_jointData.size() <= index) {
        _jointData.resize(index + 1);
    }
    JointData& data = _jointData[index];
    data.translation = translation;
    data.translationSet = true;
}

void AvatarData::clearJointData(const QString& name) {
    if (QThread::currentThread() != thread()) {
        QMetaObject::invokeMethod(this, "clearJointData", Q_ARG(const QString&, name));
        return;
    }
    clearJointData(getJointIndex(name));
}

bool AvatarData::isJointDataValid(const QString& name) const {
    if (QThread::currentThread() != thread()) {
        bool result;
        QMetaObject::invokeMethod(const_cast<AvatarData*>(this), "isJointDataValid", Qt::BlockingQueuedConnection,
            Q_RETURN_ARG(bool, result), Q_ARG(const QString&, name));
        return result;
    }
    return isJointDataValid(getJointIndex(name));
}

glm::quat AvatarData::getJointRotation(const QString& name) const {
    if (QThread::currentThread() != thread()) {
        glm::quat result;
        QMetaObject::invokeMethod(const_cast<AvatarData*>(this), "getJointRotation", Qt::BlockingQueuedConnection,
            Q_RETURN_ARG(glm::quat, result), Q_ARG(const QString&, name));
        return result;
    }
    return getJointRotation(getJointIndex(name));
}

QVector<glm::quat> AvatarData::getJointRotations() const {
    if (QThread::currentThread() != thread()) {
        QVector<glm::quat> result;
        QMetaObject::invokeMethod(const_cast<AvatarData*>(this),
                                  "getJointRotations", Qt::BlockingQueuedConnection,
                                  Q_RETURN_ARG(QVector<glm::quat>, result));
        return result;
    }
    QReadLocker readLock(&_jointDataLock);
    QVector<glm::quat> jointRotations(_jointData.size());
    for (int i = 0; i < _jointData.size(); ++i) {
        jointRotations[i] = _jointData[i].rotation;
    }
    return jointRotations;
}

void AvatarData::setJointRotations(QVector<glm::quat> jointRotations) {
    if (QThread::currentThread() != thread()) {
        QVector<glm::quat> result;
        QMetaObject::invokeMethod(const_cast<AvatarData*>(this),
                                  "setJointRotations", Qt::BlockingQueuedConnection,
                                  Q_ARG(QVector<glm::quat>, jointRotations));
    }
    QWriteLocker writeLock(&_jointDataLock);
    if (_jointData.size() < jointRotations.size()) {
        _jointData.resize(jointRotations.size());
    }
    for (int i = 0; i < jointRotations.size(); ++i) {
        if (i < _jointData.size()) {
            setJointRotation(i, jointRotations[i]);
        }
    }
}

QVector<glm::vec3> AvatarData::getJointTranslations() const {
    if (QThread::currentThread() != thread()) {
        QVector<glm::vec3> result;
        QMetaObject::invokeMethod(const_cast<AvatarData*>(this),
                                  "getJointTranslations", Qt::BlockingQueuedConnection,
                                  Q_RETURN_ARG(QVector<glm::vec3>, result));
        return result;
    }
    QReadLocker readLock(&_jointDataLock);
    QVector<glm::vec3> jointTranslations(_jointData.size());
    for (int i = 0; i < _jointData.size(); ++i) {
        jointTranslations[i] = _jointData[i].translation;
    }
    return jointTranslations;
}

void AvatarData::setJointTranslations(QVector<glm::vec3> jointTranslations) {
    if (QThread::currentThread() != thread()) {
        QVector<glm::quat> result;
        QMetaObject::invokeMethod(const_cast<AvatarData*>(this),
                                  "setJointTranslations", Qt::BlockingQueuedConnection,
                                  Q_ARG(QVector<glm::vec3>, jointTranslations));
    }
    QWriteLocker writeLock(&_jointDataLock);
    if (_jointData.size() < jointTranslations.size()) {
        _jointData.resize(jointTranslations.size());
    }
    for (int i = 0; i < jointTranslations.size(); ++i) {
        if (i < _jointData.size()) {
            setJointTranslation(i, jointTranslations[i]);
        }
    }
}

void AvatarData::clearJointsData() {
    // FIXME: this method is terribly inefficient and probably doesn't even work
    // (see implementation of clearJointData(index))
    for (int i = 0; i < _jointData.size(); ++i) {
        clearJointData(i);
    }
}

int AvatarData::getFauxJointIndex(const QString& name) const {
    if (name == "_SENSOR_TO_WORLD_MATRIX") {
        return SENSOR_TO_WORLD_MATRIX_INDEX;
    }
    if (name == "_CONTROLLER_LEFTHAND") {
        return CONTROLLER_LEFTHAND_INDEX;
    }
    if (name == "_CONTROLLER_RIGHTHAND") {
        return CONTROLLER_RIGHTHAND_INDEX;
    }
    if (name == "_CAMERA_RELATIVE_CONTROLLER_LEFTHAND") {
        return CAMERA_RELATIVE_CONTROLLER_LEFTHAND_INDEX;
    }
    if (name == "_CAMERA_RELATIVE_CONTROLLER_RIGHTHAND") {
        return CAMERA_RELATIVE_CONTROLLER_RIGHTHAND_INDEX;
    }
    if (name == "_CAMERA_MATRIX") {
        return CAMERA_MATRIX_INDEX;
    }
    return -1;
}

int AvatarData::getJointIndex(const QString& name) const {
    int result = getFauxJointIndex(name);
    if (result != -1) {
        return result;
    }
    QReadLocker readLock(&_jointDataLock);
    return _jointIndices.value(name) - 1;
}

QStringList AvatarData::getJointNames() const {
    QReadLocker readLock(&_jointDataLock);
    return _jointNames;
}

<<<<<<< HEAD
void AvatarData::parseAvatarIdentityPacket(const QByteArray& data, Identity& identityOut) {
    QDataStream packetStream(data);

    packetStream >> identityOut.uuid
                 >> identityOut.skeletonModelURL
                 >> identityOut.attachmentData
                 >> identityOut.displayName
                 >> identityOut.sessionDisplayName
                 >> identityOut.avatarEntityData
                 >> identityOut.sequenceId
                 >> identityOut.lookAtSnappingEnabled
        ;

#ifdef WANT_DEBUG
    qCDebug(avatars) << __FUNCTION__
        << "identityOut.uuid:" << identityOut.uuid
        << "identityOut.skeletonModelURL:" << identityOut.skeletonModelURL
        << "identityOut.displayName:" << identityOut.displayName
        << "identityOut.sessionDisplayName:" << identityOut.sessionDisplayName
        << "identityOut.lookAtSnappingEnabled:" << identityOut.lookAtSnappingEnabled
    ;
#endif

}

=======
>>>>>>> f1fe4ed7
glm::quat AvatarData::getOrientationOutbound() const {
    return (getLocalOrientation());
}

static const QUrl emptyURL("");
QUrl AvatarData::cannonicalSkeletonModelURL(const QUrl& emptyURL) const {
    // We don't put file urls on the wire, but instead convert to empty.
    return _skeletonModelURL.scheme() == "file" ? emptyURL : _skeletonModelURL;
}

void AvatarData::processAvatarIdentity(const QByteArray& identityData, bool& identityChanged,
                                       bool& displayNameChanged, bool& skeletonModelUrlChanged) {

    QDataStream packetStream(identityData);

    QUuid avatarSessionID;

    // peek the sequence number, this will tell us if we should be processing this identity packet at all
    udt::SequenceNumber::Type incomingSequenceNumberType;
    packetStream >> avatarSessionID >> incomingSequenceNumberType;
    udt::SequenceNumber incomingSequenceNumber(incomingSequenceNumberType);

    if (!_hasProcessedFirstIdentity) {
        _identitySequenceNumber = incomingSequenceNumber - 1;
        _hasProcessedFirstIdentity = true;
        qCDebug(avatars) << "Processing first identity packet for" << avatarSessionID << "-"
            << (udt::SequenceNumber::Type) incomingSequenceNumber;
    }

    if (incomingSequenceNumber > _identitySequenceNumber) {
        Identity identity;

        packetStream >> identity.skeletonModelURL
            >> identity.attachmentData
            >> identity.displayName
            >> identity.sessionDisplayName
            >> identity.avatarEntityData;

        // set the store identity sequence number to match the incoming identity
        _identitySequenceNumber = incomingSequenceNumber;

        if (_firstSkeletonCheck || (identity.skeletonModelURL != cannonicalSkeletonModelURL(emptyURL))) {
            setSkeletonModelURL(identity.skeletonModelURL);
            identityChanged = true;
            skeletonModelUrlChanged = true;
            if (_firstSkeletonCheck) {
                displayNameChanged = true;
            }
            _firstSkeletonCheck = false;
        }

        if (identity.displayName != _displayName) {
            _displayName = identity.displayName;
            identityChanged = true;
            displayNameChanged = true;
        }
        maybeUpdateSessionDisplayNameFromTransport(identity.sessionDisplayName);

        if (identity.attachmentData != _attachmentData) {
            setAttachmentData(identity.attachmentData);
            identityChanged = true;
        }

        bool avatarEntityDataChanged = false;
        _avatarEntitiesLock.withReadLock([&] {
            avatarEntityDataChanged = (identity.avatarEntityData != _avatarEntityData);
        });
        
        if (avatarEntityDataChanged) {
            setAvatarEntityData(identity.avatarEntityData);
            identityChanged = true;
        }

#ifdef WANT_DEBUG
        qCDebug(avatars) << __FUNCTION__
            << "identity.uuid:" << identity.uuid
            << "identity.skeletonModelURL:" << identity.skeletonModelURL
            << "identity.displayName:" << identity.displayName
            << "identity.sessionDisplayName:" << identity.sessionDisplayName;
    } else {

<<<<<<< HEAD
    if (_lookAtSnappingEnabled != identity.lookAtSnappingEnabled) {
        setProperty("lookAtSnappingEnabled", identity.lookAtSnappingEnabled);
        identityChanged = true;
=======
        qCDebug(avatars) << "Refusing to process identity for" << uuidStringWithoutCurlyBraces(avatarSessionID) << "since"
            << (udt::SequenceNumber::Type) _identitySequenceNumber
            << "is >=" << (udt::SequenceNumber::Type) incomingSequenceNumber;
#endif
>>>>>>> f1fe4ed7
    }
}

QByteArray AvatarData::identityByteArray() const {
    QByteArray identityData;
    QDataStream identityStream(&identityData, QIODevice::Append);
    const QUrl& urlToSend = cannonicalSkeletonModelURL(emptyURL); // depends on _skeletonModelURL

    // when mixers send identity packets to agents, they simply forward along the last incoming sequence number they received
    // whereas agents send a fresh outgoing sequence number when identity data has changed

    _avatarEntitiesLock.withReadLock([&] {
<<<<<<< HEAD
        identityStream
            << getSessionUUID()
=======
        identityStream << getSessionUUID()
            << (udt::SequenceNumber::Type) _identitySequenceNumber
>>>>>>> f1fe4ed7
            << urlToSend
            << _attachmentData
            << _displayName
            << getSessionDisplayNameForTransport() // depends on _sessionDisplayName
<<<<<<< HEAD
            << _avatarEntityData
            << _identitySequenceId
            << _lookAtSnappingEnabled
        ;
=======
            << _avatarEntityData;
>>>>>>> f1fe4ed7
    });

    return identityData;
}

void AvatarData::setSkeletonModelURL(const QUrl& skeletonModelURL) {
    if (skeletonModelURL.isEmpty()) {
        qCDebug(avatars) << __FUNCTION__ << "caller called with empty URL.";
    }

    const QUrl& expanded = skeletonModelURL.isEmpty() ? AvatarData::defaultFullAvatarModelUrl() : skeletonModelURL;
    if (expanded == _skeletonModelURL) {
        return;
    }
    _skeletonModelURL = expanded;
    qCDebug(avatars) << "Changing skeleton model for avatar" << getSessionUUID() << "to" << _skeletonModelURL.toString();

    updateJointMappings();
    markIdentityDataChanged();
}

void AvatarData::setDisplayName(const QString& displayName) {
    _displayName = displayName;
    _sessionDisplayName = "";

    qCDebug(avatars) << "Changing display name for avatar to" << displayName;
    markIdentityDataChanged();
}

QVector<AttachmentData> AvatarData::getAttachmentData() const {
    if (QThread::currentThread() != thread()) {
        QVector<AttachmentData> result;
        QMetaObject::invokeMethod(const_cast<AvatarData*>(this), "getAttachmentData", Qt::BlockingQueuedConnection,
            Q_RETURN_ARG(QVector<AttachmentData>, result));
        return result;
    }
    return _attachmentData;
}

void AvatarData::setAttachmentData(const QVector<AttachmentData>& attachmentData) {
    if (QThread::currentThread() != thread()) {
        QMetaObject::invokeMethod(this, "setAttachmentData", Q_ARG(const QVector<AttachmentData>&, attachmentData));
        return;
    }
    _attachmentData = attachmentData;
    markIdentityDataChanged();
}

void AvatarData::attach(const QString& modelURL, const QString& jointName,
                        const glm::vec3& translation, const glm::quat& rotation,
                        float scale, bool isSoft,
                        bool allowDuplicates, bool useSaved) {
    if (QThread::currentThread() != thread()) {
        QMetaObject::invokeMethod(this, "attach", Q_ARG(const QString&, modelURL), Q_ARG(const QString&, jointName),
                                  Q_ARG(const glm::vec3&, translation), Q_ARG(const glm::quat&, rotation),
                                  Q_ARG(float, scale), Q_ARG(bool, isSoft),
                                  Q_ARG(bool, allowDuplicates), Q_ARG(bool, useSaved));
        return;
    }
    QVector<AttachmentData> attachmentData = getAttachmentData();
    if (!allowDuplicates) {
        foreach (const AttachmentData& data, attachmentData) {
            if (data.modelURL == modelURL && (jointName.isEmpty() || data.jointName == jointName)) {
                return;
            }
        }
    }
    AttachmentData data;
    data.modelURL = modelURL;
    data.jointName = jointName;
    data.translation = translation;
    data.rotation = rotation;
    data.scale = scale;
    data.isSoft = isSoft;
    attachmentData.append(data);
    setAttachmentData(attachmentData);
}

void AvatarData::detachOne(const QString& modelURL, const QString& jointName) {
    if (QThread::currentThread() != thread()) {
        QMetaObject::invokeMethod(this, "detachOne", Q_ARG(const QString&, modelURL), Q_ARG(const QString&, jointName));
        return;
    }
    QVector<AttachmentData> attachmentData = getAttachmentData();
    for (QVector<AttachmentData>::iterator it = attachmentData.begin(); it != attachmentData.end(); ++it) {
        if (it->modelURL == modelURL && (jointName.isEmpty() || it->jointName == jointName)) {
            attachmentData.erase(it);
            setAttachmentData(attachmentData);
            return;
        }
    }
}

void AvatarData::detachAll(const QString& modelURL, const QString& jointName) {
    if (QThread::currentThread() != thread()) {
        QMetaObject::invokeMethod(this, "detachAll", Q_ARG(const QString&, modelURL), Q_ARG(const QString&, jointName));
        return;
    }
    QVector<AttachmentData> attachmentData = getAttachmentData();
    for (QVector<AttachmentData>::iterator it = attachmentData.begin(); it != attachmentData.end(); ) {
        if (it->modelURL == modelURL && (jointName.isEmpty() || it->jointName == jointName)) {
            it = attachmentData.erase(it);
        } else {
            ++it;
        }
    }
    setAttachmentData(attachmentData);
}

void AvatarData::setJointMappingsFromNetworkReply() {

    QNetworkReply* networkReply = static_cast<QNetworkReply*>(sender());

    {
        QWriteLocker writeLock(&_jointDataLock);
        QByteArray line;
        while (!(line = networkReply->readLine()).isEmpty()) {
            line = line.trimmed();
            if (line.startsWith("filename")) {
                int filenameIndex = line.indexOf('=') + 1;
                    if (filenameIndex > 0) {
                        _skeletonFBXURL = _skeletonModelURL.resolved(QString(line.mid(filenameIndex).trimmed()));
                    }
                }
            if (!line.startsWith("jointIndex")) {
                continue;
            }
            int jointNameIndex = line.indexOf('=') + 1;
            if (jointNameIndex == 0) {
                continue;
            }
            int secondSeparatorIndex = line.indexOf('=', jointNameIndex);
            if (secondSeparatorIndex == -1) {
                continue;
            }
            QString jointName = line.mid(jointNameIndex, secondSeparatorIndex - jointNameIndex).trimmed();
            bool ok;
            int jointIndex = line.mid(secondSeparatorIndex + 1).trimmed().toInt(&ok);
            if (ok) {
                while (_jointNames.size() < jointIndex + 1) {
                    _jointNames.append(QString());
                }
                _jointNames[jointIndex] = jointName;
            }
        }
        for (int i = 0; i < _jointNames.size(); i++) {
            _jointIndices.insert(_jointNames.at(i), i + 1);
        }
    }

    networkReply->deleteLater();
}

void AvatarData::sendAvatarDataPacket() {
    auto nodeList = DependencyManager::get<NodeList>();

    // about 2% of the time, we send a full update (meaning, we transmit all the joint data), even if nothing has changed.
    // this is to guard against a joint moving once, the packet getting lost, and the joint never moving again.

    bool cullSmallData = (randFloat() < AVATAR_SEND_FULL_UPDATE_RATIO);
    auto dataDetail = cullSmallData ? SendAllData : CullSmallData;
    QByteArray avatarByteArray = toByteArrayStateful(dataDetail);
    doneEncoding(cullSmallData);

    static AvatarDataSequenceNumber sequenceNumber = 0;

    auto avatarPacket = NLPacket::create(PacketType::AvatarData, avatarByteArray.size() + sizeof(sequenceNumber));
    avatarPacket->writePrimitive(sequenceNumber++);
    avatarPacket->write(avatarByteArray);

    nodeList->broadcastToNodes(std::move(avatarPacket), NodeSet() << NodeType::AvatarMixer);
}

void AvatarData::sendIdentityPacket() {
    auto nodeList = DependencyManager::get<NodeList>();

    if (_identityDataChanged) {
        // if the identity data has changed, push the sequence number forwards
        ++_identitySequenceNumber;
    }

    QByteArray identityData = identityByteArray();

    auto packetList = NLPacketList::create(PacketType::AvatarIdentity, QByteArray(), true, true);
    packetList->write(identityData);
    nodeList->eachMatchingNode(
        [&](const SharedNodePointer& node)->bool {
            return node->getType() == NodeType::AvatarMixer && node->getActiveSocket();
        },
        [&](const SharedNodePointer& node) {
            nodeList->sendPacketList(std::move(packetList), *node);
    });

    _avatarEntityDataLocallyEdited = false;
    _identityDataChanged = false;
}

void AvatarData::updateJointMappings() {
    {
        QWriteLocker writeLock(&_jointDataLock);
        _jointIndices.clear();
        _jointNames.clear();
        _jointData.clear();
    }

    if (_skeletonModelURL.fileName().toLower().endsWith(".fst")) {
        QNetworkAccessManager& networkAccessManager = NetworkAccessManager::getInstance();
        QNetworkRequest networkRequest = QNetworkRequest(_skeletonModelURL);
        networkRequest.setAttribute(QNetworkRequest::FollowRedirectsAttribute, true);
        networkRequest.setHeader(QNetworkRequest::UserAgentHeader, HIGH_FIDELITY_USER_AGENT);
        QNetworkReply* networkReply = networkAccessManager.get(networkRequest);
        connect(networkReply, &QNetworkReply::finished, this, &AvatarData::setJointMappingsFromNetworkReply);
    }
}

static const QString JSON_ATTACHMENT_URL = QStringLiteral("modelUrl");
static const QString JSON_ATTACHMENT_JOINT_NAME = QStringLiteral("jointName");
static const QString JSON_ATTACHMENT_TRANSFORM = QStringLiteral("transform");
static const QString JSON_ATTACHMENT_IS_SOFT = QStringLiteral("isSoft");

QJsonObject AttachmentData::toJson() const {
    QJsonObject result;
    if (modelURL.isValid() && !modelURL.isEmpty()) {
        result[JSON_ATTACHMENT_URL] = modelURL.toString();
    }
    if (!jointName.isEmpty()) {
        result[JSON_ATTACHMENT_JOINT_NAME] = jointName;
    }
    // FIXME the transform constructor that takes rot/scale/translation
    // doesn't return the correct value for isIdentity()
    Transform transform;
    transform.setRotation(rotation);
    transform.setScale(scale);
    transform.setTranslation(translation);
    if (!transform.isIdentity()) {
        result[JSON_ATTACHMENT_TRANSFORM] = Transform::toJson(transform);
    }
    result[JSON_ATTACHMENT_IS_SOFT] = isSoft;
    return result;
}

void AttachmentData::fromJson(const QJsonObject& json) {
    if (json.contains(JSON_ATTACHMENT_URL)) {
        const QString modelURLTemp = json[JSON_ATTACHMENT_URL].toString();
        if (modelURLTemp != modelURL.toString()) {
            modelURL = modelURLTemp;
        }
    }

    if (json.contains(JSON_ATTACHMENT_JOINT_NAME)) {
        const QString jointNameTemp = json[JSON_ATTACHMENT_JOINT_NAME].toString();
        if (jointNameTemp != jointName) {
            jointName = jointNameTemp;
        }
    }

    if (json.contains(JSON_ATTACHMENT_TRANSFORM)) {
        Transform transform = Transform::fromJson(json[JSON_ATTACHMENT_TRANSFORM]);
        translation = transform.getTranslation();
        rotation = transform.getRotation();
        scale = transform.getScale().x;
    }

    if (json.contains(JSON_ATTACHMENT_IS_SOFT)) {
        isSoft = json[JSON_ATTACHMENT_IS_SOFT].toBool();
    }
}

bool AttachmentData::operator==(const AttachmentData& other) const {
    return modelURL == other.modelURL && jointName == other.jointName && translation == other.translation &&
        rotation == other.rotation && scale == other.scale && isSoft == other.isSoft;
}

QDataStream& operator<<(QDataStream& out, const AttachmentData& attachment) {
    return out << attachment.modelURL << attachment.jointName <<
        attachment.translation << attachment.rotation << attachment.scale << attachment.isSoft;
}

QDataStream& operator>>(QDataStream& in, AttachmentData& attachment) {
    return in >> attachment.modelURL >> attachment.jointName >>
        attachment.translation >> attachment.rotation >> attachment.scale >> attachment.isSoft;
}

void AttachmentDataObject::setModelURL(const QString& modelURL) {
    AttachmentData data = qscriptvalue_cast<AttachmentData>(thisObject());
    data.modelURL = modelURL;
    thisObject() = engine()->toScriptValue(data);
}

QString AttachmentDataObject::getModelURL() const {
    return qscriptvalue_cast<AttachmentData>(thisObject()).modelURL.toString();
}

void AttachmentDataObject::setJointName(const QString& jointName) {
    AttachmentData data = qscriptvalue_cast<AttachmentData>(thisObject());
    data.jointName = jointName;
    thisObject() = engine()->toScriptValue(data);
}

QString AttachmentDataObject::getJointName() const {
    return qscriptvalue_cast<AttachmentData>(thisObject()).jointName;
}

void AttachmentDataObject::setTranslation(const glm::vec3& translation) {
    AttachmentData data = qscriptvalue_cast<AttachmentData>(thisObject());
    data.translation = translation;
    thisObject() = engine()->toScriptValue(data);
}

glm::vec3 AttachmentDataObject::getTranslation() const {
    return qscriptvalue_cast<AttachmentData>(thisObject()).translation;
}

void AttachmentDataObject::setRotation(const glm::quat& rotation) {
    AttachmentData data = qscriptvalue_cast<AttachmentData>(thisObject());
    data.rotation = rotation;
    thisObject() = engine()->toScriptValue(data);
}

glm::quat AttachmentDataObject::getRotation() const {
    return qscriptvalue_cast<AttachmentData>(thisObject()).rotation;
}

void AttachmentDataObject::setScale(float scale) {
    AttachmentData data = qscriptvalue_cast<AttachmentData>(thisObject());
    data.scale = scale;
    thisObject() = engine()->toScriptValue(data);
}

float AttachmentDataObject::getScale() const {
    return qscriptvalue_cast<AttachmentData>(thisObject()).scale;
}

void AttachmentDataObject::setIsSoft(bool isSoft) {
    AttachmentData data = qscriptvalue_cast<AttachmentData>(thisObject());
    data.isSoft = isSoft;
    thisObject() = engine()->toScriptValue(data);
}

bool AttachmentDataObject::getIsSoft() const {
    return qscriptvalue_cast<AttachmentData>(thisObject()).isSoft;
}

void registerAvatarTypes(QScriptEngine* engine) {
    qScriptRegisterSequenceMetaType<QVector<AttachmentData> >(engine);
    engine->setDefaultPrototype(qMetaTypeId<AttachmentData>(), engine->newQObject(
        new AttachmentDataObject(), QScriptEngine::ScriptOwnership));
}

void AvatarData::setRecordingBasis(std::shared_ptr<Transform> recordingBasis) {
    if (!recordingBasis) {
        recordingBasis = std::make_shared<Transform>();
        recordingBasis->setRotation(getOrientation());
        recordingBasis->setTranslation(getPosition());
        // TODO: find a  different way to record/playback the Scale of the avatar
        //recordingBasis->setScale(getTargetScale());
    }
    _recordingBasis = recordingBasis;
}

void AvatarData::clearRecordingBasis() {
    _recordingBasis.reset();
}

static const QString JSON_AVATAR_BASIS = QStringLiteral("basisTransform");
static const QString JSON_AVATAR_RELATIVE = QStringLiteral("relativeTransform");
static const QString JSON_AVATAR_JOINT_ARRAY = QStringLiteral("jointArray");
static const QString JSON_AVATAR_HEAD = QStringLiteral("head");
static const QString JSON_AVATAR_HEAD_MODEL = QStringLiteral("headModel");
static const QString JSON_AVATAR_BODY_MODEL = QStringLiteral("bodyModel");
static const QString JSON_AVATAR_DISPLAY_NAME = QStringLiteral("displayName");
// It isn't meaningful to persist sessionDisplayName.
static const QString JSON_AVATAR_ATTACHMENTS = QStringLiteral("attachments");
static const QString JSON_AVATAR_ENTITIES = QStringLiteral("attachedEntities");
static const QString JSON_AVATAR_SCALE = QStringLiteral("scale");
static const QString JSON_AVATAR_VERSION = QStringLiteral("version");

static const int JSON_AVATAR_JOINT_ROTATIONS_IN_RELATIVE_FRAME_VERSION = 0;
static const int JSON_AVATAR_JOINT_ROTATIONS_IN_ABSOLUTE_FRAME_VERSION = 1;

QJsonValue toJsonValue(const JointData& joint) {
    QJsonArray result;
    result.push_back(toJsonValue(joint.rotation));
    result.push_back(toJsonValue(joint.translation));
    return result;
}

JointData jointDataFromJsonValue(const QJsonValue& json) {
    JointData result;
    if (json.isArray()) {
        QJsonArray array = json.toArray();
        result.rotation = quatFromJsonValue(array[0]);
        result.rotationSet = true;
        result.translation = vec3FromJsonValue(array[1]);
        result.translationSet = false;
    }
    return result;
}

QJsonObject AvatarData::toJson() const {
    QJsonObject root;

    root[JSON_AVATAR_VERSION] = JSON_AVATAR_JOINT_ROTATIONS_IN_ABSOLUTE_FRAME_VERSION;

    if (!getSkeletonModelURL().isEmpty()) {
        root[JSON_AVATAR_BODY_MODEL] = getSkeletonModelURL().toString();
    }
    if (!getDisplayName().isEmpty()) {
        root[JSON_AVATAR_DISPLAY_NAME] = getDisplayName();
    }
    if (!getAttachmentData().isEmpty()) {
        QJsonArray attachmentsJson;
        for (auto attachment : getAttachmentData()) {
            attachmentsJson.push_back(attachment.toJson());
        }
        root[JSON_AVATAR_ATTACHMENTS] = attachmentsJson;
    }

    _avatarEntitiesLock.withReadLock([&] {
        if (!_avatarEntityData.empty()) {
            QJsonArray avatarEntityJson;
            for (auto entityID : _avatarEntityData.keys()) {
                QVariantMap entityData;
                entityData.insert("id", entityID);
                entityData.insert("properties", _avatarEntityData.value(entityID));
                avatarEntityJson.push_back(QVariant(entityData).toJsonObject());
            }
            root[JSON_AVATAR_ENTITIES] = avatarEntityJson;
        }
    });

    auto recordingBasis = getRecordingBasis();
    bool success;
    Transform avatarTransform = getTransform(success);
    if (!success) {
        qCWarning(avatars) << "Warning -- AvatarData::toJson couldn't get avatar transform";
    }
    avatarTransform.setScale(getDomainLimitedScale());
    if (recordingBasis) {
        root[JSON_AVATAR_BASIS] = Transform::toJson(*recordingBasis);
        // Find the relative transform
        auto relativeTransform = recordingBasis->relativeTransform(avatarTransform);
        if (!relativeTransform.isIdentity()) {
            root[JSON_AVATAR_RELATIVE] = Transform::toJson(relativeTransform);
        }
    } else {
        root[JSON_AVATAR_RELATIVE] = Transform::toJson(avatarTransform);
    }

    auto scale = getDomainLimitedScale();
    if (scale != 1.0f) {
        root[JSON_AVATAR_SCALE] = scale;
    }

    // Skeleton pose
    QJsonArray jointArray;
    for (const auto& joint : getRawJointData()) {
        jointArray.push_back(toJsonValue(joint));
    }
    root[JSON_AVATAR_JOINT_ARRAY] = jointArray;

    const HeadData* head = getHeadData();
    if (head) {
        auto headJson = head->toJson();
        if (!headJson.isEmpty()) {
            root[JSON_AVATAR_HEAD] = headJson;
        }
    }
    return root;
}

void AvatarData::fromJson(const QJsonObject& json, bool useFrameSkeleton) {
    int version;
    if (json.contains(JSON_AVATAR_VERSION)) {
        version = json[JSON_AVATAR_VERSION].toInt();
    } else {
        // initial data did not have a version field.
        version = JSON_AVATAR_JOINT_ROTATIONS_IN_RELATIVE_FRAME_VERSION;
    }

    if (json.contains(JSON_AVATAR_BODY_MODEL)) {
        auto bodyModelURL = json[JSON_AVATAR_BODY_MODEL].toString();
        if (useFrameSkeleton && bodyModelURL != getSkeletonModelURL().toString()) {
            setSkeletonModelURL(bodyModelURL);
        }
    }

    QString newDisplayName = "";
    if (json.contains(JSON_AVATAR_DISPLAY_NAME)) {
        newDisplayName = json[JSON_AVATAR_DISPLAY_NAME].toString();
    }
    if (newDisplayName != getDisplayName()) {
        setDisplayName(newDisplayName);
    }

    auto currentBasis = getRecordingBasis();
    if (!currentBasis) {
        currentBasis = std::make_shared<Transform>(Transform::fromJson(json[JSON_AVATAR_BASIS]));
    }

    if (json.contains(JSON_AVATAR_RELATIVE)) {
        // During playback you can either have the recording basis set to the avatar current state
        // meaning that all playback is relative to this avatars starting position, or
        // the basis can be loaded from the recording, meaning the playback is relative to the
        // original avatar location
        // The first is more useful for playing back recordings on your own avatar, while
        // the latter is more useful for playing back other avatars within your scene.

        auto relativeTransform = Transform::fromJson(json[JSON_AVATAR_RELATIVE]);
        auto worldTransform = currentBasis->worldTransform(relativeTransform);
        setPosition(worldTransform.getTranslation());
        setOrientation(worldTransform.getRotation());
    } else {
        // We still set the position in the case that there is no movement.
        setPosition(currentBasis->getTranslation());
        setOrientation(currentBasis->getRotation());
    }

    // Do after avatar orientation because head look-at needs avatar orientation.
    if (json.contains(JSON_AVATAR_HEAD)) {
        if (!_headData) {
            _headData = new HeadData(this);
        }
        _headData->fromJson(json[JSON_AVATAR_HEAD].toObject());
    }

    if (json.contains(JSON_AVATAR_SCALE)) {
        setTargetScale((float)json[JSON_AVATAR_SCALE].toDouble());
    }

    QVector<AttachmentData> attachments;
    if (json.contains(JSON_AVATAR_ATTACHMENTS) && json[JSON_AVATAR_ATTACHMENTS].isArray()) {
        QJsonArray attachmentsJson = json[JSON_AVATAR_ATTACHMENTS].toArray();
        for (auto attachmentJson : attachmentsJson) {
            AttachmentData attachment;
            attachment.fromJson(attachmentJson.toObject());
            attachments.push_back(attachment);
        }
    }
    if (attachments != getAttachmentData()) {
        setAttachmentData(attachments);
    }

    // if (json.contains(JSON_AVATAR_ENTITIES) && json[JSON_AVATAR_ENTITIES].isArray()) {
    //     QJsonArray attachmentsJson = json[JSON_AVATAR_ATTACHMENTS].toArray();
    //     for (auto attachmentJson : attachmentsJson) {
    //         // TODO -- something
    //     }
    // }

    if (json.contains(JSON_AVATAR_JOINT_ARRAY)) {
        if (version == JSON_AVATAR_JOINT_ROTATIONS_IN_RELATIVE_FRAME_VERSION) {
            // because we don't have the full joint hierarchy skeleton of the model,
            // we can't properly convert from relative rotations into absolute rotations.
            quint64 now = usecTimestampNow();
            if (shouldLogError(now)) {
                qCWarning(avatars) << "Version 0 avatar recordings not supported. using default rotations";
            }
        } else {
            QVector<JointData> jointArray;
            QJsonArray jointArrayJson = json[JSON_AVATAR_JOINT_ARRAY].toArray();
            jointArray.reserve(jointArrayJson.size());
            int i = 0;
            for (const auto& jointJson : jointArrayJson) {
                auto joint = jointDataFromJsonValue(jointJson);
                jointArray.push_back(joint);
                setJointData(i, joint.rotation, joint.translation);
                i++;
            }
            setRawJointData(jointArray);
        }
    }
}

// Every frame will store both a basis for the recording and a relative transform
// This allows the application to decide whether playback should be relative to an avatar's
// transform at the start of playback, or relative to the transform of the recorded
// avatar
QByteArray AvatarData::toFrame(const AvatarData& avatar) {
    QJsonObject root = avatar.toJson();
#ifdef WANT_JSON_DEBUG
    {
        QJsonObject obj = root;
        obj.remove(JSON_AVATAR_JOINT_ARRAY);
        qCDebug(avatars).noquote() << QJsonDocument(obj).toJson(QJsonDocument::JsonFormat::Indented);
    }
#endif
    return QJsonDocument(root).toBinaryData();
}


void AvatarData::fromFrame(const QByteArray& frameData, AvatarData& result, bool useFrameSkeleton) {
    QJsonDocument doc = QJsonDocument::fromBinaryData(frameData);

#ifdef WANT_JSON_DEBUG
    {
        QJsonObject obj = doc.object();
        obj.remove(JSON_AVATAR_JOINT_ARRAY);
        qCDebug(avatars).noquote() << QJsonDocument(obj).toJson(QJsonDocument::JsonFormat::Indented);
    }
#endif
    result.fromJson(doc.object(), useFrameSkeleton);
}

float AvatarData::getBodyYaw() const {
    glm::vec3 eulerAngles = glm::degrees(safeEulerAngles(getOrientation()));
    return eulerAngles.y;
}

void AvatarData::setBodyYaw(float bodyYaw) {
    glm::vec3 eulerAngles = glm::degrees(safeEulerAngles(getOrientation()));
    eulerAngles.y = bodyYaw;
    setOrientation(glm::quat(glm::radians(eulerAngles)));
}

float AvatarData::getBodyPitch() const {
    glm::vec3 eulerAngles = glm::degrees(safeEulerAngles(getOrientation()));
    return eulerAngles.x;
}

void AvatarData::setBodyPitch(float bodyPitch) {
    glm::vec3 eulerAngles = glm::degrees(safeEulerAngles(getOrientation()));
    eulerAngles.x = bodyPitch;
    setOrientation(glm::quat(glm::radians(eulerAngles)));
}

float AvatarData::getBodyRoll() const {
    glm::vec3 eulerAngles = glm::degrees(safeEulerAngles(getOrientation()));
    return eulerAngles.z;
}

void AvatarData::setBodyRoll(float bodyRoll) {
    glm::vec3 eulerAngles = glm::degrees(safeEulerAngles(getOrientation()));
    eulerAngles.z = bodyRoll;
    setOrientation(glm::quat(glm::radians(eulerAngles)));
}

void AvatarData::setPosition(const glm::vec3& position) {
    SpatiallyNestable::setPosition(position);
}

void AvatarData::setOrientation(const glm::quat& orientation) {
    SpatiallyNestable::setOrientation(orientation);
}

glm::quat AvatarData::getAbsoluteJointRotationInObjectFrame(int index) const {
    assert(false);
    return glm::quat();
}

glm::vec3 AvatarData::getAbsoluteJointTranslationInObjectFrame(int index) const {
    assert(false);
    return glm::vec3();
}

QVariant AttachmentData::toVariant() const {
    QVariantMap result;
    result["modelUrl"] = modelURL;
    result["jointName"] = jointName;
    result["translation"] = glmToQMap(translation);
    result["rotation"] = glmToQMap(glm::degrees(safeEulerAngles(rotation)));
    result["scale"] = scale;
    result["soft"] = isSoft;
    return result;
}

glm::vec3 variantToVec3(const QVariant& var) {
    auto map = var.toMap();
    glm::vec3 result;
    result.x = map["x"].toFloat();
    result.y = map["y"].toFloat();
    result.z = map["z"].toFloat();
    return result;
}

void AttachmentData::fromVariant(const QVariant& variant) {
    auto map = variant.toMap();
    if (map.contains("modelUrl")) {
        auto urlString = map["modelUrl"].toString();
        modelURL = urlString;
    }
    if (map.contains("jointName")) {
        jointName = map["jointName"].toString();
    }
    if (map.contains("translation")) {
        translation = variantToVec3(map["translation"]);
    }
    if (map.contains("rotation")) {
        rotation = glm::quat(glm::radians(variantToVec3(map["rotation"])));
    }
    if (map.contains("scale")) {
        scale = map["scale"].toFloat();
    }
    if (map.contains("soft")) {
        isSoft = map["soft"].toBool();
    }
}

QVariantList AvatarData::getAttachmentsVariant() const {
    QVariantList result;
    for (const auto& attachment : getAttachmentData()) {
        result.append(attachment.toVariant());
    }
    return result;
}

void AvatarData::setAttachmentsVariant(const QVariantList& variant) {
    QVector<AttachmentData> newAttachments;
    newAttachments.reserve(variant.size());
    for (const auto& attachmentVar : variant) {
        AttachmentData attachment;
        attachment.fromVariant(attachmentVar);
        if (!attachment.modelURL.isEmpty()) {
            newAttachments.append(attachment);
        }
    }
    setAttachmentData(newAttachments);
}

const int MAX_NUM_AVATAR_ENTITIES = 42;

void AvatarData::updateAvatarEntity(const QUuid& entityID, const QByteArray& entityData) {
    if (QThread::currentThread() != thread()) {
        QMetaObject::invokeMethod(this, "updateAvatarEntity", Q_ARG(const QUuid&, entityID), Q_ARG(QByteArray, entityData));
        return;
    }
    _avatarEntitiesLock.withWriteLock([&] {
        AvatarEntityMap::iterator itr = _avatarEntityData.find(entityID);
        if (itr == _avatarEntityData.end()) {
            if (_avatarEntityData.size() < MAX_NUM_AVATAR_ENTITIES) {
                _avatarEntityData.insert(entityID, entityData);
                _avatarEntityDataLocallyEdited = true;
                markIdentityDataChanged();
            }
        } else {
            itr.value() = entityData;
            _avatarEntityDataLocallyEdited = true;
            markIdentityDataChanged();
        }
    });
}

void AvatarData::clearAvatarEntity(const QUuid& entityID) {
    if (QThread::currentThread() != thread()) {
        QMetaObject::invokeMethod(this, "clearAvatarEntity", Q_ARG(const QUuid&, entityID));
        return;
    }

    _avatarEntitiesLock.withWriteLock([&] {
        _avatarEntityData.remove(entityID);
        _avatarEntityDataLocallyEdited = true;
        markIdentityDataChanged();
    });
}

AvatarEntityMap AvatarData::getAvatarEntityData() const {
    AvatarEntityMap result;
    if (QThread::currentThread() != thread()) {
        QMetaObject::invokeMethod(const_cast<AvatarData*>(this), "getAvatarEntityData", Qt::BlockingQueuedConnection,
                                  Q_RETURN_ARG(AvatarEntityMap, result));
        return result;
    }

    _avatarEntitiesLock.withReadLock([&] {
        result = _avatarEntityData;
    });
    return result;
}

void AvatarData::setAvatarEntityData(const AvatarEntityMap& avatarEntityData) {
    if (avatarEntityData.size() > MAX_NUM_AVATAR_ENTITIES) {
        // the data is suspect
        qCDebug(avatars) << "discard suspect AvatarEntityData with size =" << avatarEntityData.size();
        return;
    }
    if (QThread::currentThread() != thread()) {
        QMetaObject::invokeMethod(this, "setAvatarEntityData", Q_ARG(const AvatarEntityMap&, avatarEntityData));
        return;
    }
    _avatarEntitiesLock.withWriteLock([&] {
        if (_avatarEntityData != avatarEntityData) {
            // keep track of entities that were attached to this avatar but no longer are
            AvatarEntityIDs previousAvatarEntityIDs = QSet<QUuid>::fromList(_avatarEntityData.keys());

            _avatarEntityData = avatarEntityData;
            setAvatarEntityDataChanged(true);

            foreach (auto entityID, previousAvatarEntityIDs) {
                if (!_avatarEntityData.contains(entityID)) {
                    _avatarEntityDetached.insert(entityID);
                }
            }
        }
    });
}

AvatarEntityIDs AvatarData::getAndClearRecentlyDetachedIDs() {
    AvatarEntityIDs result;
    if (QThread::currentThread() != thread()) {
        QMetaObject::invokeMethod(const_cast<AvatarData*>(this), "getAndClearRecentlyDetachedIDs", Qt::BlockingQueuedConnection,
                                  Q_RETURN_ARG(AvatarEntityIDs, result));
        return result;
    }
    _avatarEntitiesLock.withWriteLock([&] {
        result = _avatarEntityDetached;
        _avatarEntityDetached.clear();
    });
    return result;
}

// thread-safe
glm::mat4 AvatarData::getSensorToWorldMatrix() const {
    return _sensorToWorldMatrixCache.get();
}

// thread-safe
glm::mat4 AvatarData::getControllerLeftHandMatrix() const {
    return _controllerLeftHandMatrixCache.get();
}

// thread-safe
glm::mat4 AvatarData::getControllerRightHandMatrix() const {
    return _controllerRightHandMatrixCache.get();
}


QScriptValue RayToAvatarIntersectionResultToScriptValue(QScriptEngine* engine, const RayToAvatarIntersectionResult& value) {
    QScriptValue obj = engine->newObject();
    obj.setProperty("intersects", value.intersects);
    QScriptValue avatarIDValue = quuidToScriptValue(engine, value.avatarID);
    obj.setProperty("avatarID", avatarIDValue);
    obj.setProperty("distance", value.distance);
    QScriptValue intersection = vec3toScriptValue(engine, value.intersection);
    obj.setProperty("intersection", intersection);
    return obj;
}

void RayToAvatarIntersectionResultFromScriptValue(const QScriptValue& object, RayToAvatarIntersectionResult& value) {
    value.intersects = object.property("intersects").toVariant().toBool();
    QScriptValue avatarIDValue = object.property("avatarID");
    quuidFromScriptValue(avatarIDValue, value.avatarID);
    value.distance = object.property("distance").toVariant().toFloat();
    QScriptValue intersection = object.property("intersection");
    if (intersection.isValid()) {
        vec3FromScriptValue(intersection, value.intersection);
    }
}

const float AvatarData::OUT_OF_VIEW_PENALTY = -10.0f;

float AvatarData::_avatarSortCoefficientSize { 0.5f };
float AvatarData::_avatarSortCoefficientCenter { 0.25 };
float AvatarData::_avatarSortCoefficientAge { 1.0f };

void AvatarData::sortAvatars(
        QList<AvatarSharedPointer> avatarList,
        const ViewFrustum& cameraView,
        std::priority_queue<AvatarPriority>& sortedAvatarsOut,
        std::function<uint64_t(AvatarSharedPointer)> getLastUpdated,
        std::function<float(AvatarSharedPointer)> getBoundingRadius,
        std::function<bool(AvatarSharedPointer)> shouldIgnore) {

    PROFILE_RANGE(simulation, "sort");
    uint64_t now = usecTimestampNow();

    glm::vec3 frustumCenter = cameraView.getPosition();
    const glm::vec3& forward = cameraView.getDirection();
    for (int32_t i = 0; i < avatarList.size(); ++i) {
        const auto& avatar = avatarList.at(i);

        if (shouldIgnore(avatar)) {
            continue;
        }

        // priority = weighted linear combination of:
        //   (a) apparentSize
        //   (b) proximity to center of view
        //   (c) time since last update
        glm::vec3 avatarPosition = avatar->getPosition();
        glm::vec3 offset = avatarPosition - frustumCenter;
        float distance = glm::length(offset) + 0.001f; // add 1mm to avoid divide by zero

        // FIXME - AvatarData has something equivolent to this
        float radius = getBoundingRadius(avatar);

        float apparentSize = 2.0f * radius / distance;
        float cosineAngle = glm::dot(offset, forward) / distance;
        float age = (float)(now - getLastUpdated(avatar)) / (float)(USECS_PER_SECOND);

        // NOTE: we are adding values of different units to get a single measure of "priority".
        // Thus we multiply each component by a conversion "weight" that scales its units relative to the others.
        // These weights are pure magic tuning and should be hard coded in the relation below,
        // but are currently exposed for anyone who would like to explore fine tuning:
        float priority = _avatarSortCoefficientSize * apparentSize
            + _avatarSortCoefficientCenter * cosineAngle
            + _avatarSortCoefficientAge * age;

        // decrement priority of avatars outside keyhole
        if (distance > cameraView.getCenterRadius()) {
            if (!cameraView.sphereIntersectsFrustum(avatarPosition, radius)) {
                priority += OUT_OF_VIEW_PENALTY;
            }
        }
        sortedAvatarsOut.push(AvatarPriority(avatar, priority));
    }
}

QScriptValue AvatarEntityMapToScriptValue(QScriptEngine* engine, const AvatarEntityMap& value) {
    QScriptValue obj = engine->newObject();
    for (auto entityID : value.keys()) {
        QByteArray entityProperties = value.value(entityID);
        QJsonDocument jsonEntityProperties = QJsonDocument::fromBinaryData(entityProperties);
        if (!jsonEntityProperties.isObject()) {
            qCDebug(avatars) << "bad AvatarEntityData in AvatarEntityMap" << QString(entityProperties.toHex());
        }

        QVariant variantEntityProperties = jsonEntityProperties.toVariant();
        QVariantMap entityPropertiesMap = variantEntityProperties.toMap();
        QScriptValue scriptEntityProperties = variantMapToScriptValue(entityPropertiesMap, *engine);

        QString key = entityID.toString();
        obj.setProperty(key, scriptEntityProperties);
    }
    return obj;
}

void AvatarEntityMapFromScriptValue(const QScriptValue& object, AvatarEntityMap& value) {
    QScriptValueIterator itr(object);
    while (itr.hasNext()) {
        itr.next();
        QUuid EntityID = QUuid(itr.name());

        QScriptValue scriptEntityProperties = itr.value();
        QVariant variantEntityProperties = scriptEntityProperties.toVariant();
        QJsonDocument jsonEntityProperties = QJsonDocument::fromVariant(variantEntityProperties);
        QByteArray binaryEntityProperties = jsonEntityProperties.toBinaryData();

        value[EntityID] = binaryEntityProperties;
    }
}<|MERGE_RESOLUTION|>--- conflicted
+++ resolved
@@ -1475,34 +1475,6 @@
     return _jointNames;
 }
 
-<<<<<<< HEAD
-void AvatarData::parseAvatarIdentityPacket(const QByteArray& data, Identity& identityOut) {
-    QDataStream packetStream(data);
-
-    packetStream >> identityOut.uuid
-                 >> identityOut.skeletonModelURL
-                 >> identityOut.attachmentData
-                 >> identityOut.displayName
-                 >> identityOut.sessionDisplayName
-                 >> identityOut.avatarEntityData
-                 >> identityOut.sequenceId
-                 >> identityOut.lookAtSnappingEnabled
-        ;
-
-#ifdef WANT_DEBUG
-    qCDebug(avatars) << __FUNCTION__
-        << "identityOut.uuid:" << identityOut.uuid
-        << "identityOut.skeletonModelURL:" << identityOut.skeletonModelURL
-        << "identityOut.displayName:" << identityOut.displayName
-        << "identityOut.sessionDisplayName:" << identityOut.sessionDisplayName
-        << "identityOut.lookAtSnappingEnabled:" << identityOut.lookAtSnappingEnabled
-    ;
-#endif
-
-}
-
-=======
->>>>>>> f1fe4ed7
 glm::quat AvatarData::getOrientationOutbound() const {
     return (getLocalOrientation());
 }
@@ -1539,7 +1511,9 @@
             >> identity.attachmentData
             >> identity.displayName
             >> identity.sessionDisplayName
-            >> identity.avatarEntityData;
+            >> identity.avatarEntityData
+            >> identity.lookAtSnappingEnabled
+        ;
 
         // set the store identity sequence number to match the incoming identity
         _identitySequenceNumber = incomingSequenceNumber;
@@ -1576,6 +1550,11 @@
             identityChanged = true;
         }
 
+    if (identity.lookAtSnappingEnabled != _lookAtSnappingEnabled) {
+        setProperty("lookAtSnappingEnabled", identity.lookAtSnappingEnabled);
+        identityChanged = true;
+    }
+
 #ifdef WANT_DEBUG
         qCDebug(avatars) << __FUNCTION__
             << "identity.uuid:" << identity.uuid
@@ -1584,16 +1563,10 @@
             << "identity.sessionDisplayName:" << identity.sessionDisplayName;
     } else {
 
-<<<<<<< HEAD
-    if (_lookAtSnappingEnabled != identity.lookAtSnappingEnabled) {
-        setProperty("lookAtSnappingEnabled", identity.lookAtSnappingEnabled);
-        identityChanged = true;
-=======
         qCDebug(avatars) << "Refusing to process identity for" << uuidStringWithoutCurlyBraces(avatarSessionID) << "since"
             << (udt::SequenceNumber::Type) _identitySequenceNumber
             << "is >=" << (udt::SequenceNumber::Type) incomingSequenceNumber;
 #endif
->>>>>>> f1fe4ed7
     }
 }
 
@@ -1606,25 +1579,15 @@
     // whereas agents send a fresh outgoing sequence number when identity data has changed
 
     _avatarEntitiesLock.withReadLock([&] {
-<<<<<<< HEAD
-        identityStream
-            << getSessionUUID()
-=======
         identityStream << getSessionUUID()
             << (udt::SequenceNumber::Type) _identitySequenceNumber
->>>>>>> f1fe4ed7
             << urlToSend
             << _attachmentData
             << _displayName
             << getSessionDisplayNameForTransport() // depends on _sessionDisplayName
-<<<<<<< HEAD
             << _avatarEntityData
-            << _identitySequenceId
             << _lookAtSnappingEnabled
         ;
-=======
-            << _avatarEntityData;
->>>>>>> f1fe4ed7
     });
 
     return identityData;
