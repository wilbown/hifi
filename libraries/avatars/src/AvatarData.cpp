//
//  AvatarData.cpp
//  libraries/avatars/src
//
//  Created by Stephen Birarda on 4/9/13.
//  Copyright 2013 High Fidelity, Inc.
//
//  Distributed under the Apache License, Version 2.0.
//  See the accompanying file LICENSE or http://www.apache.org/licenses/LICENSE-2.0.html
//


#include "AvatarData.h"

#include <cstdio>
#include <cstring>
#include <stdint.h>

#include <QtCore/QDataStream>
#include <QtCore/QThread>
#include <QtCore/QUuid>
#include <QtCore/QJsonDocument>
#include <QtCore/QJsonArray>
#include <QtCore/QJsonObject>
#include <QtNetwork/QNetworkReply>
#include <QtNetwork/QNetworkRequest>

#include <QVariantGLM.h>
#include <Transform.h>
#include <NetworkAccessManager.h>
#include <NodeList.h>
#include <udt/PacketHeaders.h>
#include <GLMHelpers.h>
#include <StreamUtils.h>
#include <UUID.h>
#include <shared/JSONHelpers.h>
#include <ShapeInfo.h>
#include <AudioHelpers.h>
<<<<<<< HEAD
#include <Profile.h>
=======
#include <VariantMapToScriptValue.h>
>>>>>>> ed932fea

#include "AvatarLogging.h"

//#define WANT_DEBUG

quint64 DEFAULT_FILTERED_LOG_EXPIRY = 2 * USECS_PER_SECOND;

using namespace std;

const glm::vec3 DEFAULT_LOCAL_AABOX_CORNER(-0.5f);
const glm::vec3 DEFAULT_LOCAL_AABOX_SCALE(1.0f);

const QString AvatarData::FRAME_NAME = "com.highfidelity.recording.AvatarData";

static const int TRANSLATION_COMPRESSION_RADIX = 12;
static const int SENSOR_TO_WORLD_SCALE_RADIX = 10;
static const float AUDIO_LOUDNESS_SCALE = 1024.0f;

#define ASSERT(COND)  do { if (!(COND)) { abort(); } } while(0)

AvatarData::AvatarData() :
    SpatiallyNestable(NestableType::Avatar, QUuid()),
    _handPosition(0.0f),
    _targetScale(1.0f),
    _handState(0),
    _keyState(NO_KEY_DOWN),
    _forceFaceTrackerConnected(false),
    _headData(NULL),
    _displayNameTargetAlpha(1.0f),
    _displayNameAlpha(1.0f),
    _errorLogExpiry(0),
    _owningAvatarMixer(),
    _targetVelocity(0.0f)
{
    setBodyPitch(0.0f);
    setBodyYaw(-90.0f);
    setBodyRoll(0.0f);

    ASSERT(sizeof(AvatarDataPacket::Header) == AvatarDataPacket::HEADER_SIZE);
    ASSERT(sizeof(AvatarDataPacket::AvatarGlobalPosition) == AvatarDataPacket::AVATAR_GLOBAL_POSITION_SIZE);
    ASSERT(sizeof(AvatarDataPacket::AvatarLocalPosition) == AvatarDataPacket::AVATAR_LOCAL_POSITION_SIZE);
    ASSERT(sizeof(AvatarDataPacket::AvatarBoundingBox) == AvatarDataPacket::AVATAR_BOUNDING_BOX_SIZE);
    ASSERT(sizeof(AvatarDataPacket::AvatarOrientation) == AvatarDataPacket::AVATAR_ORIENTATION_SIZE);
    ASSERT(sizeof(AvatarDataPacket::AvatarScale) == AvatarDataPacket::AVATAR_SCALE_SIZE);
    ASSERT(sizeof(AvatarDataPacket::LookAtPosition) == AvatarDataPacket::LOOK_AT_POSITION_SIZE);
    ASSERT(sizeof(AvatarDataPacket::AudioLoudness) == AvatarDataPacket::AUDIO_LOUDNESS_SIZE);
    ASSERT(sizeof(AvatarDataPacket::SensorToWorldMatrix) == AvatarDataPacket::SENSOR_TO_WORLD_SIZE);
    ASSERT(sizeof(AvatarDataPacket::AdditionalFlags) == AvatarDataPacket::ADDITIONAL_FLAGS_SIZE);
    ASSERT(sizeof(AvatarDataPacket::ParentInfo) == AvatarDataPacket::PARENT_INFO_SIZE);
    ASSERT(sizeof(AvatarDataPacket::FaceTrackerInfo) == AvatarDataPacket::FACE_TRACKER_INFO_SIZE);
}

AvatarData::~AvatarData() {
    delete _headData;
}

// We cannot have a file-level variable (const or otherwise) in the AvatarInfo if it uses PathUtils, because that references Application, which will not yet initialized.
// Thus we have a static class getter, referencing a static class var.
QUrl AvatarData::_defaultFullAvatarModelUrl = {}; // In C++, if this initialization were in the AvatarInfo, every file would have it's own copy, even for class vars.
const QUrl& AvatarData::defaultFullAvatarModelUrl() {
    if (_defaultFullAvatarModelUrl.isEmpty()) {
        _defaultFullAvatarModelUrl = QUrl::fromLocalFile(PathUtils::resourcesPath() + "meshes/defaultAvatar_full.fst");
    }
    return _defaultFullAvatarModelUrl;
}

// There are a number of possible strategies for this set of tools through endRender, below.
void AvatarData::nextAttitude(glm::vec3 position, glm::quat orientation) {
    bool success;
    Transform trans = getTransform(success);
    if (!success) {
        qCWarning(avatars) << "Warning -- AvatarData::nextAttitude failed";
        return;
    }
    trans.setTranslation(position);
    trans.setRotation(orientation);
    SpatiallyNestable::setTransform(trans, success);
    if (!success) {
        qCWarning(avatars) << "Warning -- AvatarData::nextAttitude failed";
    }
    updateAttitude();
}

void AvatarData::setTargetScale(float targetScale) {
    auto newValue = glm::clamp(targetScale, MIN_AVATAR_SCALE, MAX_AVATAR_SCALE);
    if (_targetScale != newValue) {
        _targetScale = newValue;
        _scaleChanged = usecTimestampNow();
    }
}

glm::vec3 AvatarData::getHandPosition() const {
    return getOrientation() * _handPosition + getPosition();
}

void AvatarData::setHandPosition(const glm::vec3& handPosition) {
    // store relative to position/orientation
    _handPosition = glm::inverse(getOrientation()) * (handPosition - getPosition());
}

void AvatarData::lazyInitHeadData() const {
    // lazily allocate memory for HeadData in case we're not an Avatar instance
    if (!_headData) {
        _headData = new HeadData(const_cast<AvatarData*>(this));
    }
    if (_forceFaceTrackerConnected) {
        _headData->_isFaceTrackerConnected = true;
    }
}


float AvatarData::getDistanceBasedMinRotationDOT(glm::vec3 viewerPosition) const {
    auto distance = glm::distance(_globalPosition, viewerPosition);
    float result = ROTATION_CHANGE_179D; // assume worst
    if (distance < AVATAR_DISTANCE_LEVEL_1) {
        result = AVATAR_MIN_ROTATION_DOT;
    } else if (distance < AVATAR_DISTANCE_LEVEL_2) {
        result = ROTATION_CHANGE_15D;
    } else if (distance < AVATAR_DISTANCE_LEVEL_3) {
        result = ROTATION_CHANGE_45D;
    } else if (distance < AVATAR_DISTANCE_LEVEL_4) {
        result = ROTATION_CHANGE_90D;
    }
    return result;
}

float AvatarData::getDistanceBasedMinTranslationDistance(glm::vec3 viewerPosition) const {
    return AVATAR_MIN_TRANSLATION; // Eventually make this distance sensitive as well
}


// we want to track outbound data in this case...
QByteArray AvatarData::toByteArrayStateful(AvatarDataDetail dataDetail) {
    AvatarDataPacket::HasFlags hasFlagsOut;
    auto lastSentTime = _lastToByteArray;
    _lastToByteArray = usecTimestampNow();
    return AvatarData::toByteArray(dataDetail, lastSentTime, getLastSentJointData(), 
                        hasFlagsOut, false, false, glm::vec3(0), nullptr,
                        &_outboundDataRate);
}

QByteArray AvatarData::toByteArray(AvatarDataDetail dataDetail, quint64 lastSentTime, const QVector<JointData>& lastSentJointData,
    AvatarDataPacket::HasFlags& hasFlagsOut, bool dropFaceTracking, bool distanceAdjust, 
    glm::vec3 viewerPosition, QVector<JointData>* sentJointDataOut, AvatarDataRate* outboundDataRateOut) const {

    bool cullSmallChanges = (dataDetail == CullSmallData);
    bool sendAll = (dataDetail == SendAllData);
    bool sendMinimum = (dataDetail == MinimumData);

    lazyInitHeadData();

    QByteArray avatarDataByteArray(udt::MAX_PACKET_SIZE, 0);
    unsigned char* destinationBuffer = reinterpret_cast<unsigned char*>(avatarDataByteArray.data());
    unsigned char* startPosition = destinationBuffer;

    // special case, if we were asked for no data, then just include the flags all set to nothing
    if (dataDetail == NoData) {
        AvatarDataPacket::HasFlags packetStateFlags = 0;
        memcpy(destinationBuffer, &packetStateFlags, sizeof(packetStateFlags));
        return avatarDataByteArray.left(sizeof(packetStateFlags));
    }

    // FIXME -
    //
    //    BUG -- if you enter a space bubble, and then back away, the avatar has wrong orientation until "send all" happens... 
    //      this is an iFrame issue... what to do about that?
    //
    //    BUG -- Resizing avatar seems to "take too long"... the avatar doesn't redraw at smaller size right away
    //
    // TODO consider these additional optimizations in the future
    // 1) SensorToWorld - should we only send this for avatars with attachments?? - 20 bytes - 7.20 kbps
    // 2) GUIID for the session change to 2byte index                   (savings) - 14 bytes - 5.04 kbps
    // 3) Improve Joints -- currently we use rotational tolerances, but if we had skeleton/bone length data
    //    we could do a better job of determining if the change in joints actually translates to visible
    //    changes at distance.
    //
    //    Potential savings:
    //              63 rotations   * 6 bytes = 136kbps
    //              3 translations * 6 bytes = 6.48kbps
    //

    auto parentID = getParentID();

    bool hasAvatarGlobalPosition = true; // always include global position
    bool hasAvatarOrientation = sendAll || rotationChangedSince(lastSentTime);
    bool hasAvatarBoundingBox = sendAll || avatarBoundingBoxChangedSince(lastSentTime);
    bool hasAvatarScale = sendAll || avatarScaleChangedSince(lastSentTime);
    bool hasLookAtPosition = sendAll || lookAtPositionChangedSince(lastSentTime);
    bool hasAudioLoudness = sendAll || audioLoudnessChangedSince(lastSentTime);
    bool hasSensorToWorldMatrix = sendAll || sensorToWorldMatrixChangedSince(lastSentTime);
    bool hasAdditionalFlags = sendAll || additionalFlagsChangedSince(lastSentTime);

    // local position, and parent info only apply to avatars that are parented. The local position
    // and the parent info can change independently though, so we track their "changed since"
    // separately
    bool hasParentInfo = sendAll || parentInfoChangedSince(lastSentTime);
    bool hasAvatarLocalPosition = hasParent() && (sendAll ||
        tranlationChangedSince(lastSentTime) ||
        parentInfoChangedSince(lastSentTime));

    bool hasFaceTrackerInfo = !dropFaceTracking && hasFaceTracker() && (sendAll || faceTrackerInfoChangedSince(lastSentTime));
    bool hasJointData = sendAll || !sendMinimum;

    // Leading flags, to indicate how much data is actually included in the packet...
    AvatarDataPacket::HasFlags packetStateFlags =
        (hasAvatarGlobalPosition ? AvatarDataPacket::PACKET_HAS_AVATAR_GLOBAL_POSITION : 0)
        | (hasAvatarBoundingBox ? AvatarDataPacket::PACKET_HAS_AVATAR_BOUNDING_BOX : 0)
        | (hasAvatarOrientation ? AvatarDataPacket::PACKET_HAS_AVATAR_ORIENTATION : 0)
        | (hasAvatarScale ? AvatarDataPacket::PACKET_HAS_AVATAR_SCALE : 0)
        | (hasLookAtPosition ? AvatarDataPacket::PACKET_HAS_LOOK_AT_POSITION : 0)
        | (hasAudioLoudness ? AvatarDataPacket::PACKET_HAS_AUDIO_LOUDNESS : 0)
        | (hasSensorToWorldMatrix ? AvatarDataPacket::PACKET_HAS_SENSOR_TO_WORLD_MATRIX : 0)
        | (hasAdditionalFlags ? AvatarDataPacket::PACKET_HAS_ADDITIONAL_FLAGS : 0)
        | (hasParentInfo ? AvatarDataPacket::PACKET_HAS_PARENT_INFO : 0)
        | (hasAvatarLocalPosition ? AvatarDataPacket::PACKET_HAS_AVATAR_LOCAL_POSITION : 0)
        | (hasFaceTrackerInfo ? AvatarDataPacket::PACKET_HAS_FACE_TRACKER_INFO : 0)
        | (hasJointData ? AvatarDataPacket::PACKET_HAS_JOINT_DATA : 0);

    memcpy(destinationBuffer, &packetStateFlags, sizeof(packetStateFlags));
    destinationBuffer += sizeof(packetStateFlags);

    if (hasAvatarGlobalPosition) {
        auto startSection = destinationBuffer;
        auto data = reinterpret_cast<AvatarDataPacket::AvatarGlobalPosition*>(destinationBuffer);
        data->globalPosition[0] = _globalPosition.x;
        data->globalPosition[1] = _globalPosition.y;
        data->globalPosition[2] = _globalPosition.z;
        destinationBuffer += sizeof(AvatarDataPacket::AvatarGlobalPosition);

        int numBytes = destinationBuffer - startSection;

        if (outboundDataRateOut) {
            outboundDataRateOut->globalPositionRate.increment(numBytes);
        }
    }

    if (hasAvatarBoundingBox) {
        auto startSection = destinationBuffer;
        auto data = reinterpret_cast<AvatarDataPacket::AvatarBoundingBox*>(destinationBuffer);

        data->avatarDimensions[0] = _globalBoundingBoxDimensions.x;
        data->avatarDimensions[1] = _globalBoundingBoxDimensions.y;
        data->avatarDimensions[2] = _globalBoundingBoxDimensions.z;

        data->boundOriginOffset[0] = _globalBoundingBoxOffset.x;
        data->boundOriginOffset[1] = _globalBoundingBoxOffset.y;
        data->boundOriginOffset[2] = _globalBoundingBoxOffset.z;

        destinationBuffer += sizeof(AvatarDataPacket::AvatarBoundingBox);

        int numBytes = destinationBuffer - startSection;
        if (outboundDataRateOut) {
            outboundDataRateOut->avatarBoundingBoxRate.increment(numBytes);
        }
    }

    if (hasAvatarOrientation) {
        auto startSection = destinationBuffer;
        auto localOrientation = getLocalOrientation();
        destinationBuffer += packOrientationQuatToSixBytes(destinationBuffer, localOrientation);

        int numBytes = destinationBuffer - startSection;
        if (outboundDataRateOut) {
            outboundDataRateOut->avatarOrientationRate.increment(numBytes);
        }
    }

    if (hasAvatarScale) {
        auto startSection = destinationBuffer;
        auto data = reinterpret_cast<AvatarDataPacket::AvatarScale*>(destinationBuffer);
        auto scale = getDomainLimitedScale();
        packFloatRatioToTwoByte((uint8_t*)(&data->scale), scale);
        destinationBuffer += sizeof(AvatarDataPacket::AvatarScale);

        int numBytes = destinationBuffer - startSection;
        if (outboundDataRateOut) {
            outboundDataRateOut->avatarScaleRate.increment(numBytes);
        }
    }

    if (hasLookAtPosition) {
        auto startSection = destinationBuffer;
        auto data = reinterpret_cast<AvatarDataPacket::LookAtPosition*>(destinationBuffer);
        auto lookAt = _headData->getLookAtPosition();
        data->lookAtPosition[0] = lookAt.x;
        data->lookAtPosition[1] = lookAt.y;
        data->lookAtPosition[2] = lookAt.z;
        destinationBuffer += sizeof(AvatarDataPacket::LookAtPosition);

        int numBytes = destinationBuffer - startSection;
        if (outboundDataRateOut) {
            outboundDataRateOut->lookAtPositionRate.increment(numBytes);
        }
    }

    if (hasAudioLoudness) {
        auto startSection = destinationBuffer;
        auto data = reinterpret_cast<AvatarDataPacket::AudioLoudness*>(destinationBuffer);
        data->audioLoudness = packFloatGainToByte(_headData->getAudioLoudness() / AUDIO_LOUDNESS_SCALE);
        destinationBuffer += sizeof(AvatarDataPacket::AudioLoudness);

        int numBytes = destinationBuffer - startSection;
        if (outboundDataRateOut) {
            outboundDataRateOut->audioLoudnessRate.increment(numBytes);
        }
    }

    if (hasSensorToWorldMatrix) {
        auto startSection = destinationBuffer;
        auto data = reinterpret_cast<AvatarDataPacket::SensorToWorldMatrix*>(destinationBuffer);
        glm::mat4 sensorToWorldMatrix = getSensorToWorldMatrix();
        packOrientationQuatToSixBytes(data->sensorToWorldQuat, glmExtractRotation(sensorToWorldMatrix));
        glm::vec3 scale = extractScale(sensorToWorldMatrix);
        packFloatScalarToSignedTwoByteFixed((uint8_t*)&data->sensorToWorldScale, scale.x, SENSOR_TO_WORLD_SCALE_RADIX);
        data->sensorToWorldTrans[0] = sensorToWorldMatrix[3][0];
        data->sensorToWorldTrans[1] = sensorToWorldMatrix[3][1];
        data->sensorToWorldTrans[2] = sensorToWorldMatrix[3][2];
        destinationBuffer += sizeof(AvatarDataPacket::SensorToWorldMatrix);

        int numBytes = destinationBuffer - startSection;
        if (outboundDataRateOut) {
            outboundDataRateOut->sensorToWorldRate.increment(numBytes);
        }
    }

    if (hasAdditionalFlags) {
        auto startSection = destinationBuffer;
        auto data = reinterpret_cast<AvatarDataPacket::AdditionalFlags*>(destinationBuffer);

        uint8_t flags { 0 };

        setSemiNibbleAt(flags, KEY_STATE_START_BIT, _keyState);

        // hand state
        bool isFingerPointing = _handState & IS_FINGER_POINTING_FLAG;
        setSemiNibbleAt(flags, HAND_STATE_START_BIT, _handState & ~IS_FINGER_POINTING_FLAG);
        if (isFingerPointing) {
            setAtBit(flags, HAND_STATE_FINGER_POINTING_BIT);
        }
        // faceshift state
        if (_headData->_isFaceTrackerConnected) {
            setAtBit(flags, IS_FACESHIFT_CONNECTED);
        }
        // eye tracker state
        if (_headData->_isEyeTrackerConnected) {
            setAtBit(flags, IS_EYE_TRACKER_CONNECTED);
        }
        // referential state
        if (!parentID.isNull()) {
            setAtBit(flags, HAS_REFERENTIAL);
        }
        data->flags = flags;
        destinationBuffer += sizeof(AvatarDataPacket::AdditionalFlags);

        int numBytes = destinationBuffer - startSection;
        if (outboundDataRateOut) {
            outboundDataRateOut->additionalFlagsRate.increment(numBytes);
        }
    }

    if (hasParentInfo) {
        auto startSection = destinationBuffer;
        auto parentInfo = reinterpret_cast<AvatarDataPacket::ParentInfo*>(destinationBuffer);
        QByteArray referentialAsBytes = parentID.toRfc4122();
        memcpy(parentInfo->parentUUID, referentialAsBytes.data(), referentialAsBytes.size());
        parentInfo->parentJointIndex = getParentJointIndex();
        destinationBuffer += sizeof(AvatarDataPacket::ParentInfo);

        int numBytes = destinationBuffer - startSection;
        if (outboundDataRateOut) {
            outboundDataRateOut->parentInfoRate.increment(numBytes);
        }
    }

    if (hasAvatarLocalPosition) {
        auto startSection = destinationBuffer;
        auto data = reinterpret_cast<AvatarDataPacket::AvatarLocalPosition*>(destinationBuffer);
        auto localPosition = getLocalPosition();
        data->localPosition[0] = localPosition.x;
        data->localPosition[1] = localPosition.y;
        data->localPosition[2] = localPosition.z;
        destinationBuffer += sizeof(AvatarDataPacket::AvatarLocalPosition);

        int numBytes = destinationBuffer - startSection;
        if (outboundDataRateOut) {
            outboundDataRateOut->localPositionRate.increment(numBytes);
        }
    }

    // If it is connected, pack up the data
    if (hasFaceTrackerInfo) {
        auto startSection = destinationBuffer;
        auto faceTrackerInfo = reinterpret_cast<AvatarDataPacket::FaceTrackerInfo*>(destinationBuffer);

        faceTrackerInfo->leftEyeBlink = _headData->_leftEyeBlink;
        faceTrackerInfo->rightEyeBlink = _headData->_rightEyeBlink;
        faceTrackerInfo->averageLoudness = _headData->_averageLoudness;
        faceTrackerInfo->browAudioLift = _headData->_browAudioLift;
        faceTrackerInfo->numBlendshapeCoefficients = _headData->_blendshapeCoefficients.size();
        destinationBuffer += sizeof(AvatarDataPacket::FaceTrackerInfo);

        // followed by a variable number of float coefficients
        memcpy(destinationBuffer, _headData->_blendshapeCoefficients.data(), _headData->_blendshapeCoefficients.size() * sizeof(float));
        destinationBuffer += _headData->_blendshapeCoefficients.size() * sizeof(float);

        int numBytes = destinationBuffer - startSection;
        if (outboundDataRateOut) {
            outboundDataRateOut->faceTrackerRate.increment(numBytes);
        }
    }

    // If it is connected, pack up the data
    if (hasJointData) {
        auto startSection = destinationBuffer;
        QReadLocker readLock(&_jointDataLock);

        // joint rotation data
        int numJoints = _jointData.size();
        *destinationBuffer++ = (uint8_t)numJoints;

        unsigned char* validityPosition = destinationBuffer;
        unsigned char validity = 0;
        int validityBit = 0;

#ifdef WANT_DEBUG
        int rotationSentCount = 0;
        unsigned char* beforeRotations = destinationBuffer;
#endif

        if (sentJointDataOut) {
            sentJointDataOut->resize(_jointData.size()); // Make sure the destination is resized before using it
        }
        float minRotationDOT = !distanceAdjust ? AVATAR_MIN_ROTATION_DOT : getDistanceBasedMinRotationDOT(viewerPosition);

        for (int i = 0; i < _jointData.size(); i++) {
            const JointData& data = _jointData[i];

            // The dot product for smaller rotations is a smaller number.
            // So if the dot() is less than the value, then the rotation is a larger angle of rotation
            bool largeEnoughRotation = fabsf(glm::dot(data.rotation, lastSentJointData[i].rotation)) < minRotationDOT;

            if (sendAll || lastSentJointData[i].rotation != data.rotation) {
                if (sendAll || !cullSmallChanges || largeEnoughRotation) {
                    if (data.rotationSet) {
                        validity |= (1 << validityBit);
#ifdef WANT_DEBUG
                        rotationSentCount++;
#endif
                        if (sentJointDataOut) {
                            auto jointDataOut = *sentJointDataOut;
                            jointDataOut[i].rotation = data.rotation;
                        }

                    }
                }
            }
            if (++validityBit == BITS_IN_BYTE) {
                *destinationBuffer++ = validity;
                validityBit = validity = 0;
            }
        }
        if (validityBit != 0) {
            *destinationBuffer++ = validity;
        }

        validityBit = 0;
        validity = *validityPosition++;
        for (int i = 0; i < _jointData.size(); i++) {
            const JointData& data = _jointData[i];
            if (validity & (1 << validityBit)) {
                destinationBuffer += packOrientationQuatToSixBytes(destinationBuffer, data.rotation);
            }
            if (++validityBit == BITS_IN_BYTE) {
                validityBit = 0;
                validity = *validityPosition++;
            }
        }


        // joint translation data
        validityPosition = destinationBuffer;
        validity = 0;
        validityBit = 0;

#ifdef WANT_DEBUG
        int translationSentCount = 0;
        unsigned char* beforeTranslations = destinationBuffer;
#endif

        float minTranslation = !distanceAdjust ? AVATAR_MIN_TRANSLATION : getDistanceBasedMinTranslationDistance(viewerPosition);

        float maxTranslationDimension = 0.0;
        for (int i = 0; i < _jointData.size(); i++) {
            const JointData& data = _jointData[i];
            if (sendAll || lastSentJointData[i].translation != data.translation) {
                if (sendAll ||
                    !cullSmallChanges ||
                    glm::distance(data.translation, lastSentJointData[i].translation) > minTranslation) {
                    if (data.translationSet) {
                        validity |= (1 << validityBit);
#ifdef WANT_DEBUG
                        translationSentCount++;
#endif
                        maxTranslationDimension = glm::max(fabsf(data.translation.x), maxTranslationDimension);
                        maxTranslationDimension = glm::max(fabsf(data.translation.y), maxTranslationDimension);
                        maxTranslationDimension = glm::max(fabsf(data.translation.z), maxTranslationDimension);

                        if (sentJointDataOut) {
                            auto jointDataOut = *sentJointDataOut;
                            jointDataOut[i].translation = data.translation;
                        }

                    }
                }
            }
            if (++validityBit == BITS_IN_BYTE) {
                *destinationBuffer++ = validity;
                validityBit = validity = 0;
            }
        }

        if (validityBit != 0) {
            *destinationBuffer++ = validity;
        }

        validityBit = 0;
        validity = *validityPosition++;
        for (int i = 0; i < _jointData.size(); i++) {
            const JointData& data = _jointData[i];
            if (validity & (1 << validityBit)) {
                destinationBuffer +=
                    packFloatVec3ToSignedTwoByteFixed(destinationBuffer, data.translation, TRANSLATION_COMPRESSION_RADIX);
            }
            if (++validityBit == BITS_IN_BYTE) {
                validityBit = 0;
                validity = *validityPosition++;
            }
        }

        // faux joints
        Transform controllerLeftHandTransform = Transform(getControllerLeftHandMatrix());
        destinationBuffer += packOrientationQuatToSixBytes(destinationBuffer, controllerLeftHandTransform.getRotation());
        destinationBuffer += packFloatVec3ToSignedTwoByteFixed(destinationBuffer, controllerLeftHandTransform.getTranslation(),
            TRANSLATION_COMPRESSION_RADIX);
        Transform controllerRightHandTransform = Transform(getControllerRightHandMatrix());
        destinationBuffer += packOrientationQuatToSixBytes(destinationBuffer, controllerRightHandTransform.getRotation());
        destinationBuffer += packFloatVec3ToSignedTwoByteFixed(destinationBuffer, controllerRightHandTransform.getTranslation(),
            TRANSLATION_COMPRESSION_RADIX);

#ifdef WANT_DEBUG
        if (sendAll) {
            qCDebug(avatars) << "AvatarData::toByteArray" << cullSmallChanges << sendAll
                << "rotations:" << rotationSentCount << "translations:" << translationSentCount
                << "largest:" << maxTranslationDimension
                << "size:"
                << (beforeRotations - startPosition) << "+"
                << (beforeTranslations - beforeRotations) << "+"
                << (destinationBuffer - beforeTranslations) << "="
                << (destinationBuffer - startPosition);
        }
#endif

        int numBytes = destinationBuffer - startSection;
        if (outboundDataRateOut) {
            outboundDataRateOut->jointDataRate.increment(numBytes);
        }
    }

    int avatarDataSize = destinationBuffer - startPosition;
    return avatarDataByteArray.left(avatarDataSize);
}
// NOTE: This is never used in a "distanceAdjust" mode, so it's ok that it doesn't use a variable minimum rotation/translation
void AvatarData::doneEncoding(bool cullSmallChanges) {
    // The server has finished sending this version of the joint-data to other nodes.  Update _lastSentJointData.
    QReadLocker readLock(&_jointDataLock);
    _lastSentJointData.resize(_jointData.size());
    for (int i = 0; i < _jointData.size(); i ++) {
        const JointData& data = _jointData[ i ];
        if (_lastSentJointData[i].rotation != data.rotation) {
            if (!cullSmallChanges ||
                fabsf(glm::dot(data.rotation, _lastSentJointData[i].rotation)) <= AVATAR_MIN_ROTATION_DOT) {
                if (data.rotationSet) {
                    _lastSentJointData[i].rotation = data.rotation;
                }
            }
        }
        if (_lastSentJointData[i].translation != data.translation) {
            if (!cullSmallChanges ||
                glm::distance(data.translation, _lastSentJointData[i].translation) > AVATAR_MIN_TRANSLATION) {
                if (data.translationSet) {
                    _lastSentJointData[i].translation = data.translation;
                }
            }
        }
    }
}

bool AvatarData::shouldLogError(const quint64& now) {
#ifdef WANT_DEBUG
    if (now > 0) {
        return true;
    }
#endif

    if (now > _errorLogExpiry) {
        _errorLogExpiry = now + DEFAULT_FILTERED_LOG_EXPIRY;
        return true;
    }
    return false;
}


const unsigned char* unpackFauxJoint(const unsigned char* sourceBuffer, ThreadSafeValueCache<glm::mat4>& matrixCache) {
    glm::quat orientation;
    glm::vec3 position;
    Transform transform;
    sourceBuffer += unpackOrientationQuatFromSixBytes(sourceBuffer, orientation);
    sourceBuffer += unpackFloatVec3FromSignedTwoByteFixed(sourceBuffer, position, TRANSLATION_COMPRESSION_RADIX);
    transform.setTranslation(position);
    transform.setRotation(orientation);
    matrixCache.set(transform.getMatrix());
    return sourceBuffer;
}


#define PACKET_READ_CHECK(ITEM_NAME, SIZE_TO_READ)                                        \
    if ((endPosition - sourceBuffer) < (int)SIZE_TO_READ) {                               \
        if (shouldLogError(now)) {                                                        \
            qCWarning(avatars) << "AvatarData packet too small, attempting to read " <<   \
                #ITEM_NAME << ", only " << (endPosition - sourceBuffer) <<                \
                " bytes left, " << getSessionUUID();                                      \
        }                                                                                 \
        return buffer.size();                                                             \
    }

// read data in packet starting at byte offset and return number of bytes parsed
int AvatarData::parseDataFromBuffer(const QByteArray& buffer) {
    // lazily allocate memory for HeadData in case we're not an Avatar instance
    lazyInitHeadData();

    AvatarDataPacket::HasFlags packetStateFlags;

    const unsigned char* startPosition = reinterpret_cast<const unsigned char*>(buffer.data());
    const unsigned char* endPosition = startPosition + buffer.size();
    const unsigned char* sourceBuffer = startPosition;

    // read the packet flags
    memcpy(&packetStateFlags, sourceBuffer, sizeof(packetStateFlags));
    sourceBuffer += sizeof(packetStateFlags);

    #define HAS_FLAG(B,F) ((B & F) == F)

    bool hasAvatarGlobalPosition = HAS_FLAG(packetStateFlags, AvatarDataPacket::PACKET_HAS_AVATAR_GLOBAL_POSITION);
    bool hasAvatarBoundingBox    = HAS_FLAG(packetStateFlags, AvatarDataPacket::PACKET_HAS_AVATAR_BOUNDING_BOX);
    bool hasAvatarOrientation    = HAS_FLAG(packetStateFlags, AvatarDataPacket::PACKET_HAS_AVATAR_ORIENTATION);
    bool hasAvatarScale          = HAS_FLAG(packetStateFlags, AvatarDataPacket::PACKET_HAS_AVATAR_SCALE);
    bool hasLookAtPosition       = HAS_FLAG(packetStateFlags, AvatarDataPacket::PACKET_HAS_LOOK_AT_POSITION);
    bool hasAudioLoudness        = HAS_FLAG(packetStateFlags, AvatarDataPacket::PACKET_HAS_AUDIO_LOUDNESS);
    bool hasSensorToWorldMatrix  = HAS_FLAG(packetStateFlags, AvatarDataPacket::PACKET_HAS_SENSOR_TO_WORLD_MATRIX);
    bool hasAdditionalFlags      = HAS_FLAG(packetStateFlags, AvatarDataPacket::PACKET_HAS_ADDITIONAL_FLAGS);
    bool hasParentInfo           = HAS_FLAG(packetStateFlags, AvatarDataPacket::PACKET_HAS_PARENT_INFO);
    bool hasAvatarLocalPosition  = HAS_FLAG(packetStateFlags, AvatarDataPacket::PACKET_HAS_AVATAR_LOCAL_POSITION);
    bool hasFaceTrackerInfo      = HAS_FLAG(packetStateFlags, AvatarDataPacket::PACKET_HAS_FACE_TRACKER_INFO);
    bool hasJointData            = HAS_FLAG(packetStateFlags, AvatarDataPacket::PACKET_HAS_JOINT_DATA);

    quint64 now = usecTimestampNow();

    if (hasAvatarGlobalPosition) {
        auto startSection = sourceBuffer;

        PACKET_READ_CHECK(AvatarGlobalPosition, sizeof(AvatarDataPacket::AvatarGlobalPosition));
        auto data = reinterpret_cast<const AvatarDataPacket::AvatarGlobalPosition*>(sourceBuffer);
        auto newValue = glm::vec3(data->globalPosition[0], data->globalPosition[1], data->globalPosition[2]);
        if (_globalPosition != newValue) {
            _globalPosition = newValue;
            _globalPositionChanged = usecTimestampNow();
        }
        sourceBuffer += sizeof(AvatarDataPacket::AvatarGlobalPosition);
        int numBytesRead = sourceBuffer - startSection;
        _globalPositionRate.increment(numBytesRead);
        _globalPositionUpdateRate.increment();

        // if we don't have a parent, make sure to also set our local position
        if (!hasParent()) {
            setLocalPosition(newValue);
        }
    }

    if (hasAvatarBoundingBox) {
        auto startSection = sourceBuffer;

        PACKET_READ_CHECK(AvatarBoundingBox, sizeof(AvatarDataPacket::AvatarBoundingBox));
        auto data = reinterpret_cast<const AvatarDataPacket::AvatarBoundingBox*>(sourceBuffer);
        auto newDimensions = glm::vec3(data->avatarDimensions[0], data->avatarDimensions[1], data->avatarDimensions[2]);
        auto newOffset = glm::vec3(data->boundOriginOffset[0], data->boundOriginOffset[1], data->boundOriginOffset[2]);


        if (_globalBoundingBoxDimensions != newDimensions) {
            _globalBoundingBoxDimensions = newDimensions;
            _avatarBoundingBoxChanged = usecTimestampNow();
        }
        if (_globalBoundingBoxOffset != newOffset) {
            _globalBoundingBoxOffset = newOffset;
            _avatarBoundingBoxChanged = usecTimestampNow();
        }

        sourceBuffer += sizeof(AvatarDataPacket::AvatarBoundingBox);
        int numBytesRead = sourceBuffer - startSection;
        _avatarBoundingBoxRate.increment(numBytesRead);
        _avatarBoundingBoxUpdateRate.increment();
    }

    if (hasAvatarOrientation) {
        auto startSection = sourceBuffer;
        PACKET_READ_CHECK(AvatarOrientation, sizeof(AvatarDataPacket::AvatarOrientation));
        glm::quat newOrientation;
        sourceBuffer += unpackOrientationQuatFromSixBytes(sourceBuffer, newOrientation);
        glm::quat currentOrientation = getLocalOrientation();

        if (currentOrientation != newOrientation) {
            _hasNewJointData = true;
            setLocalOrientation(newOrientation);
        }
        int numBytesRead = sourceBuffer - startSection;
        _avatarOrientationRate.increment(numBytesRead);
        _avatarOrientationUpdateRate.increment();
    }

    if (hasAvatarScale) {
        auto startSection = sourceBuffer;

        PACKET_READ_CHECK(AvatarScale, sizeof(AvatarDataPacket::AvatarScale));
        auto data = reinterpret_cast<const AvatarDataPacket::AvatarScale*>(sourceBuffer);
        float scale;
        unpackFloatRatioFromTwoByte((uint8_t*)&data->scale, scale);
        if (isNaN(scale)) {
            if (shouldLogError(now)) {
                qCWarning(avatars) << "Discard AvatarData packet: scale NaN, uuid " << getSessionUUID();
            }
            return buffer.size();
        }
        setTargetScale(scale);
        sourceBuffer += sizeof(AvatarDataPacket::AvatarScale);
        int numBytesRead = sourceBuffer - startSection;
        _avatarScaleRate.increment(numBytesRead);
        _avatarScaleUpdateRate.increment();
    }

    if (hasLookAtPosition) {
        auto startSection = sourceBuffer;

        PACKET_READ_CHECK(LookAtPosition, sizeof(AvatarDataPacket::LookAtPosition));
        auto data = reinterpret_cast<const AvatarDataPacket::LookAtPosition*>(sourceBuffer);
        glm::vec3 lookAt = glm::vec3(data->lookAtPosition[0], data->lookAtPosition[1], data->lookAtPosition[2]);
        if (isNaN(lookAt)) {
            if (shouldLogError(now)) {
                qCWarning(avatars) << "Discard AvatarData packet: lookAtPosition is NaN, uuid " << getSessionUUID();
            }
            return buffer.size();
        }
        _headData->setLookAtPosition(lookAt);
        sourceBuffer += sizeof(AvatarDataPacket::LookAtPosition);
        int numBytesRead = sourceBuffer - startSection;
        _lookAtPositionRate.increment(numBytesRead);
        _lookAtPositionUpdateRate.increment();
    }

    if (hasAudioLoudness) {
        auto startSection = sourceBuffer;

        PACKET_READ_CHECK(AudioLoudness, sizeof(AvatarDataPacket::AudioLoudness));
        auto data = reinterpret_cast<const AvatarDataPacket::AudioLoudness*>(sourceBuffer);
        float audioLoudness;
        audioLoudness = unpackFloatGainFromByte(data->audioLoudness) * AUDIO_LOUDNESS_SCALE;
        sourceBuffer += sizeof(AvatarDataPacket::AudioLoudness);

        if (isNaN(audioLoudness)) {
            if (shouldLogError(now)) {
                qCWarning(avatars) << "Discard AvatarData packet: audioLoudness is NaN, uuid " << getSessionUUID();
            }
            return buffer.size();
        }
        _headData->setAudioLoudness(audioLoudness);
        int numBytesRead = sourceBuffer - startSection;
        _audioLoudnessRate.increment(numBytesRead);
        _audioLoudnessUpdateRate.increment();
    }

    if (hasSensorToWorldMatrix) {
        auto startSection = sourceBuffer;

        PACKET_READ_CHECK(SensorToWorldMatrix, sizeof(AvatarDataPacket::SensorToWorldMatrix));
        auto data = reinterpret_cast<const AvatarDataPacket::SensorToWorldMatrix*>(sourceBuffer);
        glm::quat sensorToWorldQuat;
        unpackOrientationQuatFromSixBytes(data->sensorToWorldQuat, sensorToWorldQuat);
        float sensorToWorldScale;
        unpackFloatScalarFromSignedTwoByteFixed((int16_t*)&data->sensorToWorldScale, &sensorToWorldScale, SENSOR_TO_WORLD_SCALE_RADIX);
        glm::vec3 sensorToWorldTrans(data->sensorToWorldTrans[0], data->sensorToWorldTrans[1], data->sensorToWorldTrans[2]);
        glm::mat4 sensorToWorldMatrix = createMatFromScaleQuatAndPos(glm::vec3(sensorToWorldScale), sensorToWorldQuat, sensorToWorldTrans);
        if (_sensorToWorldMatrixCache.get() != sensorToWorldMatrix) {
            _sensorToWorldMatrixCache.set(sensorToWorldMatrix);
            _sensorToWorldMatrixChanged = usecTimestampNow();
        }
        sourceBuffer += sizeof(AvatarDataPacket::SensorToWorldMatrix);
        int numBytesRead = sourceBuffer - startSection;
        _sensorToWorldRate.increment(numBytesRead);
        _sensorToWorldUpdateRate.increment();
    }

    if (hasAdditionalFlags) {
        auto startSection = sourceBuffer;

        PACKET_READ_CHECK(AdditionalFlags, sizeof(AvatarDataPacket::AdditionalFlags));
        auto data = reinterpret_cast<const AvatarDataPacket::AdditionalFlags*>(sourceBuffer);
        uint8_t bitItems = data->flags;

        // key state, stored as a semi-nibble in the bitItems
        auto newKeyState = (KeyState)getSemiNibbleAt(bitItems, KEY_STATE_START_BIT);

        // hand state, stored as a semi-nibble plus a bit in the bitItems
        // we store the hand state as well as other items in a shared bitset. The hand state is an octal, but is split
        // into two sections to maintain backward compatibility. The bits are ordered as such (0-7 left to right).
        //     +---+-----+-----+--+
        //     |x,x|H0,H1|x,x,x|H2|
        //     +---+-----+-----+--+
        // Hand state - H0,H1,H2 is found in the 3rd, 4th, and 8th bits
        auto newHandState = getSemiNibbleAt(bitItems, HAND_STATE_START_BIT)
            + (oneAtBit(bitItems, HAND_STATE_FINGER_POINTING_BIT) ? IS_FINGER_POINTING_FLAG : 0);

        auto newFaceTrackerConnected = oneAtBit(bitItems, IS_FACESHIFT_CONNECTED);
        auto newEyeTrackerConnected = oneAtBit(bitItems, IS_EYE_TRACKER_CONNECTED);

        bool keyStateChanged = (_keyState != newKeyState);
        bool handStateChanged = (_handState != newHandState);
        bool faceStateChanged = (_headData->_isFaceTrackerConnected != newFaceTrackerConnected);
        bool eyeStateChanged = (_headData->_isEyeTrackerConnected != newEyeTrackerConnected);
        bool somethingChanged = keyStateChanged || handStateChanged || faceStateChanged || eyeStateChanged;

        _keyState = newKeyState;
        _handState = newHandState;
        _headData->_isFaceTrackerConnected = newFaceTrackerConnected;
        _headData->_isEyeTrackerConnected = newEyeTrackerConnected;

        sourceBuffer += sizeof(AvatarDataPacket::AdditionalFlags);

        if (somethingChanged) {
            _additionalFlagsChanged = usecTimestampNow();
        }
        int numBytesRead = sourceBuffer - startSection;
        _additionalFlagsRate.increment(numBytesRead);
        _additionalFlagsUpdateRate.increment();
    }

    if (hasParentInfo) {
        auto startSection = sourceBuffer;
        PACKET_READ_CHECK(ParentInfo, sizeof(AvatarDataPacket::ParentInfo));
        auto parentInfo = reinterpret_cast<const AvatarDataPacket::ParentInfo*>(sourceBuffer);
        sourceBuffer += sizeof(AvatarDataPacket::ParentInfo);

        QByteArray byteArray((const char*)parentInfo->parentUUID, NUM_BYTES_RFC4122_UUID);

        auto newParentID = QUuid::fromRfc4122(byteArray);

        if ((getParentID() != newParentID) || (getParentJointIndex() != parentInfo->parentJointIndex)) {
            SpatiallyNestable::setParentID(newParentID);
            SpatiallyNestable::setParentJointIndex(parentInfo->parentJointIndex);
            _parentChanged = usecTimestampNow();
        }

        int numBytesRead = sourceBuffer - startSection;
        _parentInfoRate.increment(numBytesRead);
        _parentInfoUpdateRate.increment();
    }

    if (hasAvatarLocalPosition) {
        auto startSection = sourceBuffer;

        PACKET_READ_CHECK(AvatarLocalPosition, sizeof(AvatarDataPacket::AvatarLocalPosition));
        auto data = reinterpret_cast<const AvatarDataPacket::AvatarLocalPosition*>(sourceBuffer);
        glm::vec3 position = glm::vec3(data->localPosition[0], data->localPosition[1], data->localPosition[2]);
        if (isNaN(position)) {
            if (shouldLogError(now)) {
                qCWarning(avatars) << "Discard AvatarData packet: position NaN, uuid " << getSessionUUID();
            }
            return buffer.size();
        }
        if (hasParent()) {
            setLocalPosition(position);
        } else {
            qCWarning(avatars) << "received localPosition for avatar with no parent";
        }
        sourceBuffer += sizeof(AvatarDataPacket::AvatarLocalPosition);
        int numBytesRead = sourceBuffer - startSection;
        _localPositionRate.increment(numBytesRead);
        _localPositionUpdateRate.increment();
    }

    if (hasFaceTrackerInfo) {
        auto startSection = sourceBuffer;

        PACKET_READ_CHECK(FaceTrackerInfo, sizeof(AvatarDataPacket::FaceTrackerInfo));
        auto faceTrackerInfo = reinterpret_cast<const AvatarDataPacket::FaceTrackerInfo*>(sourceBuffer);
        sourceBuffer += sizeof(AvatarDataPacket::FaceTrackerInfo);

        _headData->_leftEyeBlink = faceTrackerInfo->leftEyeBlink;
        _headData->_rightEyeBlink = faceTrackerInfo->rightEyeBlink;
        _headData->_averageLoudness = faceTrackerInfo->averageLoudness;
        _headData->_browAudioLift = faceTrackerInfo->browAudioLift;

        int numCoefficients = faceTrackerInfo->numBlendshapeCoefficients;
        const int coefficientsSize = sizeof(float) * numCoefficients;
        PACKET_READ_CHECK(FaceTrackerCoefficients, coefficientsSize);
        _headData->_blendshapeCoefficients.resize(numCoefficients);  // make sure there's room for the copy!
        memcpy(_headData->_blendshapeCoefficients.data(), sourceBuffer, coefficientsSize);
        sourceBuffer += coefficientsSize;
        int numBytesRead = sourceBuffer - startSection;
        _faceTrackerRate.increment(numBytesRead);
        _faceTrackerUpdateRate.increment();
    }

    if (hasJointData) {
        auto startSection = sourceBuffer;

        PACKET_READ_CHECK(NumJoints, sizeof(uint8_t));
        int numJoints = *sourceBuffer++;
        const int bytesOfValidity = (int)ceil((float)numJoints / (float)BITS_IN_BYTE);
        PACKET_READ_CHECK(JointRotationValidityBits, bytesOfValidity);

        int numValidJointRotations = 0;
        QVector<bool> validRotations;
        validRotations.resize(numJoints);
        { // rotation validity bits
            unsigned char validity = 0;
            int validityBit = 0;
            for (int i = 0; i < numJoints; i++) {
                if (validityBit == 0) {
                    validity = *sourceBuffer++;
                }
                bool valid = (bool)(validity & (1 << validityBit));
                if (valid) {
                    ++numValidJointRotations;
                }
                validRotations[i] = valid;
                validityBit = (validityBit + 1) % BITS_IN_BYTE;
            }
        }

        // each joint rotation is stored in 6 bytes.
        QWriteLocker writeLock(&_jointDataLock);
        _jointData.resize(numJoints);

        const int COMPRESSED_QUATERNION_SIZE = 6;
        PACKET_READ_CHECK(JointRotations, numValidJointRotations * COMPRESSED_QUATERNION_SIZE);
        for (int i = 0; i < numJoints; i++) {
            JointData& data = _jointData[i];
            if (validRotations[i]) {
                sourceBuffer += unpackOrientationQuatFromSixBytes(sourceBuffer, data.rotation);
                _hasNewJointData = true;
                data.rotationSet = true;
            }
        }

        PACKET_READ_CHECK(JointTranslationValidityBits, bytesOfValidity);

        // get translation validity bits -- these indicate which translations were packed
        int numValidJointTranslations = 0;
        QVector<bool> validTranslations;
        validTranslations.resize(numJoints);
        { // translation validity bits
            unsigned char validity = 0;
            int validityBit = 0;
            for (int i = 0; i < numJoints; i++) {
                if (validityBit == 0) {
                    validity = *sourceBuffer++;
                }
                bool valid = (bool)(validity & (1 << validityBit));
                if (valid) {
                    ++numValidJointTranslations;
                }
                validTranslations[i] = valid;
                validityBit = (validityBit + 1) % BITS_IN_BYTE;
            }
        } // 1 + bytesOfValidity bytes

        // each joint translation component is stored in 6 bytes.
        const int COMPRESSED_TRANSLATION_SIZE = 6;
        PACKET_READ_CHECK(JointTranslation, numValidJointTranslations * COMPRESSED_TRANSLATION_SIZE);

        for (int i = 0; i < numJoints; i++) {
            JointData& data = _jointData[i];
            if (validTranslations[i]) {
                sourceBuffer += unpackFloatVec3FromSignedTwoByteFixed(sourceBuffer, data.translation, TRANSLATION_COMPRESSION_RADIX);
                _hasNewJointData = true;
                data.translationSet = true;
            }
        }

#ifdef WANT_DEBUG
        if (numValidJointRotations > 15) {
            qCDebug(avatars) << "RECEIVING -- rotations:" << numValidJointRotations
                << "translations:" << numValidJointTranslations
                << "size:" << (int)(sourceBuffer - startPosition);
        }
#endif
        // faux joints
        sourceBuffer = unpackFauxJoint(sourceBuffer, _controllerLeftHandMatrixCache);
        sourceBuffer = unpackFauxJoint(sourceBuffer, _controllerRightHandMatrixCache);

        int numBytesRead = sourceBuffer - startSection;
        _jointDataRate.increment(numBytesRead);
        _jointDataUpdateRate.increment();
    }

    int numBytesRead = sourceBuffer - startPosition;
    _averageBytesReceived.updateAverage(numBytesRead);

    _parseBufferRate.increment(numBytesRead);
    _parseBufferUpdateRate.increment();

    return numBytesRead;
}

float AvatarData::getDataRate(const QString& rateName) const {
    if (rateName == "") {
        return _parseBufferRate.rate() / BYTES_PER_KILOBIT;
    } else if (rateName == "globalPosition") {
        return _globalPositionRate.rate() / BYTES_PER_KILOBIT;
    } else if (rateName == "localPosition") {
        return _localPositionRate.rate() / BYTES_PER_KILOBIT;
    } else if (rateName == "avatarBoundingBox") {
        return _avatarBoundingBoxRate.rate() / BYTES_PER_KILOBIT;
    } else if (rateName == "avatarOrientation") {
        return _avatarOrientationRate.rate() / BYTES_PER_KILOBIT;
    } else if (rateName == "avatarScale") {
        return _avatarScaleRate.rate() / BYTES_PER_KILOBIT;
    } else if (rateName == "lookAtPosition") {
        return _lookAtPositionRate.rate() / BYTES_PER_KILOBIT;
    } else if (rateName == "audioLoudness") {
        return _audioLoudnessRate.rate() / BYTES_PER_KILOBIT;
    } else if (rateName == "sensorToWorkMatrix") {
        return _sensorToWorldRate.rate() / BYTES_PER_KILOBIT;
    } else if (rateName == "additionalFlags") {
        return _additionalFlagsRate.rate() / BYTES_PER_KILOBIT;
    } else if (rateName == "parentInfo") {
        return _parentInfoRate.rate() / BYTES_PER_KILOBIT;
    } else if (rateName == "faceTracker") {
        return _faceTrackerRate.rate() / BYTES_PER_KILOBIT;
    } else if (rateName == "jointData") {
        return _jointDataRate.rate() / BYTES_PER_KILOBIT;
    } else if (rateName == "globalPositionOutbound") {
        return _outboundDataRate.globalPositionRate.rate() / BYTES_PER_KILOBIT;
    } else if (rateName == "localPositionOutbound") {
        return _outboundDataRate.localPositionRate.rate() / BYTES_PER_KILOBIT;
    } else if (rateName == "avatarBoundingBoxOutbound") {
        return _outboundDataRate.avatarBoundingBoxRate.rate() / BYTES_PER_KILOBIT;
    } else if (rateName == "avatarOrientationOutbound") {
        return _outboundDataRate.avatarOrientationRate.rate() / BYTES_PER_KILOBIT;
    } else if (rateName == "avatarScaleOutbound") {
        return _outboundDataRate.avatarScaleRate.rate() / BYTES_PER_KILOBIT;
    } else if (rateName == "lookAtPositionOutbound") {
        return _outboundDataRate.lookAtPositionRate.rate() / BYTES_PER_KILOBIT;
    } else if (rateName == "audioLoudnessOutbound") {
        return _outboundDataRate.audioLoudnessRate.rate() / BYTES_PER_KILOBIT;
    } else if (rateName == "sensorToWorkMatrixOutbound") {
        return _outboundDataRate.sensorToWorldRate.rate() / BYTES_PER_KILOBIT;
    } else if (rateName == "additionalFlagsOutbound") {
        return _outboundDataRate.additionalFlagsRate.rate() / BYTES_PER_KILOBIT;
    } else if (rateName == "parentInfoOutbound") {
        return _outboundDataRate.parentInfoRate.rate() / BYTES_PER_KILOBIT;
    } else if (rateName == "faceTrackerOutbound") {
        return _outboundDataRate.faceTrackerRate.rate() / BYTES_PER_KILOBIT;
    } else if (rateName == "jointDataOutbound") {
        return _outboundDataRate.jointDataRate.rate() / BYTES_PER_KILOBIT;
    }
    return 0.0f;
}

float AvatarData::getUpdateRate(const QString& rateName) const {
    if (rateName == "") {
        return _parseBufferUpdateRate.rate();
    } else if (rateName == "globalPosition") {
        return _globalPositionUpdateRate.rate();
    } else if (rateName == "localPosition") {
        return _localPositionUpdateRate.rate();
    } else if (rateName == "avatarBoundingBox") {
        return _avatarBoundingBoxUpdateRate.rate();
    } else if (rateName == "avatarOrientation") {
        return _avatarOrientationUpdateRate.rate();
    } else if (rateName == "avatarScale") {
        return _avatarScaleUpdateRate.rate();
    } else if (rateName == "lookAtPosition") {
        return _lookAtPositionUpdateRate.rate();
    } else if (rateName == "audioLoudness") {
        return _audioLoudnessUpdateRate.rate();
    } else if (rateName == "sensorToWorkMatrix") {
        return _sensorToWorldUpdateRate.rate();
    } else if (rateName == "additionalFlags") {
        return _additionalFlagsUpdateRate.rate();
    } else if (rateName == "parentInfo") {
        return _parentInfoUpdateRate.rate();
    } else if (rateName == "faceTracker") {
        return _faceTrackerUpdateRate.rate();
    } else if (rateName == "jointData") {
        return _jointDataUpdateRate.rate();
    }
    return 0.0f;
}

int AvatarData::getAverageBytesReceivedPerSecond() const {
    return lrint(_averageBytesReceived.getAverageSampleValuePerSecond());
}

int AvatarData::getReceiveRate() const {
    return lrint(1.0f / _averageBytesReceived.getEventDeltaAverage());
}

std::shared_ptr<Transform> AvatarData::getRecordingBasis() const {
    return _recordingBasis;
}

void AvatarData::setRawJointData(QVector<JointData> data) {
    if (QThread::currentThread() != thread()) {
        QMetaObject::invokeMethod(this, "setRawJointData", Q_ARG(QVector<JointData>, data));
        return;
    }
    QWriteLocker writeLock(&_jointDataLock);
    _jointData = data;
}

void AvatarData::setJointData(int index, const glm::quat& rotation, const glm::vec3& translation) {
    if (index == -1) {
        return;
    }
    if (QThread::currentThread() != thread()) {
        QMetaObject::invokeMethod(this, "setJointData", Q_ARG(int, index), Q_ARG(const glm::quat&, rotation));
        return;
    }
    QWriteLocker writeLock(&_jointDataLock);
    if (_jointData.size() <= index) {
        _jointData.resize(index + 1);
    }
    JointData& data = _jointData[index];
    data.rotation = rotation;
    data.rotationSet = true;
    data.translation = translation;
    data.translationSet = true;
}

void AvatarData::clearJointData(int index) {
    if (index == -1) {
        return;
    }
    if (QThread::currentThread() != thread()) {
        QMetaObject::invokeMethod(this, "clearJointData", Q_ARG(int, index));
        return;
    }
    QWriteLocker writeLock(&_jointDataLock);
    // FIXME: I don't understand how this "clears" the joint data at index
    if (_jointData.size() <= index) {
        _jointData.resize(index + 1);
    }
}

bool AvatarData::isJointDataValid(int index) const {
    if (index == -1) {
        return false;
    }
    if (QThread::currentThread() != thread()) {
        bool result;
        QMetaObject::invokeMethod(const_cast<AvatarData*>(this), "isJointDataValid", Qt::BlockingQueuedConnection,
            Q_RETURN_ARG(bool, result), Q_ARG(int, index));
        return result;
    }
    return index < _jointData.size();
}

glm::quat AvatarData::getJointRotation(int index) const {
    if (index == -1) {
        return glm::quat();
    }
    if (QThread::currentThread() != thread()) {
        glm::quat result;
        QMetaObject::invokeMethod(const_cast<AvatarData*>(this), "getJointRotation", Qt::BlockingQueuedConnection,
            Q_RETURN_ARG(glm::quat, result), Q_ARG(int, index));
        return result;
    }
    QReadLocker readLock(&_jointDataLock);
    return index < _jointData.size() ? _jointData.at(index).rotation : glm::quat();
}


glm::vec3 AvatarData::getJointTranslation(int index) const {
    if (index == -1) {
        return glm::vec3();
    }
    if (QThread::currentThread() != thread()) {
        glm::vec3 result;
        QMetaObject::invokeMethod(const_cast<AvatarData*>(this), "getJointTranslation", Qt::BlockingQueuedConnection,
            Q_RETURN_ARG(glm::vec3, result), Q_ARG(int, index));
        return result;
    }
    QReadLocker readLock(&_jointDataLock);
    return index < _jointData.size() ? _jointData.at(index).translation : glm::vec3();
}

glm::vec3 AvatarData::getJointTranslation(const QString& name) const {
    if (QThread::currentThread() != thread()) {
        glm::vec3 result;
        QMetaObject::invokeMethod(const_cast<AvatarData*>(this), "getJointTranslation", Qt::BlockingQueuedConnection,
            Q_RETURN_ARG(glm::vec3, result), Q_ARG(const QString&, name));
        return result;
    }
    return getJointTranslation(getJointIndex(name));
}

void AvatarData::setJointData(const QString& name, const glm::quat& rotation, const glm::vec3& translation) {
    if (QThread::currentThread() != thread()) {
        QMetaObject::invokeMethod(this, "setJointData", Q_ARG(const QString&, name), Q_ARG(const glm::quat&, rotation),
            Q_ARG(const glm::vec3&, translation));
        return;
    }
    setJointData(getJointIndex(name), rotation, translation);
}

void AvatarData::setJointRotation(const QString& name, const glm::quat& rotation) {
    if (QThread::currentThread() != thread()) {
        QMetaObject::invokeMethod(this, "setJointRotation", Q_ARG(const QString&, name), Q_ARG(const glm::quat&, rotation));
        return;
    }
    setJointRotation(getJointIndex(name), rotation);
}

void AvatarData::setJointTranslation(const QString& name, const glm::vec3& translation) {
    if (QThread::currentThread() != thread()) {
        QMetaObject::invokeMethod(this, "setJointTranslation", Q_ARG(const QString&, name),
            Q_ARG(const glm::vec3&, translation));
        return;
    }
    setJointTranslation(getJointIndex(name), translation);
}

void AvatarData::setJointRotation(int index, const glm::quat& rotation) {
    if (index == -1) {
        return;
    }
    if (QThread::currentThread() != thread()) {
        QMetaObject::invokeMethod(this, "setJointRotation", Q_ARG(int, index), Q_ARG(const glm::quat&, rotation));
        return;
    }
    QWriteLocker writeLock(&_jointDataLock);
    if (_jointData.size() <= index) {
        _jointData.resize(index + 1);
    }
    JointData& data = _jointData[index];
    data.rotation = rotation;
    data.rotationSet = true;
}

void AvatarData::setJointTranslation(int index, const glm::vec3& translation) {
    if (index == -1) {
        return;
    }
    if (QThread::currentThread() != thread()) {
        QMetaObject::invokeMethod(this, "setJointTranslation", Q_ARG(int, index), Q_ARG(const glm::vec3&, translation));
        return;
    }
    QWriteLocker writeLock(&_jointDataLock);
    if (_jointData.size() <= index) {
        _jointData.resize(index + 1);
    }
    JointData& data = _jointData[index];
    data.translation = translation;
    data.translationSet = true;
}

void AvatarData::clearJointData(const QString& name) {
    if (QThread::currentThread() != thread()) {
        QMetaObject::invokeMethod(this, "clearJointData", Q_ARG(const QString&, name));
        return;
    }
    clearJointData(getJointIndex(name));
}

bool AvatarData::isJointDataValid(const QString& name) const {
    if (QThread::currentThread() != thread()) {
        bool result;
        QMetaObject::invokeMethod(const_cast<AvatarData*>(this), "isJointDataValid", Qt::BlockingQueuedConnection,
            Q_RETURN_ARG(bool, result), Q_ARG(const QString&, name));
        return result;
    }
    return isJointDataValid(getJointIndex(name));
}

glm::quat AvatarData::getJointRotation(const QString& name) const {
    if (QThread::currentThread() != thread()) {
        glm::quat result;
        QMetaObject::invokeMethod(const_cast<AvatarData*>(this), "getJointRotation", Qt::BlockingQueuedConnection,
            Q_RETURN_ARG(glm::quat, result), Q_ARG(const QString&, name));
        return result;
    }
    return getJointRotation(getJointIndex(name));
}

QVector<glm::quat> AvatarData::getJointRotations() const {
    if (QThread::currentThread() != thread()) {
        QVector<glm::quat> result;
        QMetaObject::invokeMethod(const_cast<AvatarData*>(this),
                                  "getJointRotations", Qt::BlockingQueuedConnection,
                                  Q_RETURN_ARG(QVector<glm::quat>, result));
        return result;
    }
    QReadLocker readLock(&_jointDataLock);
    QVector<glm::quat> jointRotations(_jointData.size());
    for (int i = 0; i < _jointData.size(); ++i) {
        jointRotations[i] = _jointData[i].rotation;
    }
    return jointRotations;
}

void AvatarData::setJointRotations(QVector<glm::quat> jointRotations) {
    if (QThread::currentThread() != thread()) {
        QVector<glm::quat> result;
        QMetaObject::invokeMethod(const_cast<AvatarData*>(this),
                                  "setJointRotations", Qt::BlockingQueuedConnection,
                                  Q_ARG(QVector<glm::quat>, jointRotations));
    }
    QWriteLocker writeLock(&_jointDataLock);
    if (_jointData.size() < jointRotations.size()) {
        _jointData.resize(jointRotations.size());
    }
    for (int i = 0; i < jointRotations.size(); ++i) {
        if (i < _jointData.size()) {
            setJointRotation(i, jointRotations[i]);
        }
    }
}

void AvatarData::setJointTranslations(QVector<glm::vec3> jointTranslations) {
    if (QThread::currentThread() != thread()) {
        QVector<glm::quat> result;
        QMetaObject::invokeMethod(const_cast<AvatarData*>(this),
                                  "setJointTranslations", Qt::BlockingQueuedConnection,
                                  Q_ARG(QVector<glm::vec3>, jointTranslations));
    }
    QWriteLocker writeLock(&_jointDataLock);
    if (_jointData.size() < jointTranslations.size()) {
        _jointData.resize(jointTranslations.size());
    }
    for (int i = 0; i < jointTranslations.size(); ++i) {
        if (i < _jointData.size()) {
            setJointTranslation(i, jointTranslations[i]);
        }
    }
}

void AvatarData::clearJointsData() {
    // FIXME: this method is terribly inefficient and probably doesn't even work
    // (see implementation of clearJointData(index))
    for (int i = 0; i < _jointData.size(); ++i) {
        clearJointData(i);
    }
}

int AvatarData::getFauxJointIndex(const QString& name) const {
    if (name == "_SENSOR_TO_WORLD_MATRIX") {
        return SENSOR_TO_WORLD_MATRIX_INDEX;
    }
    if (name == "_CONTROLLER_LEFTHAND") {
        return CONTROLLER_LEFTHAND_INDEX;
    }
    if (name == "_CONTROLLER_RIGHTHAND") {
        return CONTROLLER_RIGHTHAND_INDEX;
    }
    if (name == "_CAMERA_RELATIVE_CONTROLLER_LEFTHAND") {
        return CAMERA_RELATIVE_CONTROLLER_LEFTHAND_INDEX;
    }
    if (name == "_CAMERA_RELATIVE_CONTROLLER_RIGHTHAND") {
        return CAMERA_RELATIVE_CONTROLLER_RIGHTHAND_INDEX;
    }
    if (name == "_CAMERA_MATRIX") {
        return CAMERA_MATRIX_INDEX;
    }
    return -1;
}

int AvatarData::getJointIndex(const QString& name) const {
    int result = getFauxJointIndex(name);
    if (result != -1) {
        return result;
    }
    QReadLocker readLock(&_jointDataLock);
    return _jointIndices.value(name) - 1;
}

QStringList AvatarData::getJointNames() const {
    QReadLocker readLock(&_jointDataLock);
    return _jointNames;
}

void AvatarData::parseAvatarIdentityPacket(const QByteArray& data, Identity& identityOut) {
    QDataStream packetStream(data);

    packetStream >> identityOut.uuid >> identityOut.skeletonModelURL >> identityOut.attachmentData >> identityOut.displayName >> identityOut.sessionDisplayName >> identityOut.avatarEntityData;
}

static const QUrl emptyURL("");
QUrl AvatarData::cannonicalSkeletonModelURL(const QUrl& emptyURL) const {
    // We don't put file urls on the wire, but instead convert to empty.
    return _skeletonModelURL.scheme() == "file" ? emptyURL : _skeletonModelURL;
}

void AvatarData::processAvatarIdentity(const Identity& identity, bool& identityChanged, bool& displayNameChanged) {

    if (_firstSkeletonCheck || (identity.skeletonModelURL != cannonicalSkeletonModelURL(emptyURL))) {
        setSkeletonModelURL(identity.skeletonModelURL);
        identityChanged = true;
        if (_firstSkeletonCheck) {
            displayNameChanged = true;
        }
        _firstSkeletonCheck = false;
    }

    if (identity.displayName != _displayName) {
        _displayName = identity.displayName;
        identityChanged = true;
        displayNameChanged = true;
    }
    maybeUpdateSessionDisplayNameFromTransport(identity.sessionDisplayName);

    if (identity.attachmentData != _attachmentData) {
        setAttachmentData(identity.attachmentData);
        identityChanged = true;
    }

    bool avatarEntityDataChanged = false;
    _avatarEntitiesLock.withReadLock([&] {
        avatarEntityDataChanged = (identity.avatarEntityData != _avatarEntityData);
    });
    if (avatarEntityDataChanged) {
        setAvatarEntityData(identity.avatarEntityData);
        identityChanged = true;
    }
}

QByteArray AvatarData::identityByteArray() const {
    QByteArray identityData;
    QDataStream identityStream(&identityData, QIODevice::Append);
    const QUrl& urlToSend = cannonicalSkeletonModelURL(emptyURL);

    _avatarEntitiesLock.withReadLock([&] {
        identityStream << getSessionUUID() << urlToSend << _attachmentData << _displayName << getSessionDisplayNameForTransport() << _avatarEntityData;
    });

    return identityData;
}

void AvatarData::setSkeletonModelURL(const QUrl& skeletonModelURL) {
    const QUrl& expanded = skeletonModelURL.isEmpty() ? AvatarData::defaultFullAvatarModelUrl() : skeletonModelURL;
    if (expanded == _skeletonModelURL) {
        return;
    }
    _skeletonModelURL = expanded;
    qCDebug(avatars) << "Changing skeleton model for avatar" << getSessionUUID() << "to" << _skeletonModelURL.toString();

    updateJointMappings();
}

void AvatarData::setDisplayName(const QString& displayName) {
    _displayName = displayName;
    _sessionDisplayName = "";

    sendIdentityPacket();

    qCDebug(avatars) << "Changing display name for avatar to" << displayName;
}

QVector<AttachmentData> AvatarData::getAttachmentData() const {
    if (QThread::currentThread() != thread()) {
        QVector<AttachmentData> result;
        QMetaObject::invokeMethod(const_cast<AvatarData*>(this), "getAttachmentData", Qt::BlockingQueuedConnection,
            Q_RETURN_ARG(QVector<AttachmentData>, result));
        return result;
    }
    return _attachmentData;
}

void AvatarData::setAttachmentData(const QVector<AttachmentData>& attachmentData) {
    if (QThread::currentThread() != thread()) {
        QMetaObject::invokeMethod(this, "setAttachmentData", Q_ARG(const QVector<AttachmentData>&, attachmentData));
        return;
    }
    _attachmentData = attachmentData;
}

void AvatarData::attach(const QString& modelURL, const QString& jointName,
                        const glm::vec3& translation, const glm::quat& rotation,
                        float scale, bool isSoft,
                        bool allowDuplicates, bool useSaved) {
    if (QThread::currentThread() != thread()) {
        QMetaObject::invokeMethod(this, "attach", Q_ARG(const QString&, modelURL), Q_ARG(const QString&, jointName),
                                  Q_ARG(const glm::vec3&, translation), Q_ARG(const glm::quat&, rotation),
                                  Q_ARG(float, scale), Q_ARG(bool, isSoft),
                                  Q_ARG(bool, allowDuplicates), Q_ARG(bool, useSaved));
        return;
    }
    QVector<AttachmentData> attachmentData = getAttachmentData();
    if (!allowDuplicates) {
        foreach (const AttachmentData& data, attachmentData) {
            if (data.modelURL == modelURL && (jointName.isEmpty() || data.jointName == jointName)) {
                return;
            }
        }
    }
    AttachmentData data;
    data.modelURL = modelURL;
    data.jointName = jointName;
    data.translation = translation;
    data.rotation = rotation;
    data.scale = scale;
    data.isSoft = isSoft;
    attachmentData.append(data);
    setAttachmentData(attachmentData);
}

void AvatarData::detachOne(const QString& modelURL, const QString& jointName) {
    if (QThread::currentThread() != thread()) {
        QMetaObject::invokeMethod(this, "detachOne", Q_ARG(const QString&, modelURL), Q_ARG(const QString&, jointName));
        return;
    }
    QVector<AttachmentData> attachmentData = getAttachmentData();
    for (QVector<AttachmentData>::iterator it = attachmentData.begin(); it != attachmentData.end(); ++it) {
        if (it->modelURL == modelURL && (jointName.isEmpty() || it->jointName == jointName)) {
            attachmentData.erase(it);
            setAttachmentData(attachmentData);
            return;
        }
    }
}

void AvatarData::detachAll(const QString& modelURL, const QString& jointName) {
    if (QThread::currentThread() != thread()) {
        QMetaObject::invokeMethod(this, "detachAll", Q_ARG(const QString&, modelURL), Q_ARG(const QString&, jointName));
        return;
    }
    QVector<AttachmentData> attachmentData = getAttachmentData();
    for (QVector<AttachmentData>::iterator it = attachmentData.begin(); it != attachmentData.end(); ) {
        if (it->modelURL == modelURL && (jointName.isEmpty() || it->jointName == jointName)) {
            it = attachmentData.erase(it);
        } else {
            ++it;
        }
    }
    setAttachmentData(attachmentData);
}

void AvatarData::setJointMappingsFromNetworkReply() {

    QNetworkReply* networkReply = static_cast<QNetworkReply*>(sender());

    {
        QWriteLocker writeLock(&_jointDataLock);
        QByteArray line;
        while (!(line = networkReply->readLine()).isEmpty()) {
            line = line.trimmed();
            if (line.startsWith("filename")) {
                int filenameIndex = line.indexOf('=') + 1;
                    if (filenameIndex > 0) {
                        _skeletonFBXURL = _skeletonModelURL.resolved(QString(line.mid(filenameIndex).trimmed()));
                    }
                }
            if (!line.startsWith("jointIndex")) {
                continue;
            }
            int jointNameIndex = line.indexOf('=') + 1;
            if (jointNameIndex == 0) {
                continue;
            }
            int secondSeparatorIndex = line.indexOf('=', jointNameIndex);
            if (secondSeparatorIndex == -1) {
                continue;
            }
            QString jointName = line.mid(jointNameIndex, secondSeparatorIndex - jointNameIndex).trimmed();
            bool ok;
            int jointIndex = line.mid(secondSeparatorIndex + 1).trimmed().toInt(&ok);
            if (ok) {
                while (_jointNames.size() < jointIndex + 1) {
                    _jointNames.append(QString());
                }
                _jointNames[jointIndex] = jointName;
            }
        }
        for (int i = 0; i < _jointNames.size(); i++) {
            _jointIndices.insert(_jointNames.at(i), i + 1);
        }
    }

    networkReply->deleteLater();
}

void AvatarData::sendAvatarDataPacket() {
    auto nodeList = DependencyManager::get<NodeList>();

    // about 2% of the time, we send a full update (meaning, we transmit all the joint data), even if nothing has changed.
    // this is to guard against a joint moving once, the packet getting lost, and the joint never moving again.

    bool cullSmallData = (randFloat() < AVATAR_SEND_FULL_UPDATE_RATIO);
    auto dataDetail = cullSmallData ? SendAllData : CullSmallData;
    QByteArray avatarByteArray = toByteArrayStateful(dataDetail);
    doneEncoding(cullSmallData);

    static AvatarDataSequenceNumber sequenceNumber = 0;

    auto avatarPacket = NLPacket::create(PacketType::AvatarData, avatarByteArray.size() + sizeof(sequenceNumber));
    avatarPacket->writePrimitive(sequenceNumber++);
    avatarPacket->write(avatarByteArray);

    nodeList->broadcastToNodes(std::move(avatarPacket), NodeSet() << NodeType::AvatarMixer);
}

void AvatarData::sendIdentityPacket() {
    auto nodeList = DependencyManager::get<NodeList>();

    QByteArray identityData = identityByteArray();

    auto packetList = NLPacketList::create(PacketType::AvatarIdentity, QByteArray(), true, true);
    packetList->write(identityData);
    nodeList->eachMatchingNode(
        [&](const SharedNodePointer& node)->bool {
            return node->getType() == NodeType::AvatarMixer && node->getActiveSocket();
        },
        [&](const SharedNodePointer& node) {
            nodeList->sendPacketList(std::move(packetList), *node);
        });

    _avatarEntityDataLocallyEdited = false;
}

void AvatarData::updateJointMappings() {
    {
        QWriteLocker writeLock(&_jointDataLock);
        _jointIndices.clear();
        _jointNames.clear();
        _jointData.clear();
    }

    if (_skeletonModelURL.fileName().toLower().endsWith(".fst")) {
        QNetworkAccessManager& networkAccessManager = NetworkAccessManager::getInstance();
        QNetworkRequest networkRequest = QNetworkRequest(_skeletonModelURL);
        networkRequest.setAttribute(QNetworkRequest::FollowRedirectsAttribute, true);
        networkRequest.setHeader(QNetworkRequest::UserAgentHeader, HIGH_FIDELITY_USER_AGENT);
        QNetworkReply* networkReply = networkAccessManager.get(networkRequest);
        connect(networkReply, &QNetworkReply::finished, this, &AvatarData::setJointMappingsFromNetworkReply);
    }
}

static const QString JSON_ATTACHMENT_URL = QStringLiteral("modelUrl");
static const QString JSON_ATTACHMENT_JOINT_NAME = QStringLiteral("jointName");
static const QString JSON_ATTACHMENT_TRANSFORM = QStringLiteral("transform");
static const QString JSON_ATTACHMENT_IS_SOFT = QStringLiteral("isSoft");

QJsonObject AttachmentData::toJson() const {
    QJsonObject result;
    if (modelURL.isValid() && !modelURL.isEmpty()) {
        result[JSON_ATTACHMENT_URL] = modelURL.toString();
    }
    if (!jointName.isEmpty()) {
        result[JSON_ATTACHMENT_JOINT_NAME] = jointName;
    }
    // FIXME the transform constructor that takes rot/scale/translation
    // doesn't return the correct value for isIdentity()
    Transform transform;
    transform.setRotation(rotation);
    transform.setScale(scale);
    transform.setTranslation(translation);
    if (!transform.isIdentity()) {
        result[JSON_ATTACHMENT_TRANSFORM] = Transform::toJson(transform);
    }
    result[JSON_ATTACHMENT_IS_SOFT] = isSoft;
    return result;
}

void AttachmentData::fromJson(const QJsonObject& json) {
    if (json.contains(JSON_ATTACHMENT_URL)) {
        const QString modelURLTemp = json[JSON_ATTACHMENT_URL].toString();
        if (modelURLTemp != modelURL.toString()) {
            modelURL = modelURLTemp;
        }
    }

    if (json.contains(JSON_ATTACHMENT_JOINT_NAME)) {
        const QString jointNameTemp = json[JSON_ATTACHMENT_JOINT_NAME].toString();
        if (jointNameTemp != jointName) {
            jointName = jointNameTemp;
        }
    }

    if (json.contains(JSON_ATTACHMENT_TRANSFORM)) {
        Transform transform = Transform::fromJson(json[JSON_ATTACHMENT_TRANSFORM]);
        translation = transform.getTranslation();
        rotation = transform.getRotation();
        scale = transform.getScale().x;
    }

    if (json.contains(JSON_ATTACHMENT_IS_SOFT)) {
        isSoft = json[JSON_ATTACHMENT_IS_SOFT].toBool();
    }
}

bool AttachmentData::operator==(const AttachmentData& other) const {
    return modelURL == other.modelURL && jointName == other.jointName && translation == other.translation &&
        rotation == other.rotation && scale == other.scale && isSoft == other.isSoft;
}

QDataStream& operator<<(QDataStream& out, const AttachmentData& attachment) {
    return out << attachment.modelURL << attachment.jointName <<
        attachment.translation << attachment.rotation << attachment.scale << attachment.isSoft;
}

QDataStream& operator>>(QDataStream& in, AttachmentData& attachment) {
    return in >> attachment.modelURL >> attachment.jointName >>
        attachment.translation >> attachment.rotation >> attachment.scale >> attachment.isSoft;
}

void AttachmentDataObject::setModelURL(const QString& modelURL) {
    AttachmentData data = qscriptvalue_cast<AttachmentData>(thisObject());
    data.modelURL = modelURL;
    thisObject() = engine()->toScriptValue(data);
}

QString AttachmentDataObject::getModelURL() const {
    return qscriptvalue_cast<AttachmentData>(thisObject()).modelURL.toString();
}

void AttachmentDataObject::setJointName(const QString& jointName) {
    AttachmentData data = qscriptvalue_cast<AttachmentData>(thisObject());
    data.jointName = jointName;
    thisObject() = engine()->toScriptValue(data);
}

QString AttachmentDataObject::getJointName() const {
    return qscriptvalue_cast<AttachmentData>(thisObject()).jointName;
}

void AttachmentDataObject::setTranslation(const glm::vec3& translation) {
    AttachmentData data = qscriptvalue_cast<AttachmentData>(thisObject());
    data.translation = translation;
    thisObject() = engine()->toScriptValue(data);
}

glm::vec3 AttachmentDataObject::getTranslation() const {
    return qscriptvalue_cast<AttachmentData>(thisObject()).translation;
}

void AttachmentDataObject::setRotation(const glm::quat& rotation) {
    AttachmentData data = qscriptvalue_cast<AttachmentData>(thisObject());
    data.rotation = rotation;
    thisObject() = engine()->toScriptValue(data);
}

glm::quat AttachmentDataObject::getRotation() const {
    return qscriptvalue_cast<AttachmentData>(thisObject()).rotation;
}

void AttachmentDataObject::setScale(float scale) {
    AttachmentData data = qscriptvalue_cast<AttachmentData>(thisObject());
    data.scale = scale;
    thisObject() = engine()->toScriptValue(data);
}

float AttachmentDataObject::getScale() const {
    return qscriptvalue_cast<AttachmentData>(thisObject()).scale;
}

void AttachmentDataObject::setIsSoft(bool isSoft) {
    AttachmentData data = qscriptvalue_cast<AttachmentData>(thisObject());
    data.isSoft = isSoft;
    thisObject() = engine()->toScriptValue(data);
}

bool AttachmentDataObject::getIsSoft() const {
    return qscriptvalue_cast<AttachmentData>(thisObject()).isSoft;
}

void registerAvatarTypes(QScriptEngine* engine) {
    qScriptRegisterSequenceMetaType<QVector<AttachmentData> >(engine);
    engine->setDefaultPrototype(qMetaTypeId<AttachmentData>(), engine->newQObject(
        new AttachmentDataObject(), QScriptEngine::ScriptOwnership));
}

void AvatarData::setRecordingBasis(std::shared_ptr<Transform> recordingBasis) {
    if (!recordingBasis) {
        recordingBasis = std::make_shared<Transform>();
        recordingBasis->setRotation(getOrientation());
        recordingBasis->setTranslation(getPosition());
        // TODO: find a  different way to record/playback the Scale of the avatar
        //recordingBasis->setScale(getTargetScale());
    }
    _recordingBasis = recordingBasis;
}

void AvatarData::clearRecordingBasis() {
    _recordingBasis.reset();
}

static const QString JSON_AVATAR_BASIS = QStringLiteral("basisTransform");
static const QString JSON_AVATAR_RELATIVE = QStringLiteral("relativeTransform");
static const QString JSON_AVATAR_JOINT_ARRAY = QStringLiteral("jointArray");
static const QString JSON_AVATAR_HEAD = QStringLiteral("head");
static const QString JSON_AVATAR_HEAD_MODEL = QStringLiteral("headModel");
static const QString JSON_AVATAR_BODY_MODEL = QStringLiteral("bodyModel");
static const QString JSON_AVATAR_DISPLAY_NAME = QStringLiteral("displayName");
// It isn't meaningful to persist sessionDisplayName.
static const QString JSON_AVATAR_ATTACHMENTS = QStringLiteral("attachments");
static const QString JSON_AVATAR_ENTITIES = QStringLiteral("attachedEntities");
static const QString JSON_AVATAR_SCALE = QStringLiteral("scale");
static const QString JSON_AVATAR_VERSION = QStringLiteral("version");

static const int JSON_AVATAR_JOINT_ROTATIONS_IN_RELATIVE_FRAME_VERSION = 0;
static const int JSON_AVATAR_JOINT_ROTATIONS_IN_ABSOLUTE_FRAME_VERSION = 1;

QJsonValue toJsonValue(const JointData& joint) {
    QJsonArray result;
    result.push_back(toJsonValue(joint.rotation));
    result.push_back(toJsonValue(joint.translation));
    return result;
}

JointData jointDataFromJsonValue(const QJsonValue& json) {
    JointData result;
    if (json.isArray()) {
        QJsonArray array = json.toArray();
        result.rotation = quatFromJsonValue(array[0]);
        result.rotationSet = true;
        result.translation = vec3FromJsonValue(array[1]);
        result.translationSet = false;
    }
    return result;
}

QJsonObject AvatarData::toJson() const {
    QJsonObject root;

    root[JSON_AVATAR_VERSION] = JSON_AVATAR_JOINT_ROTATIONS_IN_ABSOLUTE_FRAME_VERSION;

    if (!getSkeletonModelURL().isEmpty()) {
        root[JSON_AVATAR_BODY_MODEL] = getSkeletonModelURL().toString();
    }
    if (!getDisplayName().isEmpty()) {
        root[JSON_AVATAR_DISPLAY_NAME] = getDisplayName();
    }
    if (!getAttachmentData().isEmpty()) {
        QJsonArray attachmentsJson;
        for (auto attachment : getAttachmentData()) {
            attachmentsJson.push_back(attachment.toJson());
        }
        root[JSON_AVATAR_ATTACHMENTS] = attachmentsJson;
    }

    _avatarEntitiesLock.withReadLock([&] {
        if (!_avatarEntityData.empty()) {
            QJsonArray avatarEntityJson;
            for (auto entityID : _avatarEntityData.keys()) {
                QVariantMap entityData;
                entityData.insert("id", entityID);
                entityData.insert("properties", _avatarEntityData.value(entityID));
                avatarEntityJson.push_back(QVariant(entityData).toJsonObject());
            }
            root[JSON_AVATAR_ENTITIES] = avatarEntityJson;
        }
    });

    auto recordingBasis = getRecordingBasis();
    bool success;
    Transform avatarTransform = getTransform(success);
    if (!success) {
        qCWarning(avatars) << "Warning -- AvatarData::toJson couldn't get avatar transform";
    }
    avatarTransform.setScale(getDomainLimitedScale());
    if (recordingBasis) {
        root[JSON_AVATAR_BASIS] = Transform::toJson(*recordingBasis);
        // Find the relative transform
        auto relativeTransform = recordingBasis->relativeTransform(avatarTransform);
        if (!relativeTransform.isIdentity()) {
            root[JSON_AVATAR_RELATIVE] = Transform::toJson(relativeTransform);
        }
    } else {
        root[JSON_AVATAR_RELATIVE] = Transform::toJson(avatarTransform);
    }

    auto scale = getDomainLimitedScale();
    if (scale != 1.0f) {
        root[JSON_AVATAR_SCALE] = scale;
    }

    // Skeleton pose
    QJsonArray jointArray;
    for (const auto& joint : getRawJointData()) {
        jointArray.push_back(toJsonValue(joint));
    }
    root[JSON_AVATAR_JOINT_ARRAY] = jointArray;

    const HeadData* head = getHeadData();
    if (head) {
        auto headJson = head->toJson();
        if (!headJson.isEmpty()) {
            root[JSON_AVATAR_HEAD] = headJson;
        }
    }
    return root;
}

void AvatarData::fromJson(const QJsonObject& json, bool useFrameSkeleton) {
    int version;
    if (json.contains(JSON_AVATAR_VERSION)) {
        version = json[JSON_AVATAR_VERSION].toInt();
    } else {
        // initial data did not have a version field.
        version = JSON_AVATAR_JOINT_ROTATIONS_IN_RELATIVE_FRAME_VERSION;
    }

    // The head setOrientation likes to overwrite the avatar orientation,
    // so lets do the head first
    // Most head data is relative to the avatar, and needs no basis correction,
    // but the lookat vector does need correction
    if (json.contains(JSON_AVATAR_HEAD)) {
        if (!_headData) {
            _headData = new HeadData(this);
        }
        _headData->fromJson(json[JSON_AVATAR_HEAD].toObject());
    }

    if (json.contains(JSON_AVATAR_BODY_MODEL)) {
        auto bodyModelURL = json[JSON_AVATAR_BODY_MODEL].toString();
        if (useFrameSkeleton && bodyModelURL != getSkeletonModelURL().toString()) {
            setSkeletonModelURL(bodyModelURL);
        }
    }
    if (json.contains(JSON_AVATAR_DISPLAY_NAME)) {
        auto newDisplayName = json[JSON_AVATAR_DISPLAY_NAME].toString();
        if (newDisplayName != getDisplayName()) {
            setDisplayName(newDisplayName);
        }
    }

    if (json.contains(JSON_AVATAR_RELATIVE)) {
        // During playback you can either have the recording basis set to the avatar current state
        // meaning that all playback is relative to this avatars starting position, or
        // the basis can be loaded from the recording, meaning the playback is relative to the
        // original avatar location
        // The first is more useful for playing back recordings on your own avatar, while
        // the latter is more useful for playing back other avatars within your scene.

        auto currentBasis = getRecordingBasis();
        if (!currentBasis) {
            currentBasis = std::make_shared<Transform>(Transform::fromJson(json[JSON_AVATAR_BASIS]));
        }

        auto relativeTransform = Transform::fromJson(json[JSON_AVATAR_RELATIVE]);
        auto worldTransform = currentBasis->worldTransform(relativeTransform);
        setPosition(worldTransform.getTranslation());
        setOrientation(worldTransform.getRotation());
    }

    if (json.contains(JSON_AVATAR_SCALE)) {
        setTargetScale((float)json[JSON_AVATAR_SCALE].toDouble());
    }

    if (json.contains(JSON_AVATAR_ATTACHMENTS) && json[JSON_AVATAR_ATTACHMENTS].isArray()) {
        QJsonArray attachmentsJson = json[JSON_AVATAR_ATTACHMENTS].toArray();
        QVector<AttachmentData> attachments;
        for (auto attachmentJson : attachmentsJson) {
            AttachmentData attachment;
            attachment.fromJson(attachmentJson.toObject());
            attachments.push_back(attachment);
        }
        setAttachmentData(attachments);
    }

    // if (json.contains(JSON_AVATAR_ENTITIES) && json[JSON_AVATAR_ENTITIES].isArray()) {
    //     QJsonArray attachmentsJson = json[JSON_AVATAR_ATTACHMENTS].toArray();
    //     for (auto attachmentJson : attachmentsJson) {
    //         // TODO -- something
    //     }
    // }

    if (json.contains(JSON_AVATAR_JOINT_ARRAY)) {
        if (version == JSON_AVATAR_JOINT_ROTATIONS_IN_RELATIVE_FRAME_VERSION) {
            // because we don't have the full joint hierarchy skeleton of the model,
            // we can't properly convert from relative rotations into absolute rotations.
            quint64 now = usecTimestampNow();
            if (shouldLogError(now)) {
                qCWarning(avatars) << "Version 0 avatar recordings not supported. using default rotations";
            }
        } else {
            QVector<JointData> jointArray;
            QJsonArray jointArrayJson = json[JSON_AVATAR_JOINT_ARRAY].toArray();
            jointArray.reserve(jointArrayJson.size());
            int i = 0;
            for (const auto& jointJson : jointArrayJson) {
                auto joint = jointDataFromJsonValue(jointJson);
                jointArray.push_back(joint);
                setJointData(i, joint.rotation, joint.translation);
                i++;
            }
            setRawJointData(jointArray);
        }
    }
}

// Every frame will store both a basis for the recording and a relative transform
// This allows the application to decide whether playback should be relative to an avatar's
// transform at the start of playback, or relative to the transform of the recorded
// avatar
QByteArray AvatarData::toFrame(const AvatarData& avatar) {
    QJsonObject root = avatar.toJson();
#ifdef WANT_JSON_DEBUG
    {
        QJsonObject obj = root;
        obj.remove(JSON_AVATAR_JOINT_ARRAY);
        qCDebug(avatars).noquote() << QJsonDocument(obj).toJson(QJsonDocument::JsonFormat::Indented);
    }
#endif
    return QJsonDocument(root).toBinaryData();
}


void AvatarData::fromFrame(const QByteArray& frameData, AvatarData& result, bool useFrameSkeleton) {
    QJsonDocument doc = QJsonDocument::fromBinaryData(frameData);

#ifdef WANT_JSON_DEBUG
    {
        QJsonObject obj = doc.object();
        obj.remove(JSON_AVATAR_JOINT_ARRAY);
        qCDebug(avatars).noquote() << QJsonDocument(obj).toJson(QJsonDocument::JsonFormat::Indented);
    }
#endif
    result.fromJson(doc.object(), useFrameSkeleton);
}

float AvatarData::getBodyYaw() const {
    glm::vec3 eulerAngles = glm::degrees(safeEulerAngles(getOrientation()));
    return eulerAngles.y;
}

void AvatarData::setBodyYaw(float bodyYaw) {
    glm::vec3 eulerAngles = glm::degrees(safeEulerAngles(getOrientation()));
    eulerAngles.y = bodyYaw;
    setOrientation(glm::quat(glm::radians(eulerAngles)));
}

float AvatarData::getBodyPitch() const {
    glm::vec3 eulerAngles = glm::degrees(safeEulerAngles(getOrientation()));
    return eulerAngles.x;
}

void AvatarData::setBodyPitch(float bodyPitch) {
    glm::vec3 eulerAngles = glm::degrees(safeEulerAngles(getOrientation()));
    eulerAngles.x = bodyPitch;
    setOrientation(glm::quat(glm::radians(eulerAngles)));
}

float AvatarData::getBodyRoll() const {
    glm::vec3 eulerAngles = glm::degrees(safeEulerAngles(getOrientation()));
    return eulerAngles.z;
}

void AvatarData::setBodyRoll(float bodyRoll) {
    glm::vec3 eulerAngles = glm::degrees(safeEulerAngles(getOrientation()));
    eulerAngles.z = bodyRoll;
    setOrientation(glm::quat(glm::radians(eulerAngles)));
}

void AvatarData::setPosition(const glm::vec3& position) {
    SpatiallyNestable::setPosition(position);
}

void AvatarData::setOrientation(const glm::quat& orientation) {
    SpatiallyNestable::setOrientation(orientation);
}

glm::quat AvatarData::getAbsoluteJointRotationInObjectFrame(int index) const {
    assert(false);
    return glm::quat();
}

glm::vec3 AvatarData::getAbsoluteJointTranslationInObjectFrame(int index) const {
    assert(false);
    return glm::vec3();
}

QVariant AttachmentData::toVariant() const {
    QVariantMap result;
    result["modelUrl"] = modelURL;
    result["jointName"] = jointName;
    result["translation"] = glmToQMap(translation);
    result["rotation"] = glmToQMap(glm::degrees(safeEulerAngles(rotation)));
    result["scale"] = scale;
    result["soft"] = isSoft;
    return result;
}

glm::vec3 variantToVec3(const QVariant& var) {
    auto map = var.toMap();
    glm::vec3 result;
    result.x = map["x"].toFloat();
    result.y = map["y"].toFloat();
    result.z = map["z"].toFloat();
    return result;
}

void AttachmentData::fromVariant(const QVariant& variant) {
    auto map = variant.toMap();
    if (map.contains("modelUrl")) {
        auto urlString = map["modelUrl"].toString();
        modelURL = urlString;
    }
    if (map.contains("jointName")) {
        jointName = map["jointName"].toString();
    }
    if (map.contains("translation")) {
        translation = variantToVec3(map["translation"]);
    }
    if (map.contains("rotation")) {
        rotation = glm::quat(glm::radians(variantToVec3(map["rotation"])));
    }
    if (map.contains("scale")) {
        scale = map["scale"].toFloat();
    }
    if (map.contains("soft")) {
        isSoft = map["soft"].toBool();
    }
}

QVariantList AvatarData::getAttachmentsVariant() const {
    QVariantList result;
    for (const auto& attachment : getAttachmentData()) {
        result.append(attachment.toVariant());
    }
    return result;
}

void AvatarData::setAttachmentsVariant(const QVariantList& variant) {
    QVector<AttachmentData> newAttachments;
    newAttachments.reserve(variant.size());
    for (const auto& attachmentVar : variant) {
        AttachmentData attachment;
        attachment.fromVariant(attachmentVar);
        if (!attachment.modelURL.isEmpty()) {
            newAttachments.append(attachment);
        }
    }
    setAttachmentData(newAttachments);
}

const int MAX_NUM_AVATAR_ENTITIES = 42;

void AvatarData::updateAvatarEntity(const QUuid& entityID, const QByteArray& entityData) {
    if (QThread::currentThread() != thread()) {
        QMetaObject::invokeMethod(this, "updateAvatarEntity", Q_ARG(const QUuid&, entityID), Q_ARG(QByteArray, entityData));
        return;
    }
    _avatarEntitiesLock.withWriteLock([&] {
        AvatarEntityMap::iterator itr = _avatarEntityData.find(entityID);
        if (itr == _avatarEntityData.end()) {
            if (_avatarEntityData.size() < MAX_NUM_AVATAR_ENTITIES) {
                _avatarEntityData.insert(entityID, entityData);
                _avatarEntityDataLocallyEdited = true;
            }
        } else {
            itr.value() = entityData;
            _avatarEntityDataLocallyEdited = true;
        }
    });
}

void AvatarData::clearAvatarEntity(const QUuid& entityID) {
    if (QThread::currentThread() != thread()) {
        QMetaObject::invokeMethod(this, "clearAvatarEntity", Q_ARG(const QUuid&, entityID));
        return;
    }

    _avatarEntitiesLock.withWriteLock([&] {
        _avatarEntityData.remove(entityID);
        _avatarEntityDataLocallyEdited = true;
    });
}

AvatarEntityMap AvatarData::getAvatarEntityData() const {
    AvatarEntityMap result;
    if (QThread::currentThread() != thread()) {
        QMetaObject::invokeMethod(const_cast<AvatarData*>(this), "getAvatarEntityData", Qt::BlockingQueuedConnection,
                                  Q_RETURN_ARG(AvatarEntityMap, result));
        return result;
    }

    _avatarEntitiesLock.withReadLock([&] {
        result = _avatarEntityData;
    });
    return result;
}

void AvatarData::setAvatarEntityData(const AvatarEntityMap& avatarEntityData) {
    if (avatarEntityData.size() > MAX_NUM_AVATAR_ENTITIES) {
        // the data is suspect
        qCDebug(avatars) << "discard suspect AvatarEntityData with size =" << avatarEntityData.size();
        return;
    }
    if (QThread::currentThread() != thread()) {
        QMetaObject::invokeMethod(this, "setAvatarEntityData", Q_ARG(const AvatarEntityMap&, avatarEntityData));
        return;
    }
    _avatarEntitiesLock.withWriteLock([&] {
        if (_avatarEntityData != avatarEntityData) {
            // keep track of entities that were attached to this avatar but no longer are
            AvatarEntityIDs previousAvatarEntityIDs = QSet<QUuid>::fromList(_avatarEntityData.keys());

            _avatarEntityData = avatarEntityData;
            setAvatarEntityDataChanged(true);

            foreach (auto entityID, previousAvatarEntityIDs) {
                if (!_avatarEntityData.contains(entityID)) {
                    _avatarEntityDetached.insert(entityID);
                }
            }
        }
    });
}

AvatarEntityIDs AvatarData::getAndClearRecentlyDetachedIDs() {
    AvatarEntityIDs result;
    if (QThread::currentThread() != thread()) {
        QMetaObject::invokeMethod(const_cast<AvatarData*>(this), "getAndClearRecentlyDetachedIDs", Qt::BlockingQueuedConnection,
                                  Q_RETURN_ARG(AvatarEntityIDs, result));
        return result;
    }
    _avatarEntitiesLock.withWriteLock([&] {
        result = _avatarEntityDetached;
        _avatarEntityDetached.clear();
    });
    return result;
}

// thread-safe
glm::mat4 AvatarData::getSensorToWorldMatrix() const {
    return _sensorToWorldMatrixCache.get();
}

// thread-safe
glm::mat4 AvatarData::getControllerLeftHandMatrix() const {
    return _controllerLeftHandMatrixCache.get();
}

// thread-safe
glm::mat4 AvatarData::getControllerRightHandMatrix() const {
    return _controllerRightHandMatrixCache.get();
}


QScriptValue RayToAvatarIntersectionResultToScriptValue(QScriptEngine* engine, const RayToAvatarIntersectionResult& value) {
    QScriptValue obj = engine->newObject();
    obj.setProperty("intersects", value.intersects);
    QScriptValue avatarIDValue = quuidToScriptValue(engine, value.avatarID);
    obj.setProperty("avatarID", avatarIDValue);
    obj.setProperty("distance", value.distance);
    QScriptValue intersection = vec3toScriptValue(engine, value.intersection);
    obj.setProperty("intersection", intersection);
    return obj;
}

void RayToAvatarIntersectionResultFromScriptValue(const QScriptValue& object, RayToAvatarIntersectionResult& value) {
    value.intersects = object.property("intersects").toVariant().toBool();
    QScriptValue avatarIDValue = object.property("avatarID");
    quuidFromScriptValue(avatarIDValue, value.avatarID);
    value.distance = object.property("distance").toVariant().toFloat();
    QScriptValue intersection = object.property("intersection");
    if (intersection.isValid()) {
        vec3FromScriptValue(intersection, value.intersection);
    }
}

<<<<<<< HEAD
const float AvatarData::OUT_OF_VIEW_PENALTY = -10.0f;

float AvatarData::_avatarSortCoefficientSize { 0.5f };
float AvatarData::_avatarSortCoefficientCenter { 0.25 };
float AvatarData::_avatarSortCoefficientAge { 1.0f };

std::priority_queue<AvatarPriority> AvatarData::sortAvatars(
    QList<AvatarSharedPointer> avatarList,
    const ViewFrustum& cameraView,
    std::function<uint64_t(AvatarSharedPointer)> getLastUpdated,
    std::function<float(AvatarSharedPointer)> getBoundingRadius,
    std::function<bool(AvatarSharedPointer)> shouldIgnore) {

    uint64_t startTime = usecTimestampNow();

    glm::vec3 frustumCenter = cameraView.getPosition();

    std::priority_queue<AvatarPriority> sortedAvatars;
    {
        PROFILE_RANGE(simulation, "sort");
        for (int32_t i = 0; i < avatarList.size(); ++i) {
            const auto& avatar = avatarList.at(i);

            if (shouldIgnore(avatar)) {
                continue;
            }

            // priority = weighted linear combination of:
            //   (a) apparentSize
            //   (b) proximity to center of view
            //   (c) time since last update
            glm::vec3 avatarPosition = avatar->getPosition();
            glm::vec3 offset = avatarPosition - frustumCenter;
            float distance = glm::length(offset) + 0.001f; // add 1mm to avoid divide by zero

            // FIXME - AvatarData has something equivolent to this
            float radius = getBoundingRadius(avatar);

            const glm::vec3& forward = cameraView.getDirection();
            float apparentSize = 2.0f * radius / distance;
            float cosineAngle = glm::length(glm::dot(offset, forward) * forward) / distance;
            float age = (float)(startTime - getLastUpdated(avatar)) / (float)(USECS_PER_SECOND);

            // NOTE: we are adding values of different units to get a single measure of "priority".
            // Thus we multiply each component by a conversion "weight" that scales its units relative to the others.
            // These weights are pure magic tuning and should be hard coded in the relation below,
            // but are currently exposed for anyone who would like to explore fine tuning:
            float priority = _avatarSortCoefficientSize * apparentSize
                + _avatarSortCoefficientCenter * cosineAngle
                + _avatarSortCoefficientAge * age;

            // decrement priority of avatars outside keyhole
            if (distance > cameraView.getCenterRadius()) {
                if (!cameraView.sphereIntersectsFrustum(avatarPosition, radius)) {
                    priority += OUT_OF_VIEW_PENALTY;
                }
            }
            sortedAvatars.push(AvatarPriority(avatar, priority));
        }
    }
    return sortedAvatars;
=======
QScriptValue AvatarEntityMapToScriptValue(QScriptEngine* engine, const AvatarEntityMap& value) {
    QScriptValue obj = engine->newObject();
    for (auto entityID : value.keys()) {
        QByteArray entityProperties = value.value(entityID);
        QJsonDocument jsonEntityProperties = QJsonDocument::fromBinaryData(entityProperties);
        if (!jsonEntityProperties.isObject()) {
            qCDebug(avatars) << "bad AvatarEntityData in AvatarEntityMap" << QString(entityProperties.toHex());
        }
        
        QVariant variantEntityProperties = jsonEntityProperties.toVariant();
        QVariantMap entityPropertiesMap = variantEntityProperties.toMap();
        QScriptValue scriptEntityProperties = variantMapToScriptValue(entityPropertiesMap, *engine);
        
        QString key = entityID.toString();
        obj.setProperty(key, scriptEntityProperties);
    }
    return obj;
}

void AvatarEntityMapFromScriptValue(const QScriptValue& object, AvatarEntityMap& value) {
    QScriptValueIterator itr(object);
    while (itr.hasNext()) {
        itr.next();
        QUuid EntityID = QUuid(itr.name());
        
        QScriptValue scriptEntityProperties = itr.value();
        QVariant variantEntityProperties = scriptEntityProperties.toVariant();
        QJsonDocument jsonEntityProperties = QJsonDocument::fromVariant(variantEntityProperties);
        QByteArray binaryEntityProperties = jsonEntityProperties.toBinaryData();
        
        value[EntityID] = binaryEntityProperties;
    }
>>>>>>> ed932fea
}<|MERGE_RESOLUTION|>--- conflicted
+++ resolved
@@ -36,11 +36,8 @@
 #include <shared/JSONHelpers.h>
 #include <ShapeInfo.h>
 #include <AudioHelpers.h>
-<<<<<<< HEAD
 #include <Profile.h>
-=======
 #include <VariantMapToScriptValue.h>
->>>>>>> ed932fea
 
 #include "AvatarLogging.h"
 
@@ -2321,7 +2318,6 @@
     }
 }
 
-<<<<<<< HEAD
 const float AvatarData::OUT_OF_VIEW_PENALTY = -10.0f;
 
 float AvatarData::_avatarSortCoefficientSize { 0.5f };
@@ -2383,7 +2379,8 @@
         }
     }
     return sortedAvatars;
-=======
+}
+
 QScriptValue AvatarEntityMapToScriptValue(QScriptEngine* engine, const AvatarEntityMap& value) {
     QScriptValue obj = engine->newObject();
     for (auto entityID : value.keys()) {
@@ -2416,5 +2413,4 @@
         
         value[EntityID] = binaryEntityProperties;
     }
->>>>>>> ed932fea
 }