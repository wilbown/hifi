//
//  AvatarData.h
//  libraries/avatars/src
//
//  Created by Stephen Birarda on 4/9/13.
//  Copyright 2013 High Fidelity, Inc.
//
//  Distributed under the Apache License, Version 2.0.
//  See the accompanying file LICENSE or http://www.apache.org/licenses/LICENSE-2.0.html
//

#ifndef hifi_AvatarData_h
#define hifi_AvatarData_h

#include <string>
#include <memory>
/* VS2010 defines stdint.h, but not inttypes.h */
#if defined(_MSC_VER)
typedef signed char  int8_t;
typedef signed short int16_t;
typedef signed int   int32_t;
typedef unsigned char  uint8_t;
typedef unsigned short uint16_t;
typedef unsigned int   uint32_t;
typedef signed long long   int64_t;
typedef unsigned long long quint64;
#define PRId64 "I64d"
#else
#include <inttypes.h>
#endif
#include <vector>

#include <glm/glm.hpp>
#include <glm/gtc/quaternion.hpp>

#include <QByteArray>
#include <QElapsedTimer>
#include <QHash>
#include <QObject>
#include <QRect>
#include <QStringList>
#include <QUrl>
#include <QUuid>
#include <QVariantMap>
#include <QVector>
#include <QtScript/QScriptable>
#include <QReadWriteLock>

#include <NLPacket.h>
#include <Node.h>
#include <RegisteredMetaTypes.h>
#include <SimpleMovingAverage.h>
#include <SpatiallyNestable.h>

#include "AABox.h"
#include "HandData.h"
#include "HeadData.h"
#include "PathUtils.h"
<<<<<<< HEAD
#include "Player.h"
#include "Recorder.h"

=======
#include "Referential.h"
>>>>>>> eecb5b91

using AvatarSharedPointer = std::shared_ptr<AvatarData>;
using AvatarWeakPointer = std::weak_ptr<AvatarData>;
using AvatarHash = QHash<QUuid, AvatarSharedPointer>;

using AvatarDataSequenceNumber = uint16_t;

// avatar motion behaviors
const quint32 AVATAR_MOTION_KEYBOARD_MOTOR_ENABLED = 1U << 0;
const quint32 AVATAR_MOTION_SCRIPTED_MOTOR_ENABLED = 1U << 1;

const quint32 AVATAR_MOTION_DEFAULTS =
        AVATAR_MOTION_KEYBOARD_MOTOR_ENABLED |
        AVATAR_MOTION_SCRIPTED_MOTOR_ENABLED;

// these bits will be expanded as features are exposed
const quint32 AVATAR_MOTION_SCRIPTABLE_BITS =
        AVATAR_MOTION_SCRIPTED_MOTOR_ENABLED;

const qint64 AVATAR_SILENCE_THRESHOLD_USECS = 5 * USECS_PER_SECOND;

// Bitset of state flags - we store the key state, hand state, Faceshift, eye tracking, and existence of
// referential data in this bit set. The hand state is an octal, but is split into two sections to maintain
// backward compatibility. The bits are ordered as such (0-7 left to right).
//     +-----+-----+-+-+-+--+
//     |K0,K1|H0,H1|F|E|R|H2|
//     +-----+-----+-+-+-+--+
// Key state - K0,K1 is found in the 1st and 2nd bits
// Hand state - H0,H1,H2 is found in the 3rd, 4th, and 8th bits
// Faceshift - F is found in the 5th bit
// Eye tracker - E is found in the 6th bit
// Referential Data - R is found in the 7th bit
const int KEY_STATE_START_BIT = 0; // 1st and 2nd bits
const int HAND_STATE_START_BIT = 2; // 3rd and 4th bits
const int IS_FACESHIFT_CONNECTED = 4; // 5th bit
const int IS_EYE_TRACKER_CONNECTED = 5; // 6th bit (was CHAT_CIRCLING)
const int HAS_REFERENTIAL = 6; // 7th bit
const int HAND_STATE_FINGER_POINTING_BIT = 7; // 8th bit

const char HAND_STATE_NULL = 0;
const char LEFT_HAND_POINTING_FLAG = 1;
const char RIGHT_HAND_POINTING_FLAG = 2;
const char IS_FINGER_POINTING_FLAG = 4;

static const float MAX_AVATAR_SCALE = 1000.0f;
static const float MIN_AVATAR_SCALE = .005f;

const float MAX_AUDIO_LOUDNESS = 1000.0f; // close enough for mouth animation

const int AVATAR_IDENTITY_PACKET_SEND_INTERVAL_MSECS = 1000;
const int AVATAR_BILLBOARD_PACKET_SEND_INTERVAL_MSECS = 5000;

// See also static AvatarData::defaultFullAvatarModelUrl().
const QString DEFAULT_FULL_AVATAR_MODEL_NAME = QString("Default");

// how often should we send a full report about joint rotations, even if they haven't changed?
const float AVATAR_SEND_FULL_UPDATE_RATIO = 0.02f;
// this controls how large a change in joint-rotation must be before the interface sends it to the avatar mixer
const float AVATAR_MIN_ROTATION_DOT = 0.9999999f;
const float AVATAR_MIN_TRANSLATION = 0.0001f;


// Where one's own Avatar begins in the world (will be overwritten if avatar data file is found).
// This is the start location in the Sandbox (xyz: 6270, 211, 6000).
const glm::vec3 START_LOCATION(6270, 211, 6000);

enum KeyState {
    NO_KEY_DOWN = 0,
    INSERT_KEY_DOWN,
    DELETE_KEY_DOWN
};

class QDataStream;

class AttachmentData;
class JointData;
class Transform;
using TransformPointer = std::shared_ptr<Transform>;

class AvatarData : public QObject, public SpatiallyNestable {
    Q_OBJECT

    Q_PROPERTY(glm::vec3 position READ getPosition WRITE setPosition)
    Q_PROPERTY(float scale READ getTargetScale WRITE setTargetScale)
    Q_PROPERTY(glm::vec3 handPosition READ getHandPosition WRITE setHandPosition)
    Q_PROPERTY(float bodyYaw READ getBodyYaw WRITE setBodyYaw)
    Q_PROPERTY(float bodyPitch READ getBodyPitch WRITE setBodyPitch)
    Q_PROPERTY(float bodyRoll READ getBodyRoll WRITE setBodyRoll)

    Q_PROPERTY(glm::quat orientation READ getOrientation WRITE setOrientation)
    Q_PROPERTY(glm::quat headOrientation READ getHeadOrientation WRITE setHeadOrientation)
    Q_PROPERTY(float headPitch READ getHeadPitch WRITE setHeadPitch)
    Q_PROPERTY(float headYaw READ getHeadYaw WRITE setHeadYaw)
    Q_PROPERTY(float headRoll READ getHeadRoll WRITE setHeadRoll)

    Q_PROPERTY(float audioLoudness READ getAudioLoudness WRITE setAudioLoudness)
    Q_PROPERTY(float audioAverageLoudness READ getAudioAverageLoudness WRITE setAudioAverageLoudness)

    Q_PROPERTY(QString displayName READ getDisplayName WRITE setDisplayName)
    Q_PROPERTY(QString faceModelURL READ getFaceModelURLFromScript WRITE setFaceModelURLFromScript)
    Q_PROPERTY(QString skeletonModelURL READ getSkeletonModelURLFromScript WRITE setSkeletonModelURLFromScript)
    Q_PROPERTY(QVector<AttachmentData> attachmentData READ getAttachmentData WRITE setAttachmentData)
    Q_PROPERTY(QString billboardURL READ getBillboardURL WRITE setBillboardFromURL)

    Q_PROPERTY(QStringList jointNames READ getJointNames)

    Q_PROPERTY(QUuid sessionUUID READ getSessionUUID)

public:
    static const QString FRAME_NAME;

    static void fromFrame(const QByteArray& frameData, AvatarData& avatar);
    static QByteArray toFrame(const AvatarData& avatar);

    AvatarData();
    virtual ~AvatarData();
    
    static const QUrl& defaultFullAvatarModelUrl();

    virtual bool isMyAvatar() const { return false; }

    const QUuid& getSessionUUID() const { return getID(); }

    glm::vec3 getHandPosition() const;
    void setHandPosition(const glm::vec3& handPosition);

    virtual QByteArray toByteArray(bool cullSmallChanges, bool sendAll);
    virtual void doneEncoding(bool cullSmallChanges);

    /// \return true if an error should be logged
    bool shouldLogError(const quint64& now);

    /// \param packet byte array of data
    /// \param offset number of bytes into packet where data starts
    /// \return number of bytes parsed
    virtual int parseDataFromBuffer(const QByteArray& buffer);

    // Body Rotation (degrees)
    float getBodyYaw() const;
    void setBodyYaw(float bodyYaw);
    float getBodyPitch() const;
    void setBodyPitch(float bodyPitch);
    float getBodyRoll() const;
    void setBodyRoll(float bodyRoll);

    virtual void setPosition(const glm::vec3& position);
    virtual void setOrientation(const glm::quat& orientation);

    void nextAttitude(glm::vec3 position, glm::quat orientation); // Can be safely called at any time.
    void startCapture();    // start/end of the period in which the latest values are about to be captured for camera, etc.
    void endCapture();
    void startUpdate();     // start/end of update iteration
    void endUpdate();
    void startRender();     // start/end of rendering of this object
    void startRenderRun();  // start/end of entire scene.
    void endRenderRun();
    void endRender();
    virtual void updateAttitude() {} // Tell skeleton mesh about changes

    glm::quat getHeadOrientation() const { return _headData->getOrientation(); }
    void setHeadOrientation(const glm::quat& orientation) { _headData->setOrientation(orientation); }

    // access to Head().set/getMousePitch (degrees)
    float getHeadPitch() const { return _headData->getBasePitch(); }
    void setHeadPitch(float value) { _headData->setBasePitch(value); }

    float getHeadYaw() const { return _headData->getBaseYaw(); }
    void setHeadYaw(float value) { _headData->setBaseYaw(value); }

    float getHeadRoll() const { return _headData->getBaseRoll(); }
    void setHeadRoll(float value) { _headData->setBaseRoll(value); }

    // access to Head().set/getAverageLoudness
    float getAudioLoudness() const { return _headData->getAudioLoudness(); }
    void setAudioLoudness(float value) { _headData->setAudioLoudness(value); }
    float getAudioAverageLoudness() const { return _headData->getAudioAverageLoudness(); }
    void setAudioAverageLoudness(float value) { _headData->setAudioAverageLoudness(value); }

    //  Scale
    float getTargetScale() const;
    void setTargetScale(float targetScale);
    void setClampedTargetScale(float targetScale);

    //  Hand State
    Q_INVOKABLE void setHandState(char s) { _handState = s; }
    Q_INVOKABLE char getHandState() const { return _handState; }

    const QVector<JointData>& getRawJointData() const { return _jointData; }
    Q_INVOKABLE void setRawJointData(QVector<JointData> data);

    Q_INVOKABLE virtual void setJointData(int index, const glm::quat& rotation, const glm::vec3& translation);
    Q_INVOKABLE virtual void setJointRotation(int index, const glm::quat& rotation);
    Q_INVOKABLE virtual void setJointTranslation(int index, const glm::vec3& translation);
    Q_INVOKABLE virtual void clearJointData(int index);
    Q_INVOKABLE bool isJointDataValid(int index) const;
    Q_INVOKABLE virtual glm::quat getJointRotation(int index) const;
    Q_INVOKABLE virtual glm::vec3 getJointTranslation(int index) const;

    Q_INVOKABLE void setJointData(const QString& name, const glm::quat& rotation, const glm::vec3& translation);
    Q_INVOKABLE void setJointRotation(const QString& name, const glm::quat& rotation);
    Q_INVOKABLE void setJointTranslation(const QString& name, const glm::vec3& translation);
    Q_INVOKABLE void clearJointData(const QString& name);
    Q_INVOKABLE bool isJointDataValid(const QString& name) const;
    Q_INVOKABLE glm::quat getJointRotation(const QString& name) const;
    Q_INVOKABLE glm::vec3 getJointTranslation(const QString& name) const;
    
    Q_INVOKABLE virtual QVector<glm::quat> getJointRotations() const;
    Q_INVOKABLE virtual void setJointRotations(QVector<glm::quat> jointRotations);
    Q_INVOKABLE virtual void setJointTranslations(QVector<glm::vec3> jointTranslations);
    
    Q_INVOKABLE virtual void clearJointsData();
    
    /// Returns the index of the joint with the specified name, or -1 if not found/unknown.
    Q_INVOKABLE virtual int getJointIndex(const QString& name) const { return _jointIndices.value(name) - 1; }

    Q_INVOKABLE virtual QStringList getJointNames() const { return _jointNames; }

    Q_INVOKABLE void setBlendshape(QString name, float val) { _headData->setBlendshape(name, val); }

    void setForceFaceTrackerConnected(bool connected) { _forceFaceTrackerConnected = connected; }

    // key state
    void setKeyState(KeyState s) { _keyState = s; }
    KeyState keyState() const { return _keyState; }

    const HeadData* getHeadData() const { return _headData; }
    const HandData* getHandData() const { return _handData; }

    bool hasIdentityChangedAfterParsing(NLPacket& packet);
    QByteArray identityByteArray();
    
    bool hasBillboardChangedAfterParsing(NLPacket& packet);
    
    const QUrl& getFaceModelURL() const { return _faceModelURL; }
    QString getFaceModelURLString() const { return _faceModelURL.toString(); }
    const QUrl& getSkeletonModelURL() const { return _skeletonModelURL; }
    const QString& getDisplayName() const { return _displayName; }
    virtual void setFaceModelURL(const QUrl& faceModelURL);
    virtual void setSkeletonModelURL(const QUrl& skeletonModelURL);
    
    virtual void setDisplayName(const QString& displayName);
    
    Q_INVOKABLE QVector<AttachmentData> getAttachmentData() const;
    Q_INVOKABLE virtual void setAttachmentData(const QVector<AttachmentData>& attachmentData);
    
    Q_INVOKABLE virtual void attach(const QString& modelURL, const QString& jointName = QString(),
        const glm::vec3& translation = glm::vec3(), const glm::quat& rotation = glm::quat(), float scale = 1.0f,
        bool allowDuplicates = false, bool useSaved = true);
    
    Q_INVOKABLE void detachOne(const QString& modelURL, const QString& jointName = QString());
    Q_INVOKABLE void detachAll(const QString& modelURL, const QString& jointName = QString());
    
    virtual void setBillboard(const QByteArray& billboard);
    const QByteArray& getBillboard() const { return _billboard; }
    
    void setBillboardFromURL(const QString& billboardURL);
    const QString& getBillboardURL() { return _billboardURL; }
    
    QString getFaceModelURLFromScript() const { return _faceModelURL.toString(); }
    void setFaceModelURLFromScript(const QString& faceModelString) { setFaceModelURL(faceModelString); }
    
    QString getSkeletonModelURLFromScript() const { return _skeletonModelURL.toString(); }
    void setSkeletonModelURLFromScript(const QString& skeletonModelString) { setSkeletonModelURL(QUrl(skeletonModelString)); }
    
    void setOwningAvatarMixer(const QWeakPointer<Node>& owningAvatarMixer) { _owningAvatarMixer = owningAvatarMixer; }
    
    const AABox& getLocalAABox() const { return _localAABox; }

    int getUsecsSinceLastUpdate() const { return _averageBytesReceived.getUsecsSinceLastEvent(); }
    int getAverageBytesReceivedPerSecond() const;
    int getReceiveRate() const;

    void setVelocity(const glm::vec3 velocity) { _velocity = velocity; }
    Q_INVOKABLE glm::vec3 getVelocity() const { return _velocity; }
    const glm::vec3& getTargetVelocity() const { return _targetVelocity; }

    bool shouldDie() const { return _owningAvatarMixer.isNull() || getUsecsSinceLastUpdate() > AVATAR_SILENCE_THRESHOLD_USECS; }

    Transform getTransform() const;
    void clearRecordingBasis();
    TransformPointer getRecordingBasis() const;
    void setRecordingBasis(TransformPointer recordingBasis = TransformPointer());

public slots:
    void sendAvatarDataPacket();
    void sendIdentityPacket();
    void sendBillboardPacket();
    
    void setBillboardFromNetworkReply();
    void setJointMappingsFromNetworkReply();
<<<<<<< HEAD
    void setSessionUUID(const QUuid& sessionUUID) { setID(sessionUUID); }
    
    bool isPlaying();
    bool isPaused();
    qint64 playerElapsed();
    qint64 playerLength();
    int playerCurrentFrame();
    int playerFrameNumber();
    
    void loadRecording(QString filename);
    void startPlaying();
    void setPlayerVolume(float volume);
    void setPlayerAudioOffset(int audioOffset);
    void setPlayerFrame(unsigned int frame);
    void setPlayerTime(unsigned int time);
    void setPlayFromCurrentLocation(bool playFromCurrentLocation);
    void setPlayerLoop(bool loop);
    void setPlayerUseDisplayName(bool useDisplayName);
    void setPlayerUseAttachments(bool useAttachments);
    void setPlayerUseHeadModel(bool useHeadModel);
    void setPlayerUseSkeletonModel(bool useSkeletonModel);
    void play();
    void pausePlayer();
    void stopPlaying();
    
=======
    void setSessionUUID(const QUuid& sessionUUID) { _sessionUUID = sessionUUID; }
    bool hasReferential();

>>>>>>> eecb5b91
protected:
    glm::vec3 _handPosition;

    // Body scale
    float _targetScale;

    //  Hand state (are we grabbing something or not)
    char _handState;

    QVector<JointData> _jointData; ///< the state of the skeleton joints
    QVector<JointData> _lastSentJointData; ///< the state of the skeleton joints last time we transmitted

    // key state
    KeyState _keyState;

    bool _forceFaceTrackerConnected;
    bool _hasNewJointRotations; // set in AvatarData, cleared in Avatar
    bool _hasNewJointTranslations; // set in AvatarData, cleared in Avatar

    HeadData* _headData;
    HandData* _handData;

    QUrl _faceModelURL; // These need to be empty so that on first time setting them they will not short circuit
    QUrl _skeletonModelURL; // These need to be empty so that on first time setting them they will not short circuit
    QVector<AttachmentData> _attachmentData;
    QString _displayName;

    float _displayNameTargetAlpha;
    float _displayNameAlpha;

    QByteArray _billboard;
    QString _billboardURL;
    
    QHash<QString, int> _jointIndices; ///< 1-based, since zero is returned for missing keys
    QStringList _jointNames; ///< in order of depth-first traversal

    quint64 _errorLogExpiry; ///< time in future when to log an error
    
    QWeakPointer<Node> _owningAvatarMixer;
    
    /// Loads the joint indices, names from the FST file (if any)
    virtual void updateJointMappings();

    glm::vec3 _velocity;
    glm::vec3 _targetVelocity;

    AABox _localAABox;

    SimpleMovingAverage _averageBytesReceived;

    QMutex avatarLock; // Name is redundant, but it aids searches.
    
    // During recording, this holds the starting position, orientation & scale of the recorded avatar
    // During playback, it holds the origin from which to play the relative positions in the clip
    TransformPointer _recordingBasis;

private:
    friend void avatarStateFromFrame(const QByteArray& frameData, AvatarData* _avatar);
    static QUrl _defaultFullAvatarModelUrl;
    // privatize the copy constructor and assignment operator so they cannot be called
    AvatarData(const AvatarData&);
    AvatarData& operator= (const AvatarData&);
};
Q_DECLARE_METATYPE(AvatarData*)

class JointData {
public:
    glm::quat rotation;
    bool rotationSet = false;
    glm::vec3 translation;
    bool translationSet = false;
};

QJsonValue toJsonValue(const JointData& joint);
JointData jointDataFromJsonValue(const QJsonValue& q);

class AttachmentData {
public:
    QUrl modelURL;
    QString jointName;
    glm::vec3 translation;
    glm::quat rotation;
    float scale;
    
    AttachmentData();
    
    bool isValid() const { return modelURL.isValid(); }
    
    bool operator==(const AttachmentData& other) const;
};

QDataStream& operator<<(QDataStream& out, const AttachmentData& attachment);
QDataStream& operator>>(QDataStream& in, AttachmentData& attachment);

Q_DECLARE_METATYPE(AttachmentData)
Q_DECLARE_METATYPE(QVector<AttachmentData>)

/// Scriptable wrapper for attachments.
class AttachmentDataObject : public QObject, protected QScriptable {
    Q_OBJECT
    Q_PROPERTY(QString modelURL READ getModelURL WRITE setModelURL)
    Q_PROPERTY(QString jointName READ getJointName WRITE setJointName)
    Q_PROPERTY(glm::vec3 translation READ getTranslation WRITE setTranslation)
    Q_PROPERTY(glm::quat rotation READ getRotation WRITE setRotation)
    Q_PROPERTY(float scale READ getScale WRITE setScale)

public:
    
    Q_INVOKABLE void setModelURL(const QString& modelURL) const;
    Q_INVOKABLE QString getModelURL() const;
    
    Q_INVOKABLE void setJointName(const QString& jointName) const;
    Q_INVOKABLE QString getJointName() const;
    
    Q_INVOKABLE void setTranslation(const glm::vec3& translation) const;
    Q_INVOKABLE glm::vec3 getTranslation() const;
    
    Q_INVOKABLE void setRotation(const glm::quat& rotation) const;
    Q_INVOKABLE glm::quat getRotation() const;
    
    Q_INVOKABLE void setScale(float scale) const;
    Q_INVOKABLE float getScale() const;
};

void registerAvatarTypes(QScriptEngine* engine);

#endif // hifi_AvatarData_h<|MERGE_RESOLUTION|>--- conflicted
+++ resolved
@@ -56,13 +56,6 @@
 #include "HandData.h"
 #include "HeadData.h"
 #include "PathUtils.h"
-<<<<<<< HEAD
-#include "Player.h"
-#include "Recorder.h"
-
-=======
-#include "Referential.h"
->>>>>>> eecb5b91
 
 using AvatarSharedPointer = std::shared_ptr<AvatarData>;
 using AvatarWeakPointer = std::weak_ptr<AvatarData>;
@@ -353,37 +346,8 @@
     
     void setBillboardFromNetworkReply();
     void setJointMappingsFromNetworkReply();
-<<<<<<< HEAD
     void setSessionUUID(const QUuid& sessionUUID) { setID(sessionUUID); }
-    
-    bool isPlaying();
-    bool isPaused();
-    qint64 playerElapsed();
-    qint64 playerLength();
-    int playerCurrentFrame();
-    int playerFrameNumber();
-    
-    void loadRecording(QString filename);
-    void startPlaying();
-    void setPlayerVolume(float volume);
-    void setPlayerAudioOffset(int audioOffset);
-    void setPlayerFrame(unsigned int frame);
-    void setPlayerTime(unsigned int time);
-    void setPlayFromCurrentLocation(bool playFromCurrentLocation);
-    void setPlayerLoop(bool loop);
-    void setPlayerUseDisplayName(bool useDisplayName);
-    void setPlayerUseAttachments(bool useAttachments);
-    void setPlayerUseHeadModel(bool useHeadModel);
-    void setPlayerUseSkeletonModel(bool useSkeletonModel);
-    void play();
-    void pausePlayer();
-    void stopPlaying();
-    
-=======
-    void setSessionUUID(const QUuid& sessionUUID) { _sessionUUID = sessionUUID; }
-    bool hasReferential();
-
->>>>>>> eecb5b91
+
 protected:
     glm::vec3 _handPosition;
 
