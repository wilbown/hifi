--- conflicted
+++ resolved
@@ -7,18 +7,19 @@
 
 #include "Orientation.h"
 #include <SharedUtil.h>
-<<<<<<< HEAD
 #include "avatars_Log.h"
-=======
+
 #include <glm/glm.hpp>
 #include <glm/gtc/quaternion.hpp>
 //#include "Util.h"
->>>>>>> f0d891b6
 
 using avatars_lib::printLog;
 
 // XXXBHG - this test has not yet been reworked to match the correct vector orientation 
 // of the coordinate system, so don't  use it for now.
+//
+// tosh - yep, I noticed... :-)
+// 
 static bool testingForNormalizationAndOrthogonality = false;
 
 Orientation::Orientation() {
