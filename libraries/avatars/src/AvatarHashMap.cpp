//
//  AvatarHashMap.cpp
//  libraries/avatars/src
//
//  Created by AndrewMeadows on 1/28/2014.
//  Copyright 2014 High Fidelity, Inc.
//
//  Distributed under the Apache License, Version 2.0.
//  See the accompanying file LICENSE or http://www.apache.org/licenses/LICENSE-2.0.html
//

#include <NodeList.h>
#include <PacketHeaders.h>
#include <SharedUtil.h>

#include "AvatarLogging.h"
#include "AvatarHashMap.h"

AvatarHashMap::AvatarHashMap() {
    connect(DependencyManager::get<NodeList>().data(), &NodeList::uuidChanged, this, &AvatarHashMap::sessionUUIDChanged);
}


AvatarHash::iterator AvatarHashMap::erase(const AvatarHash::iterator& iterator) {
    qCDebug(avatars) << "Removing Avatar with UUID" << iterator.key() << "from AvatarHashMap.";
    return _avatarHash.erase(iterator);
}

<<<<<<< HEAD
const qint64 AVATAR_SILENCE_THRESHOLD_USECS = 5 * 1000 * 1000;
=======
const qint64 AVATAR_SILENCE_THRESHOLD_USECS = 5 * USECS_PER_SECOND;
>>>>>>> 5a388a0c

bool AvatarHashMap::shouldKillAvatar(const AvatarSharedPointer& sharedAvatar) {
    return (sharedAvatar->getOwningAvatarMixer() == NULL
            || sharedAvatar->getUsecsSinceLastUpdate() > AVATAR_SILENCE_THRESHOLD_USECS);
}

void AvatarHashMap::processAvatarMixerDatagram(const QByteArray& datagram, const QWeakPointer<Node>& mixerWeakPointer) {
    switch (packetTypeForPacket(datagram)) {
        case PacketTypeBulkAvatarData:
            processAvatarDataPacket(datagram, mixerWeakPointer);
            break;
        case PacketTypeAvatarIdentity:
            processAvatarIdentityPacket(datagram, mixerWeakPointer);
            break;
        case PacketTypeAvatarBillboard:
            processAvatarBillboardPacket(datagram, mixerWeakPointer);
            break;
        case PacketTypeKillAvatar:
            processKillAvatar(datagram);
            break;
        default:
            break;
    }
}

bool AvatarHashMap::containsAvatarWithDisplayName(const QString& displayName) {
    return !avatarWithDisplayName(displayName).isNull();
}

bool AvatarHashMap::isAvatarInRange(const glm::vec3& position, const float range) {
    foreach(const AvatarSharedPointer& sharedAvatar, _avatarHash) {
        glm::vec3 avatarPosition = sharedAvatar->getPosition();
        float distance = glm::distance(avatarPosition, position);
        if (distance < range) {
            return true;
        }
    }
    return false;
}

AvatarWeakPointer AvatarHashMap::avatarWithDisplayName(const QString& displayName) {
    foreach(const AvatarSharedPointer& sharedAvatar, _avatarHash) {
        if (sharedAvatar->getDisplayName() == displayName) {
            // this is a match
            // check if this avatar should still be around
            if (!shouldKillAvatar(sharedAvatar)) {
                // we have a match, return the AvatarData
                return sharedAvatar;
            } else {
                // we should remove this avatar, but we might not be on a thread that is allowed
                // so we just return NULL to the caller
                return AvatarWeakPointer();
            }
        }
    }
        
    return AvatarWeakPointer();
}

AvatarSharedPointer AvatarHashMap::newSharedAvatar() {
    return AvatarSharedPointer(new AvatarData());
}

AvatarSharedPointer AvatarHashMap::matchingOrNewAvatar(const QUuid& sessionUUID, const QWeakPointer<Node>& mixerWeakPointer) {
    AvatarSharedPointer matchingAvatar = _avatarHash.value(sessionUUID);
    
    if (!matchingAvatar) {
        // insert the new avatar into our hash
        matchingAvatar = newSharedAvatar();
    
        qCDebug(avatars) << "Adding avatar with sessionUUID " << sessionUUID << "to AvatarHashMap.";
        
        matchingAvatar->setSessionUUID(sessionUUID);
        matchingAvatar->setOwningAvatarMixer(mixerWeakPointer);
        
        _avatarHash.insert(sessionUUID, matchingAvatar);
    }
    
    return matchingAvatar;
}

void AvatarHashMap::processAvatarDataPacket(const QByteArray &datagram, const QWeakPointer<Node> &mixerWeakPointer) {
    int bytesRead = numBytesForPacketHeader(datagram);
    
    // enumerate over all of the avatars in this packet
    // only add them if mixerWeakPointer points to something (meaning that mixer is still around)
    while (bytesRead < datagram.size() && mixerWeakPointer.data()) {
        QUuid sessionUUID = QUuid::fromRfc4122(datagram.mid(bytesRead, NUM_BYTES_RFC4122_UUID));
        bytesRead += NUM_BYTES_RFC4122_UUID;
        
        if (sessionUUID != _lastOwnerSessionUUID) {
            AvatarSharedPointer matchingAvatarData = matchingOrNewAvatar(sessionUUID, mixerWeakPointer);
            
            // have the matching (or new) avatar parse the data from the packet
            bytesRead += matchingAvatarData->parseDataAtOffset(datagram, bytesRead);
        } else {
            // create a dummy AvatarData class to throw this data on the ground
            AvatarData dummyData;
            bytesRead += dummyData.parseDataAtOffset(datagram, bytesRead);
        }
    }
}

void AvatarHashMap::processAvatarIdentityPacket(const QByteArray &packet, const QWeakPointer<Node>& mixerWeakPointer) {
    // setup a data stream to parse the packet
    QDataStream identityStream(packet);
    identityStream.skipRawData(numBytesForPacketHeader(packet));
    
    QUuid sessionUUID;
    
    while (!identityStream.atEnd()) {
        
        QUrl faceMeshURL, skeletonURL;
        QVector<AttachmentData> attachmentData;
        QString displayName;
        identityStream >> sessionUUID >> faceMeshURL >> skeletonURL >> attachmentData >> displayName;
        
        // mesh URL for a UUID, find avatar in our list
        AvatarSharedPointer matchingAvatar = matchingOrNewAvatar(sessionUUID, mixerWeakPointer);
        if (matchingAvatar) {
            
            if (matchingAvatar->getFaceModelURL() != faceMeshURL) {
                matchingAvatar->setFaceModelURL(faceMeshURL);
            }
            
            if (matchingAvatar->getSkeletonModelURL() != skeletonURL) {
                matchingAvatar->setSkeletonModelURL(skeletonURL);
            }
            
            if (matchingAvatar->getAttachmentData() != attachmentData) {
                matchingAvatar->setAttachmentData(attachmentData);
            }
            
            if (matchingAvatar->getDisplayName() != displayName) {
                matchingAvatar->setDisplayName(displayName);
            }
        }
    }
}

void AvatarHashMap::processAvatarBillboardPacket(const QByteArray& packet, const QWeakPointer<Node>& mixerWeakPointer) {
    int headerSize = numBytesForPacketHeader(packet);
    QUuid sessionUUID = QUuid::fromRfc4122(QByteArray::fromRawData(packet.constData() + headerSize, NUM_BYTES_RFC4122_UUID));
    
    AvatarSharedPointer matchingAvatar = matchingOrNewAvatar(sessionUUID, mixerWeakPointer);
    if (matchingAvatar) {
        QByteArray billboard = packet.mid(headerSize + NUM_BYTES_RFC4122_UUID);
        if (matchingAvatar->getBillboard() != billboard) {
            matchingAvatar->setBillboard(billboard);
        }
    }
}

void AvatarHashMap::processKillAvatar(const QByteArray& datagram) {
    // read the node id
    QUuid sessionUUID = QUuid::fromRfc4122(datagram.mid(numBytesForPacketHeader(datagram), NUM_BYTES_RFC4122_UUID));
    
    // remove the avatar with that UUID from our hash, if it exists
    AvatarHash::iterator matchedAvatar = _avatarHash.find(sessionUUID);
    if (matchedAvatar != _avatarHash.end()) {
        erase(matchedAvatar);
    }
}

void AvatarHashMap::sessionUUIDChanged(const QUuid& sessionUUID, const QUuid& oldUUID) {
    _lastOwnerSessionUUID = oldUUID;
}<|MERGE_RESOLUTION|>--- conflicted
+++ resolved
@@ -26,11 +26,7 @@
     return _avatarHash.erase(iterator);
 }
 
-<<<<<<< HEAD
-const qint64 AVATAR_SILENCE_THRESHOLD_USECS = 5 * 1000 * 1000;
-=======
 const qint64 AVATAR_SILENCE_THRESHOLD_USECS = 5 * USECS_PER_SECOND;
->>>>>>> 5a388a0c
 
 bool AvatarHashMap::shouldKillAvatar(const AvatarSharedPointer& sharedAvatar) {
     return (sharedAvatar->getOwningAvatarMixer() == NULL
