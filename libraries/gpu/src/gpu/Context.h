//
//  Context.h
//  interface/src/gpu
//
//  Created by Sam Gateau on 10/27/2014.
//  Copyright 2014 High Fidelity, Inc.
//
//  Distributed under the Apache License, Version 2.0.
//  See the accompanying file LICENSE or http://www.apache.org/licenses/LICENSE-2.0.html
//
#ifndef hifi_gpu_Context_h
#define hifi_gpu_Context_h

#include <assert.h>
#include <mutex>
#include <queue>

#include <GLMHelpers.h>

#include "Forward.h"
#include "Batch.h"
#include "Buffer.h"
#include "Texture.h"
#include "Pipeline.h"
#include "Framebuffer.h"
#include "Frame.h"

class QImage;

namespace gpu {

struct ContextStats {
public:
    int _ISNumFormatChanges = 0;
    int _ISNumInputBufferChanges = 0;
    int _ISNumIndexBufferChanges = 0;

    int _RSNumResourceBufferBounded = 0;
    int _RSNumTextureBounded = 0;
    int _RSAmountTextureMemoryBounded = 0;

    int _DSNumAPIDrawcalls = 0;
    int _DSNumDrawcalls = 0;
    int _DSNumTriangles = 0;

    int _PSNumSetPipelines = 0;

    ContextStats() {}
    ContextStats(const ContextStats& stats) = default;

    void evalDelta(const ContextStats& begin, const ContextStats& end);
};

class Backend {
public:
    virtual ~Backend(){};

    virtual void shutdown() {}
    virtual const std::string& getVersion() const = 0;

    void setStereoState(const StereoState& stereo) { _stereo = stereo; }

    virtual void render(const Batch& batch) = 0;
    virtual void syncCache() = 0;
    virtual void syncProgram(const gpu::ShaderPointer& program) = 0;
    virtual void recycle() const = 0;
    virtual void downloadFramebuffer(const FramebufferPointer& srcFramebuffer, const Vec4i& region, QImage& destImage) = 0;

    virtual bool supportedTextureFormat(const gpu::Element& format) = 0;

    // Shared header between C++ and GLSL
#include "TransformCamera_shared.slh"

    class TransformCamera : public _TransformCamera {
    public:
        const Backend::TransformCamera& recomputeDerived(const Transform& xformView) const;
        // Jitter should be divided by framebuffer size
        TransformCamera getMonoCamera(const Transform& xformView, Vec2 normalizedJitter) const;
        // Jitter should be divided by framebuffer size
        TransformCamera getEyeCamera(int eye, const StereoState& stereo, const Transform& xformView, Vec2 normalizedJitter) const;
    };

    template <typename T, typename U>
    static void setGPUObject(const U& object, T* gpuObject) {
        object.gpuObject.setGPUObject(gpuObject);
    }
    template <typename T, typename U>
    static T* getGPUObject(const U& object) {
        return reinterpret_cast<T*>(object.gpuObject.getGPUObject());
    }

    void resetStats() const { _stats = ContextStats(); }
    void getStats(ContextStats& stats) const { stats = _stats; }

    virtual bool isTextureManagementSparseEnabled() const = 0;

    // These should only be accessed by Backend implementation to report the buffer and texture allocations,
    // they are NOT public objects
    static ContextMetricSize freeGPUMemSize;

    static ContextMetricCount bufferCount;
    static ContextMetricSize bufferGPUMemSize;

    static ContextMetricCount textureResidentCount;
    static ContextMetricCount textureFramebufferCount;
    static ContextMetricCount textureResourceCount;
    static ContextMetricCount textureExternalCount;

    static ContextMetricSize textureResidentGPUMemSize;
    static ContextMetricSize textureFramebufferGPUMemSize;
    static ContextMetricSize textureResourceGPUMemSize;
    static ContextMetricSize textureExternalGPUMemSize;

    static ContextMetricCount texturePendingGPUTransferCount;
    static ContextMetricSize texturePendingGPUTransferMemSize;
    static ContextMetricSize textureResourcePopulatedGPUMemSize;
    static ContextMetricSize textureResourceIdealGPUMemSize;

protected:
    virtual bool isStereo() const {
        return _stereo.isStereo();
    }

    void getStereoProjections(mat4* eyeProjections) const {
        for (int i = 0; i < 2; ++i) {
            eyeProjections[i] = _stereo._eyeProjections[i];
        }
    }

    void getStereoViews(mat4* eyeViews) const {
        for (int i = 0; i < 2; ++i) {
            eyeViews[i] = _stereo._eyeViews[i];
        }
    }

    friend class Context;
    mutable ContextStats _stats;
    StereoState _stereo;
};

class Context {
public:
    using Size = Resource::Size;
    typedef BackendPointer (*CreateBackend)();

    // This one call must happen before any context is created or used (Shader::MakeProgram) in order to setup the Backend and any singleton data needed
    template <class T>
    static void init() {
        std::call_once(_initialized, [] {
            _createBackendCallback = T::createBackend;
            T::init();
        });
    }

    Context();
    ~Context();

    void shutdown();
    const std::string& getBackendVersion() const;

    void beginFrame(const glm::mat4& renderView = glm::mat4(), const glm::mat4& renderPose = glm::mat4());
    void appendFrameBatch(const BatchPointer& batch);
    FramePointer endFrame();

    BatchPointer acquireBatch(const char* name = nullptr);
    void releaseBatch(Batch* batch);

    // MUST only be called on the rendering thread
    //
    // Handle any pending operations to clean up (recycle / deallocate) resources no longer in use
    void recycle() const;

    // MUST only be called on the rendering thread
    //
    // Execute a batch immediately, rather than as part of a frame
    void executeBatch(Batch& batch) const;

    // MUST only be called on the rendering thread
    //
    // Executes a frame, applying any updates contained in the frame batches to the rendering
    // thread shadow copies.  Either executeFrame or consumeFrameUpdates MUST be called on every frame
    // generated, IN THE ORDER they were generated.
    void executeFrame(const FramePointer& frame) const;

    // MUST only be called on the rendering thread.
    //
    // Consuming a frame applies any updates queued from the recording thread and applies them to the
    // shadow copy used by the rendering thread.
    //
    // EVERY frame generated MUST be consumed, regardless of whether the frame is actually executed,
    // or the buffer shadow copies can become unsynced from the recording thread copies.
    //
    // Consuming a frame is idempotent, as the frame encapsulates the updates and clears them out as
    // it applies them, so calling it more than once on a given frame will have no effect after the
    // first time
    //
    //
    // This is automatically called by executeFrame, so you only need to call it if you
    // have frames you aren't going to otherwise execute, for instance when a display plugin is
    // being disabled, or in the null display plugin where no rendering actually occurs
    void consumeFrameUpdates(const FramePointer& frame) const;

    const BackendPointer& getBackend() const { return _backend; }

    void enableStereo(bool enable = true);
    bool isStereo();
    void setStereoProjections(const mat4 eyeProjections[2]);
    void setStereoViews(const mat4 eyeViews[2]);
    void getStereoProjections(mat4* eyeProjections) const;
    void getStereoViews(mat4* eyeViews) const;

    // Downloading the Framebuffer is a synchronous action that is not efficient.
    // It s here for convenience to easily capture a snapshot
    void downloadFramebuffer(const FramebufferPointer& srcFramebuffer, const Vec4i& region, QImage& destImage);

    // Repporting stats of the context
    void resetStats() const;
    void getStats(ContextStats& stats) const;

    // Same as above but grabbed at every end of a frame
    void getFrameStats(ContextStats& stats) const;

	static PipelinePointer createMipGenerationPipeline(const ShaderPointer& pixelShader);

    double getFrameTimerGPUAverage() const;
    double getFrameTimerBatchAverage() const;

    static Size getFreeGPUMemSize();
    static Size getUsedGPUMemSize();

    static uint32_t getBufferGPUCount();
    static Size getBufferGPUMemSize();

    static uint32_t getTextureGPUCount();
    static uint32_t getTextureResidentGPUCount();
    static uint32_t getTextureFramebufferGPUCount();
    static uint32_t getTextureResourceGPUCount();
    static uint32_t getTextureExternalGPUCount();

    static Size getTextureGPUMemSize();
    static Size getTextureResidentGPUMemSize();
    static Size getTextureFramebufferGPUMemSize();
    static Size getTextureResourceGPUMemSize();
    static Size getTextureExternalGPUMemSize();

    static uint32_t getTexturePendingGPUTransferCount();
    static Size getTexturePendingGPUTransferMemSize();

    static Size getTextureResourcePopulatedGPUMemSize();
    static Size getTextureResourceIdealGPUMemSize();

    struct ProgramsToSync {
        ProgramsToSync(const std::vector<gpu::ShaderPointer>& programs, std::function<void()> callback, size_t rate) :
<<<<<<< HEAD
            programs(programs), callback(callback), rate(rate) {
        }
=======
            programs(programs), callback(callback), rate(rate) {}

>>>>>>> 18328d2c
        std::vector<gpu::ShaderPointer> programs;
        std::function<void()> callback;
        size_t rate;
    };
<<<<<<< HEAD
    void pushProgramsToSync(const std::vector<uint32_t>& programIDs, std::function<void()> callback, size_t rate = 0);
    void pushProgramsToSync(const std::vector<gpu::ShaderPointer>& programs, std::function<void()> callback, size_t rate = 0);
=======

    void pushProgramsToSync(const std::vector<uint32_t>& programIDs, std::function<void()> callback, size_t rate = 0);
    void pushProgramsToSync(const std::vector<gpu::ShaderPointer>& programs, std::function<void()> callback, size_t rate = 0);

>>>>>>> 18328d2c
    void processProgramsToSync();

protected:
    Context(const Context& context);

    std::shared_ptr<Backend> _backend;
    std::mutex _batchPoolMutex;
    std::list<Batch*> _batchPool;
    bool _frameActive{ false };
    FramePointer _currentFrame;
    RangeTimerPointer _frameRangeTimer;
    StereoState _stereo;

    std::mutex _programsToSyncMutex;
    std::queue<ProgramsToSync> _programsToSyncQueue;
    gpu::Shaders _syncedPrograms;
    size_t _nextProgramToSyncIndex { 0 };

    // Sampled at the end of every frame, the stats of all the counters
    mutable ContextStats _frameStats;

    static CreateBackend _createBackendCallback;
    static std::once_flag _initialized;

    friend class Shader;
    friend class Backend;
};
typedef std::shared_ptr<Context> ContextPointer;

void doInBatch(const char* name, const std::shared_ptr<gpu::Context>& context, const std::function<void(Batch& batch)>& f);

};  // namespace gpu

#endif<|MERGE_RESOLUTION|>--- conflicted
+++ resolved
@@ -251,26 +251,16 @@
 
     struct ProgramsToSync {
         ProgramsToSync(const std::vector<gpu::ShaderPointer>& programs, std::function<void()> callback, size_t rate) :
-<<<<<<< HEAD
-            programs(programs), callback(callback), rate(rate) {
-        }
-=======
             programs(programs), callback(callback), rate(rate) {}
 
->>>>>>> 18328d2c
         std::vector<gpu::ShaderPointer> programs;
         std::function<void()> callback;
         size_t rate;
     };
-<<<<<<< HEAD
+
     void pushProgramsToSync(const std::vector<uint32_t>& programIDs, std::function<void()> callback, size_t rate = 0);
     void pushProgramsToSync(const std::vector<gpu::ShaderPointer>& programs, std::function<void()> callback, size_t rate = 0);
-=======
-
-    void pushProgramsToSync(const std::vector<uint32_t>& programIDs, std::function<void()> callback, size_t rate = 0);
-    void pushProgramsToSync(const std::vector<gpu::ShaderPointer>& programs, std::function<void()> callback, size_t rate = 0);
-
->>>>>>> 18328d2c
+
     void processProgramsToSync();
 
 protected:
