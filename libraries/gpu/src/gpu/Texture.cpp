//
//  Texture.cpp
//  libraries/gpu/src/gpu
//
//  Created by Sam Gateau on 1/17/2015.
//  Copyright 2014 High Fidelity, Inc.
//
//  Distributed under the Apache License, Version 2.0.
//  See the accompanying file LICENSE or http://www.apache.org/licenses/LICENSE-2.0.html
//


#include "Texture.h"

#include <glm/gtc/constants.hpp>
#include <glm/gtx/component_wise.hpp>

#include <QtCore/QDebug>
#include <QtCore/QThread>
#include <Trace.h>

#include <NumericalConstants.h>

#include "GPULogging.h"
#include "Context.h"

#include "ColorUtils.h"

using namespace gpu;

int TexturePointerMetaTypeId = qRegisterMetaType<TexturePointer>();

std::atomic<uint32_t> Texture::_textureCPUCount{ 0 };
std::atomic<Texture::Size> Texture::_textureCPUMemoryUsage{ 0 };
std::atomic<Texture::Size> Texture::_allowedCPUMemoryUsage { 0 };


#define MIN_CORES_FOR_INCREMENTAL_TEXTURES 5
bool recommendedSparseTextures = (QThread::idealThreadCount() >= MIN_CORES_FOR_INCREMENTAL_TEXTURES);

std::atomic<bool> Texture::_enableSparseTextures { recommendedSparseTextures };

struct ReportTextureState {
    ReportTextureState() {
        qCDebug(gpulogging) << "[TEXTURE TRANSFER SUPPORT]"
            << "\n\tidealThreadCount:" << QThread::idealThreadCount()
            << "\n\tRECOMMENDED enableSparseTextures:" << recommendedSparseTextures;
    }
} report;

void Texture::setEnableSparseTextures(bool enabled) {
#ifdef Q_OS_WIN
    qCDebug(gpulogging) << "[TEXTURE TRANSFER SUPPORT] SETTING - Enable Sparse Textures and Dynamic Texture Management:" << enabled;
    _enableSparseTextures = enabled;
#else
    qCDebug(gpulogging) << "[TEXTURE TRANSFER SUPPORT] Sparse Textures and Dynamic Texture Management not supported on this platform.";
#endif
}

void Texture::updateTextureCPUMemoryUsage(Size prevObjectSize, Size newObjectSize) {
    if (prevObjectSize == newObjectSize) {
        return;
    }
    if (prevObjectSize > newObjectSize) {
        _textureCPUMemoryUsage.fetch_sub(prevObjectSize - newObjectSize);
    } else {
        _textureCPUMemoryUsage.fetch_add(newObjectSize - prevObjectSize);
    }
}

bool Texture::getEnableSparseTextures() { 
    return _enableSparseTextures.load(); 
}

uint32_t Texture::getTextureCPUCount() {
    return _textureCPUCount.load();
}

Texture::Size Texture::getTextureCPUMemoryUsage() {
    return _textureCPUMemoryUsage.load();
}

uint32_t Texture::getTextureGPUCount() {
    return Context::getTextureGPUCount();
}

uint32_t Texture::getTextureGPUSparseCount() {
    return Context::getTextureGPUSparseCount();
}

Texture::Size Texture::getTextureGPUMemoryUsage() {
    return Context::getTextureGPUMemoryUsage();
}

Texture::Size Texture::getTextureGPUVirtualMemoryUsage() {
    return Context::getTextureGPUVirtualMemoryUsage();
}


Texture::Size Texture::getTextureGPUFramebufferMemoryUsage() {
    return Context::getTextureGPUFramebufferMemoryUsage();
}

Texture::Size Texture::getTextureGPUSparseMemoryUsage() {
    return Context::getTextureGPUSparseMemoryUsage();
}

uint32_t Texture::getTextureGPUTransferCount() {
    return Context::getTextureGPUTransferCount();
}

Texture::Size Texture::getAllowedGPUMemoryUsage() {
    return _allowedCPUMemoryUsage;
}

void Texture::setAllowedGPUMemoryUsage(Size size) {
    qCDebug(gpulogging) << "New MAX texture memory " << BYTES_TO_MB(size) << " MB";
    _allowedCPUMemoryUsage = size;
}

uint8 Texture::NUM_FACES_PER_TYPE[NUM_TYPES] = { 1, 1, 1, 6 };

void Texture::Storage::assignTexture(Texture* texture) {
    _texture = texture;
    if (_texture) {
        _type = _texture->getType();
    }
}

void Texture::MemoryStorage::reset() {
    _mips.clear();
    bumpStamp();
}

const Texture::PixelsPointer Texture::MemoryStorage::getMipFace(uint16 level, uint8 face) const {
    if (level < _mips.size()) {
        assert(face < _mips[level].size());
        return _mips[level][face];
    }
    return PixelsPointer();
}

bool Texture::MemoryStorage::isMipAvailable(uint16 level, uint8 face) const {
    PixelsPointer mipFace = getMipFace(level, face);
    return (mipFace && mipFace->getSize());
}

bool Texture::MemoryStorage::allocateMip(uint16 level) {
    bool changed = false;
    if (level >= _mips.size()) {
        _mips.resize(level+1, std::vector<PixelsPointer>(Texture::NUM_FACES_PER_TYPE[getType()]));
        changed = true;
    }

    auto& mip = _mips[level];
    for (auto& face : mip) {
        if (!face) {
            changed = true;
        }
    }

    bumpStamp();

    return changed;
}

void Texture::MemoryStorage::assignMipData(uint16 level, const storage::StoragePointer& storagePointer) {

    allocateMip(level);
    auto& mip = _mips[level];

    // here we grabbed an array of faces
    // The bytes assigned here are supposed to contain all the faces bytes of the mip.
    // For tex1D, 2D, 3D there is only one face
    // For Cube, we expect the 6 faces in the order X+, X-, Y+, Y-, Z+, Z-
    auto sizePerFace = storagePointer->size() / mip.size();
    size_t offset = 0;
    for (auto& face : mip) {
        face = storagePointer->createView(sizePerFace, offset);
        offset += sizePerFace;
    }

    bumpStamp();
}


void Texture::MemoryStorage::assignMipFaceData(uint16 level, uint8 face, const storage::StoragePointer& storagePointer) {
    allocateMip(level);
    auto& mip = _mips[level];
    if (face < mip.size()) { 
        mip[face] = storagePointer;
        bumpStamp();
    }
}

Texture* Texture::createExternal(const ExternalRecycler& recycler, const Sampler& sampler) {
    Texture* tex = new Texture(TextureUsageType::EXTERNAL);
    tex->_type = TEX_2D;
    tex->_maxMip = 0;
    tex->_sampler = sampler;
    tex->setExternalRecycler(recycler);
    return tex;
}

Texture* Texture::createRenderBuffer(const Element& texelFormat, uint16 width, uint16 height, const Sampler& sampler) {
    return create(TextureUsageType::RENDERBUFFER, TEX_2D, texelFormat, width, height, 1, 1, 0, sampler);
}

Texture* Texture::create1D(const Element& texelFormat, uint16 width, const Sampler& sampler) { 
    return create(TextureUsageType::RESOURCE, TEX_1D, texelFormat, width, 1, 1, 1, 0, sampler);
}

Texture* Texture::create2D(const Element& texelFormat, uint16 width, uint16 height, const Sampler& sampler) {
    return create(TextureUsageType::RESOURCE, TEX_2D, texelFormat, width, height, 1, 1, 0, sampler);
}

Texture* Texture::createStrict(const Element& texelFormat, uint16 width, uint16 height, const Sampler& sampler) {
    return create(TextureUsageType::STRICT_RESOURCE, TEX_2D, texelFormat, width, height, 1, 1, 0, sampler);
}

Texture* Texture::create3D(const Element& texelFormat, uint16 width, uint16 height, uint16 depth, const Sampler& sampler) {
    return create(TextureUsageType::RESOURCE, TEX_3D, texelFormat, width, height, depth, 1, 0, sampler);
}

Texture* Texture::createCube(const Element& texelFormat, uint16 width, const Sampler& sampler) {
    return create(TextureUsageType::RESOURCE, TEX_CUBE, texelFormat, width, width, 1, 1, 0, sampler);
}

Texture* Texture::create(TextureUsageType usageType, Type type, const Element& texelFormat, uint16 width, uint16 height, uint16 depth, uint16 numSamples, uint16 numSlices, const Sampler& sampler)
{
    Texture* tex = new Texture(usageType);
    tex->_storage.reset(new MemoryStorage());
    tex->_type = type;
    tex->_storage->assignTexture(tex);
    tex->_maxMip = 0;
    tex->resize(type, texelFormat, width, height, depth, numSamples, numSlices);

    tex->_sampler = sampler;

    return tex;
}

Texture::Texture(TextureUsageType usageType) :
    Resource(), _usageType(usageType) {
    _textureCPUCount++;
}

Texture::~Texture() {
    _textureCPUCount--;
    if (_usageType == TextureUsageType::EXTERNAL) {
        Texture::ExternalUpdates externalUpdates;
        {
            Lock lock(_externalMutex);
            _externalUpdates.swap(externalUpdates);
        }
        for (const auto& update : externalUpdates) {
            assert(_externalRecycler);
            _externalRecycler(update.first, update.second);
        }
        // Force the GL object to be destroyed here
        // If we let the normal destructor do it, then it will be 
        // cleared after the _externalRecycler has been destroyed, 
        // resulting in leaked texture memory
        gpuObject.setGPUObject(nullptr);
    }
}

Texture::Size Texture::resize(Type type, const Element& texelFormat, uint16 width, uint16 height, uint16 depth, uint16 numSamples, uint16 numSlices) {
    if (width && height && depth && numSamples) {
        bool changed = false;

        if ( _type != type) {
            _type = type;
            changed = true;
        }

        if (_numSlices != numSlices) {
            _numSlices = numSlices;
            changed = true;
        }

        numSamples = evalNumSamplesUsed(numSamples);
        if ((_type >= TEX_2D) && (_numSamples != numSamples)) {
            _numSamples = numSamples;
            changed = true;
        }

        if (_width != width) {
            _width = width;
            changed = true;
        }

        if ((_type >= TEX_2D) && (_height != height)) {
            _height = height;
            changed = true;
        }


        if ((_type >= TEX_3D) && (_depth != depth)) {
            _depth = depth;
            changed = true;
        }
        
        // Evaluate the new size with the new format
        uint32_t size = NUM_FACES_PER_TYPE[_type] *_width * _height * _depth * _numSamples * texelFormat.getSize();

        // If size change then we need to reset 
        if (changed || (size != getSize())) {
            _size = size;
            _storage->reset();
            _stamp++;
        }

        // TexelFormat might have change, but it's mostly interpretation
        if (texelFormat != _texelFormat) {
            _texelFormat = texelFormat;
            _stamp++;
        }

        // Here the Texture has been fully defined from the gpu point of view (size and format)
        _defined = true;
    } else {
         _stamp++;
    }

    return _size;
}

Texture::Size Texture::resize1D(uint16 width, uint16 numSamples) {
    return resize(TEX_1D, getTexelFormat(), width, 1, 1, numSamples, 0);
}
Texture::Size Texture::resize2D(uint16 width, uint16 height, uint16 numSamples) {
    return resize(TEX_2D, getTexelFormat(), width, height, 1, numSamples, 0);
}
Texture::Size Texture::resize3D(uint16 width, uint16 height, uint16 depth, uint16 numSamples) {
    return resize(TEX_3D, getTexelFormat(), width, height, depth, numSamples, 0);
}
Texture::Size Texture::resizeCube(uint16 width, uint16 numSamples) {
    return resize(TEX_CUBE, getTexelFormat(), width, 1, 1, numSamples, 0);
}

Texture::Size Texture::reformat(const Element& texelFormat) {
    return resize(_type, texelFormat, getWidth(), getHeight(), getDepth(), getNumSamples(), _numSlices);
}

bool Texture::isColorRenderTarget() const {
    return (_texelFormat.getSemantic() == gpu::RGBA);
}

bool Texture::isDepthStencilRenderTarget() const {
    return (_texelFormat.getSemantic() == gpu::DEPTH) || (_texelFormat.getSemantic() == gpu::DEPTH_STENCIL);
}

uint16 Texture::evalDimNumMips(uint16 size) {
    double largerDim = size;
    double val = log(largerDim)/log(2.0);
    return 1 + (uint16) val;
}

static const double LOG_2 = log(2.0);

uint16 Texture::evalNumMips(const Vec3u& dimensions) {
    double largerDim = glm::compMax(dimensions);
    double val = log(largerDim) / LOG_2;
    return 1 + (uint16)val;
}

// The number mips that the texture could have if all existed
// = log2(max(width, height, depth))
uint16 Texture::evalNumMips() const {
    return evalNumMips({ _width, _height, _depth });
}

void Texture::setStoredMipFormat(const Element& format) {
    _storage->setFormat(format);
}

const Element& Texture::getStoredMipFormat() const {
    return _storage->getFormat();
}

void Texture::assignStoredMip(uint16 level, Size size, const Byte* bytes) {
    storage::StoragePointer storage { new storage::MemoryStorage(size, bytes) };
    assignStoredMip(level, storage);
}

void Texture::assignStoredMipFace(uint16 level, uint8 face, Size size, const Byte* bytes) {
    storage::StoragePointer storage { new storage::MemoryStorage(size, bytes) };
    assignStoredMipFace(level, face, storage);
}

void Texture::assignStoredMip(uint16 level, storage::StoragePointer& storage) {
    // Check that level accessed make sense
    if (level != 0) {
        if (_autoGenerateMips) {
            return;
        }
        if (level >= evalNumMips()) {
            return;
        }
    }

    // THen check that the mem texture passed make sense with its format
    Size expectedSize = evalStoredMipSize(level, getStoredMipFormat());
    auto size = storage->size();
    auto bytes = storage->data();
    if (storage->size() == expectedSize) {
        _storage->assignMipData(level, storage);
        _maxMip = std::max(_maxMip, level);
        _stamp++;
    } else if (size > expectedSize) {
        // NOTE: We are facing this case sometime because apparently QImage (from where we get the bits) is generating images
        // and alligning the line of pixels to 32 bits.
        // We should probably consider something a bit more smart to get the correct result but for now (UI elements)
        // it seems to work...
        _storage->assignMipData(level, storage);
        _maxMip = std::max(_maxMip, level);
        _stamp++;
    }
}

void Texture::assignStoredMipFace(uint16 level, uint8 face, storage::StoragePointer& storage) {
    // Check that level accessed make sense
    if (level != 0) {
        if (_autoGenerateMips) {
            return;
        }
        if (level >= evalNumMips()) {
            return;
        }
    }

    // THen check that the mem texture passed make sense with its format
    Size expectedSize = evalStoredMipFaceSize(level, getStoredMipFormat());
    auto size = storage->size();
    auto bytes = storage->data();
    if (size == expectedSize) {
<<<<<<< HEAD
        _storage->assignMipFaceData(level, format, size, bytes, face);
        _maxMip = std::max(_maxMip, level);
=======
        _storage->assignMipFaceData(level, face, storage);
>>>>>>> bd123318
        _stamp++;
    } else if (size > expectedSize) {
        // NOTE: We are facing this case sometime because apparently QImage (from where we get the bits) is generating images
        // and alligning the line of pixels to 32 bits.
        // We should probably consider something a bit more smart to get the correct result but for now (UI elements)
        // it seems to work...
<<<<<<< HEAD
        _storage->assignMipFaceData(level, format, size, bytes, face);
        _maxMip = std::max(_maxMip, level);
=======
        _storage->assignMipFaceData(level, face, storage);
>>>>>>> bd123318
        _stamp++;
    }
}


uint16 Texture::autoGenerateMips(uint16 maxMip) {
    bool changed = false;
    if (!_autoGenerateMips) {
        changed = true;
        _autoGenerateMips = true;
    }

    auto newMaxMip = std::min((uint16)(evalNumMips() - 1), maxMip);
    if (newMaxMip != _maxMip) {
        changed = true;
        _maxMip = newMaxMip;;
    }

    if (changed) {
        _stamp++;
    }

    return _maxMip;
}

uint16 Texture::getStoredMipWidth(uint16 level) const {
    PixelsPointer mipFace = accessStoredMipFace(level);
    if (mipFace && mipFace->getSize()) {
        return evalMipWidth(level);
    }
    return 0;
}

uint16 Texture::getStoredMipHeight(uint16 level) const {
    PixelsPointer mip = accessStoredMipFace(level);
    if (mip && mip->getSize()) {
        return evalMipHeight(level);
    }
    return 0;
}

uint16 Texture::getStoredMipDepth(uint16 level) const {
    PixelsPointer mipFace = accessStoredMipFace(level);
    if (mipFace && mipFace->getSize()) {
        return evalMipDepth(level);
    }
    return 0;
}

uint32 Texture::getStoredMipNumTexels(uint16 level) const {
    PixelsPointer mipFace = accessStoredMipFace(level);
    if (mipFace && mipFace->getSize()) {
        return evalMipWidth(level) * evalMipHeight(level) * evalMipDepth(level);
    }
    return 0;
}

uint32 Texture::getStoredMipSize(uint16 level) const {
    PixelsPointer mipFace = accessStoredMipFace(level);
    if (mipFace && mipFace->getSize()) {
        return evalMipWidth(level) * evalMipHeight(level) * evalMipDepth(level) * getTexelFormat().getSize();
    }
    return 0;
}

gpu::Resource::Size Texture::getStoredSize() const {
    auto size = 0;
    for (int level = 0; level < evalNumMips(); ++level) {
        size += getStoredMipSize(level);
    }
    return size;
}

uint16 Texture::evalNumSamplesUsed(uint16 numSamplesTried) {
    uint16 sample = numSamplesTried;
    if (numSamplesTried <= 1)
        sample = 1;
    else if (numSamplesTried < 4)
        sample = 2;
    else if (numSamplesTried < 8)
        sample = 4;
    else if (numSamplesTried < 16)
        sample = 8;
    else
        sample = 8;

    return sample;
}

void Texture::setSampler(const Sampler& sampler) {
    _sampler = sampler;
    _samplerStamp++;
}


bool Texture::generateIrradiance() {
    if (getType() != TEX_CUBE) {
        return false;
    }
    if (!isDefined()) {
        return false;
    }
    if (!_irradiance) {
        _irradiance = std::make_shared<SphericalHarmonics>();
    }

    _irradiance->evalFromTexture(*this);
    return true;
}

void SphericalHarmonics::assignPreset(int p) {
    switch (p) {
    case OLD_TOWN_SQUARE: {
            L00    = glm::vec3( 0.871297f, 0.875222f, 0.864470f);
            L1m1   = glm::vec3( 0.175058f, 0.245335f, 0.312891f);
            L10    = glm::vec3( 0.034675f, 0.036107f, 0.037362f);
            L11    = glm::vec3(-0.004629f,-0.029448f,-0.048028f);
            L2m2   = glm::vec3(-0.120535f,-0.121160f,-0.117507f);
            L2m1   = glm::vec3( 0.003242f, 0.003624f, 0.007511f);
            L20    = glm::vec3(-0.028667f,-0.024926f,-0.020998f);
            L21    = glm::vec3(-0.077539f,-0.086325f,-0.091591f);
            L22    = glm::vec3(-0.161784f,-0.191783f,-0.219152f);
        }
        break;
    case GRACE_CATHEDRAL: {
            L00    = glm::vec3( 0.79f,  0.44f,  0.54f);
            L1m1   = glm::vec3( 0.39f,  0.35f,  0.60f);
            L10    = glm::vec3(-0.34f, -0.18f, -0.27f);
            L11    = glm::vec3(-0.29f, -0.06f,  0.01f);
            L2m2   = glm::vec3(-0.11f, -0.05f, -0.12f);
            L2m1   = glm::vec3(-0.26f, -0.22f, -0.47f);
            L20    = glm::vec3(-0.16f, -0.09f, -0.15f);
            L21    = glm::vec3( 0.56f,  0.21f,  0.14f);
            L22    = glm::vec3( 0.21f, -0.05f, -0.30f);
        }
        break;
    case EUCALYPTUS_GROVE: {
            L00    = glm::vec3( 0.38f,  0.43f,  0.45f);
            L1m1   = glm::vec3( 0.29f,  0.36f,  0.41f);
            L10    = glm::vec3( 0.04f,  0.03f,  0.01f);
            L11    = glm::vec3(-0.10f, -0.10f, -0.09f);
            L2m2   = glm::vec3(-0.06f, -0.06f, -0.04f);
            L2m1   = glm::vec3( 0.01f, -0.01f, -0.05f);
            L20    = glm::vec3(-0.09f, -0.13f, -0.15f);
            L21    = glm::vec3(-0.06f, -0.05f, -0.04f);
            L22    = glm::vec3( 0.02f,  0.00f, -0.05f);
        }
        break;
    case ST_PETERS_BASILICA: {
            L00    = glm::vec3( 0.36f,  0.26f,  0.23f);
            L1m1   = glm::vec3( 0.18f,  0.14f,  0.13f);
            L10    = glm::vec3(-0.02f, -0.01f,  0.00f);
            L11    = glm::vec3( 0.03f,  0.02f, -0.00f);
            L2m2   = glm::vec3( 0.02f,  0.01f, -0.00f);
            L2m1   = glm::vec3(-0.05f, -0.03f, -0.01f);
            L20    = glm::vec3(-0.09f, -0.08f, -0.07f);
            L21    = glm::vec3( 0.01f,  0.00f,  0.00f);
            L22    = glm::vec3(-0.08f, -0.03f, -0.00f);
        }
        break;
    case UFFIZI_GALLERY: {
            L00    = glm::vec3( 0.32f,  0.31f,  0.35f);
            L1m1   = glm::vec3( 0.37f,  0.37f,  0.43f);
            L10    = glm::vec3( 0.00f,  0.00f,  0.00f);
            L11    = glm::vec3(-0.01f, -0.01f, -0.01f);
            L2m2   = glm::vec3(-0.02f, -0.02f, -0.03f);
            L2m1   = glm::vec3(-0.01f, -0.01f, -0.01f);
            L20    = glm::vec3(-0.28f, -0.28f, -0.32f);
            L21    = glm::vec3( 0.00f,  0.00f,  0.00f);
            L22    = glm::vec3(-0.24f, -0.24f, -0.28f);
        }
        break;
    case GALILEOS_TOMB: {
            L00    = glm::vec3( 1.04f,  0.76f,  0.71f);
            L1m1   = glm::vec3( 0.44f,  0.34f,  0.34f);
            L10    = glm::vec3(-0.22f, -0.18f, -0.17f);
            L11    = glm::vec3( 0.71f,  0.54f,  0.56f);
            L2m2   = glm::vec3( 0.64f,  0.50f,  0.52f);
            L2m1   = glm::vec3(-0.12f, -0.09f, -0.08f);
            L20    = glm::vec3(-0.37f, -0.28f, -0.32f);
            L21    = glm::vec3(-0.17f, -0.13f, -0.13f);
            L22    = glm::vec3( 0.55f,  0.42f,  0.42f);
        }
        break;
    case VINE_STREET_KITCHEN: {
            L00    = glm::vec3( 0.64f,  0.67f,  0.73f);
            L1m1   = glm::vec3( 0.28f,  0.32f,  0.33f);
            L10    = glm::vec3( 0.42f,  0.60f,  0.77f);
            L11    = glm::vec3(-0.05f, -0.04f, -0.02f);
            L2m2   = glm::vec3(-0.10f, -0.08f, -0.05f);
            L2m1   = glm::vec3( 0.25f,  0.39f,  0.53f);
            L20    = glm::vec3( 0.38f,  0.54f,  0.71f);
            L21    = glm::vec3( 0.06f,  0.01f, -0.02f);
            L22    = glm::vec3(-0.03f, -0.02f, -0.03f);
        }
        break;
    case BREEZEWAY: {
            L00    = glm::vec3( 0.32f,  0.36f,  0.38f);
            L1m1   = glm::vec3( 0.37f,  0.41f,  0.45f);
            L10    = glm::vec3(-0.01f, -0.01f, -0.01f);
            L11    = glm::vec3(-0.10f, -0.12f, -0.12f);
            L2m2   = glm::vec3(-0.13f, -0.15f, -0.17f);
            L2m1   = glm::vec3(-0.01f, -0.02f,  0.02f);
            L20    = glm::vec3(-0.07f, -0.08f, -0.09f);
            L21    = glm::vec3( 0.02f,  0.03f,  0.03f);
            L22    = glm::vec3(-0.29f, -0.32f, -0.36f);
        }
        break;
    case CAMPUS_SUNSET: {
            L00    = glm::vec3( 0.79f,  0.94f,  0.98f);
            L1m1   = glm::vec3( 0.44f,  0.56f,  0.70f);
            L10    = glm::vec3(-0.10f, -0.18f, -0.27f);
            L11    = glm::vec3( 0.45f,  0.38f,  0.20f);
            L2m2   = glm::vec3( 0.18f,  0.14f,  0.05f);
            L2m1   = glm::vec3(-0.14f, -0.22f, -0.31f);
            L20    = glm::vec3(-0.39f, -0.40f, -0.36f);
            L21    = glm::vec3( 0.09f,  0.07f,  0.04f);
            L22    = glm::vec3( 0.67f,  0.67f,  0.52f);
        }
        break;
    case FUNSTON_BEACH_SUNSET: {
            L00    = glm::vec3( 0.68f,  0.69f,  0.70f);
            L1m1   = glm::vec3( 0.32f,  0.37f,  0.44f);
            L10    = glm::vec3(-0.17f, -0.17f, -0.17f);
            L11    = glm::vec3(-0.45f, -0.42f, -0.34f);
            L2m2   = glm::vec3(-0.17f, -0.17f, -0.15f);
            L2m1   = glm::vec3(-0.08f, -0.09f, -0.10f);
            L20    = glm::vec3(-0.03f, -0.02f, -0.01f);
            L21    = glm::vec3( 0.16f,  0.14f,  0.10f);
            L22    = glm::vec3( 0.37f,  0.31f,  0.20f);
        }
        break;
    }
}

// Originial code for the Spherical Harmonics taken from "Sun and Black Cat- Igor Dykhta (igor dykhta email) � 2007-2014 "
void sphericalHarmonicsAdd(float * result, int order, const float * inputA, const float * inputB) {
   const int numCoeff = order * order;
   for(int i=0; i < numCoeff; i++) {
      result[i] = inputA[i] + inputB[i];
   }
}

void sphericalHarmonicsScale(float * result, int order, const float * input, float scale) {
   const int numCoeff = order * order;
   for(int i=0; i < numCoeff; i++) {
      result[i] = input[i] * scale;
   }
}

void sphericalHarmonicsEvaluateDirection(float * result, int order,  const glm::vec3 & dir) {
   // calculate coefficients for first 3 bands of spherical harmonics
   double P_0_0 = 0.282094791773878140;
   double P_1_0 = 0.488602511902919920 * (double)dir.z;
   double P_1_1 = -0.488602511902919920;
   double P_2_0 = 0.946174695757560080 * (double)dir.z * (double)dir.z - 0.315391565252520050;
   double P_2_1 = -1.092548430592079200 * (double)dir.z;
   double P_2_2 = 0.546274215296039590;
   result[0] = P_0_0;
   result[1] = P_1_1 * (double)dir.y;
   result[2] = P_1_0;
   result[3] = P_1_1 * (double)dir.x;
   result[4] = P_2_2 * ((double)dir.x * (double)dir.y + (double)dir.y * (double)dir.x);
   result[5] = P_2_1 * (double)dir.y;
   result[6] = P_2_0;
   result[7] = P_2_1 * (double)dir.x;
   result[8] = P_2_2 * ((double)dir.x * (double)dir.x - (double)dir.y * (double)dir.y);
}

bool sphericalHarmonicsFromTexture(const gpu::Texture& cubeTexture, std::vector<glm::vec3> & output, const uint order) {
    int width = cubeTexture.getWidth();
    if(width != cubeTexture.getHeight()) {
        return false;
    }

    PROFILE_RANGE(render_gpu, "sphericalHarmonicsFromTexture");

    const uint sqOrder = order*order;

    // allocate memory for calculations
    output.resize(sqOrder);
    std::vector<float> resultR(sqOrder);
    std::vector<float> resultG(sqOrder);
    std::vector<float> resultB(sqOrder);

    // initialize values
    float fWt = 0.0f;
    for(uint i=0; i < sqOrder; i++) {
        output[i] = glm::vec3(0.0f);
        resultR[i] = 0.0f;
        resultG[i] = 0;
        resultB[i] = 0;
    }
    std::vector<float> shBuff(sqOrder);
    std::vector<float> shBuffB(sqOrder);

    // We trade accuracy for speed by breaking the image into 32x32 parts
    // and approximating the distance for all the pixels in each part to be
    // the distance to the part's center.
    int numDivisionsPerSide = 32;
    if (width < numDivisionsPerSide) {
        numDivisionsPerSide = width;
    }
    int stride = width / numDivisionsPerSide;
    int halfStride = stride / 2;

    // for each face of cube texture
    for(int face=0; face < gpu::Texture::NUM_CUBE_FACES; face++) {
        PROFILE_RANGE(render_gpu, "ProcessFace");

        auto numComponents = cubeTexture.getStoredMipFormat().getScalarCount();
        auto data = cubeTexture.accessStoredMipFace(0,face)->data();
        if (data == nullptr) {
            continue;
        }

        // step between two texels for range [0, 1]
        float invWidth = 1.0f / float(width);
        // initial negative bound for range [-1, 1]
        float negativeBound = -1.0f + invWidth;
        // step between two texels for range [-1, 1]
        float invWidthBy2 = 2.0f / float(width);

        for(int y=halfStride; y < width-halfStride; y += stride) {
            // texture coordinate V in range [-1 to 1]
            const float fV = negativeBound + float(y) * invWidthBy2;

            for(int x=halfStride; x < width - halfStride; x += stride) {
                // texture coordinate U in range [-1 to 1]
                const float fU = negativeBound + float(x) * invWidthBy2;

                // determine direction from center of cube texture to current texel
                glm::vec3 dir;
                switch(face) {
                case gpu::Texture::CUBE_FACE_RIGHT_POS_X: {
                    dir.x = 1.0f;
                    dir.y = 1.0f - (invWidthBy2 * float(y) + invWidth);
                    dir.z = 1.0f - (invWidthBy2 * float(x) + invWidth);
                    dir = -dir;
                    break;
                }
                case gpu::Texture::CUBE_FACE_LEFT_NEG_X: {
                    dir.x = -1.0f;
                    dir.y = 1.0f - (invWidthBy2 * float(y) + invWidth);
                    dir.z = -1.0f + (invWidthBy2 * float(x) + invWidth);
                    dir = -dir;
                    break;
                }
                case gpu::Texture::CUBE_FACE_TOP_POS_Y: {
                    dir.x = - 1.0f + (invWidthBy2 * float(x) + invWidth);
                    dir.y = 1.0f;
                    dir.z = - 1.0f + (invWidthBy2 * float(y) + invWidth);
                    dir = -dir;
                    break;
                }
                case gpu::Texture::CUBE_FACE_BOTTOM_NEG_Y: {
                    dir.x = - 1.0f + (invWidthBy2 * float(x) + invWidth);
                    dir.y = - 1.0f;
                    dir.z = 1.0f - (invWidthBy2 * float(y) + invWidth);
                    dir = -dir;
                    break;
                }
                case gpu::Texture::CUBE_FACE_BACK_POS_Z: {
                    dir.x = - 1.0f + (invWidthBy2 * float(x) + invWidth);
                    dir.y = 1.0f - (invWidthBy2 * float(y) + invWidth);
                    dir.z = 1.0f;
                    break;
                }
                case gpu::Texture::CUBE_FACE_FRONT_NEG_Z: {
                    dir.x = 1.0f - (invWidthBy2 * float(x) + invWidth);
                    dir.y = 1.0f - (invWidthBy2 * float(y) + invWidth);
                    dir.z = - 1.0f;
                    break;
                }
                default:
                    return false;
                }

                // normalize direction
                dir = glm::normalize(dir);

                // scale factor depending on distance from center of the face
                const float fDiffSolid = 4.0f / ((1.0f + fU*fU + fV*fV) *
                                            sqrtf(1.0f + fU*fU + fV*fV));
                fWt += fDiffSolid;

                // calculate coefficients of spherical harmonics for current direction
                sphericalHarmonicsEvaluateDirection(shBuff.data(), order, dir);

                // index of texel in texture

                // get color from texture and map to range [0, 1]
                float red { 0.0f };
                float green { 0.0f };
                float blue { 0.0f };
                for (int i = 0; i < stride; ++i) {
                    for (int j = 0; j < stride; ++j) {
                        int k = (int)(x + i - halfStride + (y + j - halfStride) * width) * numComponents;
                        red += ColorUtils::sRGB8ToLinearFloat(data[k]);
                        green += ColorUtils::sRGB8ToLinearFloat(data[k + 1]);
                        blue += ColorUtils::sRGB8ToLinearFloat(data[k + 2]);
                    }
                }
                glm::vec3 clr(red, green, blue);

                // scale color and add to previously accumulated coefficients
                // red
                sphericalHarmonicsScale(shBuffB.data(), order, shBuff.data(), clr.r * fDiffSolid);
                sphericalHarmonicsAdd(resultR.data(), order, resultR.data(), shBuffB.data());
                // green
                sphericalHarmonicsScale(shBuffB.data(), order, shBuff.data(), clr.g * fDiffSolid);
                sphericalHarmonicsAdd(resultG.data(), order, resultG.data(), shBuffB.data());
                // blue
                sphericalHarmonicsScale(shBuffB.data(), order, shBuff.data(), clr.b * fDiffSolid);
                sphericalHarmonicsAdd(resultB.data(), order, resultB.data(), shBuffB.data());
            }
        }
    }

    // final scale for coefficients
    const float fNormProj = (4.0f * glm::pi<float>()) / (fWt * (float)(stride * stride));
    sphericalHarmonicsScale(resultR.data(), order, resultR.data(), fNormProj);
    sphericalHarmonicsScale(resultG.data(), order, resultG.data(), fNormProj);
    sphericalHarmonicsScale(resultB.data(), order, resultB.data(), fNormProj);

    // save result
    for(uint i=0; i < sqOrder; i++) {
        // gamma Correct
        // output[i] = linearTosRGB(glm::vec3(resultR[i], resultG[i], resultB[i]));
        output[i] = glm::vec3(resultR[i], resultG[i], resultB[i]);
    }

    return true;
}

void SphericalHarmonics::evalFromTexture(const Texture& texture) {
    if (texture.isDefined()) {
        std::vector< glm::vec3 > coefs;
        sphericalHarmonicsFromTexture(texture, coefs, 3);

        L00 = coefs[0];
        L1m1 = coefs[1];
        L10  = coefs[2];
        L11  = coefs[3];
        L2m2 = coefs[4];
        L2m1 = coefs[5];
        L20 = coefs[6];
        L21 = coefs[7];
        L22 = coefs[8];
    }
}


// TextureSource
TextureSource::TextureSource() {
}

TextureSource::~TextureSource() {
}

void TextureSource::reset(const QUrl& url) {
    _imageUrl = url;
}

void TextureSource::resetTexture(gpu::TexturePointer texture) {
    _gpuTexture = texture;
}

bool TextureSource::isDefined() const {
    if (_gpuTexture) {
        return _gpuTexture->isDefined();
    } else {
        return false;
    }
}

bool Texture::setMinMip(uint16 newMinMip) {
    uint16 oldMinMip = _minMip;
    _minMip = std::min(std::max(_minMip, newMinMip), _maxMip);
    return oldMinMip != _minMip;
}

bool Texture::incremementMinMip(uint16 count) {
    return setMinMip(_minMip + count);
}

Vec3u Texture::evalMipDimensions(uint16 level) const { 
    auto dimensions = getDimensions();
    dimensions >>= level; 
    return glm::max(dimensions, Vec3u(1));
}

void Texture::setExternalRecycler(const ExternalRecycler& recycler) { 
    Lock lock(_externalMutex);
    _externalRecycler = recycler;
}

Texture::ExternalRecycler Texture::getExternalRecycler() const {
    Lock lock(_externalMutex);
    Texture::ExternalRecycler result = _externalRecycler;
    return result;
}

void Texture::setExternalTexture(uint32 externalId, void* externalFence) {
    Lock lock(_externalMutex);
    assert(_externalRecycler);
    _externalUpdates.push_back({ externalId, externalFence });
}

Texture::ExternalUpdates Texture::getUpdates() const {
    Texture::ExternalUpdates result;
    {
        Lock lock(_externalMutex);
        _externalUpdates.swap(result);
    }
    return result;
}
<|MERGE_RESOLUTION|>--- conflicted
+++ resolved
@@ -435,24 +435,16 @@
     auto size = storage->size();
     auto bytes = storage->data();
     if (size == expectedSize) {
-<<<<<<< HEAD
-        _storage->assignMipFaceData(level, format, size, bytes, face);
+        _storage->assignMipFaceData(level, face, storage);
         _maxMip = std::max(_maxMip, level);
-=======
-        _storage->assignMipFaceData(level, face, storage);
->>>>>>> bd123318
         _stamp++;
     } else if (size > expectedSize) {
         // NOTE: We are facing this case sometime because apparently QImage (from where we get the bits) is generating images
         // and alligning the line of pixels to 32 bits.
         // We should probably consider something a bit more smart to get the correct result but for now (UI elements)
         // it seems to work...
-<<<<<<< HEAD
-        _storage->assignMipFaceData(level, format, size, bytes, face);
+        _storage->assignMipFaceData(level, face, storage);
         _maxMip = std::max(_maxMip, level);
-=======
-        _storage->assignMipFaceData(level, face, storage);
->>>>>>> bd123318
         _stamp++;
     }
 }
