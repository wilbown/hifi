--- conflicted
+++ resolved
@@ -236,21 +236,6 @@
 }
 
 Texture* Texture::create1D(const Element& texelFormat, uint16 width, const Sampler& sampler) { 
-<<<<<<< HEAD
-    return create(TEX_1D, texelFormat, width, 1, 1, 1, 0, sampler);
-}
-
-Texture* Texture::create2D(const Element& texelFormat, uint16 width, uint16 height, const Sampler& sampler) {
-    return create(TEX_2D, texelFormat, width, height, 1, 1, 0, sampler);
-}
-
-Texture* Texture::create3D(const Element& texelFormat, uint16 width, uint16 height, uint16 depth, const Sampler& sampler) {
-    return create(TEX_3D, texelFormat, width, height, depth, 1, 0, sampler);
-}
-
-Texture* Texture::createCube(const Element& texelFormat, uint16 width, const Sampler& sampler) {
-    return create(TEX_CUBE, texelFormat, width, width, 1, 1, 0, sampler);
-=======
     return create(TextureUsageType::RESOURCE, TEX_1D, texelFormat, width, 1, 1, 1, 0, sampler);
 }
 
@@ -268,7 +253,6 @@
 
 Texture* Texture::createCube(const Element& texelFormat, uint16 width, const Sampler& sampler) {
     return create(TextureUsageType::RESOURCE, TEX_CUBE, texelFormat, width, width, 1, 1, 0, sampler);
->>>>>>> 6882832a
 }
 
 Texture* Texture::create(TextureUsageType usageType, Type type, const Element& texelFormat, uint16 width, uint16 height, uint16 depth, uint16 numSamples, uint16 numSlices, const Sampler& sampler)
