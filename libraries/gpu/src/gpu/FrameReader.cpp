--- conflicted
+++ resolved
@@ -31,11 +31,7 @@
             auto lastSlash = filename.rfind('/');
             result = filename.substr(0, lastSlash + 1);
         } else {
-<<<<<<< HEAD
-            result = QFileInfo(filename.c_str()).absoluteDir().canonicalPath().toStdString();
-=======
             result = FileUtils::getParentPath(filename.c_str()).toStdString();
->>>>>>> f38509da
             if (*result.rbegin() != '/') {
                 result += '/';
             }
@@ -337,13 +333,8 @@
             frameReaderPath.replace("libraries/gpu/src/gpu/framereader.cpp", "interface/resources", Qt::CaseInsensitive);
             ktxFile.replace(0, 1, frameReaderPath.toStdString());
         }
-<<<<<<< HEAD
-        if (QFileInfo(ktxFile.c_str()).isRelative()) {
-            ktxFile = basedir + ktxFile;
-=======
         if (FileUtils::isRelative(ktxFile.c_str())) {
             ktxFile = basedir + "/" + ktxFile;
->>>>>>> f38509da
         }
         ktx::StoragePointer ktxStorage{ new storage::FileStorage(ktxFile.c_str()) };
         auto ktxObject = ktx::KTX::create(ktxStorage);
