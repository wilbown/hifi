<!
//  Config.slh
//  interface/src
//
//  Created by Sam Gateau on 12/17/14.
//  Copyright 2013 High Fidelity, Inc.
//
//  Distributed under the Apache License, Version 2.0.
//  See the accompanying file LICENSE or http://www.apache.org/licenses/LICENSE-2.0.html
!>
<@if not GPU_CONFIG_SLH@>
<@def GPU_CONFIG_SLH@>

<@if GLPROFILE == PC_GL @>
    <@def GPU_FEATURE_PROFILE GPU_CORE@>
<<<<<<< HEAD
    <@def VERSION_HEADER //410 core@>
<@elif GLPROFILE == MAC_GL @>
    <@def GPU_FEATURE_PROFILE GPU_CORE@>
    <@def VERSION_HEADER //410 core@>
=======
    <@def VERSION_HEADER //PC 410 core@>
<@elif GLPROFILE == MAC_GL @>
    <@def GPU_FEATURE_PROFILE GPU_CORE@>
    <@def VERSION_HEADER //MAC 410 core@>
>>>>>>> 9ff9682b
<@else@>
    <@def GPU_FEATURE_PROFILE GPU_CORE@>
    <@def VERSION_HEADER //410 core@>
<@endif@><|MERGE_RESOLUTION|>--- conflicted
+++ resolved
@@ -13,17 +13,10 @@
 
 <@if GLPROFILE == PC_GL @>
     <@def GPU_FEATURE_PROFILE GPU_CORE@>
-<<<<<<< HEAD
-    <@def VERSION_HEADER //410 core@>
-<@elif GLPROFILE == MAC_GL @>
-    <@def GPU_FEATURE_PROFILE GPU_CORE@>
-    <@def VERSION_HEADER //410 core@>
-=======
     <@def VERSION_HEADER //PC 410 core@>
 <@elif GLPROFILE == MAC_GL @>
     <@def GPU_FEATURE_PROFILE GPU_CORE@>
     <@def VERSION_HEADER //MAC 410 core@>
->>>>>>> 9ff9682b
 <@else@>
     <@def GPU_FEATURE_PROFILE GPU_CORE@>
     <@def VERSION_HEADER //410 core@>
