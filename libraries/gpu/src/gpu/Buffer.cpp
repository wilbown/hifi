--- conflicted
+++ resolved
@@ -50,14 +50,8 @@
 }
 
 Buffer::Buffer(Size pageSize) :
-<<<<<<< HEAD
-    _renderPages(pageSize),
-    _pages(pageSize) {
-    _bufferCPUCount++;
-=======
     _renderPages(pageSize), _pages(pageSize) {
     Buffer::incrementBufferCPUCount();
->>>>>>> 36d8e6d6
 }
 
 Buffer::Buffer(Size size, const Byte* bytes, Size pageSize) : Buffer(pageSize) {
