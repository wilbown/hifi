--- conflicted
+++ resolved
@@ -339,12 +339,12 @@
     setResourceTexture(slot, view._texture);
 }
 
-<<<<<<< HEAD
 void Batch::setResourceTextureTable(const TextureTablePointer& textureTable, uint32 slot) {
     ADD_COMMAND(setResourceTextureTable);
     _params.emplace_back(_textureTables.cache(textureTable));
     _params.emplace_back(slot);
-=======
+}
+
 void Batch::setResourceFramebufferSwapChainTexture(uint32 slot, const FramebufferSwapChainPointer& framebuffer, unsigned int swapChainIndex, unsigned int renderBufferSlot) {
     ADD_COMMAND(setResourceFramebufferSwapChainTexture);
 
@@ -352,7 +352,6 @@
     _params.emplace_back(slot);
     _params.emplace_back(swapChainIndex);
     _params.emplace_back(renderBufferSlot);
->>>>>>> d5d8e4c0
 }
 
 void Batch::setFramebuffer(const FramebufferPointer& framebuffer) {
