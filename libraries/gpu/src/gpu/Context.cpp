//
//  Context.cpp
//  interface/src/gpu
//
//  Created by Sam Gateau on 10/27/2014.
//  Copyright 2014 High Fidelity, Inc.
//
//  Distributed under the Apache License, Version 2.0.
//  See the accompanying file LICENSE or http://www.apache.org/licenses/LICENSE-2.0.html
//
#include "Context.h"

#include <shared/GlobalAppProperties.h>

#include "Frame.h"
#include "GPULogging.h"
#include <shaders/Shaders.h>

using namespace gpu;

void ContextStats::evalDelta(const ContextStats& begin, const ContextStats& end) {
    _ISNumFormatChanges = end._ISNumFormatChanges - begin._ISNumFormatChanges;
    _ISNumInputBufferChanges = end._ISNumInputBufferChanges - begin._ISNumInputBufferChanges;
    _ISNumIndexBufferChanges = end._ISNumIndexBufferChanges - begin._ISNumIndexBufferChanges;

    _RSNumTextureBounded = end._RSNumTextureBounded - begin._RSNumTextureBounded;
    _RSAmountTextureMemoryBounded = end._RSAmountTextureMemoryBounded - begin._RSAmountTextureMemoryBounded;

    _DSNumAPIDrawcalls = end._DSNumAPIDrawcalls - begin._DSNumAPIDrawcalls;
    _DSNumDrawcalls = end._DSNumDrawcalls - begin._DSNumDrawcalls;
    _DSNumTriangles= end._DSNumTriangles - begin._DSNumTriangles;

    _PSNumSetPipelines = end._PSNumSetPipelines - begin._PSNumSetPipelines;
}


Context::CreateBackend Context::_createBackendCallback = nullptr;
std::once_flag Context::_initialized;

Context::Context() {
    if (_createBackendCallback) {
        _backend = _createBackendCallback();
    }
}

Context::Context(const Context& context) {
}

Context::~Context() {
    for (auto batch : _batchPool) {
        delete batch;
    }
    _batchPool.clear();
    _syncedPrograms.clear();
}

void Context::shutdown() {
    if (_backend) {
        _backend->shutdown();
        _backend.reset();
    }
}

const std::string& Context::getBackendVersion() const {
    return _backend->getVersion();
}

void Context::beginFrame(const glm::mat4& renderView, const glm::mat4& renderPose) {
    assert(!_frameActive);
    _frameActive = true;
    _currentFrame = std::make_shared<Frame>();
    _currentFrame->pose = renderPose;
    _currentFrame->view = renderView;

    if (!_frameRangeTimer) {
        _frameRangeTimer = std::make_shared<RangeTimer>("gpu::Context::Frame");
    }
}

void Context::appendFrameBatch(const BatchPointer& batch) {
    if (!_frameActive) {
        qWarning() << "Batch executed outside of frame boundaries";
        return;
    }
    _currentFrame->batches.push_back(batch);
}

FramePointer Context::endFrame() {
    PROFILE_RANGE(render_gpu, __FUNCTION__);
    assert(_frameActive);
    auto result = _currentFrame;
    _currentFrame.reset();
    _frameActive = false;

    result->stereoState = _stereo;
    result->finish();
    return result;
}

void Context::executeBatch(Batch& batch) const {
    PROFILE_RANGE(render_gpu, __FUNCTION__);
    batch.flush();
    _backend->render(batch);
}

void Context::recycle() const {
    PROFILE_RANGE(render_gpu, __FUNCTION__);
    _backend->recycle();
}

void Context::consumeFrameUpdates(const FramePointer& frame) const {
    PROFILE_RANGE(render_gpu, __FUNCTION__);
    frame->preRender();
}

void Context::executeFrame(const FramePointer& frame) const {
    PROFILE_RANGE(render_gpu, __FUNCTION__);

    // Grab the stats at the around the frame and delta to have a consistent sampling
    ContextStats beginStats;
    getStats(beginStats);

    // FIXME? probably not necessary, but safe
    consumeFrameUpdates(frame);
    _backend->setStereoState(frame->stereoState);
    {
        Batch beginBatch("Context::executeFrame::begin");
        _frameRangeTimer->begin(beginBatch);
        _backend->render(beginBatch);

        // Execute the frame rendering commands
        for (auto& batch : frame->batches) {
            _backend->render(*batch);
        }

        Batch endBatch("Context::executeFrame::end");
        _frameRangeTimer->end(endBatch);
        _backend->render(endBatch);
    }

    ContextStats endStats;
    getStats(endStats);
    _frameStats.evalDelta(beginStats, endStats);
}

void Context::enableStereo(bool enable) {
    _stereo._enable = enable;
}

bool Context::isStereo() {
    return _stereo.isStereo();
}

void Context::setStereoProjections(const mat4 eyeProjections[2]) {
    for (int i = 0; i < 2; ++i) {
        _stereo._eyeProjections[i] = eyeProjections[i];
    }
}

void Context::setStereoViews(const mat4 views[2]) {
    for (int i = 0; i < 2; ++i) {
        _stereo._eyeViews[i] = views[i];
    }
}

void Context::getStereoProjections(mat4* eyeProjections) const {
    for (int i = 0; i < 2; ++i) {
        eyeProjections[i] = _stereo._eyeProjections[i];
    }
}

void Context::getStereoViews(mat4* eyeViews) const {
    for (int i = 0; i < 2; ++i) {
        eyeViews[i] = _stereo._eyeViews[i];
    }
}

void Context::downloadFramebuffer(const FramebufferPointer& srcFramebuffer, const Vec4i& region, QImage& destImage) {
    _backend->downloadFramebuffer(srcFramebuffer, region, destImage);
}

void Context::resetStats() const {
    _backend->resetStats();
}

void Context::getStats(ContextStats& stats) const {
    _backend->getStats(stats);
}

void Context::getFrameStats(ContextStats& stats) const {
    stats = _frameStats;
}

double Context::getFrameTimerGPUAverage() const {
    if (_frameRangeTimer) {
        return _frameRangeTimer->getGPUAverage();
    }
    return 0.0;
}

double Context::getFrameTimerBatchAverage() const {
    if (_frameRangeTimer) {
        return _frameRangeTimer->getBatchAverage();
    }
    return 0.0;
}

const Backend::TransformCamera& Backend::TransformCamera::recomputeDerived(const Transform& xformView) const {
    _projectionInverse = glm::inverse(_projection);

    // Get the viewEyeToWorld matrix form the transformView as passed to the gpu::Batch
    // this is the "_viewInverse" fed to the shader
    // Genetrate the "_view" matrix as well from the xform
    xformView.getMatrix(_viewInverse);
    _view = glm::inverse(_viewInverse);

    Mat4 viewUntranslated = _view;
    viewUntranslated[3] = Vec4(0.0f, 0.0f, 0.0f, 1.0f);
    _projectionViewUntranslated = _projection * viewUntranslated;

    _stereoInfo = Vec4(0.0f);

    return *this;
}

Backend::TransformCamera Backend::TransformCamera::getEyeCamera(int eye, const StereoState& _stereo, const Transform& xformView, Vec2 normalizedJitter) const {
    TransformCamera result = *this;
    Transform offsetTransform = xformView;
    if (!_stereo._skybox) {
        offsetTransform.postTranslate(-Vec3(_stereo._eyeViews[eye][3]));
    } else {
        // FIXME: If "skybox" the ipd is set to 0 for now, let s try to propose a better solution for this in the future
    }
    result._projection = _stereo._eyeProjections[eye];
    normalizedJitter.x *= 2.0f;
    result._projection[2][0] += normalizedJitter.x;
    result._projection[2][1] += normalizedJitter.y;
    result.recomputeDerived(offsetTransform);

    result._stereoInfo = Vec4(1.0f, (float)eye, 0.0f, 0.0f);

    return result;
}

Backend::TransformCamera Backend::TransformCamera::getMonoCamera(const Transform& xformView, Vec2 normalizedJitter) const {
    TransformCamera result = *this;
    result._projection[2][0] += normalizedJitter.x;
    result._projection[2][1] += normalizedJitter.y;
    result.recomputeDerived(xformView);
    return result;
}

// Counters for Buffer and Texture usage in GPU/Context

ContextMetricSize  Backend::freeGPUMemSize;

ContextMetricCount Backend::bufferCount;
ContextMetricSize  Backend::bufferGPUMemSize;

ContextMetricCount Backend::textureResidentCount;
ContextMetricCount Backend::textureFramebufferCount;
ContextMetricCount Backend::textureResourceCount;
ContextMetricCount Backend::textureExternalCount;

ContextMetricSize  Backend::textureResidentGPUMemSize;
ContextMetricSize  Backend::textureFramebufferGPUMemSize;
ContextMetricSize  Backend::textureResourceGPUMemSize;
ContextMetricSize  Backend::textureExternalGPUMemSize;

ContextMetricCount Backend::texturePendingGPUTransferCount;
ContextMetricSize  Backend::texturePendingGPUTransferMemSize;

ContextMetricSize  Backend::textureResourcePopulatedGPUMemSize;
ContextMetricSize  Backend::textureResourceIdealGPUMemSize;

Size Context::getFreeGPUMemSize() {
    return Backend::freeGPUMemSize.getValue();
}

Size Context::getUsedGPUMemSize() {
    return getTextureGPUMemSize() + getBufferGPUMemSize();
};

uint32_t Context::getBufferGPUCount() {
    return Backend::bufferCount.getValue();
}

Context::Size Context::getBufferGPUMemSize() {
    return Backend::bufferGPUMemSize.getValue();
}

uint32_t Context::getTextureGPUCount() {
    return getTextureResidentGPUCount() + getTextureResourceGPUCount() + getTextureFramebufferGPUCount();
}
uint32_t Context::getTextureResidentGPUCount() {
    return Backend::textureResidentCount.getValue();
}
uint32_t Context::getTextureFramebufferGPUCount() {
    return Backend::textureFramebufferCount.getValue();
}
uint32_t Context::getTextureResourceGPUCount() {
    return Backend::textureResourceCount.getValue();
}
uint32_t Context::getTextureExternalGPUCount() {
    return Backend::textureExternalCount.getValue();
}

Size Context::getTextureGPUMemSize() {
    return getTextureResidentGPUMemSize() + getTextureResourceGPUMemSize() + getTextureFramebufferGPUMemSize();
}
Size Context::getTextureResidentGPUMemSize() {
    return Backend::textureResidentGPUMemSize.getValue();
}
Size Context::getTextureFramebufferGPUMemSize() {
    return Backend::textureFramebufferGPUMemSize.getValue();
}
Size Context::getTextureResourceGPUMemSize() {
    return Backend::textureResourceGPUMemSize.getValue();
}
Size Context::getTextureExternalGPUMemSize() {
    return Backend::textureExternalGPUMemSize.getValue();
}

uint32_t Context::getTexturePendingGPUTransferCount() {
    return Backend::texturePendingGPUTransferCount.getValue();
}

Size Context::getTexturePendingGPUTransferMemSize() {
    return Backend::texturePendingGPUTransferMemSize.getValue();
}

Size Context::getTextureResourcePopulatedGPUMemSize() {
    return Backend::textureResourcePopulatedGPUMemSize.getValue();
}

PipelinePointer Context::createMipGenerationPipeline(const ShaderPointer& ps) {
    auto vs = gpu::Shader::createVertex(shader::gpu::vertex::DrawViewportQuadTransformTexcoord);
	static gpu::StatePointer state(new gpu::State());

	gpu::ShaderPointer program = gpu::Shader::createProgram(vs, ps);

	// Good to go add the brand new pipeline
	return gpu::Pipeline::create(program, state);
}

Size Context::getTextureResourceIdealGPUMemSize() {
    return Backend::textureResourceIdealGPUMemSize.getValue();
}

void Context::pushProgramsToSync(const std::vector<uint32_t>& programIDs, std::function<void()> callback, size_t rate) {
    std::vector<gpu::ShaderPointer> programs;
    for (auto programID : programIDs) {
        programs.push_back(gpu::Shader::createProgram(programID));
    }
    pushProgramsToSync(programs, callback, rate);
}
<<<<<<< HEAD
=======

>>>>>>> 18328d2c
void Context::pushProgramsToSync(const std::vector<gpu::ShaderPointer>& programs, std::function<void()> callback, size_t rate) {
    Lock lock(_programsToSyncMutex);
    _programsToSyncQueue.emplace(programs, callback, rate == 0 ? programs.size() : rate);
}
<<<<<<< HEAD
=======

>>>>>>> 18328d2c
void Context::processProgramsToSync() {
    if (!_programsToSyncQueue.empty()) {
        Lock lock(_programsToSyncMutex);
        ProgramsToSync programsToSync = _programsToSyncQueue.front();
        size_t numSynced = 0;
        while (_nextProgramToSyncIndex < programsToSync.programs.size() && numSynced < programsToSync.rate) {
            auto nextProgram = programsToSync.programs.at(_nextProgramToSyncIndex);
            _backend->syncProgram(nextProgram);
            _syncedPrograms.push_back(nextProgram);
            _nextProgramToSyncIndex++;
            numSynced++;
        }
<<<<<<< HEAD
=======

>>>>>>> 18328d2c
        if (_nextProgramToSyncIndex == programsToSync.programs.size()) {
            programsToSync.callback();
            _nextProgramToSyncIndex = 0;
            _programsToSyncQueue.pop();
        }
    }
}

BatchPointer Context::acquireBatch(const char* name) {
    Batch* rawBatch = nullptr;
    {
        Lock lock(_batchPoolMutex);
        if (!_batchPool.empty()) {
            rawBatch = _batchPool.front();
            _batchPool.pop_front();
        }
    }
    if (!rawBatch) {
        rawBatch = new Batch();
    }
    rawBatch->setName(name);
    return BatchPointer(rawBatch, [this](Batch* batch) { releaseBatch(batch); });
}

void Context::releaseBatch(Batch* batch) {
    batch->clear();
    Lock lock(_batchPoolMutex);
    _batchPool.push_back(batch);
}

void gpu::doInBatch(const char* name,
                    const std::shared_ptr<gpu::Context>& context,
                    const std::function<void(Batch& batch)>& f) {
    auto batch = context->acquireBatch(name);
    f(*batch);
    context->appendFrameBatch(batch);
}<|MERGE_RESOLUTION|>--- conflicted
+++ resolved
@@ -354,18 +354,12 @@
     }
     pushProgramsToSync(programs, callback, rate);
 }
-<<<<<<< HEAD
-=======
-
->>>>>>> 18328d2c
+
 void Context::pushProgramsToSync(const std::vector<gpu::ShaderPointer>& programs, std::function<void()> callback, size_t rate) {
     Lock lock(_programsToSyncMutex);
     _programsToSyncQueue.emplace(programs, callback, rate == 0 ? programs.size() : rate);
 }
-<<<<<<< HEAD
-=======
-
->>>>>>> 18328d2c
+
 void Context::processProgramsToSync() {
     if (!_programsToSyncQueue.empty()) {
         Lock lock(_programsToSyncMutex);
@@ -378,10 +372,7 @@
             _nextProgramToSyncIndex++;
             numSynced++;
         }
-<<<<<<< HEAD
-=======
-
->>>>>>> 18328d2c
+
         if (_nextProgramToSyncIndex == programsToSync.programs.size()) {
             programsToSync.callback();
             _nextProgramToSyncIndex = 0;
