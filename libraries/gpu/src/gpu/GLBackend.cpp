--- conflicted
+++ resolved
@@ -79,40 +79,6 @@
     (&::gpu::GLBackend::do_glColor4f),
 };
 
-<<<<<<< HEAD
-static const GLenum _primitiveToGLmode[NUM_PRIMITIVES] = {
-    GL_POINTS,
-    GL_LINES,
-    GL_LINE_STRIP,
-    GL_TRIANGLES,
-    GL_TRIANGLE_STRIP,
-    GL_TRIANGLE_FAN,
-    GL_QUADS,
-    GL_QUAD_STRIP,
-};
-
-static const GLenum _elementTypeToGLType[NUM_TYPES]= {
-    GL_FLOAT,
-    GL_INT,
-    GL_UNSIGNED_INT,
-    GL_HALF_FLOAT,
-    GL_SHORT,
-    GL_UNSIGNED_SHORT,
-    GL_BYTE,
-    GL_UNSIGNED_BYTE,
-    GL_FLOAT,
-    GL_INT,
-    GL_UNSIGNED_INT,
-    GL_HALF_FLOAT,
-    GL_SHORT,
-    GL_UNSIGNED_SHORT,
-    GL_BYTE,
-    GL_UNSIGNED_BYTE
-};
-
-
-=======
->>>>>>> 7a849e97
 GLBackend::GLBackend() :
     _input(),
     _transform()
