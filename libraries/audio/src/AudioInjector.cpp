--- conflicted
+++ resolved
@@ -217,7 +217,6 @@
 qint64 writeStringToStream(const QString& string, QDataStream& stream) {
     QByteArray data = string.toUtf8();
     uint32_t length = data.length();
-<<<<<<< HEAD
     if (length == 0) {
         stream << static_cast<quint32>(length);
     } else {
@@ -227,10 +226,6 @@
         //   Otherwise : the array size(quint32) followed by the array bytes, i.e.size bytes
         stream << data;
     }
-=======
-    stream << static_cast<quint32>(length);
-    stream << data;
->>>>>>> d11e26e6
     return length + sizeof(uint32_t);
 }
 
@@ -282,11 +277,7 @@
 
             // current injectors don't use codecs, so pack in the unknown codec name
             QString noCodecForInjectors("");
-<<<<<<< HEAD
             writeStringToStream(noCodecForInjectors, audioPacketStream); 
-=======
-            writeStringToStream(noCodecForInjectors, audioPacketStream);
->>>>>>> d11e26e6
 
             // pack stream identifier (a generated UUID)
             audioPacketStream << QUuid::createUuid();
@@ -432,11 +423,7 @@
         return;
     }
 
-<<<<<<< HEAD
     if (stateHas(AudioInjectorState::Finished)) {
-=======
-    if (_state == AudioInjectorState::Finished) {
->>>>>>> d11e26e6
         stopAndDeleteLater();
     } else {
         _state |= AudioInjectorState::PendingDelete;
@@ -502,7 +489,6 @@
     // setup parameters required for injection
     injector->setupInjection();
 
-<<<<<<< HEAD
     // we always inject locally, except when there is no localInterface
     injector->injectLocally();
     
@@ -516,25 +502,4 @@
         }
     }
     return injector;
-=======
-    // we always inject locally
-    //
-    if (!injector->injectLocally()) {
-        // failed, so don't bother sending to server
-        qDebug() << "AudioInjector::playSound failed to inject locally";
-        return nullptr;
-    }
-    // if localOnly, we are done, just return injector.
-    if (options.localOnly) {
-        return injector;
-    }
-
-    // send off to server for everyone else
-    if (!injectorManager->threadInjector(injector)) {
-        // we failed to thread the new injector (we are at the max number of injector threads)
-        qDebug() << "AudioInjector::playSound failed to thread injector";
-    }
-    return injector;
-
->>>>>>> d11e26e6
 }