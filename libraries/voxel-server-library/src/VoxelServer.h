//
//  VoxelServer.h
//  voxel-server
//
//  Created by Brad Hefta-Gaub on 8/21/13
//  Copyright (c) 2013 High Fidelity, Inc. All rights reserved.
//
//

#ifndef __voxel_server__VoxelServer__
#define __voxel_server__VoxelServer__

<<<<<<< HEAD
#include <EnvironmentData.h>

#include "NodeWatcher.h"
#include "VoxelPersistThread.h"
#include "VoxelSendThread.h"
#include "VoxelServerConsts.h"
#include "VoxelServerPacketProcessor.h"
=======
#include <Assignment.h>
>>>>>>> d074a349

/// Handles assignments of type VoxelServer - sending voxels to various clients.
class VoxelServer : public Assignment {
public:
<<<<<<< HEAD
    VoxelServer();
    
    /// runs the voxel server assignment
    void run(const char* configuration = NULL);
=======
    VoxelServer(Assignment::Command command,
                Assignment::Location location = Assignment::GlobalLocation);
    VoxelServer(const unsigned char* dataBuffer, int numBytes);
    
    /// runs the voxel server assignment
    void run();
>>>>>>> d074a349
    
    /// allows setting of run arguments
    void setArguments(int argc, char** argv);

    /// when VoxelServer class is used by voxel-server stand alone executable it calls this to specify the domain
    /// and port it is handling. When called by assignment-client, this is not needed because assignment-client
    /// handles ports and domains automatically.
    /// \param const char* domain domain name, IP address, or local to specify the domain the voxel server is serving
    /// \param int port port the voxel server will listen on
    void setupStandAlone(const char* domain, int port);
    
    bool wantsDebugVoxelSending() const { return _debugVoxelSending; }
    bool wantsDebugVoxelReceiving() const { return _debugVoxelReceiving; }
    bool wantShowAnimationDebug() const { return _shouldShowAnimationDebug; }
    bool wantSendEnvironments() const { return _sendEnvironments; }
    bool wantDumpVoxelsOnMove() const { return _dumpVoxelsOnMove; }
    bool wantDisplayVoxelStats() const { return _displayVoxelStats; }

    VoxelTree& getServerTree() { return _serverTree; }
    JurisdictionMap* getJurisdiction() { return _jurisdiction; }
    
    void lockTree() {  pthread_mutex_lock(&_treeLock); }
    void unlockTree() {  pthread_mutex_unlock(&_treeLock); }
    
    int getPacketsPerClientPerInterval() const { return _PACKETS_PER_CLIENT_PER_INTERVAL; }
    bool getSendMinimalEnvironment() const { return _sendMinimalEnvironment; }
    EnvironmentData* getEnvironmentData(int i) { return &_environmentData[i]; }
    int getEnvironmentDataCount() const { return sizeof(_environmentData)/sizeof(EnvironmentData); }
    
private:
    int _argc;
    const char** _argv;
    bool _dontKillOnMissingDomain;

    char _voxelPersistFilename[MAX_FILENAME_LENGTH];
    int _PACKETS_PER_CLIENT_PER_INTERVAL;
    VoxelTree _serverTree; // this IS a reaveraging tree 
    bool _wantVoxelPersist;
    bool _wantLocalDomain;
    bool _debugVoxelSending;
    bool _shouldShowAnimationDebug;
    bool _displayVoxelStats;
    bool _debugVoxelReceiving;
    bool _sendEnvironments;
    bool _sendMinimalEnvironment;
    bool _dumpVoxelsOnMove;
    JurisdictionMap* _jurisdiction;
    JurisdictionSender* _jurisdictionSender;
    VoxelServerPacketProcessor* _voxelServerPacketProcessor;
    VoxelPersistThread* _voxelPersistThread;
    pthread_mutex_t _treeLock;
    EnvironmentData _environmentData[3];
    
    NodeWatcher _nodeWatcher; // used to cleanup AGENT data when agents are killed
    
};



#endif // __voxel_server__VoxelServer__<|MERGE_RESOLUTION|>--- conflicted
+++ resolved
@@ -10,7 +10,7 @@
 #ifndef __voxel_server__VoxelServer__
 #define __voxel_server__VoxelServer__
 
-<<<<<<< HEAD
+#include <Assignment.h>
 #include <EnvironmentData.h>
 
 #include "NodeWatcher.h"
@@ -18,26 +18,17 @@
 #include "VoxelSendThread.h"
 #include "VoxelServerConsts.h"
 #include "VoxelServerPacketProcessor.h"
-=======
-#include <Assignment.h>
->>>>>>> d074a349
 
 /// Handles assignments of type VoxelServer - sending voxels to various clients.
 class VoxelServer : public Assignment {
 public:
-<<<<<<< HEAD
-    VoxelServer();
-    
-    /// runs the voxel server assignment
-    void run(const char* configuration = NULL);
-=======
     VoxelServer(Assignment::Command command,
                 Assignment::Location location = Assignment::GlobalLocation);
+                
     VoxelServer(const unsigned char* dataBuffer, int numBytes);
     
     /// runs the voxel server assignment
     void run();
->>>>>>> d074a349
     
     /// allows setting of run arguments
     void setArguments(int argc, char** argv);
@@ -95,6 +86,4 @@
     
 };
 
-
-
 #endif // __voxel_server__VoxelServer__