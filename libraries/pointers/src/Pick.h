//
//  Created by Sam Gondelman 10/17/2017
//  Copyright 2017 High Fidelity, Inc.
//
//  Distributed under the Apache License, Version 2.0.
//  See the accompanying file LICENSE or http://www.apache.org/licenses/LICENSE-2.0.html
//
#ifndef hifi_Pick_h
#define hifi_Pick_h

#include <memory>
#include <stdint.h>
#include <bitset>

#include <QtCore/QUuid>
#include <QVector>
#include <QVariant>

#include <shared/ReadWriteLockable.h>

enum IntersectionType {
    NONE = 0,
    ENTITY,
    OVERLAY,
    AVATAR,
    HUD
};

class PickFilter {
public:
    enum FlagBit {
        PICK_ENTITIES = 0,
        PICK_OVERLAYS,
        PICK_AVATARS,
        PICK_HUD,

        PICK_COARSE, // if not set, does precise intersection, otherwise, doesn't

        PICK_INCLUDE_INVISIBLE, // if not set, will not intersect invisible elements, otherwise, intersects both visible and invisible elements
        PICK_INCLUDE_NONCOLLIDABLE, // if not set, will not intersect noncollidable elements, otherwise, intersects both collidable and noncollidable elements

        // NOT YET IMPLEMENTED
        PICK_ALL_INTERSECTIONS, // if not set, returns closest intersection, otherwise, returns list of all intersections

        NUM_FLAGS, // Not a valid flag
    };
    typedef std::bitset<NUM_FLAGS> Flags;

    // The key is the Flags
    Flags _flags;

    PickFilter() {}
    PickFilter(const Flags& flags) : _flags(flags) {}

    bool operator== (const PickFilter& rhs) const { return _flags == rhs._flags; }
    bool operator!= (const PickFilter& rhs) const { return _flags != rhs._flags; }

    void setFlag(FlagBit flag, bool value) { _flags[flag] = value; }

    bool doesPickNothing() const { return _flags == NOTHING._flags; }
    bool doesPickEntities() const { return _flags[PICK_ENTITIES]; }
    bool doesPickOverlays() const { return _flags[PICK_OVERLAYS]; }
    bool doesPickAvatars() const { return _flags[PICK_AVATARS]; }
    bool doesPickHUD() const { return _flags[PICK_HUD]; }

    bool doesPickCoarse() const { return _flags[PICK_COARSE]; }
    bool doesPickInvisible() const { return _flags[PICK_INCLUDE_INVISIBLE]; }
    bool doesPickNonCollidable() const { return _flags[PICK_INCLUDE_NONCOLLIDABLE]; }

    bool doesWantAllIntersections() const { return _flags[PICK_ALL_INTERSECTIONS]; }

    // Helpers for RayPickManager
    Flags getEntityFlags() const {
        unsigned int toReturn = getBitMask(PICK_ENTITIES);
        if (doesPickInvisible()) {
            toReturn |= getBitMask(PICK_INCLUDE_INVISIBLE);
        }
        if (doesPickNonCollidable()) {
            toReturn |= getBitMask(PICK_INCLUDE_NONCOLLIDABLE);
        }
        if (doesPickCoarse()) {
            toReturn |= getBitMask(PICK_COARSE);
        }
        return Flags(toReturn);
    }
    Flags getOverlayFlags() const {
        unsigned int toReturn = getBitMask(PICK_OVERLAYS);
        if (doesPickInvisible()) {
            toReturn |= getBitMask(PICK_INCLUDE_INVISIBLE);
        }
        if (doesPickNonCollidable()) {
            toReturn |= getBitMask(PICK_INCLUDE_NONCOLLIDABLE);
        }
        if (doesPickCoarse()) {
            toReturn |= getBitMask(PICK_COARSE);
        }
        return Flags(toReturn);
    }
    Flags getAvatarFlags() const { return Flags(getBitMask(PICK_AVATARS)); }
    Flags getHUDFlags() const { return Flags(getBitMask(PICK_HUD)); }

    static constexpr unsigned int getBitMask(FlagBit bit) { return 1 << bit; }

    static const PickFilter NOTHING;
};

class PickResult {
public:
    PickResult() {}
    PickResult(const QVariantMap& pickVariant) : pickVariant(pickVariant) {}

    virtual QVariantMap toVariantMap() const {
        return pickVariant;
    }

    virtual bool doesIntersect() const = 0;

    // for example: if we want the closest result, compare based on distance
    // if we want all results, combine them
    // must return a new pointer
    virtual std::shared_ptr<PickResult> compareAndProcessNewResult(const std::shared_ptr<PickResult>& newRes) = 0;

    // returns true if this result contains any valid results with distance < maxDistance
    // can also filter out results with distance >= maxDistance
    virtual bool checkOrFilterAgainstMaxDistance(float maxDistance) = 0;

    QVariantMap pickVariant;
};

using PickResultPointer = std::shared_ptr<PickResult>;

class PickQuery : protected ReadWriteLockable {
    Q_GADGET
public:
    PickQuery(const PickFilter& filter, const float maxDistance, const bool enabled);

    /**jsdoc
     * Enum for different types of Picks and Pointers.
     *
     * @namespace PickType
     * @variation 0
     *
     * @hifi-interface
     * @hifi-client-entity
     *
     * @property {number} Ray Ray Picks intersect a ray with the nearest object in front of them, along a given direction.
     * @property {number} Stylus Stylus Picks provide "tapping" functionality on/into flat surfaces.
     */
    /**jsdoc
     * <table>
     *   <thead>
     *     <tr><th>Value</th><th>Description</th></tr>
     *   </thead>
     *   <tbody>
     *     <tr><td><code>{@link PickType(0)|PickType.Ray}</code></td><td></td></tr>
     *     <tr><td><code>{@link PickType(0)|PickType.Stylus}</code></td><td></td></tr>
     *   </tbody>
     * </table>
     * @typedef {number} PickType
     */
    enum PickType {
        Ray = 0,
        Stylus,
<<<<<<< HEAD
        Collision,
=======
        Parabola,
>>>>>>> 3a6a72a0

        NUM_PICK_TYPES
    };
    Q_ENUM(PickType)

    void enable(bool enabled = true);
    void disable() { enable(false); }

    PickFilter getFilter() const;
    float getMaxDistance() const;
    bool isEnabled() const;

    void setPrecisionPicking(bool precisionPicking);

    PickResultPointer getPrevPickResult() const;
    void setPickResult(const PickResultPointer& pickResult);

    QVector<QUuid> getIgnoreItems() const;
    QVector<QUuid> getIncludeItems() const;

    template <typename S>
    QVector<S> getIgnoreItemsAs() const {
        QVector<S> result;
        withReadLock([&] {
            for (const auto& uid : _ignoreItems) {
                result.push_back(uid);
            }
        });
        return result;
    }

    template <typename S>
    QVector<S> getIncludeItemsAs() const {
        QVector<S> result;
        withReadLock([&] {
            for (const auto& uid : _includeItems) {
                result.push_back(uid);
            }
        });
        return result;
    }

    void setIgnoreItems(const QVector<QUuid>& items);
    void setIncludeItems(const QVector<QUuid>& items);

    virtual bool isLeftHand() const { return false; }
    virtual bool isRightHand() const { return false; }
    virtual bool isMouse() const { return false; }

private:
    PickFilter _filter;
    const float _maxDistance;
    bool _enabled;
    PickResultPointer _prevResult;

    QVector<QUuid> _ignoreItems;
    QVector<QUuid> _includeItems;
};
Q_DECLARE_METATYPE(PickQuery::PickType)

template<typename T>
class Pick : public PickQuery {
public:
    Pick(const PickFilter& filter, const float maxDistance, const bool enabled) : PickQuery(filter, maxDistance, enabled) {}

    virtual T getMathematicalPick() const = 0;
    virtual PickResultPointer getDefaultResult(const QVariantMap& pickVariant) const = 0;
    virtual PickResultPointer getEntityIntersection(const T& pick) = 0;
    virtual PickResultPointer getOverlayIntersection(const T& pick) = 0;
    virtual PickResultPointer getAvatarIntersection(const T& pick) = 0;
    virtual PickResultPointer getHUDIntersection(const T& pick) = 0;
};

namespace std {
    template <>
    struct hash<PickQuery::PickType> {
        size_t operator()(const PickQuery::PickType& a) const {
            return a;
        }
    };
}

#endif // hifi_Pick_h<|MERGE_RESOLUTION|>--- conflicted
+++ resolved
@@ -161,12 +161,8 @@
     enum PickType {
         Ray = 0,
         Stylus,
-<<<<<<< HEAD
+        Parabola,
         Collision,
-=======
-        Parabola,
->>>>>>> 3a6a72a0
-
         NUM_PICK_TYPES
     };
     Q_ENUM(PickType)
