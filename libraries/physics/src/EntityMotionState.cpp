--- conflicted
+++ resolved
@@ -154,13 +154,9 @@
 }
 
 void EntityMotionState::sendUpdate(OctreeEditPacketSender* packetSender, uint32_t frame) {
-<<<<<<< HEAD
-=======
-#ifdef USE_BULLET_PHYSICS
     if (!_entity->isKnownID()) {
         return; // never update entities that are unknown
     }
->>>>>>> d5efc375
     if (_outgoingPacketFlags) {
         EntityItemProperties properties = _entity->getProperties();
 
