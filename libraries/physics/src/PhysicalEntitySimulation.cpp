//
//  PhysicalEntitySimulation.cpp
//  libraries/physics/src
//
//  Created by Andrew Meadows 2015.04.27
//  Copyright 2015 High Fidelity, Inc.
//
//  Distributed under the Apache License, Version 2.0.
//  See the accompanying file LICENSE or http://www.apache.org/licenses/LICENSE-2.0.html
//


#include "PhysicalEntitySimulation.h"

#include <Profile.h>

#include "PhysicsHelpers.h"
#include "PhysicsLogging.h"
#include "ShapeManager.h"


PhysicalEntitySimulation::PhysicalEntitySimulation() {
}

PhysicalEntitySimulation::~PhysicalEntitySimulation() {
}

void PhysicalEntitySimulation::init(
        EntityTreePointer tree,
        PhysicsEnginePointer physicsEngine,
        EntityEditPacketSender* packetSender) {
    assert(tree);
    setEntityTree(tree);

    assert(physicsEngine);
    _physicsEngine = physicsEngine;

    assert(packetSender);
    _entityPacketSender = packetSender;
}

// begin EntitySimulation overrides
void PhysicalEntitySimulation::updateEntitiesInternal(uint64_t now) {
    // Do nothing here because the "internal" update the PhysicsEngine::stepSimulation() which is done elsewhere.
}

void PhysicalEntitySimulation::addEntityInternal(EntityItemPointer entity) {
    QMutexLocker lock(&_mutex);
    assert(entity);
    assert(!entity->isDead());
    uint8_t region = _space->getRegion(entity->getSpaceIndex());
    bool shouldBePhysical = region < workload::Region::R3 && entity->shouldBePhysical();
<<<<<<< HEAD
=======
    bool canBeKinematic = region <= workload::Region::R3;
>>>>>>> cbe1b596
    if (shouldBePhysical) {
        EntityMotionState* motionState = static_cast<EntityMotionState*>(entity->getPhysicsInfo());
        if (!motionState) {
            _entitiesToAddToPhysics.insert(entity);
        }
    } else if (canBeKinematic && entity->isMovingRelativeToParent()) {
        _simpleKinematicEntities.insert(entity);
    }
}

void PhysicalEntitySimulation::removeEntityInternal(EntityItemPointer entity) {
    if (entity->isSimulated()) {
        EntitySimulation::removeEntityInternal(entity);
        _entitiesToAddToPhysics.remove(entity);

        EntityMotionState* motionState = static_cast<EntityMotionState*>(entity->getPhysicsInfo());
        if (motionState) {
            removeOwnershipData(motionState);
            _entitiesToRemoveFromPhysics.insert(entity);
        } else if (entity->isDead() && entity->getElement()) {
            _deadEntities.insert(entity);
        }
    }
}

void PhysicalEntitySimulation::removeOwnershipData(EntityMotionState* motionState) {
    assert(motionState);
    if (motionState->getOwnershipState() == EntityMotionState::OwnershipState::LocallyOwned) {
        for (uint32_t i = 0; i < _owned.size(); ++i) {
            if (_owned[i] == motionState) {
                _owned[i]->clearOwnershipState();
                _owned.remove(i);
            }
        }
    } else if (motionState->getOwnershipState() == EntityMotionState::OwnershipState::PendingBid) {
        for (uint32_t i = 0; i < _bids.size(); ++i) {
            if (_bids[i] == motionState) {
                _bids[i]->clearOwnershipState();
                _bids.remove(i);
            }
        }
    }
}

void PhysicalEntitySimulation::clearOwnershipData() {
    for (uint32_t i = 0; i < _owned.size(); ++i) {
        _owned[i]->clearOwnershipState();
    }
    _owned.clear();
    for (uint32_t i = 0; i < _bids.size(); ++i) {
        _bids[i]->clearOwnershipState();
    }
    _bids.clear();
}

void PhysicalEntitySimulation::takeDeadEntities(SetOfEntities& deadEntities) {
    QMutexLocker lock(&_mutex);
    for (auto entity : _deadEntities) {
        EntityMotionState* motionState = static_cast<EntityMotionState*>(entity->getPhysicsInfo());
        if (motionState) {
            _entitiesToRemoveFromPhysics.insert(entity);
        }
    }
    _deadEntities.swap(deadEntities);
    _deadEntities.clear();
}

void PhysicalEntitySimulation::changeEntityInternal(EntityItemPointer entity) {
    // queue incoming changes: from external sources (script, EntityServer, etc) to physics engine
    QMutexLocker lock(&_mutex);
    assert(entity);
    EntityMotionState* motionState = static_cast<EntityMotionState*>(entity->getPhysicsInfo());
    uint8_t region = _space->getRegion(entity->getSpaceIndex());
    bool shouldBePhysical = region < workload::Region::R3 && entity->shouldBePhysical();
<<<<<<< HEAD
=======
    bool canBeKinematic = region <= workload::Region::R3;
>>>>>>> cbe1b596
    if (motionState) {
        if (!shouldBePhysical) {
            // the entity should be removed from the physical simulation
            _incomingChanges.remove(motionState);
            _physicalObjects.remove(motionState);
            removeOwnershipData(motionState);
            _entitiesToRemoveFromPhysics.insert(entity);
            if (canBeKinematic && entity->isMovingRelativeToParent()) {
                _simpleKinematicEntities.insert(entity);
            }
        } else {
            _incomingChanges.insert(motionState);
        }
    } else if (shouldBePhysical) {
        // The intent is for this object to be in the PhysicsEngine, but it has no MotionState yet.
        // Perhaps it's shape has changed and it can now be added?
        _entitiesToAddToPhysics.insert(entity);
        _simpleKinematicEntities.remove(entity); // just in case it's non-physical-kinematic
    } else if (canBeKinematic && entity->isMovingRelativeToParent()) {
        _simpleKinematicEntities.insert(entity);
    } else {
        _simpleKinematicEntities.remove(entity); // just in case it's non-physical-kinematic
    }
}

void PhysicalEntitySimulation::clearEntitiesInternal() {
    // TODO: we should probably wait to lock the _physicsEngine so we don't mess up data structures
    // while it is in the middle of a simulation step.  As it is, we're probably in shutdown mode
    // anyway, so maybe the simulation was already properly shutdown?  Cross our fingers...

    // remove the objects (aka MotionStates) from physics
    _physicsEngine->removeSetOfObjects(_physicalObjects);

    // delete the MotionStates
    for (auto stateItr : _physicalObjects) {
        EntityMotionState* motionState = static_cast<EntityMotionState*>(&(*stateItr));
        assert(motionState);
        EntityItemPointer entity = motionState->getEntity();
        // TODO: someday when we invert the entities/physics lib dependencies we can let EntityItem delete its own PhysicsInfo
        // until then we must do it here
        delete motionState;
    }
    _physicalObjects.clear();

    // clear all other lists specific to this derived class
    clearOwnershipData();
    _entitiesToRemoveFromPhysics.clear();
    _entitiesToAddToPhysics.clear();
    _incomingChanges.clear();
}

// virtual
void PhysicalEntitySimulation::prepareEntityForDelete(EntityItemPointer entity) {
    assert(entity);
    assert(entity->isDead());
    QMutexLocker lock(&_mutex);
    entity->clearActions(getThisPointer());
    removeEntityInternal(entity);
}
// end EntitySimulation overrides

const VectorOfMotionStates& PhysicalEntitySimulation::getObjectsToRemoveFromPhysics() {
    QMutexLocker lock(&_mutex);
    for (auto entity: _entitiesToRemoveFromPhysics) {
        EntityMotionState* motionState = static_cast<EntityMotionState*>(entity->getPhysicsInfo());
        assert(motionState);
      // TODO CLEan this, just a n extra check to avoid the crash that shouldn;t happen
      if (motionState) {

            _entitiesToAddToPhysics.remove(entity);
            if (entity->isDead() && entity->getElement()) {
                _deadEntities.insert(entity);
            }

            _incomingChanges.remove(motionState);
            removeOwnershipData(motionState);
            _physicalObjects.remove(motionState);

            // remember this motionState and delete it later (after removing its RigidBody from the PhysicsEngine)
            _objectsToDelete.push_back(motionState);
        }
    }
    _entitiesToRemoveFromPhysics.clear();
    return _objectsToDelete;
}

void PhysicalEntitySimulation::deleteObjectsRemovedFromPhysics() {
    QMutexLocker lock(&_mutex);
    for (auto motionState : _objectsToDelete) {
        // someday when we invert the entities/physics lib dependencies we can let EntityItem delete its own PhysicsInfo
        // until then we must do it here
        // NOTE: a reference to the EntityItemPointer is released in the EntityMotionState::dtor
        delete motionState;
    }
    _objectsToDelete.clear();
}

void PhysicalEntitySimulation::getObjectsToAddToPhysics(VectorOfMotionStates& result) {
    result.clear();
    QMutexLocker lock(&_mutex);
    SetOfEntities::iterator entityItr = _entitiesToAddToPhysics.begin();
    while (entityItr != _entitiesToAddToPhysics.end()) {
        EntityItemPointer entity = (*entityItr);
        assert(!entity->getPhysicsInfo());
        if (entity->isDead()) {
            prepareEntityForDelete(entity);
            entityItr = _entitiesToAddToPhysics.erase(entityItr);
        } else if (!entity->shouldBePhysical()) {
            // this entity should no longer be on the internal _entitiesToAddToPhysics
            entityItr = _entitiesToAddToPhysics.erase(entityItr);
            if (entity->isMovingRelativeToParent()) {
                _simpleKinematicEntities.insert(entity);
            }
        } else if (entity->isReadyToComputeShape()) {
            ShapeInfo shapeInfo;
            entity->computeShapeInfo(shapeInfo);
            int numPoints = shapeInfo.getLargestSubshapePointCount();
            if (shapeInfo.getType() == SHAPE_TYPE_COMPOUND) {
                if (numPoints > MAX_HULL_POINTS) {
                    qWarning() << "convex hull with" << numPoints
                        << "points for entity" << entity->getName()
                        << "at" << entity->getWorldPosition() << " will be reduced";
                }
            }
            btCollisionShape* shape = const_cast<btCollisionShape*>(ObjectMotionState::getShapeManager()->getShape(shapeInfo));
            if (shape) {
                EntityMotionState* motionState = new EntityMotionState(shape, entity);
                entity->setPhysicsInfo(static_cast<void*>(motionState));
                _physicalObjects.insert(motionState);
                result.push_back(motionState);
                entityItr = _entitiesToAddToPhysics.erase(entityItr);
            } else {
                //qWarning() << "Failed to generate new shape for entity." << entity->getName();
                ++entityItr;
            }
        } else {
            ++entityItr;
        }
    }
}

void PhysicalEntitySimulation::setObjectsToChange(const VectorOfMotionStates& objectsToChange) {
    QMutexLocker lock(&_mutex);
    for (auto object : objectsToChange) {
        _incomingChanges.insert(static_cast<EntityMotionState*>(object));
    }
}

void PhysicalEntitySimulation::getObjectsToChange(VectorOfMotionStates& result) {
    result.clear();
    QMutexLocker lock(&_mutex);
    for (auto stateItr : _incomingChanges) {
        EntityMotionState* motionState = &(*stateItr);
        result.push_back(motionState);
    }
    _incomingChanges.clear();
}

void PhysicalEntitySimulation::handleDeactivatedMotionStates(const VectorOfMotionStates& motionStates) {
    for (auto stateItr : motionStates) {
        ObjectMotionState* state = &(*stateItr);
        assert(state);
        if (state->getType() == MOTIONSTATE_TYPE_ENTITY) {
            EntityMotionState* entityState = static_cast<EntityMotionState*>(state);
            entityState->handleDeactivation();
            EntityItemPointer entity = entityState->getEntity();
            _entitiesToSort.insert(entity);
        }
    }
}

void PhysicalEntitySimulation::handleChangedMotionStates(const VectorOfMotionStates& motionStates) {
    PROFILE_RANGE_EX(simulation_physics, "ChangedEntities", 0x00000000, (uint64_t)motionStates.size());
    QMutexLocker lock(&_mutex);

    for (auto stateItr : motionStates) {
        ObjectMotionState* state = &(*stateItr);
        assert(state);
        if (state->getType() == MOTIONSTATE_TYPE_ENTITY) {
            EntityMotionState* entityState = static_cast<EntityMotionState*>(state);
            _entitiesToSort.insert(entityState->getEntity());
            if (entityState->getOwnershipState() == EntityMotionState::OwnershipState::NotLocallyOwned) {
                // NOTE: entityState->getOwnershipState() reflects what ownership list (_bids or _owned) it is in
                // and is distinct from entityState->isLocallyOwned() which checks the simulation ownership
                // properties of the corresponding EntityItem.  It is possible for the two states to be out
                // of sync.  In fact, we're trying to put them back into sync here.
                if (entityState->isLocallyOwned()) {
                    addOwnership(entityState);
                } else if (entityState->shouldSendBid()) {
                    addOwnershipBid(entityState);
                }
            }
        }
    }

    uint32_t numSubsteps = _physicsEngine->getNumSubsteps();
    if (_lastStepSendPackets != numSubsteps) {
        _lastStepSendPackets = numSubsteps;

        if (Physics::getSessionUUID().isNull()) {
            // usually don't get here, but if so clear all ownership
            clearOwnershipData();
        }
        // send updates before bids, because this simplifies the logic thasuccessful bids will immediately send an update when added to the 'owned' list
        sendOwnedUpdates(numSubsteps);
        sendOwnershipBids(numSubsteps);
    }
}

void PhysicalEntitySimulation::addOwnershipBid(EntityMotionState* motionState) {
    motionState->initForBid();
    motionState->sendBid(_entityPacketSender, _physicsEngine->getNumSubsteps());
    _bids.push_back(motionState);
    _nextBidExpiry = glm::min(_nextBidExpiry, motionState->getNextBidExpiry());
}

void PhysicalEntitySimulation::addOwnership(EntityMotionState* motionState) {
    motionState->initForOwned();
    _owned.push_back(motionState);
}

void PhysicalEntitySimulation::sendOwnershipBids(uint32_t numSubsteps) {
    uint64_t now = usecTimestampNow();
    if (now > _nextBidExpiry) {
        PROFILE_RANGE_EX(simulation_physics, "Bid", 0x00000000, (uint64_t)_bids.size());
        _nextBidExpiry = std::numeric_limits<uint64_t>::max();
        uint32_t i = 0;
        while (i < _bids.size()) {
            bool removeBid = false;
            if (_bids[i]->isLocallyOwned()) {
                // when an object transitions from 'bid' to 'owned' we are changing the "mode" of data stored
                // in the EntityMotionState::_serverFoo variables (please see comments in EntityMotionState.h)
                // therefore we need to immediately send an update so that the values stored are what we're
                // "telling" the server rather than what we've been "hearing" from the server.
                _bids[i]->slaveBidPriority();
                _bids[i]->sendUpdate(_entityPacketSender, numSubsteps);

                addOwnership(_bids[i]);
                removeBid = true;
            } else if (!_bids[i]->shouldSendBid()) {
                removeBid = true;
                _bids[i]->clearOwnershipState();
            }
            if (removeBid) {
                _bids.remove(i);
            } else {
                if (now > _bids[i]->getNextBidExpiry()) {
                    _bids[i]->sendBid(_entityPacketSender, numSubsteps);
                    _nextBidExpiry = glm::min(_nextBidExpiry, _bids[i]->getNextBidExpiry());
                }
                ++i;
            }
        }
    }
}

void PhysicalEntitySimulation::sendOwnedUpdates(uint32_t numSubsteps) {
    PROFILE_RANGE_EX(simulation_physics, "Update", 0x00000000, (uint64_t)_owned.size());
    uint32_t i = 0;
    while (i < _owned.size()) {
        if (!_owned[i]->isLocallyOwned()) {
            if (_owned[i]->shouldSendBid()) {
                addOwnershipBid(_owned[i]);
            } else {
                _owned[i]->clearOwnershipState();
            }
            _owned.remove(i);
        } else {
            if (_owned[i]->shouldSendUpdate(numSubsteps)) {
                _owned[i]->sendUpdate(_entityPacketSender, numSubsteps);
            }
            ++i;
        }
    }
}

void PhysicalEntitySimulation::handleCollisionEvents(const CollisionEvents& collisionEvents) {
    for (auto collision : collisionEvents) {
        // NOTE: The collision event is always aligned such that idA is never NULL.
        // however idB may be NULL.
        if (!collision.idB.isNull()) {
            emit entityCollisionWithEntity(collision.idA, collision.idB, collision);
        }
    }
}

void PhysicalEntitySimulation::addDynamic(EntityDynamicPointer dynamic) {
    if (_physicsEngine) {
        // FIXME put fine grain locking into _physicsEngine
        {
            QMutexLocker lock(&_mutex);
            const QUuid& dynamicID = dynamic->getID();
            if (_physicsEngine->getDynamicByID(dynamicID)) {
                qCDebug(physics) << "warning -- PhysicalEntitySimulation::addDynamic -- adding an "
                    "dynamic that was already in _physicsEngine";
            }
        }
        EntitySimulation::addDynamic(dynamic);
    }
}

void PhysicalEntitySimulation::applyDynamicChanges() {
    QList<EntityDynamicPointer> dynamicsFailedToAdd;
    if (_physicsEngine) {
        QMutexLocker lock(&_dynamicsMutex);
        foreach(QUuid dynamicToRemove, _dynamicsToRemove) {
            _physicsEngine->removeDynamic(dynamicToRemove);
        }
        foreach (EntityDynamicPointer dynamicToAdd, _dynamicsToAdd) {
            if (!_dynamicsToRemove.contains(dynamicToAdd->getID())) {
                if (!_physicsEngine->addDynamic(dynamicToAdd)) {
                    dynamicsFailedToAdd += dynamicToAdd;
                }
            }
        }
        // applyDynamicChanges will clear _dynamicsToRemove and _dynamicsToAdd
        EntitySimulation::applyDynamicChanges();
    }

    // put back the ones that couldn't yet be added
    foreach (EntityDynamicPointer dynamicFailedToAdd, dynamicsFailedToAdd) {
        addDynamic(dynamicFailedToAdd);
    }
}<|MERGE_RESOLUTION|>--- conflicted
+++ resolved
@@ -50,10 +50,7 @@
     assert(!entity->isDead());
     uint8_t region = _space->getRegion(entity->getSpaceIndex());
     bool shouldBePhysical = region < workload::Region::R3 && entity->shouldBePhysical();
-<<<<<<< HEAD
-=======
     bool canBeKinematic = region <= workload::Region::R3;
->>>>>>> cbe1b596
     if (shouldBePhysical) {
         EntityMotionState* motionState = static_cast<EntityMotionState*>(entity->getPhysicsInfo());
         if (!motionState) {
@@ -128,10 +125,7 @@
     EntityMotionState* motionState = static_cast<EntityMotionState*>(entity->getPhysicsInfo());
     uint8_t region = _space->getRegion(entity->getSpaceIndex());
     bool shouldBePhysical = region < workload::Region::R3 && entity->shouldBePhysical();
-<<<<<<< HEAD
-=======
     bool canBeKinematic = region <= workload::Region::R3;
->>>>>>> cbe1b596
     if (motionState) {
         if (!shouldBePhysical) {
             // the entity should be removed from the physical simulation
