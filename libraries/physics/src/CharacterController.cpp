--- conflicted
+++ resolved
@@ -19,12 +19,9 @@
 #include "PhysicsLogging.h"
 
 const btVector3 LOCAL_UP_AXIS(0.0f, 1.0f, 0.0f);
-<<<<<<< HEAD
 const float JUMP_SPEED = 3.5f;
 const float MAX_FALL_HEIGHT = 20.0f;
 float DEFAULT_CHARACTER_GRAVITY = -5.0f;
-=======
->>>>>>> 0f3834de
 
 #ifdef DEBUG_STATE_CHANGE
 #define SET_STATE(desiredState, reason) setState(desiredState, reason)
@@ -396,8 +393,6 @@
     }
 }
 
-<<<<<<< HEAD
-=======
 void CharacterController::updateGravity() {
     int16_t collisionGroup = computeCollisionGroup();
     if (_state == State::Hover || collisionGroup == BULLET_COLLISION_GROUP_COLLISIONLESS) {
@@ -410,7 +405,6 @@
     }
 }
 
->>>>>>> 0f3834de
 void CharacterController::setLocalBoundingBox(const glm::vec3& minCorner, const glm::vec3& scale) {
     float x = scale.x;
     float z = scale.z;
