//
//  SkeletonModel.cpp
//  interface/src/avatar
//
//  Created by Andrzej Kapolka on 10/17/13.
//  Copyright 2013 High Fidelity, Inc.
//
//  Distributed under the Apache License, Version 2.0.
//  See the accompanying file LICENSE or http://www.apache.org/licenses/LICENSE-2.0.html
//

#include "SkeletonModel.h"

#include <glm/gtx/transform.hpp>
#include <QMultiMap>

#include <recording/Deck.h>
#include <DebugDraw.h>
#include <AnimDebugDraw.h>
#include <CharacterController.h>
#include <FSTReader.h>

#include "Avatar.h"
#include "Logging.h"

SkeletonModel::SkeletonModel(Avatar* owningAvatar, QObject* parent) :
    CauterizedModel(parent),
    _owningAvatar(owningAvatar),
    _boundingCapsuleLocalOffset(0.0f),
    _boundingCapsuleRadius(0.0f),
    _boundingCapsuleHeight(0.0f),
    _defaultEyeModelPosition(glm::vec3(0.0f, 0.0f, 0.0f)),
    _headClipDistance(DEFAULT_NEAR_CLIP)
{
    // SkeletonModels, and by extention Avatars, use Dual Quaternion skinning.
    _useDualQuaternionSkinning = true;

    // Avatars all cast shadow
    setCanCastShadow(true);

    assert(_owningAvatar);
}

SkeletonModel::~SkeletonModel() {
}

void SkeletonModel::setURL(const QUrl& url) {
    _texturesLoaded = false;
    Model::setURL(url);
}

void SkeletonModel::setTextures(const QVariantMap& textures) {
    _texturesLoaded = false;
    Model::setTextures(textures);
}

void SkeletonModel::initJointStates() {
    const HFMModel& hfmModel = getHFMModel();
    glm::mat4 modelOffset = glm::scale(_scale) * glm::translate(_offset);
<<<<<<< HEAD
    _rig.setJointRotationOffsets(FSTReader::getJointRotationOffsets(getGeometry()->getMapping()));
    _rig.initJointStates(geometry, modelOffset);
=======
    _rig.initJointStates(hfmModel, modelOffset);
>>>>>>> 3fabe557

    {
        // initialize _jointData with proper values for default joints
        QVector<JointData> defaultJointData;
        _rig.copyJointsIntoJointData(defaultJointData);
        _owningAvatar->setRawJointData(defaultJointData);
    }

    // Determine the default eye position for avatar scale = 1.0
    int headJointIndex = hfmModel.headJointIndex;
    if (0 > headJointIndex || headJointIndex >= _rig.getJointStateCount()) {
        qCWarning(avatars_renderer) << "Bad head joint! Got:" << headJointIndex << "jointCount:" << _rig.getJointStateCount();
    }
    glm::vec3 leftEyePosition, rightEyePosition;
    getEyeModelPositions(leftEyePosition, rightEyePosition);
    glm::vec3 midEyePosition = (leftEyePosition + rightEyePosition) / 2.0f;

    int rootJointIndex = hfmModel.rootJointIndex;
    glm::vec3 rootModelPosition;
    getJointPosition(rootJointIndex, rootModelPosition);

    _defaultEyeModelPosition = midEyePosition - rootModelPosition;

    // Skeleton may have already been scaled so unscale it
    _defaultEyeModelPosition = _defaultEyeModelPosition / _scale;
    //_rig.setJointRotationOffsets(FSTReader::getJointRotationOffsets(getGeometry()->getMapping()));
    computeBoundingShape();

    Extents meshExtents = getMeshExtents();
    _headClipDistance = -(meshExtents.minimum.z / _scale.z - _defaultEyeModelPosition.z);
    _headClipDistance = std::max(_headClipDistance, DEFAULT_NEAR_CLIP);

    _owningAvatar->rebuildCollisionShape();
    emit skeletonLoaded();
}

// Called within Model::simulate call, below.
void SkeletonModel::updateRig(float deltaTime, glm::mat4 parentTransform) {
    assert(!_owningAvatar->isMyAvatar());
    const HFMModel& hfmModel = getHFMModel();

    Head* head = _owningAvatar->getHead();

    // make sure lookAt is not too close to face (avoid crosseyes)
    glm::vec3 lookAt = head->getCorrectedLookAtPosition();
    glm::vec3 focusOffset = lookAt - _owningAvatar->getHead()->getEyePosition();
    float focusDistance = glm::length(focusOffset);
    const float MIN_LOOK_AT_FOCUS_DISTANCE = 1.0f;
    if (focusDistance < MIN_LOOK_AT_FOCUS_DISTANCE && focusDistance > EPSILON) {
        lookAt = _owningAvatar->getHead()->getEyePosition() + (MIN_LOOK_AT_FOCUS_DISTANCE / focusDistance) * focusOffset;
    }

    // no need to call Model::updateRig() because otherAvatars get their joint state
    // copied directly from AvtarData::_jointData (there are no Rig animations to blend)
    _needsUpdateClusterMatrices = true;

    // This is a little more work than we really want.
    //
    // Other avatars joint, including their eyes, should already be set just like any other joints
    // from the wire data. But when looking at me, we want the eyes to use the corrected lookAt.
    //
    // Thus this should really only be ... else if (_owningAvatar->getHead()->isLookingAtMe()) {...
    // However, in the !isLookingAtMe case, the eyes aren't rotating the way they should right now.
    // We will revisit that as priorities allow, and particularly after the new rig/animation/joints.

    // If the head is not positioned, updateEyeJoints won't get the math right
    glm::quat headOrientation;
    _rig.getJointRotation(hfmModel.headJointIndex, headOrientation);
    glm::vec3 eulers = safeEulerAngles(headOrientation);
    head->setBasePitch(glm::degrees(-eulers.x));
    head->setBaseYaw(glm::degrees(eulers.y));
    head->setBaseRoll(glm::degrees(-eulers.z));

    Rig::EyeParameters eyeParams;
    eyeParams.eyeLookAt = lookAt;
    eyeParams.eyeSaccade = glm::vec3(0.0f);
    eyeParams.modelRotation = getRotation();
    eyeParams.modelTranslation = getTranslation();
    eyeParams.leftEyeJointIndex = hfmModel.leftEyeJointIndex;
    eyeParams.rightEyeJointIndex = hfmModel.rightEyeJointIndex;

    _rig.updateFromEyeParameters(eyeParams);
}

void SkeletonModel::updateAttitude(const glm::quat& orientation) {
    setTranslation(_owningAvatar->getSkeletonPosition());
    setRotation(orientation * Quaternions::Y_180);
    setScale(glm::vec3(1.0f, 1.0f, 1.0f) * _owningAvatar->getModelScale());
}

// Called by Avatar::simulate after it has set the joint states (fullUpdate true if changed),
// but just before head has been simulated.
void SkeletonModel::simulate(float deltaTime, bool fullUpdate) {
    updateAttitude(_owningAvatar->getWorldOrientation());
    if (fullUpdate) {
        setBlendshapeCoefficients(_owningAvatar->getHead()->getSummedBlendshapeCoefficients());

        Parent::simulate(deltaTime, fullUpdate);

        // let rig compute the model offset
        glm::vec3 registrationPoint;
        if (_rig.getModelRegistrationPoint(registrationPoint)) {
            setOffset(registrationPoint);
        }
    } else {
        Parent::simulate(deltaTime, fullUpdate);
    }

    // FIXME: This texture loading logic should probably live in Avatar, to mirror RenderableModelEntityItem and ModelOverlay,
    // but Avatars don't get updates in the same way
    if (!_texturesLoaded && getGeometry() && getGeometry()->areTexturesLoaded()) {
        _texturesLoaded = true;
        updateRenderItems();
    }

    if (!isActive() || !_owningAvatar->isMyAvatar()) {
        return; // only simulate for own avatar
    }

    auto player = DependencyManager::get<recording::Deck>();
    if (player->isPlaying()) {
        return;
    }
}

class IndexValue {
public:
    int index;
    float value;
};

bool operator<(const IndexValue& firstIndex, const IndexValue& secondIndex) {
    return firstIndex.value < secondIndex.value;
}

bool SkeletonModel::getLeftGrabPosition(glm::vec3& position) const {
    int knuckleIndex = _rig.indexOfJoint("LeftHandMiddle1");
    int handIndex = _rig.indexOfJoint("LeftHand");
    if (knuckleIndex >= 0 && handIndex >= 0) {
        glm::quat handRotation;
        glm::vec3 knucklePosition;
        glm::vec3 handPosition;
        if (!getJointPositionInWorldFrame(knuckleIndex, knucklePosition)) {
            return false;
        }
        if (!getJointPositionInWorldFrame(handIndex, handPosition)) {
            return false;
        }
        if (!getJointRotationInWorldFrame(handIndex, handRotation)) {
            return false;
        }
        float halfPalmLength = glm::distance(knucklePosition, handPosition) * 0.5f;
        // z azis is standardized to be out of the palm.  move from the knuckle-joint away from the palm
        // by 1/2 the palm length.
        position = knucklePosition + handRotation * (glm::vec3(0.0f, 0.0f, 1.0f) * halfPalmLength);
        return true;
    }
    return false;
}

bool SkeletonModel::getRightGrabPosition(glm::vec3& position) const {
    int knuckleIndex = _rig.indexOfJoint("RightHandMiddle1");
    int handIndex = _rig.indexOfJoint("RightHand");
    if (knuckleIndex >= 0 && handIndex >= 0) {
        glm::quat handRotation;
        glm::vec3 knucklePosition;
        glm::vec3 handPosition;
        if (!getJointPositionInWorldFrame(knuckleIndex, knucklePosition)) {
            return false;
        }
        if (!getJointPositionInWorldFrame(handIndex, handPosition)) {
            return false;
        }
        if (!getJointRotationInWorldFrame(handIndex, handRotation)) {
            return false;
        }
        float halfPalmLength = glm::distance(knucklePosition, handPosition) * 0.5f;
        // z azis is standardized to be out of the palm.  move from the knuckle-joint away from the palm
        // by 1/2 the palm length.
        position = knucklePosition + handRotation * (glm::vec3(0.0f, 0.0f, 1.0f) * halfPalmLength);
        return true;
    }
    return false;
}

bool SkeletonModel::getLeftHandPosition(glm::vec3& position) const {
    return getJointPositionInWorldFrame(getLeftHandJointIndex(), position);
}

bool SkeletonModel::getRightHandPosition(glm::vec3& position) const {
    return getJointPositionInWorldFrame(getRightHandJointIndex(), position);
}

bool SkeletonModel::getLeftShoulderPosition(glm::vec3& position) const {
    return getJointPositionInWorldFrame(getLastFreeJointIndex(getLeftHandJointIndex()), position);
}

bool SkeletonModel::getRightShoulderPosition(glm::vec3& position) const {
    return getJointPositionInWorldFrame(getLastFreeJointIndex(getRightHandJointIndex()), position);
}

bool SkeletonModel::getHeadPosition(glm::vec3& headPosition) const {
    return isActive() && getJointPositionInWorldFrame(getHFMModel().headJointIndex, headPosition);
}

bool SkeletonModel::getNeckPosition(glm::vec3& neckPosition) const {
    return isActive() && getJointPositionInWorldFrame(getHFMModel().neckJointIndex, neckPosition);
}

bool SkeletonModel::getLocalNeckPosition(glm::vec3& neckPosition) const {
    return isActive() && getJointPosition(getHFMModel().neckJointIndex, neckPosition);
}

bool SkeletonModel::getEyeModelPositions(glm::vec3& firstEyePosition, glm::vec3& secondEyePosition) const {
    if (!isActive()) {
        return false;
    }
    const HFMModel& hfmModel = getHFMModel();

    if (getJointPosition(hfmModel.leftEyeJointIndex, firstEyePosition) &&
        getJointPosition(hfmModel.rightEyeJointIndex, secondEyePosition)) {
        return true;
    }
    // no eye joints; try to estimate based on head/neck joints
    glm::vec3 neckPosition, headPosition;
    if (getJointPosition(hfmModel.neckJointIndex, neckPosition) &&
        getJointPosition(hfmModel.headJointIndex, headPosition)) {
        const float EYE_PROPORTION = 0.6f;
        glm::vec3 baseEyePosition = glm::mix(neckPosition, headPosition, EYE_PROPORTION);
        glm::quat headRotation;
        getJointRotation(hfmModel.headJointIndex, headRotation);
        const float EYES_FORWARD = 0.25f;
        const float EYE_SEPARATION = 0.1f;
        float headHeight = glm::distance(neckPosition, headPosition);
        firstEyePosition = baseEyePosition + headRotation * glm::vec3(EYE_SEPARATION, 0.0f, EYES_FORWARD) * headHeight;
        secondEyePosition = baseEyePosition + headRotation * glm::vec3(-EYE_SEPARATION, 0.0f, EYES_FORWARD) * headHeight;
        return true;
    } else if (getJointPosition(hfmModel.headJointIndex, headPosition)) {
        glm::vec3 baseEyePosition = headPosition;
        glm::quat headRotation;
        getJointRotation(hfmModel.headJointIndex, headRotation);
        const float EYES_FORWARD_HEAD_ONLY = 0.30f;
        const float EYE_SEPARATION = 0.1f;
        firstEyePosition = baseEyePosition + headRotation * glm::vec3(EYE_SEPARATION, 0.0f, EYES_FORWARD_HEAD_ONLY);
        secondEyePosition = baseEyePosition + headRotation * glm::vec3(-EYE_SEPARATION, 0.0f, EYES_FORWARD_HEAD_ONLY);
        return true;
    }
    return false;
}

bool SkeletonModel::getEyePositions(glm::vec3& firstEyePosition, glm::vec3& secondEyePosition) const {
    if (getEyeModelPositions(firstEyePosition, secondEyePosition)) {
        firstEyePosition = _translation + _rotation * firstEyePosition;
        secondEyePosition = _translation + _rotation * secondEyePosition;
        return true;
    }
    return false;
}

glm::vec3 SkeletonModel::getDefaultEyeModelPosition() const {
    return _owningAvatar->getModelScale() * _defaultEyeModelPosition;
}

float DENSITY_OF_WATER = 1000.0f; // kg/m^3
float MIN_JOINT_MASS = 1.0f;
float VERY_BIG_MASS = 1.0e6f;

// virtual
void SkeletonModel::computeBoundingShape() {
    if (!isLoaded() || _rig.jointStatesEmpty()) {
        return;
    }

    const HFMModel& hfmModel = getHFMModel();
    if (hfmModel.joints.isEmpty() || hfmModel.rootJointIndex == -1) {
        // rootJointIndex == -1 if the avatar model has no skeleton
        return;
    }

    float radius, height;
    glm::vec3 offset;
    _rig.computeAvatarBoundingCapsule(hfmModel, radius, height, offset);
    float invScale = 1.0f / _owningAvatar->getModelScale();
    _boundingCapsuleRadius = invScale * radius;
    _boundingCapsuleHeight = invScale * height;
    _boundingCapsuleLocalOffset = invScale * offset;
}

void SkeletonModel::renderBoundingCollisionShapes(RenderArgs* args, gpu::Batch& batch, float scale, float alpha) {
    auto geometryCache = DependencyManager::get<GeometryCache>();
    // draw a blue sphere at the capsule top point
    glm::vec3 topPoint = _translation + getRotation() * (scale * (_boundingCapsuleLocalOffset + (0.5f * _boundingCapsuleHeight) * Vectors::UNIT_Y));

    batch.setModelTransform(Transform().setTranslation(topPoint).postScale(scale * _boundingCapsuleRadius));
    geometryCache->renderSolidSphereInstance(args, batch, glm::vec4(0.6f, 0.6f, 0.8f, alpha));

    // draw a yellow sphere at the capsule bottom point
    glm::vec3 bottomPoint = topPoint - glm::vec3(0.0f, scale * _boundingCapsuleHeight, 0.0f);
    glm::vec3 axis = topPoint - bottomPoint;

    batch.setModelTransform(Transform().setTranslation(bottomPoint).postScale(scale * _boundingCapsuleRadius));
    geometryCache->renderSolidSphereInstance(args, batch, glm::vec4(0.8f, 0.8f, 0.6f, alpha));

    // draw a green cylinder between the two points
    glm::vec3 origin(0.0f);
    batch.setModelTransform(Transform().setTranslation(bottomPoint));
    geometryCache->bindSimpleProgram(batch);
    Avatar::renderJointConnectingCone(batch, origin, axis, scale * _boundingCapsuleRadius, scale * _boundingCapsuleRadius,
                                      glm::vec4(0.6f, 0.8f, 0.6f, alpha));
}

bool SkeletonModel::hasSkeleton() {
    return isActive() ? getHFMModel().rootJointIndex != -1 : false;
}

void SkeletonModel::onInvalidate() {
}
<|MERGE_RESOLUTION|>--- conflicted
+++ resolved
@@ -57,12 +57,9 @@
 void SkeletonModel::initJointStates() {
     const HFMModel& hfmModel = getHFMModel();
     glm::mat4 modelOffset = glm::scale(_scale) * glm::translate(_offset);
-<<<<<<< HEAD
+
     _rig.setJointRotationOffsets(FSTReader::getJointRotationOffsets(getGeometry()->getMapping()));
-    _rig.initJointStates(geometry, modelOffset);
-=======
     _rig.initJointStates(hfmModel, modelOffset);
->>>>>>> 3fabe557
 
     {
         // initialize _jointData with proper values for default joints
