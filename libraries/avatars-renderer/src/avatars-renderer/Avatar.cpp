--- conflicted
+++ resolved
@@ -305,14 +305,6 @@
     }
 }
 
-<<<<<<< HEAD
-void Avatar::setAvatarEntityDataChanged(bool value) {
-    AvatarData::setAvatarEntityDataChanged(value);
-    _avatarEntityDataHashes.clear();
-}
-
-=======
->>>>>>> 07a92aea
 void Avatar::removeAvatarEntitiesFromTree() {
     auto treeRenderer = DependencyManager::get<EntityTreeRenderer>();
     EntityTreePointer entityTree = treeRenderer ? treeRenderer->getTree() : nullptr;
@@ -378,12 +370,8 @@
                         sendPacket(entity->getID(), properties);
                     }
                 }
-<<<<<<< HEAD
-                _cauterizationNeedsUpdate = true;
-=======
             } else {
                 undeleted.push_back(id);
->>>>>>> 07a92aea
             }
         }
         _grabsToDelete = std::move(undeleted);
@@ -401,11 +389,6 @@
             SpatiallyNestablePointer target = SpatiallyNestable::findByID(grab->getTargetID(), success);
             if (success && target) {
                 target->addGrab(grab);
-<<<<<<< HEAD
-                // only clear this entry from the _changedAvatarGrabs if we found the entity.
-                changeItr.remove();
-                _cauterizationNeedsUpdate = true;
-=======
                 if (isMyAvatar()) {
                     EntityItemPointer entity = std::dynamic_pointer_cast<EntityItem>(target);
                     if (entity) {
@@ -415,7 +398,6 @@
                 grabAddedOrRemoved = true;
             } else {
                 unchanged.insert(id);
->>>>>>> 07a92aea
             }
         }
         _grabsToChange = std::move(unchanged);
