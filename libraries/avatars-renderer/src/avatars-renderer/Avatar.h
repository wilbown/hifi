--- conflicted
+++ resolved
@@ -496,11 +496,8 @@
 
     void accumulateGrabPositions(std::map<QUuid, GrabLocationAccumulator>& grabAccumulators);
 
-<<<<<<< HEAD
     const std::vector<MultiSphereShape>& getMultiSphereShapes() const { return _multiSphereShapes; }
-=======
     void tearDownGrabs();
->>>>>>> 607ce007
 
 signals:
     void targetScaleChanged(float targetScale);
@@ -693,17 +690,14 @@
 
     static void metaBlendshapeOperator(render::ItemID renderItemID, int blendshapeNumber, const QVector<BlendshapeOffset>& blendshapeOffsets,
                                        const QVector<int>& blendedMeshSizes, const render::ItemIDs& subItemIDs);
-<<<<<<< HEAD
     
     std::vector<MultiSphereShape> _multiSphereShapes;
     AABox _fitBoundingBox;
-=======
     void clearAvatarGrabData(const QUuid& grabID) override;
 
     using SetOfIDs = std::set<QUuid>;
     using VectorOfIDs = std::vector<QUuid>;
     using MapOfGrabs = std::map<QUuid, GrabPointer>;
->>>>>>> 607ce007
 
     MapOfGrabs _avatarGrabs;
     SetOfIDs _grabsToChange; // updated grab IDs -- changes needed to entities or physics
