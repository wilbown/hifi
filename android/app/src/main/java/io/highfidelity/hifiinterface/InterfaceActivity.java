//
//  InterfaceActivity.java
//  android/app/src/main/java
//
//  Created by Stephen Birarda on 1/26/15.
//  Copyright 2015 High Fidelity, Inc.
//
//  Distributed under the Apache License, Version 2.0.
//  See the accompanying file LICENSE or http://www.apache.org/licenses/LICENSE-2.0.html
//

package io.highfidelity.hifiinterface;

import android.content.Intent;
import android.content.res.AssetManager;
import android.net.Uri;
import android.os.Bundle;
import android.view.HapticFeedbackConstants;
import android.view.WindowManager;
import android.util.Log;
import org.qtproject.qt5.android.bindings.QtActivity;

/*import com.google.vr.cardboard.DisplaySynchronizer;
import com.google.vr.cardboard.DisplayUtils;
import com.google.vr.ndk.base.GvrApi;*/
import android.graphics.Point;
import android.content.res.Configuration;
import android.content.pm.ActivityInfo;
import android.content.pm.PackageInfo;
import android.content.pm.PackageManager;
import android.view.View;

public class InterfaceActivity extends QtActivity {

    public static final String DOMAIN_URL = "url";
    private static final String TAG = "Interface";

    //public static native void handleHifiURL(String hifiURLString);
    private native long nativeOnCreate(InterfaceActivity instance, AssetManager assetManager);
    //private native void nativeOnPause();
    //private native void nativeOnResume();
    private native void nativeOnDestroy();
    private native void nativeGotoUrl(String url);
    private native void nativeGoBackFromAndroidActivity();
    private native void nativeEnterBackground();
    private native void nativeEnterForeground();
    //private native void saveRealScreenSize(int width, int height);
    //private native void setAppVersion(String version);
    private native long nativeOnExitVr();

    private AssetManager assetManager;

    private static boolean inVrMode;
//    private GvrApi gvrApi;
    // Opaque native pointer to the Application C++ object.
    // This object is owned by the InterfaceActivity instance and passed to the native methods.
    //private long nativeGvrApi;
    
    public void enterVr() {
        //Log.d("[VR]", "Entering Vr mode (java)");
        setRequestedOrientation(ActivityInfo.SCREEN_ORIENTATION_UNSPECIFIED);
        inVrMode = true;
    }

    @Override
    public void onCreate(Bundle savedInstanceState) {
<<<<<<< HEAD
        super.isLoading = true;
=======
>>>>>>> ccb5e1e0
        Intent intent = getIntent();
        if (intent.hasExtra(DOMAIN_URL) && !intent.getStringExtra(DOMAIN_URL).isEmpty()) {
            intent.putExtra("applicationArguments", "--url " + intent.getStringExtra(DOMAIN_URL));
        }
        super.onCreate(savedInstanceState);
        getWindow().addFlags(WindowManager.LayoutParams.FLAG_KEEP_SCREEN_ON);

        if (intent.getAction() == Intent.ACTION_VIEW) {
            Uri data = intent.getData();

//            if (data.getScheme().equals("hifi")) {
//                handleHifiURL(data.toString());
//            }
        }
        
/*        DisplaySynchronizer displaySynchronizer = new DisplaySynchronizer(this, DisplayUtils.getDefaultDisplay(this));
        gvrApi = new GvrApi(this, displaySynchronizer);
        */
//        Log.d("GVR", "gvrApi.toString(): " + gvrApi.toString());

        assetManager = getResources().getAssets();

        //nativeGvrApi =
            nativeOnCreate(this, assetManager /*, gvrApi.getNativeGvrContext()*/);

        Point size = new Point();
        getWindowManager().getDefaultDisplay().getRealSize(size);
//        saveRealScreenSize(size.x, size.y);

        try {
            PackageInfo pInfo = this.getPackageManager().getPackageInfo(getPackageName(), 0);
            String version = pInfo.versionName;
//            setAppVersion(version);
        } catch (PackageManager.NameNotFoundException e) {
            Log.e("GVR", "Error getting application version", e);
        }

        final View rootView = getWindow().getDecorView().findViewById(android.R.id.content);

        // This is a workaround to hide the menu bar when the virtual keyboard is shown from Qt
        rootView.getViewTreeObserver().addOnGlobalLayoutListener(new android.view.ViewTreeObserver.OnGlobalLayoutListener() {
            @Override
            public void onGlobalLayout() {
                int heightDiff = rootView.getRootView().getHeight() - rootView.getHeight();
                if (getActionBar().isShowing()) {
                    getActionBar().hide();
                }
            }
        });
        startActivity(new Intent(this, SplashActivity.class));

    }

    @Override
    protected void onPause() {
        super.onPause();
        //nativeOnPause();
        //gvrApi.pauseTracking();
    }

    @Override
    protected void onStart() {
        super.onStart();
        nativeEnterForeground();
    }

    @Override
    protected void onStop() {
        super.onStop();
        nativeEnterBackground();
    }

    @Override
    protected void onResume() {
        super.onResume();
        //nativeOnResume();
        //gvrApi.resumeTracking();
    }

    @Override
    protected void onDestroy() {
        super.onDestroy();
        nativeOnDestroy();
    }

    @Override
    public void onConfigurationChanged(Configuration newConfig) {
        super.onConfigurationChanged(newConfig);
        // Checks the orientation of the screen
        if (newConfig.orientation == Configuration.ORIENTATION_PORTRAIT){
//            Log.d("[VR]", "Portrait, forcing landscape");
            setRequestedOrientation(ActivityInfo.SCREEN_ORIENTATION_LANDSCAPE);
            if (inVrMode) {
                inVrMode = false;
//                Log.d("[VR]", "Starting VR exit");
                nativeOnExitVr();                
            } else {
                Log.w("[VR]", "Portrait detected but not in VR mode. Should not happen");
            }
        }
    }

    public void openUrlInAndroidWebView(String urlString) {
        Log.d("openUrl", "Received in open " + urlString);
        Intent openUrlIntent = new Intent(this, WebViewActivity.class);
        openUrlIntent.putExtra(WebViewActivity.WEB_VIEW_ACTIVITY_EXTRA_URL, urlString);
        startActivity(openUrlIntent);
    }

    /**
     * Called when view focus is changed
     */
    @Override
    public void onWindowFocusChanged(boolean hasFocus) {
        super.onWindowFocusChanged(hasFocus);
        if (hasFocus) {
            final int uiOptions = View.SYSTEM_UI_FLAG_LAYOUT_STABLE
                | View.SYSTEM_UI_FLAG_LAYOUT_HIDE_NAVIGATION
                | View.SYSTEM_UI_FLAG_LAYOUT_FULLSCREEN
                | View.SYSTEM_UI_FLAG_HIDE_NAVIGATION
                | View.SYSTEM_UI_FLAG_FULLSCREEN
                | View.SYSTEM_UI_FLAG_IMMERSIVE_STICKY;

            getWindow().getDecorView().setSystemUiVisibility(uiOptions);
        }
    }

    @Override
    protected void onNewIntent(Intent intent) {
        super.onNewIntent(intent);
        if (intent.hasExtra(DOMAIN_URL)) {
            nativeGotoUrl(intent.getStringExtra(DOMAIN_URL));
        }
        nativeGoBackFromAndroidActivity();
    }

<<<<<<< HEAD
    public void openGotoActivity(String activityName) {
        switch (activityName) {
            case "Goto": {
                Intent intent = new Intent(this, MainActivity.class);
=======
    public void openAndroidActivity(String activityName) {
        switch (activityName) {
            case "Home": {
                Intent intent = new Intent(this, HomeActivity.class);
                intent.putExtra(HomeActivity.PARAM_NOT_START_INTERFACE_ACTIVITY, true);
>>>>>>> ccb5e1e0
                startActivity(intent);
                break;
            }
            default: {
                Log.w(TAG, "Could not open activity by name " + activityName);
                break;
            }
        }
    }

<<<<<<< HEAD
    public void onAppLoadedComplete() {
        super.isLoading = false;
    }

    public void performHapticFeedback(String feedbackConstant) {
        switch (feedbackConstant) {
            case "CONTEXT_CLICK":
            default:
                findViewById(android.R.id.content).performHapticFeedback(HapticFeedbackConstants.CONTEXT_CLICK, HapticFeedbackConstants.FLAG_IGNORE_GLOBAL_SETTING);
                break;
        }
    }

=======
    @Override
    public void onBackPressed() {
        openAndroidActivity("Home");
    }
>>>>>>> ccb5e1e0
}<|MERGE_RESOLUTION|>--- conflicted
+++ resolved
@@ -64,10 +64,7 @@
 
     @Override
     public void onCreate(Bundle savedInstanceState) {
-<<<<<<< HEAD
         super.isLoading = true;
-=======
->>>>>>> ccb5e1e0
         Intent intent = getIntent();
         if (intent.hasExtra(DOMAIN_URL) && !intent.getStringExtra(DOMAIN_URL).isEmpty()) {
             intent.putExtra("applicationArguments", "--url " + intent.getStringExtra(DOMAIN_URL));
@@ -204,18 +201,10 @@
         nativeGoBackFromAndroidActivity();
     }
 
-<<<<<<< HEAD
-    public void openGotoActivity(String activityName) {
-        switch (activityName) {
-            case "Goto": {
-                Intent intent = new Intent(this, MainActivity.class);
-=======
     public void openAndroidActivity(String activityName) {
         switch (activityName) {
             case "Home": {
-                Intent intent = new Intent(this, HomeActivity.class);
-                intent.putExtra(HomeActivity.PARAM_NOT_START_INTERFACE_ACTIVITY, true);
->>>>>>> ccb5e1e0
+                Intent intent = new Intent(this, MainActivity.class);
                 startActivity(intent);
                 break;
             }
@@ -226,7 +215,6 @@
         }
     }
 
-<<<<<<< HEAD
     public void onAppLoadedComplete() {
         super.isLoading = false;
     }
@@ -240,10 +228,9 @@
         }
     }
 
-=======
     @Override
     public void onBackPressed() {
         openAndroidActivity("Home");
     }
->>>>>>> ccb5e1e0
+
 }