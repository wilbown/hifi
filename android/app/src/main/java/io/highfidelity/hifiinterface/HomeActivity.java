package io.highfidelity.hifiinterface;

import android.content.Intent;
import android.graphics.Color;
import android.os.Bundle;
import android.support.annotation.NonNull;
import android.support.design.widget.NavigationView;
import android.support.v4.view.GravityCompat;
import android.support.v4.widget.DrawerLayout;
import android.support.v7.app.ActionBar;
import android.support.v7.app.AppCompatActivity;
import android.support.v7.widget.GridLayoutManager;
import android.support.v7.widget.RecyclerView;
import android.support.v7.widget.Toolbar;
import android.text.Editable;
import android.text.TextWatcher;
import android.view.KeyEvent;
import android.view.Menu;
import android.view.MenuItem;
import android.view.View;
import android.widget.EditText;
import android.widget.TextView;

import io.highfidelity.hifiinterface.view.DomainAdapter;

public class HomeActivity extends AppCompatActivity implements NavigationView.OnNavigationItemSelectedListener {

    public native boolean nativeIsLoggedIn();
    public native void nativeLogout();
    public native String nativeGetDisplayName();

    /**
     * Set this intent extra param to NOT start a new InterfaceActivity after a domain is selected"
     */
    //public static final String PARAM_NOT_START_INTERFACE_ACTIVITY = "not_start_interface_activity";

    public static final int ENTER_DOMAIN_URL = 1;

    private DomainAdapter mDomainAdapter;
    private DrawerLayout mDrawerLayout;
    private NavigationView mNavigationView;
    private RecyclerView mDomainsView;
    private TextView searchNoResultsView;

    @Override
    protected void onCreate(Bundle savedInstanceState) {
        super.onCreate(savedInstanceState);
        setContentView(R.layout.activity_home);
        Toolbar toolbar = (Toolbar) findViewById(R.id.toolbar);
        toolbar.setTitleTextAppearance(this, R.style.HomeActionBarTitleStyle);
        setSupportActionBar(toolbar);

        ActionBar actionbar = getSupportActionBar();
        actionbar.setDisplayHomeAsUpEnabled(true);
        actionbar.setHomeAsUpIndicator(R.drawable.ic_menu);

        mDrawerLayout = findViewById(R.id.drawer_layout);

        mNavigationView = (NavigationView) findViewById(R.id.nav_view);
        mNavigationView.setNavigationItemSelectedListener(this);

        searchNoResultsView = findViewById(R.id.searchNoResultsView);

        mDomainsView = findViewById(R.id.rvDomains);
        int numberOfColumns = 1;
        GridLayoutManager gridLayoutMgr = new GridLayoutManager(this, numberOfColumns);
        mDomainsView.setLayoutManager(gridLayoutMgr);
        mDomainAdapter = new DomainAdapter(this, HifiUtils.getInstance().protocolVersionSignature());
        mDomainAdapter.setClickListener(new DomainAdapter.ItemClickListener() {

            @Override
            public void onItemClick(View view, int position, DomainAdapter.Domain domain) {
                gotoDomain(domain.url);
            }
        });
        mDomainAdapter.setListener(new DomainAdapter.AdapterListener() {
            @Override
            public void onEmptyAdapter() {
                searchNoResultsView.setText(R.string.search_no_results);
                searchNoResultsView.setVisibility(View.VISIBLE);
                mDomainsView.setVisibility(View.GONE);
            }

            @Override
            public void onNonEmptyAdapter() {
                searchNoResultsView.setVisibility(View.GONE);
                mDomainsView.setVisibility(View.VISIBLE);
            }

            @Override
            public void onError(Exception e, String message) {

            }
        });
        mDomainsView.setAdapter(mDomainAdapter);

        EditText searchView = findViewById(R.id.searchView);
        int searchPlateId = searchView.getContext().getResources().getIdentifier("android:id/search_plate", null, null);
        View searchPlate = searchView.findViewById(searchPlateId);
        if (searchPlate != null) {
            searchPlate.setBackgroundColor (Color.TRANSPARENT);
            int searchTextId = searchPlate.getContext ().getResources ().getIdentifier ("android:id/search_src_text", null, null);
            TextView searchTextView = searchView.findViewById(searchTextId);
            searchTextView.setTextAppearance(R.style.SearchText);
        }
        searchView.addTextChangedListener(new TextWatcher() {
            @Override
            public void beforeTextChanged(CharSequence charSequence, int i, int i1, int i2) {}

            @Override
            public void onTextChanged(CharSequence charSequence, int i, int i1, int i2) {}

            @Override
            public void afterTextChanged(Editable editable) {
                mDomainAdapter.loadDomains(editable.toString());
            }
        });
        searchView.setOnKeyListener((view, i, keyEvent) -> {
            if (i == KeyEvent.KEYCODE_ENTER) {
                String urlString = searchView.getText().toString();
                if (!urlString.trim().isEmpty()) {
                    urlString = HifiUtils.getInstance().sanitizeHifiUrl(urlString);
                }
                gotoDomain(urlString);
                return true;
            }
            return false;
        });
        updateLoginMenu();

    }

    private void updateLoginMenu() {
        TextView loginOption = findViewById(R.id.login);
        TextView logoutOption = findViewById(R.id.logout);
        if (nativeIsLoggedIn()) {
            loginOption.setVisibility(View.GONE);
            logoutOption.setVisibility(View.VISIBLE);
        } else {
            loginOption.setVisibility(View.VISIBLE);
            logoutOption.setVisibility(View.GONE);
        }
    }

    private void gotoDomain(String domainUrl) {
        Intent intent = new Intent(HomeActivity.this, InterfaceActivity.class);
        intent.putExtra(InterfaceActivity.DOMAIN_URL, domainUrl);
        HomeActivity.this.finish();
        intent.addFlags(Intent.FLAG_ACTIVITY_SINGLE_TOP);
        startActivity(intent);
    }

    @Override
    public boolean onCreateOptionsMenu(Menu menu) {
        // Inflate the menu; this adds items to the action bar if it is present.
        //getMenuInflater().inflate(R.menu.menu_home, menu);
        return true;
    }

    @Override
    public boolean onOptionsItemSelected(MenuItem item) {
        // Handle action bar item clicks here. The action bar will
        // automatically handle clicks on the Home/Up button, so long
        // as you specify a parent activity in AndroidManifest.xml.
        int id = item.getItemId();
        switch (id) {
            case android.R.id.home:
                mDrawerLayout.openDrawer(GravityCompat.START);
                return true;
        }

        return super.onOptionsItemSelected(item);
    }

    @Override
    protected void onDestroy() {
        super.onDestroy();
    }

    @Override
    public boolean onNavigationItemSelected(@NonNull MenuItem item) {
        switch(item.getItemId()) {
            case R.id.action_goto:
                Intent i = new Intent(this, GotoActivity.class);
                startActivityForResult(i, ENTER_DOMAIN_URL);
                return true;
        }
        return false;
    }

    @Override
    protected void onActivityResult(int requestCode, int resultCode, Intent data) {
        super.onActivityResult(requestCode, resultCode, data);
        if (requestCode == ENTER_DOMAIN_URL && resultCode == RESULT_OK) {
            gotoDomain(data.getStringExtra(GotoActivity.PARAM_DOMAIN_URL));
        }
    }

    @Override
<<<<<<< HEAD
    protected void onStart() {
        super.onStart();
        updateLoginMenu();
    }

    public void onLoginClicked(View view) {
        Intent intent = new Intent(this, LoginActivity.class);
        startActivity(intent);
    }

    public void onLogoutClicked(View view) {
        nativeLogout();
        updateLoginMenu();
=======
    public void onBackPressed() {
        finishAffinity();
>>>>>>> f2184bf4
    }
}<|MERGE_RESOLUTION|>--- conflicted
+++ resolved
@@ -197,7 +197,6 @@
     }
 
     @Override
-<<<<<<< HEAD
     protected void onStart() {
         super.onStart();
         updateLoginMenu();
@@ -211,9 +210,9 @@
     public void onLogoutClicked(View view) {
         nativeLogout();
         updateLoginMenu();
-=======
+    }
+    @Override
     public void onBackPressed() {
         finishAffinity();
->>>>>>> f2184bf4
     }
 }