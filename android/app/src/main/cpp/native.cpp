--- conflicted
+++ resolved
@@ -24,15 +24,9 @@
 #include <udt/PacketHeaders.h>
 
 QAndroidJniObject __interfaceActivity;
-<<<<<<< HEAD
 QAndroidJniObject __loginCompletedListener;
 QAndroidJniObject __loadCompleteListener;
 QAndroidJniObject __usernameChangedListener;
-=======
-QAndroidJniObject __loginActivity;
-QAndroidJniObject __loadCompleteListener;
-
->>>>>>> aca261af
 void tempMessageHandler(QtMsgType type, const QMessageLogContext& context, const QString& message) {
     if (!message.isEmpty()) {
         const char * local=message.toStdString().c_str();
@@ -160,7 +154,6 @@
 
     QObject::connect(&AndroidHelper::instance(), &AndroidHelper::androidActivityRequested, [](const QString& a, const bool backToScene) {
         QAndroidJniObject string = QAndroidJniObject::fromString(a);
-<<<<<<< HEAD
         jboolean jBackToScene = (jboolean) backToScene;
         __interfaceActivity.callMethod<void>("openAndroidActivity", "(Ljava/lang/String;Z)V", string.object<jstring>(), jBackToScene);
     });
@@ -168,9 +161,6 @@
     QObject::connect(&AndroidHelper::instance(), &AndroidHelper::hapticFeedbackRequested, [](const QString &c) {
         QAndroidJniObject string = QAndroidJniObject::fromString(c);
         __interfaceActivity.callMethod<void>("performHapticFeedback", "(Ljava/lang/String;)V", string.object<jstring>());
-=======
-        __interfaceActivity.callMethod<void>("openAndroidActivity", "(Ljava/lang/String;)V", string.object<jstring>());
->>>>>>> aca261af
     });
 }
 
@@ -192,13 +182,6 @@
 }
 
 JNIEXPORT void Java_io_highfidelity_hifiinterface_InterfaceActivity_nativeOnExitVr(JNIEnv* env, jobject obj) {
-<<<<<<< HEAD
-=======
-}
-
-JNIEXPORT void Java_io_highfidelity_hifiinterface_InterfaceActivity_nativeGoBackFromAndroidActivity(JNIEnv *env, jobject instance) {
-    AndroidHelper::instance().goBackFromAndroidActivity();
->>>>>>> aca261af
 }
 
 // HifiUtils
@@ -228,14 +211,9 @@
 }
 
 JNIEXPORT void JNICALL
-<<<<<<< HEAD
 Java_io_highfidelity_hifiinterface_fragment_LoginFragment_nativeLogin(JNIEnv *env, jobject instance,
                                                             jstring username_, jstring password_,
                                                             jobject usernameChangedListener) {
-=======
-Java_io_highfidelity_hifiinterface_LoginActivity_nativeLogin(JNIEnv *env, jobject instance,
-                                                            jstring username_, jstring password_) {
->>>>>>> aca261af
     const char *c_username = env->GetStringUTFChars(username_, 0);
     const char *c_password = env->GetStringUTFChars(password_, 0);
     QString username = QString(c_username);
@@ -243,19 +221,19 @@
     env->ReleaseStringUTFChars(username_, c_username);
     env->ReleaseStringUTFChars(password_, c_password);
 
-<<<<<<< HEAD
-    QSharedPointer<AccountManager> accountManager = AndroidHelper::instance().getAccountManager();
+    auto accountManager = AndroidHelper::instance().getAccountManager();
 
     __loginCompletedListener = QAndroidJniObject(instance);
     __usernameChangedListener = QAndroidJniObject(usernameChangedListener);
 
     QObject::connect(accountManager.data(), &AccountManager::loginComplete, [](const QUrl& authURL) {
-        QString username = AndroidHelper::instance().getAccountManager()->getAccountInfo().getUsername();
-        AndroidHelper::instance().notifyLoginComplete(true);
+        jboolean jSuccess = (jboolean) true;
+        __loginCompletedListener.callMethod<void>("handleLoginCompleted", "(Z)V", jSuccess);
     });
 
     QObject::connect(accountManager.data(), &AccountManager::loginFailed, []() {
-        AndroidHelper::instance().notifyLoginComplete(false);
+        jboolean jSuccess = (jboolean) false;
+        __loginCompletedListener.callMethod<void>("handleLoginCompleted", "(Z)V", jSuccess);
     });
 
     QObject::connect(accountManager.data(), &AccountManager::usernameChanged, [](const QString& username) {
@@ -263,30 +241,8 @@
         __usernameChangedListener.callMethod<void>("handleUsernameChanged", "(Ljava/lang/String;)V", string.object<jstring>());
     });
 
-    QObject::connect(&AndroidHelper::instance(), &AndroidHelper::loginComplete, [](bool success) {
-        jboolean jSuccess = (jboolean) success;
-        __loginCompletedListener.callMethod<void>("handleLoginCompleted", "(Z)V", jSuccess);
-    });
-
     QMetaObject::invokeMethod(accountManager.data(), "requestAccessToken",
                               Q_ARG(const QString&, username), Q_ARG(const QString&, password));
-=======
-    auto accountManager = AndroidHelper::instance().getAccountManager();
-
-    __loginActivity = QAndroidJniObject(instance);
-
-    QObject::connect(accountManager.data(), &AccountManager::loginComplete, [](const QUrl& authURL) {
-        jboolean jSuccess = (jboolean) true;
-        __loginActivity.callMethod<void>("handleLoginCompleted", "(Z)V", jSuccess);
-    });
-
-    QObject::connect(accountManager.data(), &AccountManager::loginFailed, []() {
-        jboolean jSuccess = (jboolean) false;
-        __loginActivity.callMethod<void>("handleLoginCompleted", "(Z)V", jSuccess);
-    });
-
-    QMetaObject::invokeMethod(accountManager.data(), "requestAccessToken", Q_ARG(const QString&, username), Q_ARG(const QString&, password));
->>>>>>> aca261af
 }
 
 JNIEXPORT void JNICALL
@@ -306,29 +262,17 @@
 
 }
 JNIEXPORT jboolean JNICALL
-<<<<<<< HEAD
 Java_io_highfidelity_hifiinterface_MainActivity_nativeIsLoggedIn(JNIEnv *env, jobject instance) {
-=======
-Java_io_highfidelity_hifiinterface_HomeActivity_nativeIsLoggedIn(JNIEnv *env, jobject instance) {
->>>>>>> aca261af
     return AndroidHelper::instance().getAccountManager()->isLoggedIn();
 }
 
 JNIEXPORT void JNICALL
-<<<<<<< HEAD
 Java_io_highfidelity_hifiinterface_MainActivity_nativeLogout(JNIEnv *env, jobject instance) {
-=======
-Java_io_highfidelity_hifiinterface_HomeActivity_nativeLogout(JNIEnv *env, jobject instance) {
->>>>>>> aca261af
     AndroidHelper::instance().getAccountManager()->logout();
 }
 
 JNIEXPORT jstring JNICALL
-<<<<<<< HEAD
 Java_io_highfidelity_hifiinterface_MainActivity_nativeGetDisplayName(JNIEnv *env,
-=======
-Java_io_highfidelity_hifiinterface_HomeActivity_nativeGetDisplayName(JNIEnv *env,
->>>>>>> aca261af
                                                                      jobject instance) {
     QString username = AndroidHelper::instance().getAccountManager()->getAccountInfo().getUsername();
     return env->NewStringUTF(username.toLatin1().data());
