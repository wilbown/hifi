--- conflicted
+++ resolved
@@ -625,11 +625,7 @@
             "lastEdited": 1536108160862286,
             "lastEditedBy": "{4656d4a8-5e61-4230-ab34-2888d7945bd6}",
             "locked": true,
-<<<<<<< HEAD
-            "modelURL": "https://raw.githubusercontent.com/wayne-chen/hifi/interstitalMerged/interface/resources/meshes/redirect/oopsDialog_protocol.fbx",
-=======
             "modelURL": "",
->>>>>>> f38a26a1
             "name": "Oops Dialog",
             "owningAvatarID": "{00000000-0000-0000-0000-000000000000}",
             "position": {
@@ -652,11 +648,7 @@
                 "y": 0.4957197904586792,
                 "z": -7.62939453125e-05
             },
-<<<<<<< HEAD
-            "script": "https://raw.githubusercontent.com/wayne-chen/hifi/interstitalMerged/scripts/system/oopsEntityScript.js",
-=======
             "script": "https://hifi-content.s3.amazonaws.com/wayne/404redirectionScripts/oopsEntityScript.js",
->>>>>>> f38a26a1
             "scriptTimestamp": 1536102551825,
             "type": "Model",
             "userData": "{\"grabbableKey\":{\"grabbable\":false}}"
