--- conflicted
+++ resolved
@@ -12,13 +12,8 @@
 import QtQuick 2.7
 import QtQuick.Controls 1.4
 
-<<<<<<< HEAD
-import "qrc:///qml//controls-uit"
-import "qrc:///qml//styles-uit"
-=======
 import controlsUit 1.0
 import stylesUit 1.0
->>>>>>> e125107a
 
 Item {
     id: signupBody
