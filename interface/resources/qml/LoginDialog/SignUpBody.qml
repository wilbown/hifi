--- conflicted
+++ resolved
@@ -346,17 +346,13 @@
                 fontSize: signUpBody.fontSize
                 fontBold: signUpBody.fontBold
                 onClicked: {
-<<<<<<< HEAD
-                    bodyLoader.setSource("LinkAccountBody.qml", { "loginDialog": loginDialog, "root": root, "bodyLoader": bodyLoader, "linkSteam": false });
-=======
                     if (signUpBody.loginDialogPoppedUp) {
                         var data = {
                             "action": "user clicked cancel button at sign up screen"
                         }
                         UserActivityLogger.logAction("encourageLoginDialog", data);
                     }
-                    bodyLoader.setSource("LinkAccountBody.qml", { "loginDialog": loginDialog, "root": root, "bodyLoader": bodyLoader, "linkSteam": signUpBody.linkSteam });
->>>>>>> d64858b1
+                    bodyLoader.setSource("LinkAccountBody.qml", { "loginDialog": loginDialog, "root": root, "bodyLoader": bodyLoader, "linkSteam": false });
                 }
             }
             HifiControlsUit.Button {
