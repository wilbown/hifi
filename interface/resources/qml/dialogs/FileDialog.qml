--- conflicted
+++ resolved
@@ -584,13 +584,8 @@
                 movable: false
                 resizable: true
             }
-<<<<<<< HEAD
             QQC1.TableViewColumn {
-                id: fileMofifiedColumn
-=======
-            TableViewColumn {
                 id: fileModifiedColumn
->>>>>>> 3d574286
                 role: "fileModified"
                 title: "Date"
                 width: 0.3 * fileTableView.width
