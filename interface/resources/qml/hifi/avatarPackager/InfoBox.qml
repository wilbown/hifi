--- conflicted
+++ resolved
@@ -17,16 +17,14 @@
 
     property bool closeOnClickOutside: false;
 
-<<<<<<< HEAD
     property alias boxWidth: mainContainer.width
     property alias boxHeight: mainContainer.height
-=======
+
     onVisibleChanged: {
         if (visible) {
             focus = true;
         }
     }
->>>>>>> c13badcb
 
     function open() {
         visible = true;
