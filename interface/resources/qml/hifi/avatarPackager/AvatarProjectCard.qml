--- conflicted
+++ resolved
@@ -78,15 +78,7 @@
             id: mouseArea
             anchors.fill: parent
             hoverEnabled: true
-            onClicked: {
-<<<<<<< HEAD
-                open();
-=======
-                AvatarPackagerCore.openAvatarProject(path.text);
-                avatarProject.reset();
-                avatarPackager.state = "project";
->>>>>>> 882975f0
-            }
+            onClicked: open()
         }
     }
 }