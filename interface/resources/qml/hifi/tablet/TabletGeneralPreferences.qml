//
//  TabletGeneralPreferences.qml
//
//  Created by Dante Ruiz on 9 Feb 2017
//  Copyright 2017 High Fidelity, Inc.
//
//  Distributed under the Apache License, Version 2.0.
//  See the accompanying file LICENSE or http://www.apache.org/licenses/LICENSE-2.0.html
//

import QtQuick 2.5
import QtQuick.Controls 1.4
import "tabletWindows"
import "../../dialogs"

StackView {
    id: profileRoot
    initialItem: root
    objectName: "stack"
    property string title: "General Settings"
    property alias gotoPreviousApp: root.gotoPreviousApp;
    signal sendToScript(var message);

    function pushSource(path) {
        profileRoot.push(Qt.resolvedUrl(path));
    }

    function popSource() {
        profileRoot.pop();
    }

    TabletPreferencesDialog {
        id: root
        objectName: "TabletGeneralPreferences"
<<<<<<< HEAD
        showCategories: ["UI", "Snapshots", "Scripts", "Privacy", "Octree", "HMD", "Game Controller", "Sixense Controllers", "Perception Neuron", "Kinect", "Vive Pucks Configuration"]
=======
        showCategories: ["UI", "Snapshots", "Scripts", "Privacy", "Octree", "HMD", "Sixense Controllers", "Perception Neuron", "Kinect", "Vive Pucks Configuration", "Leap Motion"]
>>>>>>> f6fe3f91
    }
}<|MERGE_RESOLUTION|>--- conflicted
+++ resolved
@@ -32,10 +32,6 @@
     TabletPreferencesDialog {
         id: root
         objectName: "TabletGeneralPreferences"
-<<<<<<< HEAD
-        showCategories: ["UI", "Snapshots", "Scripts", "Privacy", "Octree", "HMD", "Game Controller", "Sixense Controllers", "Perception Neuron", "Kinect", "Vive Pucks Configuration"]
-=======
-        showCategories: ["UI", "Snapshots", "Scripts", "Privacy", "Octree", "HMD", "Sixense Controllers", "Perception Neuron", "Kinect", "Vive Pucks Configuration", "Leap Motion"]
->>>>>>> f6fe3f91
+        showCategories: ["UI", "Snapshots", "Scripts", "Privacy", "Octree", "HMD", "Game Controller", "Sixense Controllers", "Perception Neuron", "Kinect", "Leap Motion"]
     }
 }