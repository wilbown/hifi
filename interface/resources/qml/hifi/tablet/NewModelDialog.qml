--- conflicted
+++ resolved
@@ -10,12 +10,8 @@
 //
 
 import QtQuick 2.5
-<<<<<<< HEAD
-=======
-import QtQuick.Controls 1.4
 import QtQuick.Dialogs 1.2 as OriginalDialogs
 
->>>>>>> 9ff4541e
 import "../../styles-uit"
 import "../../controls-uit"
 import "../dialogs"
