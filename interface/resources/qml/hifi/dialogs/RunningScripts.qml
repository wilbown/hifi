--- conflicted
+++ resolved
@@ -13,15 +13,9 @@
 import QtQuick.Dialogs 1.2 as OriginalDialogs
 import Qt.labs.settings 1.0
 
-<<<<<<< HEAD
-import "../../styles-uit"
-import "../../controls-uit" as HifiControls
-import "../../windows" as Windows
-=======
 import stylesUit 1.0
 import controlsUit 1.0 as HifiControls
-import "../../windows"
->>>>>>> 63bf0777
+import "../../windows" as Windows
 import "../"
 
 Windows.ScrollingWindow {
@@ -36,7 +30,7 @@
     minSize: Qt.vector2d(424, 300)
 
     HifiConstants { id: hifi }
-    
+
     property var scripts: ScriptDiscoveryService;
     property var scriptsModel: scripts.scriptsModelFilter
     property var runningScriptsModel: ListModel { }
@@ -69,8 +63,8 @@
             }
         }
     }
-    
-    
+
+
     Timer {
         id: refreshTimer
         interval: 100
@@ -87,7 +81,7 @@
         running: false
         onTriggered: developerMenuEnabled = MenuInterface.isOptionChecked("Developer Menu");
     }
-    
+
     Component {
         id: listModelBuilder
         ListModel { }
@@ -98,7 +92,7 @@
         onScriptCountChanged: {
             runningScriptsModel = listModelBuilder.createObject(root);
             refreshTimer.restart();
-        }            
+        }
     }
 
     Component.onCompleted: {
@@ -126,7 +120,7 @@
         // Calling  `runningScriptsModel.clear()` here instead of creating a new object
         // triggers some kind of weird heap corruption deep inside Qt.  So instead of
         // modifying the model in place, possibly triggering behaviors in the table
-        // instead we create a new `ListModel`, populate it and update the 
+        // instead we create a new `ListModel`, populate it and update the
         // existing model atomically.
         var newRunningScriptsModel = listModelBuilder.createObject(root);
         for (var i = 0; i < runningScripts.length; ++i) {
@@ -186,7 +180,7 @@
         if ((script === "controllerScripts.js") || (script === "defaultScripts.js")) {
             return developerMenuEnabled;
         }
-        
+
         return true;
     }
 
@@ -378,7 +372,7 @@
                 colorScheme: hifi.colorSchemes.dark
                 anchors.left: parent.left
                 anchors.right: parent.right
-                
+
                 TableViewColumn {
                     role: "display";
                 }
@@ -455,4 +449,4 @@
             }
         }
     }
-}
+}