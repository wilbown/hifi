--- conflicted
+++ resolved
@@ -146,40 +146,18 @@
                     enabled: false;
                 }
 
-<<<<<<< HEAD
-                RowLayout {
-                    width: parent.width;
-
-                    AudioControls.CheckBox {
-                        Layout.maximumWidth: parent.width - inputPeak.width - 40;
-                        text: display;
-                        wrap: false;
-                        checked: selected;
-                        onClicked: {
-                            selected = checked;
-                            checked = Qt.binding(function() { return selected; }); // restore binding
-                        }
-                    }
-                    InputPeak {
-                        id: inputPeak;
-                        visible: Audio.devices.input.peakValuesAvailable;
-                        peak: model.peak;
-                        Layout.alignment: Qt.AlignRight;
-                        Layout.rightMargin: 30;
-                    }
-=======
                 MouseArea {
                     anchors.fill: checkbox
                     onClicked: Audio.setInputDevice(info);
                 }
 
-                InputLevel {
-                    id: level;
+                InputPeak {
+                    id: inputPeak;
+                    visible: Audio.devices.input.peakValuesAvailable;
+                    peak: model.peak;
                     anchors.verticalCenter: parent.verticalCenter
                     anchors.right: parent.right
                     anchors.rightMargin: 30
-                    visible: selected;
->>>>>>> 931369ae
                 }
             }
         }
