--- conflicted
+++ resolved
@@ -443,28 +443,10 @@
                 displayedItemCount: model.displayedItemCount;
                 permissionExplanationCardVisible: model.permissionExplanationCardVisible;
                 isInstalled: model.isInstalled;
-<<<<<<< HEAD
                 upgradeUrl: model.upgrade_url;
                 upgradeTitle: model.upgrade_title;
+                itemType: model.itemType;
                 isShowingMyItems: root.isShowingMyItems;
-                itemType: {
-                    if (model.root_file_url.indexOf(".fst") > -1) {
-                        "avatar";
-                    } else if (model.categories.indexOf("Wearables") > -1) {
-                        "wearable";
-                    } else if (model.root_file_url.endsWith('.json.gz')) {
-                        "contentSet";
-                    } else if (model.root_file_url.endsWith('.app.json')) {
-                        "app";
-                    } else if (model.root_file_url.endsWith('.json')) {
-                        "entity";
-                    } else {
-                        "unknown";
-                    }
-                }
-=======
-                itemType: model.itemType;
->>>>>>> 86115a85
                 anchors.topMargin: 10;
                 anchors.bottomMargin: 10;
 
