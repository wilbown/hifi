//
//  MarketplaceListItem.qml
//  qml/hifi/commerce/marketplace
//
//  MarketplaceListItem
//
//  Created by Roxanne Skelly on 2019-01-22
//  Copyright 2019 High Fidelity, Inc.
//
//  Distributed under the Apache License, Version 2.0.
//  See the accompanying file LICENSE or http://www.apache.org/licenses/LICENSE-2.0.html
//

import Hifi 1.0 as Hifi
import QtQuick 2.9
import QtQuick.Controls 2.2
import QtGraphicalEffects 1.0
import stylesUit 1.0
import controlsUit 1.0 as HifiControlsUit
import "../../../controls" as HifiControls
import "../common" as HifiCommerceCommon
import "qrc:////qml//hifi//models" as HifiModels  // Absolute path so the same code works everywhere.
import "../common/sendAsset"
import "../.." as HifiCommon

Rectangle {
    id: root

    property string item_id: ""
    property string image_url: ""
    property string name: ""
    property int likes: 0
    property bool liked: false
    property string creator: ""
    property string category: ""
    property int price: 0
    property string availability: "unknown"
    property bool isLoggedIn: false;

    signal buy()
    signal showItem()
    signal categoryClicked(string category)
    signal requestReload()
    
    HifiConstants { id: hifi }

    width: parent.width
    height: childrenRect.height+50
    
    DropShadow {
        anchors.fill: shadowBase

        source: shadowBase
        verticalOffset: 4
        horizontalOffset: 4
        radius: 6
        samples: 9
        color: hifi.colors.baseGrayShadow
    }
    
    Rectangle {
        id: shadowBase

        anchors.fill: itemRect

        color: "white"
    }
    
    Rectangle {
        id: itemRect
        
        anchors {
            left: parent.left
            right: parent.right
            top: parent.top
            topMargin: 20
            bottomMargin: 10
            leftMargin: 15
            rightMargin: 15
        }
        height: childrenRect.height

        MouseArea {
            anchors.fill: parent

            hoverEnabled: true

            onClicked: root.showItem();
            onEntered: hoverRect.visible = true;
            onExited: hoverRect.visible = false;
       
        }
        
        Rectangle {
            id: header

            anchors {
                left: parent.left
                right: parent.right
                top: parent.top
            }
            height: 50
            
            RalewaySemiBold {
                id: nameText

                anchors {
                    top: parent.top
                    left: parent.left
                    right: parent.right
                    rightMargin: 50
                    leftMargin: 15
                    bottom: parent.bottom
                }
                width: paintedWidth

                text: root.name
                size: hifi.fontSizes.overlayTitle
                elide: Text.ElideRight
                color: hifi.colors.blueHighlight
                verticalAlignment: Text.AlignVCenter
            }

            Item {
                id: likes

                anchors {
                    top: parent.top
                    right: parent.right
                    rightMargin: 15
                    bottom: parent.bottom
                }
                width: heart.width + likesText.width

                Connections {
                    target: MarketplaceScriptingInterface

                    onMarketplaceItemLikeResult: {
                        if (result.status !== 'success') {
                            console.log("Failed to get Marketplace Categories", result.data.message);
                            root.requestReload();
                        }
                    }
                }                
                
                RalewaySemiBold {
                    id: heart
                    
                    anchors {
                        top: parent.top
                        right: parent.right
                        rightMargin: 0
                        verticalCenter: parent.verticalCenter
                    }
                    
                    text: "\u2665"
                    size: 20
                    horizontalAlignment: Text.AlignHCenter;
                    color: root.liked ? hifi.colors.redAccent  : hifi.colors.lightGrayText
                }
                
                RalewaySemiBold {
                    id: likesText
                    
                    anchors {
                        top: parent.top
                        right: heart.left
                        rightMargin: 5
                        leftMargin: 15
                        bottom: parent.bottom
                    }
                    width: paintedWidth

                    text: root.likes
                    size: hifi.fontSizes.overlayTitle
                    color: hifi.colors.baseGray
                    verticalAlignment: Text.AlignVCenter
                }

                MouseArea {
                    anchors {
                        left: likesText.left
                        right: heart.right
                        top: parent.top
                        bottom: parent.bottom
                    }
                    onClicked: {
                        if (isLoggedIn) {
                            root.liked = !root.liked;
                            root.likes = root.liked ? root.likes + 1 : root.likes - 1;
                            MarketplaceScriptingInterface.marketplaceItemLike(root.item_id, root.liked);
                        }
                    }
                }                
            }
        }

        Image {
            id: itemImage
            
            anchors {
                top: header.bottom
                left: parent.left
                right: parent.right
            }
            height: width * 0.5625

            source: root.image_url
            fillMode: Image.PreserveAspectCrop
        }

        Item {
            id: footer

            anchors {
                left: parent.left
                right: parent.right
                top: itemImage.bottom
            }
            height: 60
            
            RalewaySemiBold {
                id: creatorLabel
                
                anchors {
                    top: parent.top
                    left: parent.left
                    leftMargin: 15
                    topMargin: 10
                }
                width: paintedWidth
                
                text: "CREATOR:"
                size: 14
                color: hifi.colors.lightGrayText
                verticalAlignment: Text.AlignVCenter
            }
            
            RalewaySemiBold {
                id: creatorText

                anchors {
                    top: creatorLabel.top;
                    left: creatorLabel.right;
                    leftMargin: 10;
                }
                width: paintedWidth;

                text: root.creator;
                size: 14;
                color: hifi.colors.lightGray;
                verticalAlignment: Text.AlignVCenter;
            }

            RalewaySemiBold {
                id: categoryLabel
                
                anchors {
                    top: creatorLabel.bottom
                    left: parent.left
                    leftMargin: 15
                }
                width: paintedWidth;      

                text: "IN:";
                size: 14;
                color: hifi.colors.lightGrayText;
                verticalAlignment: Text.AlignVCenter;
            }

            RalewaySemiBold {
                id: categoryText

                anchors {
                    top: categoryLabel.top
                    left: categoryLabel.right
                    leftMargin: 10
                }
                width: paintedWidth

                text: root.category
                size: 14
                color: hifi.colors.blueHighlight;
                verticalAlignment: Text.AlignVCenter;
                
                MouseArea {
                    anchors.fill: parent

                    onClicked: root.categoryClicked(root.category);
                }
            }

            HifiControlsUit.Button {
                anchors {
                    right: parent.right
                    top: parent.top
                    bottom: parent.bottom
                    rightMargin: 15
                    topMargin:10
                    bottomMargin: 10
                }
                width: 180

<<<<<<< HEAD
                property bool isNFS: availability === "not for sale" // Note: server will say "sold out" or "invalidated" before it says NFS
                property bool isMine: creator === Account.username
                property bool isUpgrade: root.edition >= 0
                property int costToMe: ((isMine && isNFS) || isUpgrade) ? 0 : price
                property bool isAvailable: costToMe >= 0

                text: isUpgrade ? "UPGRADE FOR FREE" : (isAvailable ?  (costToMe || "FREE") : availability)
                enabled: isAvailable
                buttonGlyph: isAvailable ? (costToMe ? hifi.glyphs.hfc : "") : ""

=======
                text: root.available ? (root.price ? root.price : "FREE") : "UNAVAILABLE"
                buttonGlyph: (root.price > 0) && root.available ? hifi.glyphs.hfc : ""
>>>>>>> 267f4632
                color: hifi.buttons.blue;
                enabled: root.available
                buttonGlyphSize: 24
                fontSize: 24
                onClicked: root.buy();
            }
        }

        Rectangle {
            id: hoverRect

            anchors.fill: parent

            border.color: hifi.colors.blueHighlight
            border.width: 2
            color: "#00000000"
            visible: false
        }        
    }
}<|MERGE_RESOLUTION|>--- conflicted
+++ resolved
@@ -301,23 +301,11 @@
                 }
                 width: 180
 
-<<<<<<< HEAD
-                property bool isNFS: availability === "not for sale" // Note: server will say "sold out" or "invalidated" before it says NFS
-                property bool isMine: creator === Account.username
-                property bool isUpgrade: root.edition >= 0
-                property int costToMe: ((isMine && isNFS) || isUpgrade) ? 0 : price
-                property bool isAvailable: costToMe >= 0
-
-                text: isUpgrade ? "UPGRADE FOR FREE" : (isAvailable ?  (costToMe || "FREE") : availability)
-                enabled: isAvailable
-                buttonGlyph: isAvailable ? (costToMe ? hifi.glyphs.hfc : "") : ""
-
-=======
-                text: root.available ? (root.price ? root.price : "FREE") : "UNAVAILABLE"
-                buttonGlyph: (root.price > 0) && root.available ? hifi.glyphs.hfc : ""
->>>>>>> 267f4632
+                enabled: availability === 'available'
+                buttonGlyph: (enabled && (price > 0)) ? hifi.glyphs.hfc : ""
+                text: enabled ? (price || "FREE") : availability
+
                 color: hifi.buttons.blue;
-                enabled: root.available
                 buttonGlyphSize: 24
                 fontSize: 24
                 onClicked: root.buy();
