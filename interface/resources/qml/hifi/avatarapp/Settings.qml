import Hifi 1.0 as Hifi
import QtQuick 2.5
import QtQuick.Controls 2.2
import QtQuick.Layouts 1.3
import stylesUit 1.0
import controlsUit 1.0 as HifiControlsUit
import "../../controls" as HifiControls

Rectangle {
    id: root

    color: 'white'
    visible: false;

    signal scaleChanged(real scale);

    property bool keyboardEnabled: true
    property bool keyboardRaised: false
    property bool punctuationMode: false

    HifiControlsUit.Keyboard {
        id: keyboard
        z: 1000
        raised: parent.keyboardEnabled && parent.keyboardRaised
        numeric: parent.punctuationMode
        anchors {
            left: parent.left
            right: parent.right
            bottom: parent.bottom
        }
    }

    property alias onSaveClicked: dialogButtons.onYesClicked
    property alias onCancelClicked: dialogButtons.onNoClicked

    property real scaleValue: scaleSlider.value / 10
    property alias dominantHandIsLeft: leftHandRadioButton.checked
    property alias otherAvatarsCollisionsOn: otherAvatarsCollisionsEnabledRadiobutton.checked
    property alias environmentCollisionsOn: environmentCollisionsEnabledRadiobutton.checked
<<<<<<< HEAD
=======
    property alias hmdAvatarAlignmentTypeIsEyes: eyesRadioButton.checked
>>>>>>> 07a92aea
    property alias avatarAnimationOverrideJSON: avatarAnimationUrlInputText.text
    property alias avatarAnimationJSON: avatarAnimationUrlInputText.placeholderText
    property alias avatarCollisionSoundUrl: avatarCollisionSoundUrlInputText.text

    property real avatarScaleBackup;
    function open(settings, avatarScale) {
        console.debug('Settings.qml: open: ', JSON.stringify(settings, 0, 4));
        avatarScaleBackup = avatarScale;

        scaleSlider.notify = false;
        scaleSlider.value = Math.round(avatarScale * 10);
        scaleSlider.notify = true;

        if (settings.dominantHand === 'left') {
            leftHandRadioButton.checked = true;
        } else {
            rightHandRadioButton.checked = true;
        }
        if (settings.otherAvatarsCollisionsEnabled) {
            otherAvatarsCollisionsEnabledRadiobutton.checked = true;
        } else {
            otherAvatarsCollisionsDisabledRadiobutton.checked = true;
        }
        if (settings.collisionsEnabled) {
            environmentCollisionsEnabledRadiobutton.checked = true;
        } else {
            environmentCollisionsDisabledRadiobutton.checked = true;
<<<<<<< HEAD
=======
        }
        if (settings.hmdAvatarAlignmentType === 'eyes') {
            eyesRadioButton.checked = true;
        } else {
            headRadioButton.checked = true;
>>>>>>> 07a92aea
        }

        avatarAnimationJSON = settings.animGraphUrl;
        avatarAnimationOverrideJSON = settings.animGraphOverrideUrl;
        avatarCollisionSoundUrl = settings.collisionSoundUrl;

        visible = true;
    }

    function close() {
        visible = false
    }

    // This object is always used in a popup.
    // This MouseArea is used to prevent a user from being
    //     able to click on a button/mouseArea underneath the popup.
    MouseArea {
        anchors.fill: parent;
        propagateComposedEvents: false;
        hoverEnabled: true;
    }

    Item {
        anchors.left: parent.left
        anchors.leftMargin: 27
        anchors.top: parent.top
        anchors.topMargin: 25
        anchors.right: parent.right
        anchors.rightMargin: 32
        anchors.bottom: parent.bottom
        anchors.bottomMargin: 57

        RowLayout {
            id: avatarScaleRow
            anchors.left: parent.left
            anchors.right: parent.right

            spacing: 17

            // TextStyle9
            RalewaySemiBold {
                size: 17;
                text: "Avatar Scale"
                verticalAlignment: Text.AlignVCenter
                Layout.alignment: Qt.AlignVCenter
            }

            RowLayout {
                Layout.alignment: Qt.AlignVCenter
                Layout.fillWidth: true

                spacing: 0

                HiFiGlyphs {
                    size: 30
                    text: 'T'
                    verticalAlignment: Text.AlignVCenter
                    horizontalAlignment: Text.AlignHCenter
                    Layout.alignment: Qt.AlignVCenter
                }

                HifiControlsUit.Slider {
                    id: scaleSlider
                    property bool notify: false;

                    from: 1
                    to: 40

                    onValueChanged: {
                        console.debug('value changed: ', value);
                        if (notify) {
                            console.debug('notifying.. ');
                            root.scaleChanged(value / 10);
                        }
                    }

                    Layout.alignment: Qt.AlignVCenter
                    Layout.fillWidth: true

                    // TextStyle9
                    RalewaySemiBold {
                        size: 17;
                        anchors.left: scaleSlider.left
                        anchors.leftMargin: 5
                        anchors.top: scaleSlider.bottom
                        anchors.topMargin: 2
                        text: String(scaleSlider.from / 10) + 'x'
                    }

                    // TextStyle9
                    RalewaySemiBold {
                        size: 17;
                        anchors.right: scaleSlider.right
                        anchors.rightMargin: 5
                        anchors.top: scaleSlider.bottom
                        anchors.topMargin: 2
                        text: String(scaleSlider.to / 10) + 'x'
                    }
                }

                HiFiGlyphs {
                    size: 40
                    text: 'T'
                    verticalAlignment: Text.AlignVCenter
                    horizontalAlignment: Text.AlignHCenter
                    Layout.alignment: Qt.AlignVCenter
                }
            }

            ShadowRectangle {
                width: 37
                height: 28
                AvatarAppStyle {
                    id: style
                }

                gradient: Gradient {
                    GradientStop { position: 0.0; color: style.colors.blueHighlight }
                    GradientStop { position: 1.0; color: style.colors.blueAccent }
                }

                radius: 3

                RalewaySemiBold {
                    color: 'white'
                    anchors.centerIn: parent
                    text: "1x"
                    size: 18
                }

                MouseArea {
                    anchors.fill: parent
                    onClicked: {
                        scaleSlider.value = 10
                    }
                }
            }
        }

        GridLayout {
            id: handAndCollisions
            anchors.top: avatarScaleRow.bottom
            anchors.topMargin: 39
            anchors.left: parent.left
            anchors.right: parent.right

            rows: 4
            rowSpacing: 25

            columns: 3

            // TextStyle9
            RalewaySemiBold {
                size: 17;
                Layout.row: 0
                Layout.column: 0

                text: "Dominant Hand"
            }

            ButtonGroup {
                id: leftRight
            }

            HifiControlsUit.RadioButton {
                id: leftHandRadioButton

                Layout.row: 0
                Layout.column: 1
<<<<<<< HEAD
                Layout.leftMargin: -20
=======
                Layout.leftMargin: -15
>>>>>>> 07a92aea

                ButtonGroup.group: leftRight
                checked: true

                colorScheme: hifi.colorSchemes.light
                fontSize: 17
                letterSpacing: 1.4
                text: "Left"
                boxSize: 20
            }

            HifiControlsUit.RadioButton {
                id: rightHandRadioButton

                Layout.row: 0
<<<<<<< HEAD
                Layout.column: 3
=======
                Layout.column: 2
>>>>>>> 07a92aea
                Layout.rightMargin: -15

                ButtonGroup.group: leftRight

                colorScheme: hifi.colorSchemes.light
                fontSize: 17
                letterSpacing: 1.4
                text: "Right"
                boxSize: 20
            }

            HifiConstants {
                id: hifi
            }

            // TextStyle9
            RalewaySemiBold {
                size: 17;
                Layout.row: 1
                Layout.column: 0
                text: "Avatar to avatar collision"
<<<<<<< HEAD
            }
            
            ButtonGroup {
                id: otherAvatarsOnOff
=======
>>>>>>> 07a92aea
            }
            
            HifiControlsUit.RadioButton {
                id: otherAvatarsCollisionsEnabledRadiobutton

<<<<<<< HEAD
                Layout.row: 1
                Layout.column: 1
                Layout.leftMargin: -20
=======
            ButtonGroup {
                id: otherAvatarsOnOff
            }

            HifiControlsUit.RadioButton {
                id: otherAvatarsCollisionsEnabledRadiobutton

                Layout.row: 1
                Layout.column: 1
                Layout.leftMargin: -15

                ButtonGroup.group: otherAvatarsOnOff

                colorScheme: hifi.colorSchemes.light
                fontSize: 17
                letterSpacing: 1.4
                text: "On"
                boxSize: 20
            }

            HifiControlsUit.RadioButton {
                id: otherAvatarsCollisionsDisabledRadiobutton

                Layout.row: 1
                Layout.column: 2
                Layout.rightMargin: -15
>>>>>>> 07a92aea

                ButtonGroup.group: otherAvatarsOnOff

                colorScheme: hifi.colorSchemes.light
                fontSize: 17
                letterSpacing: 1.4
<<<<<<< HEAD
                text: "On"
                boxSize: 20
            }

            HifiControlsUit.RadioButton {
                id: otherAvatarsCollisionsDisabledRadiobutton

                Layout.row: 1
                Layout.column: 3
                Layout.rightMargin: -15

                ButtonGroup.group: otherAvatarsOnOff

                colorScheme: hifi.colorSchemes.light
                fontSize: 17
                letterSpacing: 1.4
=======
>>>>>>> 07a92aea
                text: "Off"
                boxSize: 20
            }

            // TextStyle9
            RalewaySemiBold {
                size: 17;
                Layout.row: 2
                Layout.column: 0
                text: "Avatar to environment collision"
            }

            ButtonGroup {
                id: worldOnOff
<<<<<<< HEAD
=======
            }

            HifiControlsUit.RadioButton {
                id: environmentCollisionsEnabledRadiobutton

                Layout.row: 2
                Layout.column: 1
                Layout.leftMargin: -15

                ButtonGroup.group: worldOnOff

                colorScheme: hifi.colorSchemes.light
                fontSize: 17
                letterSpacing: 1.4
                text: "On"
                boxSize: 20
>>>>>>> 07a92aea
            }
            
            HifiControlsUit.RadioButton {
                id: environmentCollisionsEnabledRadiobutton

<<<<<<< HEAD
                Layout.row: 2
                Layout.column: 1
                Layout.leftMargin: -20

                ButtonGroup.group: worldOnOff

                colorScheme: hifi.colorSchemes.light
                fontSize: 17
                letterSpacing: 1.4
                text: "On"
                boxSize: 20
            }

            HifiControlsUit.RadioButton {
                id: environmentCollisionsDisabledRadiobutton

                Layout.row: 2
                Layout.column: 3
                Layout.rightMargin: -15

                ButtonGroup.group: worldOnOff

                colorScheme: hifi.colorSchemes.light
                fontSize: 17
                letterSpacing: 1.4
                text: "Off"
=======
            HifiControlsUit.RadioButton {
                id: environmentCollisionsDisabledRadiobutton

                Layout.row: 2
                Layout.column: 2
                Layout.rightMargin: -15

                ButtonGroup.group: worldOnOff

                colorScheme: hifi.colorSchemes.light
                fontSize: 17
                letterSpacing: 1.4
                text: "Off"
                boxSize: 20
            }

            // TextStyle9
            RalewaySemiBold {
                size: 17;
                Layout.row: 3
                Layout.column: 0
                text: "HMD Alignment"
            }

            ButtonGroup {
                id: headEyes
            }

            HifiControlsUit.RadioButton {
                id: headRadioButton

                Layout.row: 3
                Layout.column: 1
                Layout.leftMargin: -15

                ButtonGroup.group: headEyes
                checked: true

                colorScheme: hifi.colorSchemes.light
                fontSize: 17
                letterSpacing: 1.4
                text: "Head"
                boxSize: 20
            }

            HifiControlsUit.RadioButton {
                id: eyesRadioButton

                Layout.row: 3
                Layout.column: 2
                Layout.rightMargin: -15

                ButtonGroup.group: headEyes

                colorScheme: hifi.colorSchemes.light
                fontSize: 17
                letterSpacing: 1.4
                text: "Eyes"
>>>>>>> 07a92aea
                boxSize: 20
            }

        }

        ColumnLayout {
            id: avatarAnimationLayout
            anchors.top: handAndCollisions.bottom
            anchors.topMargin: 25
            anchors.left: parent.left
            anchors.right: parent.right

            spacing: 4

            // TextStyle9
            RalewaySemiBold {
                size: 17;
                text: "Avatar Animation JSON"
                verticalAlignment: Text.AlignVCenter
                horizontalAlignment: Text.AlignLeft
            }

            InputTextStyle4 {
                id: avatarAnimationUrlInputText
                font.pixelSize: 17
                Layout.fillWidth: true
                placeholderText: 'user\\ﬁle\\dir'

                onFocusChanged: {
                    keyboardRaised = (avatarAnimationUrlInputText.focus || avatarCollisionSoundUrlInputText.focus);
                }
            }
        }

        ColumnLayout {
            id: avatarCollisionLayout
            anchors.top: avatarAnimationLayout.bottom
            anchors.topMargin: 25
            anchors.left: parent.left
            anchors.right: parent.right

            spacing: 4

            // TextStyle9
            RalewaySemiBold {
                size: 17;
                text: "Avatar collision sound URL (optional)"
                verticalAlignment: Text.AlignVCenter
                horizontalAlignment: Text.AlignLeft
            }

            InputTextStyle4 {
                id: avatarCollisionSoundUrlInputText
                font.pixelSize: 17
                Layout.fillWidth: true
                placeholderText: 'https://hifi-public.s3.amazonaws.com/sounds/Collisions-'

                onFocusChanged: {
                    keyboardRaised = (avatarAnimationUrlInputText.focus || avatarCollisionSoundUrlInputText.focus);
                }
            }
        }

        DialogButtons {
            id: dialogButtons
            anchors.right: parent.right
            anchors.bottom: parent.bottom

            yesText: "SAVE"
            noText: "CANCEL"
        }
    }
}<|MERGE_RESOLUTION|>--- conflicted
+++ resolved
@@ -37,10 +37,7 @@
     property alias dominantHandIsLeft: leftHandRadioButton.checked
     property alias otherAvatarsCollisionsOn: otherAvatarsCollisionsEnabledRadiobutton.checked
     property alias environmentCollisionsOn: environmentCollisionsEnabledRadiobutton.checked
-<<<<<<< HEAD
-=======
     property alias hmdAvatarAlignmentTypeIsEyes: eyesRadioButton.checked
->>>>>>> 07a92aea
     property alias avatarAnimationOverrideJSON: avatarAnimationUrlInputText.text
     property alias avatarAnimationJSON: avatarAnimationUrlInputText.placeholderText
     property alias avatarCollisionSoundUrl: avatarCollisionSoundUrlInputText.text
@@ -68,14 +65,11 @@
             environmentCollisionsEnabledRadiobutton.checked = true;
         } else {
             environmentCollisionsDisabledRadiobutton.checked = true;
-<<<<<<< HEAD
-=======
         }
         if (settings.hmdAvatarAlignmentType === 'eyes') {
             eyesRadioButton.checked = true;
         } else {
             headRadioButton.checked = true;
->>>>>>> 07a92aea
         }
 
         avatarAnimationJSON = settings.animGraphUrl;
@@ -245,11 +239,7 @@
 
                 Layout.row: 0
                 Layout.column: 1
-<<<<<<< HEAD
-                Layout.leftMargin: -20
-=======
                 Layout.leftMargin: -15
->>>>>>> 07a92aea
 
                 ButtonGroup.group: leftRight
                 checked: true
@@ -265,11 +255,7 @@
                 id: rightHandRadioButton
 
                 Layout.row: 0
-<<<<<<< HEAD
-                Layout.column: 3
-=======
                 Layout.column: 2
->>>>>>> 07a92aea
                 Layout.rightMargin: -15
 
                 ButtonGroup.group: leftRight
@@ -291,29 +277,15 @@
                 Layout.row: 1
                 Layout.column: 0
                 text: "Avatar to avatar collision"
-<<<<<<< HEAD
             }
             
             ButtonGroup {
                 id: otherAvatarsOnOff
-=======
->>>>>>> 07a92aea
             }
             
             HifiControlsUit.RadioButton {
                 id: otherAvatarsCollisionsEnabledRadiobutton
 
-<<<<<<< HEAD
-                Layout.row: 1
-                Layout.column: 1
-                Layout.leftMargin: -20
-=======
-            ButtonGroup {
-                id: otherAvatarsOnOff
-            }
-
-            HifiControlsUit.RadioButton {
-                id: otherAvatarsCollisionsEnabledRadiobutton
 
                 Layout.row: 1
                 Layout.column: 1
@@ -334,15 +306,13 @@
                 Layout.row: 1
                 Layout.column: 2
                 Layout.rightMargin: -15
->>>>>>> 07a92aea
 
                 ButtonGroup.group: otherAvatarsOnOff
 
                 colorScheme: hifi.colorSchemes.light
                 fontSize: 17
                 letterSpacing: 1.4
-<<<<<<< HEAD
-                text: "On"
+                text: "Off"
                 boxSize: 20
             }
 
@@ -358,8 +328,6 @@
                 colorScheme: hifi.colorSchemes.light
                 fontSize: 17
                 letterSpacing: 1.4
-=======
->>>>>>> 07a92aea
                 text: "Off"
                 boxSize: 20
             }
@@ -374,8 +342,6 @@
 
             ButtonGroup {
                 id: worldOnOff
-<<<<<<< HEAD
-=======
             }
 
             HifiControlsUit.RadioButton {
@@ -392,40 +358,8 @@
                 letterSpacing: 1.4
                 text: "On"
                 boxSize: 20
->>>>>>> 07a92aea
-            }
-            
-            HifiControlsUit.RadioButton {
-                id: environmentCollisionsEnabledRadiobutton
-
-<<<<<<< HEAD
-                Layout.row: 2
-                Layout.column: 1
-                Layout.leftMargin: -20
-
-                ButtonGroup.group: worldOnOff
-
-                colorScheme: hifi.colorSchemes.light
-                fontSize: 17
-                letterSpacing: 1.4
-                text: "On"
-                boxSize: 20
-            }
-
-            HifiControlsUit.RadioButton {
-                id: environmentCollisionsDisabledRadiobutton
-
-                Layout.row: 2
-                Layout.column: 3
-                Layout.rightMargin: -15
-
-                ButtonGroup.group: worldOnOff
-
-                colorScheme: hifi.colorSchemes.light
-                fontSize: 17
-                letterSpacing: 1.4
-                text: "Off"
-=======
+            }
+
             HifiControlsUit.RadioButton {
                 id: environmentCollisionsDisabledRadiobutton
 
@@ -484,7 +418,6 @@
                 fontSize: 17
                 letterSpacing: 1.4
                 text: "Eyes"
->>>>>>> 07a92aea
                 boxSize: 20
             }
 
