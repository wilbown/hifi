--- conflicted
+++ resolved
@@ -22,12 +22,8 @@
     readonly property bool isLightColorScheme: colorScheme == hifi.colorSchemes.light
     property bool isRedCheck: false
     property int boxSize: 14
-<<<<<<< HEAD
     property int boxRadius: 3
-=======
     property bool wrap: true;
-    readonly property int boxRadius: 3
->>>>>>> 8dab93e2
     readonly property int checkSize: Math.max(boxSize - 8, 10)
     readonly property int checkRadius: 2
     activeFocusOnPress: true
