--- conflicted
+++ resolved
@@ -8,8 +8,9 @@
 //  See the accompanying file LICENSE or http://www.apache.org/licenses/LICENSE-2.0.html
 //
 
-import QtQuick 2.7
-import QtQuick.Controls 2.2
+import QtQuick 2.5
+import QtQuick.Controls 1.4
+import QtQuick.Controls.Styles 1.4
 
 import "../styles-uit"
 import "../controls-uit" as HifiControls
@@ -28,16 +29,10 @@
     property int roundedBorderRadius: 4
     property bool error: false;
     property bool hasClearButton: false;
-    property alias textColor: textField.color
     property string leftPermanentGlyph: "";
     property string centerPlaceholderGlyph: "";
 
     placeholderText: textField.placeholderText
-
-    property bool rightAnchorSet: false;
-    anchors.onRightChanged: {
-        rightAnchorSet = true;
-    }
 
     font.family: "Fira Sans"
     font.pixelSize: hifi.fontSizes.textFieldInput
@@ -49,56 +44,42 @@
     // workaround for https://bugreports.qt.io/browse/QTBUG-49297
     Keys.onPressed: {
         switch (event.key) {
-        case Qt.Key_Return:
-        case Qt.Key_Enter:
-            event.accepted = true;
+            case Qt.Key_Return: 
+            case Qt.Key_Enter: 
+                event.accepted = true;
 
-            // emit accepted signal manually
-            if (acceptableInput) {
-                accepted();
-            }
+                // emit accepted signal manually
+                if (acceptableInput) {
+                    accepted();
+                }
         }
     }
 
-    Text {
-        id: placeholder
-        x: textField.leftPadding
-        y: textField.topPadding
-        width: textField.width - (textField.leftPadding + textField.rightPadding)
-        height: textField.height - (textField.topPadding + textField.bottomPadding)
-
-        text: textField.placeholderText
-        font: textField.font
-        color: textField.placeholderTextColor
-        verticalAlignment: textField.verticalAlignment
-        visible: !textField.length && !textField.preeditText && (!textField.activeFocus || textField.horizontalAlignment !== Qt.AlignHCenter)
-        elide: Text.ElideRight
-    }
-
-    color: {
-        if (isLightColorScheme) {
-            if (textField.activeFocus) {
-                hifi.colors.black
+    style: TextFieldStyle {
+        id: style;
+        textColor: {
+            if (isLightColorScheme) {
+                if (textField.activeFocus) {
+                    hifi.colors.black
+                } else {
+                    hifi.colors.lightGray
+                }
+            } else if (isFaintGrayColorScheme) {
+                if (textField.activeFocus) {
+                    hifi.colors.black
+                } else {
+                    hifi.colors.lightGray
+                }
             } else {
-                hifi.colors.lightGray
-            }
-        } else if (isFaintGrayColorScheme) {
-            if (textField.activeFocus) {
-                hifi.colors.black
-            } else {
-                hifi.colors.lightGray
-            }
-        } else {
-            if (textField.activeFocus) {
-                hifi.colors.white
-            } else {
-                hifi.colors.lightGrayText
+                if (textField.activeFocus) {
+                    hifi.colors.white
+                } else {
+                    hifi.colors.lightGrayText
+                }
             }
         }
-    }
-
-    background: Rectangle {
-        color: {
+        background: Rectangle {
+            color: {
             if (isLightColorScheme) {
                 if (textField.activeFocus) {
                     hifi.colors.white
@@ -119,22 +100,22 @@
                 }
             }
         }
-        border.color: textField.error ? hifi.colors.redHighlight :
+            border.color: textField.error ? hifi.colors.redHighlight :
             (textField.activeFocus ? hifi.colors.primaryHighlight : (hasDefocusedBorder ? (isFaintGrayColorScheme ? hifi.colors.lightGrayText : hifi.colors.lightGray) : color))
-        border.width: textField.activeFocus || hasRoundedBorder || textField.error ? 1 : 0
+            border.width: textField.activeFocus || hasRoundedBorder || textField.error ? 1 : 0
             radius: isSearchField ? textField.height / 2 : (hasRoundedBorder ? roundedBorderRadius : 0)
 
-        HiFiGlyphs {
+            HiFiGlyphs {
                 text: textField.leftPermanentGlyph;
-            color: textColor;
-            size: hifi.fontSizes.textFieldSearchIcon;
-            anchors.left: parent.left;
-            anchors.verticalCenter: parent.verticalCenter;
-            anchors.leftMargin: hifi.dimensions.textPadding - 2;
-            visible: text;
-        }
+                color: textColor;
+                size: hifi.fontSizes.textFieldSearchIcon;
+                anchors.left: parent.left;
+                anchors.verticalCenter: parent.verticalCenter;
+                anchors.leftMargin: hifi.dimensions.textPadding - 2;
+                visible: text;
+            }
 
-        HiFiGlyphs {
+            HiFiGlyphs {
                 text: textField.centerPlaceholderGlyph;
                 color: textColor;
                 size: parent.height;
@@ -144,59 +125,45 @@
             }
 
             HiFiGlyphs {
-            text: hifi.glyphs.search
-            color: textColor
-            size: hifi.fontSizes.textFieldSearchIcon
-            anchors.left: parent.left
-            anchors.verticalCenter: parent.verticalCenter
-            anchors.leftMargin: hifi.dimensions.textPadding - 2
-            visible: isSearchField
-        }
+                text: hifi.glyphs.search
+                color: textColor
+                size: hifi.fontSizes.textFieldSearchIcon
+                anchors.left: parent.left
+                anchors.verticalCenter: parent.verticalCenter
+                anchors.leftMargin: hifi.dimensions.textPadding - 2
+                visible: isSearchField
+            }
 
-        HiFiGlyphs {
-            text: hifi.glyphs.error
-            color: textColor
-            size: 40
-            anchors.right: parent.right
-            anchors.rightMargin: hifi.dimensions.textPadding - 2
-            anchors.verticalCenter: parent.verticalCenter
-            visible: hasClearButton && textField.text !== "";
+            HiFiGlyphs {
+                text: hifi.glyphs.error
+                color: textColor
+                size: 40
+                anchors.right: parent.right
+                anchors.rightMargin: hifi.dimensions.textPadding - 2
+                anchors.verticalCenter: parent.verticalCenter
+                visible: hasClearButton && textField.text !== "";
 
-            MouseArea {
-                anchors.fill: parent;
-                onClicked: {
-                    textField.text = "";
+                MouseArea {
+                    anchors.fill: parent;
+                    onClicked: {
+                        textField.text = "";
+                    }
                 }
             }
         }
+        placeholderTextColor: isFaintGrayColorScheme ? hifi.colors.lightGrayText : hifi.colors.lightGray
+        selectedTextColor: hifi.colors.black
+        selectionColor: hifi.colors.primaryHighlight
+        padding.left: hasRoundedBorder ? textField.height / 2 : ((isSearchField || textField.leftPermanentGlyph !== "") ? textField.height - 2 : 0) + hifi.dimensions.textPadding
+        padding.right: (hasClearButton ? textField.height - 2 : 0) + hifi.dimensions.textPadding
     }
-
-    property color placeholderTextColor: isFaintGrayColorScheme ? hifi.colors.lightGrayText : hifi.colors.lightGray
-    selectedTextColor: hifi.colors.black
-    selectionColor: hifi.colors.primaryHighlight
-    leftPadding: hasRoundedBorder ? textField.height / 2 : ((isSearchField || textField.leftPermanentGlyph !== "") ? textField.height - 2 : 0) + hifi.dimensions.textPadding
-    rightPadding: (hasClearButton ? textField.height - 2 : 0) + hifi.dimensions.textPadding
-
 
     HifiControls.Label {
         id: textFieldLabel
         text: textField.label
         colorScheme: textField.colorScheme
         anchors.left: parent.left
-<<<<<<< HEAD
-
-        Binding on anchors.right {
-            when: rightAnchorSet
-            value: textField.right
-        }
-        Binding on wrapMode {
-            when: rightAnchorSet
-            value: Text.WordWrap
-        }
-
-=======
         anchors.right: parent.right
->>>>>>> 539fd423
         anchors.bottom: parent.top
         anchors.bottomMargin: 3
         wrapMode: Text.WordWrap
