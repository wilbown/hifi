set(TARGET_NAME interface)
project(${TARGET_NAME})

# set a default root dir for each of our optional externals if it was not passed
set(OPTIONAL_EXTERNALS "Faceshift" "LibOVR" "Sixense" "LeapMotion" "RtMidi" "SDL2" "RSSDK")
foreach(EXTERNAL ${OPTIONAL_EXTERNALS})
  string(TOUPPER ${EXTERNAL} ${EXTERNAL}_UPPERCASE)
  if (NOT ${${EXTERNAL}_UPPERCASE}_ROOT_DIR)
    string(TOLOWER ${EXTERNAL} ${EXTERNAL}_LOWERCASE)
    set(${${EXTERNAL}_UPPERCASE}_ROOT_DIR "${CMAKE_CURRENT_SOURCE_DIR}/external/${${EXTERNAL}_LOWERCASE}")
  endif ()
endforeach()

find_package(Qt5LinguistTools REQUIRED)
find_package(Qt5LinguistToolsMacros)

if (DEFINED ENV{JOB_ID})
  set(BUILD_SEQ $ENV{JOB_ID})
else ()
  set(BUILD_SEQ "dev")
endif ()

if (APPLE)
  set(GL_HEADERS "#include <OpenGL/glext.h>")
elseif (UNIX)
  # include the right GL headers for UNIX
  set(GL_HEADERS "#include <GL/gl.h>\n#include <GL/glext.h>")
elseif (WIN32)
  add_definitions(-D_USE_MATH_DEFINES) # apparently needed to get M_PI and other defines from cmath/math.h
  add_definitions(-DWINDOWS_LEAN_AND_MEAN) # needed to make sure windows doesn't go to crazy with its defines

  set(GL_HEADERS "#include <windowshacks.h>\n#include <GL/glew.h>\n#include <GL/wglew.h>")
endif ()

# create the InterfaceConfig.h file based on GL_HEADERS above
configure_file(InterfaceConfig.h.in "${PROJECT_BINARY_DIR}/includes/InterfaceConfig.h")
configure_file(InterfaceVersion.h.in "${PROJECT_BINARY_DIR}/includes/InterfaceVersion.h")

# grab the implementation and header files from src dirs
file(GLOB_RECURSE INTERFACE_SRCS "src/*.cpp" "src/*.h")

# Add SpeechRecognizer if on Windows or OS X, otherwise remove
if (WIN32)
  # Use .cpp and .h files as is.
elseif (APPLE)
  file(GLOB INTERFACE_OBJCPP_SRCS "src/SpeechRecognizer.mm")
  set(INTERFACE_SRCS ${INTERFACE_SRCS} ${INTERFACE_OBJCPP_SRCS})
  get_filename_component(SPEECHRECOGNIZER_CPP "src/SpeechRecognizer.cpp" ABSOLUTE)
  list(REMOVE_ITEM INTERFACE_SRCS ${SPEECHRECOGNIZER_CPP})
else ()
  get_filename_component(SPEECHRECOGNIZER_H "src/SpeechRecognizer.h" ABSOLUTE)
  list(REMOVE_ITEM INTERFACE_SRCS ${SPEECHRECOGNIZER_H})
  get_filename_component(SPEECHRECOGNIZER_CPP "src/SpeechRecognizer.cpp" ABSOLUTE)
  list(REMOVE_ITEM INTERFACE_SRCS ${SPEECHRECOGNIZER_CPP})
endif ()

find_package(Qt5 COMPONENTS Gui Multimedia Network OpenGL Script Svg WebKitWidgets)

# grab the ui files in resources/ui
file (GLOB_RECURSE QT_UI_FILES ui/*.ui)
# have qt5 wrap them and generate the appropriate header files
qt5_wrap_ui(QT_UI_HEADERS "${QT_UI_FILES}")

# add them to the interface source files
set(INTERFACE_SRCS ${INTERFACE_SRCS} "${QT_UI_HEADERS}" "${QT_RESOURCES}")

# translation disabled until we strip out the line numbers
# set(QM ${TARGET_NAME}_en.qm)
# set(TS ${TARGET_NAME}_en.ts)
# qt5_create_translation_custom(${QM} ${INTERFACE_SRCS} ${QT_UI_FILES} ${TS})

if (APPLE)
  # configure CMake to use a custom Info.plist
  SET_TARGET_PROPERTIES( ${this_target} PROPERTIES MACOSX_BUNDLE_INFO_PLIST MacOSXBundleInfo.plist.in )

  set(MACOSX_BUNDLE_BUNDLE_NAME Interface)
  set(MACOSX_BUNDLE_GUI_IDENTIFIER io.highfidelity.Interface)
  
  if (UPPER_CMAKE_BUILD_TYPE MATCHES RELEASE OR UPPER_CMAKE_BUILD_TYPE MATCHES RELWITHDEBINFO)
    set(ICON_FILENAME "interface.icns")
  else ()
    set(ICON_FILENAME "interface-beta.icns")
  endif ()
  
  # set how the icon shows up in the Info.plist file
  SET(MACOSX_BUNDLE_ICON_FILE "${ICON_FILENAME}")

  # set where in the bundle to put the resources file
  SET_SOURCE_FILES_PROPERTIES(${CMAKE_CURRENT_SOURCE_DIR}/icon/${ICON_FILENAME} PROPERTIES MACOSX_PACKAGE_LOCATION Resources)
  
  # grab the directories in resources and put them in the right spot in Resources
  file(GLOB RESOURCE_SUBDIRS RELATIVE "${CMAKE_CURRENT_SOURCE_DIR}/resources" "${CMAKE_CURRENT_SOURCE_DIR}/resources/*")
  foreach(DIR ${RESOURCE_SUBDIRS})
    if(IS_DIRECTORY "${CMAKE_CURRENT_SOURCE_DIR}/resources/${DIR}")
      FILE(GLOB DIR_CONTENTS "resources/${DIR}/*")
      SET_SOURCE_FILES_PROPERTIES(${DIR_CONTENTS} PROPERTIES MACOSX_PACKAGE_LOCATION "Resources/${DIR}")

      SET(INTERFACE_SRCS ${INTERFACE_SRCS} "${DIR_CONTENTS}")
    endif()
  endforeach()

  SET(INTERFACE_SRCS ${INTERFACE_SRCS} "${CMAKE_CURRENT_SOURCE_DIR}/icon/${ICON_FILENAME}")
endif()

# create the executable, make it a bundle on OS X
add_executable(${TARGET_NAME} MACOSX_BUNDLE ${INTERFACE_SRCS} ${QM})

# set up the external glm library
add_dependency_external_projects(glm bullet)
find_package(GLM REQUIRED)
target_include_directories(${TARGET_NAME} PRIVATE ${GLM_INCLUDE_DIRS})

find_package(Bullet REQUIRED)
target_include_directories(${TARGET_NAME} SYSTEM PRIVATE ${BULLET_INCLUDE_DIRS})
target_link_libraries(${TARGET_NAME} ${BULLET_LIBRARIES})

# link required hifi libraries
<<<<<<< HEAD
link_hifi_libraries(shared octree environment gpu model render fbx metavoxels networking entities avatars 
=======
link_hifi_libraries(shared octree environment gpu model fbx networking entities avatars 
>>>>>>> 90c5595b
                    audio audio-client animation script-engine physics 
                    render-utils entities-renderer)

add_dependency_external_projects(sdl2)

# perform standard include and linking for found externals
foreach(EXTERNAL ${OPTIONAL_EXTERNALS})
  
  if (${${EXTERNAL}_UPPERCASE}_REQUIRED)
    find_package(${EXTERNAL} REQUIRED)
  else ()
    find_package(${EXTERNAL})
  endif ()
  
  if (${${EXTERNAL}_UPPERCASE}_FOUND AND NOT DISABLE_${${EXTERNAL}_UPPERCASE})
    add_definitions(-DHAVE_${${EXTERNAL}_UPPERCASE})
    
    # include the library directories (ignoring warnings)
    if (NOT ${${EXTERNAL}_UPPERCASE}_INCLUDE_DIRS)
      set(${${EXTERNAL}_UPPERCASE}_INCLUDE_DIRS ${${${EXTERNAL}_UPPERCASE}_INCLUDE_DIR})
    endif ()
    
    include_directories(SYSTEM ${${${EXTERNAL}_UPPERCASE}_INCLUDE_DIRS})
    
    # perform the system include hack for OS X to ignore warnings
    if (APPLE)
      foreach(EXTERNAL_INCLUDE_DIR  ${${${EXTERNAL}_UPPERCASE}_INCLUDE_DIRS})
        SET(CMAKE_CXX_FLAGS "${CMAKE_CXX_FLAGS} -isystem ${EXTERNAL_INCLUDE_DIR}")
      endforeach()
    endif ()
    
    if (NOT ${${EXTERNAL}_UPPERCASE}_LIBRARIES)
      set(${${EXTERNAL}_UPPERCASE}_LIBRARIES ${${${EXTERNAL}_UPPERCASE}_LIBRARY})
    endif ()
    
    if (NOT APPLE OR NOT ${${EXTERNAL}_UPPERCASE} MATCHES "SIXENSE")
      target_link_libraries(${TARGET_NAME} ${${${EXTERNAL}_UPPERCASE}_LIBRARIES})
    elseif (APPLE AND NOT INSTALLER_BUILD)
      add_definitions(-DSIXENSE_LIB_FILENAME=\"${${${EXTERNAL}_UPPERCASE}_LIBRARY_RELEASE}\")
    endif ()
  endif ()
endforeach()

# special APPLE modifications for Visage library
if (VISAGE_FOUND AND NOT DISABLE_VISAGE AND APPLE)
  add_definitions(-DMAC_OS_X)
  SET(CMAKE_CXX_FLAGS "${CMAKE_CXX_FLAGS} -Wno-comment")
  find_library(AVFoundation AVFoundation)
  find_library(CoreMedia CoreMedia)
  target_link_libraries(${TARGET_NAME} ${AVFoundation} ${CoreMedia} ${NEW_STD_LIBRARY})
endif ()

# special OS X modifications for RtMidi library
if (RTMIDI_FOUND AND NOT DISABLE_RTMIDI AND APPLE)  
  find_library(CoreMIDI CoreMIDI)
  add_definitions(-D__MACOSX_CORE__)
  target_link_libraries(${TARGET_NAME} ${CoreMIDI})
endif ()

# include headers for interface and InterfaceConfig.
include_directories("${PROJECT_SOURCE_DIR}/src" "${PROJECT_BINARY_DIR}/includes")

target_link_libraries(
  ${TARGET_NAME}
  Qt5::Gui Qt5::Network Qt5::Multimedia Qt5::OpenGL Qt5::Script Qt5::Svg Qt5::WebKitWidgets
)

# assume we are using a Qt build without bearer management
add_definitions(-DQT_NO_BEARERMANAGEMENT)

if (APPLE)
  # link in required OS X frameworks and include the right GL headers
  find_library(OpenGL OpenGL)
  find_library(AppKit AppKit)

  target_link_libraries(${TARGET_NAME} ${OpenGL} ${AppKit})
    
  # install command for OS X bundle
  INSTALL(TARGETS ${TARGET_NAME}
    BUNDLE DESTINATION "${CMAKE_CURRENT_BINARY_DIR}/install" COMPONENT Runtime
    RUNTIME DESTINATION "${CMAKE_CURRENT_BINARY_DIR}/install" COMPONENT Runtime
  )
else (APPLE)
  # copy the resources files beside the executable
  add_custom_command(TARGET ${TARGET_NAME} POST_BUILD
    COMMAND "${CMAKE_COMMAND}" -E copy_directory
    "${PROJECT_SOURCE_DIR}/resources"
    $<TARGET_FILE_DIR:${TARGET_NAME}>/resources
  )
    
  find_package(OpenGL REQUIRED)
  
  if (${OPENGL_INCLUDE_DIR})
    include_directories(SYSTEM "${OPENGL_INCLUDE_DIR}")
  endif ()
  
  target_link_libraries(${TARGET_NAME} "${OPENGL_LIBRARY}")
  
  # link target to external libraries
  if (WIN32)
    add_dependency_external_projects(glew)
    find_package(GLEW REQUIRED)
    target_include_directories(${TARGET_NAME} PRIVATE ${GLEW_INCLUDE_DIRS})

    target_link_libraries(${TARGET_NAME} ${GLEW_LIBRARIES} ${NSIGHT_LIBRARIES} wsock32.lib opengl32.lib Winmm.lib)

    # try to find the Nsight package and add it to the build if we find it
    find_package(NSIGHT)
    if (NSIGHT_FOUND)
      include_directories(${NSIGHT_INCLUDE_DIRS})
      add_definitions(-DNSIGHT_FOUND)
      target_link_libraries(${TARGET_NAME} "${NSIGHT_LIBRARIES}")
    endif ()

  endif()
endif (APPLE)

copy_dlls_beside_windows_executable()<|MERGE_RESOLUTION|>--- conflicted
+++ resolved
@@ -115,11 +115,7 @@
 target_link_libraries(${TARGET_NAME} ${BULLET_LIBRARIES})
 
 # link required hifi libraries
-<<<<<<< HEAD
-link_hifi_libraries(shared octree environment gpu model render fbx metavoxels networking entities avatars 
-=======
-link_hifi_libraries(shared octree environment gpu model fbx networking entities avatars 
->>>>>>> 90c5595b
+link_hifi_libraries(shared octree environment gpu model render fbx networking entities avatars 
                     audio audio-client animation script-engine physics 
                     render-utils entities-renderer)
 
