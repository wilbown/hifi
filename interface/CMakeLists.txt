--- conflicted
+++ resolved
@@ -209,13 +209,8 @@
 # link required hifi libraries
 link_hifi_libraries(
   shared workload task octree ktx gpu gl procedural graphics graphics-scripting render
-<<<<<<< HEAD
-  pointers 
-  recording hfm fbx networking model-networking entities avatars trackers
-=======
   pointers
   recording hfm fbx networking model-networking model-baker entities avatars trackers
->>>>>>> 3d4311b7
   audio audio-client animation script-engine physics
   render-utils entities-renderer avatars-renderer ui qml auto-updater midi
   controllers plugins image trackers
