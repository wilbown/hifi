--- conflicted
+++ resolved
@@ -126,15 +126,10 @@
 
 
 # link required hifi libraries
-<<<<<<< HEAD
 link_hifi_libraries(shared octree environment gpu model render fbx networking entities avatars 
-                    audio audio-client auto-updater animation script-engine physics 
-                    render-utils entities-renderer ui plugins display-plugins input-plugins)
-=======
-link_hifi_libraries(shared octree environment gpu model render fbx networking entities avatars
-                    audio audio-client animation script-engine physics
-                    render-utils entities-renderer ui auto-updater)
->>>>>>> e63d122f
+                    audio audio-client animation script-engine physics 
+                    render-utils entities-renderer ui auto-updater 
+                    plugins display-plugins input-plugins)
 
 add_dependency_external_projects(sdl2)
 
