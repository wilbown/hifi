--- conflicted
+++ resolved
@@ -284,17 +284,8 @@
     _hand.reset();
 }
 
-<<<<<<< HEAD
-//  Update avatar state with sensor data
-void Avatar::updateFromGyrosAndOrWebcam() {
-    const float AMPLIFY_PITCH = 2.f;
-    const float AMPLIFY_YAW = 2.f;
-    const float AMPLIFY_ROLL = 2.f;
-=======
 //  Update avatar head rotation with sensor data
-void Avatar::updateHeadFromGyrosAndOrWebcam(bool gyroLook, const glm::vec3& amplifyAngle) {
->>>>>>> ab249d6c
-
+void Avatar::updateFromGyrosAndOrWebcam(bool gyroLook, const glm::vec3& amplifyAngle) {
     SerialInterface* gyros = Application::getInstance()->getSerialHeadSensor();
     Webcam* webcam = Application::getInstance()->getWebcam();
     glm::vec3 estimatedPosition, estimatedRotation;
