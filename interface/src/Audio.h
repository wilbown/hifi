//
//  Audio.h
//  interface/src
//
//  Created by Stephen Birarda on 1/22/13.
//  Copyright 2013 High Fidelity, Inc.
//
//  Distributed under the Apache License, Version 2.0.
//  See the accompanying file LICENSE or http://www.apache.org/licenses/LICENSE-2.0.html
//

#ifndef hifi_Audio_h
#define hifi_Audio_h

#include <fstream>
#include <vector>

#include <QAudio>
#include <QAudioInput>
#include <QElapsedTimer>
#include <QGLWidget>
#include <QtCore/QObject>
#include <QtCore/QVector>
#include <QtMultimedia/QAudioFormat>
#include <QVector>
#include <QByteArray>

#include <AbstractAudioInterface.h>
#include <AudioRingBuffer.h>
#include <DependencyManager.h>
#include <StDev.h>

#include "InterfaceConfig.h"
#include "audio/AudioIOStats.h"
#include "audio/AudioNoiseGate.h"
#include "AudioStreamStats.h"
#include "Recorder.h"
#include "RingBufferHistory.h"
#include "AudioRingBuffer.h"
#include "AudioFormat.h"
#include "AudioBuffer.h"
#include "AudioSourceTone.h"
#include "AudioSourceNoise.h"
#include "AudioGain.h"

#include "MixedProcessedAudioStream.h"
#include "AudioEffectOptions.h"


#ifdef _WIN32
#pragma warning( push )
#pragma warning( disable : 4305 )
#endif
extern "C" {
    #include <gverb.h>
    #include <gverbdsp.h>
}
#ifdef _WIN32
#pragma warning( pop )
#endif

static const int NUM_AUDIO_CHANNELS = 2;

class QAudioInput;
class QAudioOutput;
class QIODevice;

class Audio : public AbstractAudioInterface {
    Q_OBJECT
    SINGLETON_DEPENDENCY(Audio)
public:

    class AudioOutputIODevice : public QIODevice {
    public:
        AudioOutputIODevice(MixedProcessedAudioStream& receivedAudioStream, Audio* audio) : 
            _receivedAudioStream(receivedAudioStream), _audio(audio), _unfulfilledReads(0) {};

        void start() { open(QIODevice::ReadOnly); }
        void stop() { close(); }
        qint64	readData(char * data, qint64 maxSize);
        qint64	writeData(const char * data, qint64 maxSize) { return 0; }
        
        int getRecentUnfulfilledReads() { int unfulfilledReads = _unfulfilledReads; _unfulfilledReads = 0; return unfulfilledReads; }
    private:
        MixedProcessedAudioStream& _receivedAudioStream;
        Audio* _audio;
        int _unfulfilledReads;
    };
    
    const MixedProcessedAudioStream& getReceivedAudioStream() const { return _receivedAudioStream; }

    float getLastInputLoudness() const { return glm::max(_lastInputLoudness - _inputGate.getMeasuredFloor(), 0.0f); }

    float getTimeSinceLastClip() const { return _timeSinceLastClip; }
    float getAudioAverageInputLoudness() const { return _lastInputLoudness; }

    void setReceivedAudioStreamSettings(const InboundAudioStream::Settings& settings) { _receivedAudioStream.setSettings(settings); }

    int getDesiredJitterBufferFrames() const { return _receivedAudioStream.getDesiredJitterBufferFrames(); }
    
    bool isMuted() { return _muted; }
    
    void setIsStereoInput(bool isStereoInput);
    
    const AudioIOStats& getStats() const { return _stats; }

    float getInputRingBufferMsecsAvailable() const;
    float getAudioOutputMsecsUnplayed() const;
    
    void setRecorder(RecorderPointer recorder) { _recorder = recorder; }
    
    static const float CALLBACK_ACCELERATOR_RATIO;
    
public slots:
    void start();
    void stop();
    void addReceivedAudioToStream(const QByteArray& audioByteArray);
    void parseAudioEnvironmentData(const QByteArray& packet);
    void sendDownstreamAudioStatsPacket() { _stats.sendDownstreamAudioStatsPacket(); }
    void parseAudioStreamStatsPacket(const QByteArray& packet) { _stats.parseAudioStreamStatsPacket(packet); }
    void handleAudioInput();
    void reset();
    void audioMixerKilled();
    void toggleMute();
    
    void toggleAudioSourceInject();
    void selectAudioSourcePinkNoise();
    void selectAudioSourceSine440();
    
    void toggleAudioNoiseReduction() { _isNoiseGateEnabled = !_isNoiseGateEnabled; }
    
    void toggleLocalEcho() { _shouldEchoLocally = !_shouldEchoLocally; }
    void toggleServerEcho() { _shouldEchoToServer = !_shouldEchoToServer; }
    
    void toggleStereoInput() { setIsStereoInput(!_isStereoInput); }
  
    void processReceivedSamples(const QByteArray& inputBuffer, QByteArray& outputBuffer);
    void sendMuteEnvironmentPacket();

    virtual bool outputLocalInjector(bool isStereo, qreal volume, AudioInjector* injector);

    bool switchInputToAudioDevice(const QString& inputDeviceName);
    bool switchOutputToAudioDevice(const QString& outputDeviceName);
    QString getDeviceName(QAudio::Mode mode) const { return (mode == QAudio::AudioInput) ?
                                                            _inputAudioDeviceName : _outputAudioDeviceName; }
    QString getDefaultDeviceName(QAudio::Mode mode);
    QVector<QString> getDeviceNames(QAudio::Mode mode);

    float getInputVolume() const { return (_audioInput) ? _audioInput->volume() : 0.0f; }
    void setInputVolume(float volume) { if (_audioInput) _audioInput->setVolume(volume); }
    void setReverb(bool reverb) { _reverb = reverb; }
    void setReverbOptions(const AudioEffectOptions* options);

    void outputNotify();
    
signals:
    bool muteToggled();
    void inputReceived(const QByteArray& inputSamples);

protected:
    Audio();
    
private:
    void outputFormatChanged();

    QByteArray firstInputFrame;
    QAudioInput* _audioInput;
    QAudioFormat _desiredInputFormat;
    QAudioFormat _inputFormat;
    QIODevice* _inputDevice;
    int _numInputCallbackBytes;
    int16_t _localProceduralSamples[AudioConstants::NETWORK_FRAME_SAMPLES_PER_CHANNEL];
    QAudioOutput* _audioOutput;
    QAudioFormat _desiredOutputFormat;
    QAudioFormat _outputFormat;
    int _outputFrameSize;
    int16_t _outputProcessingBuffer[AudioConstants::NETWORK_FRAME_SAMPLES_STEREO];
    int _numOutputCallbackBytes;
    QAudioOutput* _loopbackAudioOutput;
    QIODevice* _loopbackOutputDevice;
    AudioRingBuffer _inputRingBuffer;
    MixedProcessedAudioStream _receivedAudioStream;
    bool _isStereoInput;

    QString _inputAudioDeviceName;
    QString _outputAudioDeviceName;
    
    StDev _stdev;
    QElapsedTimer _timeSinceLastReceived;
    float _averagedLatency;
    float _lastInputLoudness;
    float _timeSinceLastClip;
    int _totalInputAudioSamples;
    
    bool _muted;
    bool _shouldEchoLocally;
    bool _shouldEchoToServer;
    bool _isNoiseGateEnabled;
    bool _audioSourceInjectEnabled;
    
    bool _reverb;
    AudioEffectOptions _scriptReverbOptions;
    AudioEffectOptions _zoneReverbOptions;
    AudioEffectOptions* _reverbOptions;
    ty_gverb* _gverbLocal;
    ty_gverb* _gverb;

    // Adds Reverb
    void initGverb();
    void updateGverbOptions();
    void addReverb(ty_gverb* gverb, int16_t* samples, int numSamples, QAudioFormat& format);

    void handleLocalEchoAndReverb(QByteArray& inputByteArray);

    bool switchInputToAudioDevice(const QAudioDeviceInfo& inputDeviceInfo);
    bool switchOutputToAudioDevice(const QAudioDeviceInfo& outputDeviceInfo);

    // Callback acceleration dependent calculations
    int calculateNumberOfInputCallbackBytes(const QAudioFormat& format) const;
    int calculateNumberOfFrameSamples(int numBytes) const;
    float calculateDeviceToNetworkInputRatio(int numBytes) const;

<<<<<<< HEAD
    // Audio scope methods for allocation/deallocation
    void allocateScope();
    void freeScope();
    void reallocateScope(int frames);

    // Audio scope methods for data acquisition
    int addBufferToScope(QByteArray* byteArray, int frameOffset, const int16_t* source, int sourceSamples,
        unsigned int sourceChannel, unsigned int sourceNumberOfChannels, float fade = 1.0f);
    int addSilenceToScope(QByteArray* byteArray, int frameOffset, int silentSamples);

    // Audio scope methods for rendering
    void renderBackground(const float* color, int x, int y, int width, int height);
    void renderGrid(const float* color, int x, int y, int width, int height, int rows, int cols);
    void renderLineStrip(int id, const float* color, int x, int  y, int n, int offset, const QByteArray* byteArray);

    // audio stats methods for rendering
    void renderAudioStreamStats(const AudioStreamStats& streamStats, int horizontalOffset, int& verticalOffset,
        float scale, float rotation, int font, const float* color, bool isDownstreamStats = false);
    
    // Audio scope data
    static const unsigned int NETWORK_SAMPLES_PER_FRAME = NETWORK_BUFFER_LENGTH_SAMPLES_PER_CHANNEL;
    static const unsigned int DEFAULT_FRAMES_PER_SCOPE = 5;
    static const unsigned int SCOPE_WIDTH = NETWORK_SAMPLES_PER_FRAME * DEFAULT_FRAMES_PER_SCOPE;
    static const unsigned int MULTIPLIER_SCOPE_HEIGHT = 20;
    static const unsigned int SCOPE_HEIGHT = 2 * 15 * MULTIPLIER_SCOPE_HEIGHT;
    bool _scopeEnabled;
    bool _scopeEnabledPause;
    int _scopeInputOffset;
    int _scopeOutputOffset;
    int _framesPerScope;
    int _samplesPerScope;

=======
>>>>>>> 98079faa
    // Input framebuffer
    AudioBufferFloat32 _inputFrameBuffer;
    
    // Input gain
    AudioGain _inputGain;
    
    // Post tone/pink noise generator gain
    AudioGain _sourceGain;

    // Pink noise source
    bool _noiseSourceEnabled;
    AudioSourcePinkNoise _noiseSource;
    
    // Tone source
    bool _toneSourceEnabled;
    AudioSourceTone _toneSource;

    quint16 _outgoingAvatarAudioSequenceNumber;

    AudioOutputIODevice _audioOutputIODevice;
    
    WeakRecorderPointer _recorder;
    
<<<<<<< HEAD
    int _audioScopeGrid;
    int _inputID;
    int _outputLeftID;
    int _outputRightD;
=======
    AudioIOStats _stats;
    
    AudioNoiseGate _inputGate;
>>>>>>> 98079faa
};


#endif // hifi_Audio_h<|MERGE_RESOLUTION|>--- conflicted
+++ resolved
@@ -220,41 +220,6 @@
     int calculateNumberOfFrameSamples(int numBytes) const;
     float calculateDeviceToNetworkInputRatio(int numBytes) const;
 
-<<<<<<< HEAD
-    // Audio scope methods for allocation/deallocation
-    void allocateScope();
-    void freeScope();
-    void reallocateScope(int frames);
-
-    // Audio scope methods for data acquisition
-    int addBufferToScope(QByteArray* byteArray, int frameOffset, const int16_t* source, int sourceSamples,
-        unsigned int sourceChannel, unsigned int sourceNumberOfChannels, float fade = 1.0f);
-    int addSilenceToScope(QByteArray* byteArray, int frameOffset, int silentSamples);
-
-    // Audio scope methods for rendering
-    void renderBackground(const float* color, int x, int y, int width, int height);
-    void renderGrid(const float* color, int x, int y, int width, int height, int rows, int cols);
-    void renderLineStrip(int id, const float* color, int x, int  y, int n, int offset, const QByteArray* byteArray);
-
-    // audio stats methods for rendering
-    void renderAudioStreamStats(const AudioStreamStats& streamStats, int horizontalOffset, int& verticalOffset,
-        float scale, float rotation, int font, const float* color, bool isDownstreamStats = false);
-    
-    // Audio scope data
-    static const unsigned int NETWORK_SAMPLES_PER_FRAME = NETWORK_BUFFER_LENGTH_SAMPLES_PER_CHANNEL;
-    static const unsigned int DEFAULT_FRAMES_PER_SCOPE = 5;
-    static const unsigned int SCOPE_WIDTH = NETWORK_SAMPLES_PER_FRAME * DEFAULT_FRAMES_PER_SCOPE;
-    static const unsigned int MULTIPLIER_SCOPE_HEIGHT = 20;
-    static const unsigned int SCOPE_HEIGHT = 2 * 15 * MULTIPLIER_SCOPE_HEIGHT;
-    bool _scopeEnabled;
-    bool _scopeEnabledPause;
-    int _scopeInputOffset;
-    int _scopeOutputOffset;
-    int _framesPerScope;
-    int _samplesPerScope;
-
-=======
->>>>>>> 98079faa
     // Input framebuffer
     AudioBufferFloat32 _inputFrameBuffer;
     
@@ -278,16 +243,9 @@
     
     WeakRecorderPointer _recorder;
     
-<<<<<<< HEAD
-    int _audioScopeGrid;
-    int _inputID;
-    int _outputLeftID;
-    int _outputRightD;
-=======
     AudioIOStats _stats;
     
     AudioNoiseGate _inputGate;
->>>>>>> 98079faa
 };
 
 
