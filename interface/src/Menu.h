//
//  Menu.h
//  interface/src
//
//  Created by Stephen Birarda on 8/12/13.
//  Copyright 2013 High Fidelity, Inc.
//
//  Distributed under the Apache License, Version 2.0.
//  See the accompanying file LICENSE or http://www.apache.org/licenses/LICENSE-2.0.html
//

#ifndef hifi_Menu_h
#define hifi_Menu_h

#include <QDir>
#include <QMenuBar>
#include <QHash>
#include <QKeySequence>
#include <QPointer>
#include <QStandardPaths>

#include <MenuItemProperties.h>

#include "DiscoverabilityManager.h"

class Settings;

class MenuWrapper : public QObject {
public:
    QList<QAction*> actions();
    MenuWrapper* addMenu(const QString& menuName);
    void setEnabled(bool enabled = true);
    void addSeparator();
    void addAction(QAction* action);

    QAction* addAction(const QString& menuName);
    void insertAction(QAction* before, QAction* menuName);

    QAction* addAction(const QString& menuName, const QObject* receiver, const char* member, const QKeySequence& shortcut = 0);
    void removeAction(QAction* action);

    QAction* newAction() {
        return new QAction(_realMenu);
    }
private:
    MenuWrapper(QMenu* menu);

    static MenuWrapper* fromMenu(QMenu* menu) {
        return _backMap[menu];
    }

    QMenu* const _realMenu;
    static QHash<QMenu*, MenuWrapper*> _backMap;
    friend class Menu;
};

class Menu : public QMenuBar {
    Q_OBJECT
public:
    static Menu* getInstance();

    void loadSettings();
    void saveSettings();

    MenuWrapper* getMenu(const QString& menuName);

    void triggerOption(const QString& menuOption);
    QAction* getActionForOption(const QString& menuOption);

    QAction* addActionToQMenuAndActionHash(MenuWrapper* destinationMenu,
                                           const QString& actionName,
                                           const QKeySequence& shortcut = 0,
                                           const QObject* receiver = NULL,
                                           const char* member = NULL,
                                           QAction::MenuRole role = QAction::NoRole,
                                           int menuItemLocation = UNSPECIFIED_POSITION);
    QAction* addActionToQMenuAndActionHash(MenuWrapper* destinationMenu,
                                           QAction* action,
                                           const QString& actionName = QString(),
                                           const QKeySequence& shortcut = 0,
                                           QAction::MenuRole role = QAction::NoRole,
                                           int menuItemLocation = UNSPECIFIED_POSITION);
    QAction* addCheckableActionToQMenuAndActionHash(MenuWrapper* destinationMenu,
                                                    const QString& actionName,
                                                    const QKeySequence& shortcut = 0,
                                                    const bool checked = false,
                                                    const QObject* receiver = NULL,
                                                    const char* member = NULL,
                                                    int menuItemLocation = UNSPECIFIED_POSITION);

    void removeAction(MenuWrapper* menu, const QString& actionName);

public slots:
    MenuWrapper* addMenu(const QString& menuName);
    void removeMenu(const QString& menuName);
    bool menuExists(const QString& menuName);
    void addSeparator(const QString& menuName, const QString& separatorName);
    void removeSeparator(const QString& menuName, const QString& separatorName);
    void addMenuItem(const MenuItemProperties& properties);
    void removeMenuItem(const QString& menuName, const QString& menuitem);
    bool menuItemExists(const QString& menuName, const QString& menuitem);
    bool isOptionChecked(const QString& menuOption) const;
    void setIsOptionChecked(const QString& menuOption, bool isChecked);

private:
    static Menu* _instance;
    Menu();

    typedef void(*settingsAction)(Settings&, QAction&);
    static void loadAction(Settings& settings, QAction& action);
    static void saveAction(Settings& settings, QAction& action);
    void scanMenuBar(settingsAction modifySetting);
    void scanMenu(QMenu& menu, settingsAction modifySetting, Settings& settings);

    /// helper method to have separators with labels that are also compatible with OS X
    void addDisabledActionAndSeparator(MenuWrapper* destinationMenu, const QString& actionName,
                                       int menuItemLocation = UNSPECIFIED_POSITION);

    QAction* getActionFromName(const QString& menuName, MenuWrapper* menu);
    MenuWrapper* getSubMenuFromName(const QString& menuName, MenuWrapper* menu);
    MenuWrapper* getMenuParent(const QString& menuName, QString& finalMenuPart);

    QAction* getMenuAction(const QString& menuName);
    int findPositionOfMenuItem(MenuWrapper* menu, const QString& searchMenuItem);
    int positionBeforeSeparatorIfNeeded(MenuWrapper* menu, int requestedPosition);

    QHash<QString, QAction*> _actionHash;
};

namespace MenuOption {
    const QString AboutApp = "About Interface";
    const QString AddRemoveFriends = "Add/Remove Friends...";
    const QString AddressBar = "Show Address Bar";
    const QString AlignForearmsWithWrists = "Align Forearms with Wrists";
    const QString AlternateIK = "Alternate IK";
    const QString Animations = "Animations...";
    const QString Atmosphere = "Atmosphere";
    const QString Attachments = "Attachments...";
    const QString AudioNoiseReduction = "Audio Noise Reduction";
    const QString AudioScope = "Show Scope";
    const QString AudioScopeFiftyFrames = "Fifty";
    const QString AudioScopeFiveFrames = "Five";
    const QString AudioScopeFrames = "Display Frames";
    const QString AudioScopePause = "Pause Scope";
    const QString AudioScopeTwentyFrames = "Twenty";
    const QString AudioNetworkStats = "Audio Network Stats";
    const QString AudioStatsShowInjectedStreams = "Audio Stats Show Injected Streams";
    const QString AutoMuteAudio = "Auto Mute Microphone";
    const QString AvatarReceiveStats = "Show Receive Stats";
    const QString Back = "Back";
    const QString BandwidthDetails = "Bandwidth Details";
    const QString BinaryEyelidControl = "Binary Eyelid Control";
    const QString BlueSpeechSphere = "Blue Sphere While Speaking";
    const QString BookmarkLocation = "Bookmark Location";
    const QString Bookmarks = "Bookmarks";
    const QString CachesSize = "RAM Caches Size";
    const QString CalibrateCamera = "Calibrate Camera";
    const QString CenterPlayerInView = "Center Player In View";
    const QString Chat = "Chat...";
    const QString Collisions = "Collisions";
    const QString Connexion = "Activate 3D Connexion Devices";
    const QString Console = "Console...";
    const QString ControlWithSpeech = "Control With Speech";
    const QString CopyAddress = "Copy Address to Clipboard";
    const QString CopyPath = "Copy Path to Clipboard";
    const QString CoupleEyelids = "Couple Eyelids";
    const QString DebugAmbientOcclusion = "Debug Ambient Occlusion";
    const QString DecreaseAvatarSize = "Decrease Avatar Size";
    const QString DeleteBookmark = "Delete Bookmark...";
    const QString DisableActivityLogger = "Disable Activity Logger";
    const QString DisableLightEntities = "Disable Light Entities";
    const QString DisableNackPackets = "Disable Entity NACK Packets";
    const QString DiskCacheEditor = "Disk Cache Editor";
    const QString DisplayHands = "Show Hand Info";
    const QString DisplayHandTargets = "Show Hand Targets";
    const QString DisplayModelBounds = "Display Model Bounds";
    const QString DisplayModelTriangles = "Display Model Triangles";
    const QString DisplayModelElementChildProxies = "Display Model Element Children";
    const QString DisplayModelElementProxy = "Display Model Element Bounds";
    const QString DisplayDebugTimingDetails = "Display Timing Details";
    const QString DontDoPrecisionPicking = "Don't Do Precision Picking";
    const QString DontRenderEntitiesAsScene = "Don't Render Entities as Scene";
    const QString EchoLocalAudio = "Echo Local Audio";
    const QString EchoServerAudio = "Echo Server Audio";
    const QString EditEntitiesHelp = "Edit Entities Help...";
    const QString Enable3DTVMode = "Enable 3DTV Mode";
    const QString EnableCharacterController = "Enable avatar collisions";
    const QString ExpandMyAvatarSimulateTiming = "Expand /myAvatar/simulation";
    const QString ExpandMyAvatarTiming = "Expand /myAvatar";
    const QString ExpandOtherAvatarTiming = "Expand /otherAvatar";
    const QString ExpandPaintGLTiming = "Expand /paintGL";
    const QString ExpandUpdateTiming = "Expand /update";
    const QString Faceshift = "Faceshift";
    const QString FirstPerson = "First Person";
    const QString Forward = "Forward";
    const QString FrameTimer = "Show Timer";
    const QString FullscreenMirror = "Fullscreen Mirror";
    const QString GlowWhenSpeaking = "Glow When Speaking";
    const QString HandMouseInput = "Enable Hand Mouse Input";
    const QString HMDTools = "HMD Tools";
    const QString IncreaseAvatarSize = "Increase Avatar Size";
    const QString IndependentMode = "Independent Mode";
    const QString InputMenu = "Avatar>Input Devices";
    const QString KeyboardMotorControl = "Enable Keyboard Motor Control";
    const QString LeapMotionOnHMD = "Leap Motion on HMD";
    const QString LoadScript = "Open and Run Script File...";
    const QString LoadScriptURL = "Open and Run Script from URL...";
    const QString LoadRSSDKFile = "Load .rssdk file";
    const QString LodTools = "LOD Tools";
    const QString Login = "Login";
    const QString Log = "Log";
    const QString LogExtraTimings = "Log Extra Timing Details";
    const QString LowVelocityFilter = "Low Velocity Filter";
    const QString Mirror = "Mirror";
    const QString MuteAudio = "Mute Microphone";
    const QString MuteEnvironment = "Mute Environment";
    const QString MuteFaceTracking = "Mute Face Tracking";
    const QString NamesAboveHeads = "Names Above Heads";
    const QString NoFaceTracking = "None";
    const QString OctreeStats = "Entity Statistics";
    const QString OnlyDisplayTopTen = "Only Display Top Ten";
    const QString OutputMenu = "Display>Mode";
    const QString PackageModel = "Package Model...";
    const QString Pair = "Pair";
    const QString PhysicsShowOwned = "Highlight Simulation Ownership";
    const QString PhysicsShowHulls = "Draw Collision Hulls";
    const QString PipelineWarnings = "Log Render Pipeline Warnings";
    const QString Preferences = "Preferences...";
    const QString Quit =  "Quit";
    const QString ReloadAllScripts = "Reload All Scripts";
    const QString ReloadContent = "Reload Content (Clears all caches)";
    const QString RenderBoundingCollisionShapes = "Show Bounding Collision Shapes";
    const QString RenderFocusIndicator = "Show Eye Focus";
    const QString RenderHeadCollisionShapes = "Show Head Collision Shapes";
    const QString RenderLookAtVectors = "Show Look-at Vectors";
    const QString RenderSkeletonCollisionShapes = "Show Skeleton Collision Shapes";
    const QString RenderTargetFramerate = "Framerate";
    const QString RenderTargetFramerateUnlimited = "Unlimited";
    const QString RenderTargetFramerate60 = "60";
    const QString RenderTargetFramerate50 = "50";
    const QString RenderTargetFramerate40 = "40";
    const QString RenderTargetFramerate30 = "30";
    const QString RenderTargetFramerateVSyncOn = "V-Sync On";
    const QString RenderResolution = "Scale Resolution";
    const QString RenderResolutionOne = "1";
    const QString RenderResolutionTwoThird = "2/3";
    const QString RenderResolutionHalf = "1/2";
    const QString RenderResolutionThird = "1/3";
    const QString RenderResolutionQuarter = "1/4";
    const QString RenderAmbientLight = "Ambient Light";
    const QString RenderAmbientLightGlobal = "Global";
    const QString RenderAmbientLight0 = "OLD_TOWN_SQUARE";
    const QString RenderAmbientLight1 = "GRACE_CATHEDRAL";
    const QString RenderAmbientLight2 = "EUCALYPTUS_GROVE";
    const QString RenderAmbientLight3 = "ST_PETERS_BASILICA";
    const QString RenderAmbientLight4 = "UFFIZI_GALLERY";
    const QString RenderAmbientLight5 = "GALILEOS_TOMB";
    const QString RenderAmbientLight6 = "VINE_STREET_KITCHEN";
    const QString RenderAmbientLight7 = "BREEZEWAY";
    const QString RenderAmbientLight8 = "CAMPUS_SUNSET";
    const QString RenderAmbientLight9 = "FUNSTON_BEACH_SUNSET";
    const QString ResetAvatarSize = "Reset Avatar Size";
    const QString ResetSensors = "Reset Sensors";
    const QString RunningScripts = "Running Scripts";
    const QString RunTimingTests = "Run Timing Tests";
    const QString ScriptEditor = "Script Editor...";
    const QString ScriptedMotorControl = "Enable Scripted Motor Control";
    const QString ShowDSConnectTable = "Show Domain Connection Timing";
    const QString ShowBordersEntityNodes = "Show Entity Nodes";
    const QString ShowIKConstraints = "Show IK Constraints";
    const QString ShowRealtimeEntityStats = "Show Realtime Entity Stats";
    const QString ShowWhosLookingAtMe = "Show Who's Looking at Me";
<<<<<<< HEAD
    const QString SimpleShadows = "Simple";
    const QString StandingHMDSensorMode = "Standing HMD Sensor Mode";
=======
    const QString SixenseEnabled = "Enable Hydra Support";
    const QString SixenseMouseInput = "Enable Sixense Mouse Input";
>>>>>>> 331c8c09
    const QString Stars = "Stars";
    const QString Stats = "Stats";
    const QString StopAllScripts = "Stop All Scripts";
    const QString SuppressShortTimings = "Suppress Timings Less than 10ms";
    const QString TestPing = "Test Ping";
    const QString ThirdPerson = "Third Person";
    const QString ThrottleFPSIfNotFocus = "Throttle FPS If Not Focus";
    const QString ToolWindow = "Tool Window";
    const QString TransmitterDrive = "Transmitter Drive";
    const QString TurnWithHead = "Turn using Head";
    const QString UseAudioForMouth = "Use Audio for Mouth";
    const QString UseCamera = "Use Camera";
    const QString VelocityFilter = "Velocity Filter";
    const QString VisibleToEveryone = "Everyone";
    const QString VisibleToFriends = "Friends";
    const QString VisibleToNoOne = "No one";
}

#endif // hifi_Menu_h<|MERGE_RESOLUTION|>--- conflicted
+++ resolved
@@ -270,13 +270,7 @@
     const QString ShowIKConstraints = "Show IK Constraints";
     const QString ShowRealtimeEntityStats = "Show Realtime Entity Stats";
     const QString ShowWhosLookingAtMe = "Show Who's Looking at Me";
-<<<<<<< HEAD
-    const QString SimpleShadows = "Simple";
     const QString StandingHMDSensorMode = "Standing HMD Sensor Mode";
-=======
-    const QString SixenseEnabled = "Enable Hydra Support";
-    const QString SixenseMouseInput = "Enable Sixense Mouse Input";
->>>>>>> 331c8c09
     const QString Stars = "Stars";
     const QString Stats = "Stats";
     const QString StopAllScripts = "Stop All Scripts";
