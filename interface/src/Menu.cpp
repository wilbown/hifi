//
//  Menu.cpp
//  interface/src
//
//  Created by Stephen Birarda on 8/12/13.
//  Copyright 2013 High Fidelity, Inc.
//
//  Distributed under the Apache License, Version 2.0.
//  See the accompanying file LICENSE or http://www.apache.org/licenses/LICENSE-2.0.html
//

#include <cstdlib>

#include <QBoxLayout>
#include <QColorDialog>
#include <QClipboard>
#include <QDialogButtonBox>
#include <QDoubleSpinBox>
#include <QFileDialog>
#include <QFormLayout>
#include <QInputDialog>
#include <QLineEdit>
#include <QMainWindow>
#include <QMenuBar>
#include <QMessageBox>
#include <QShortcut>
#include <QSlider>
#include <QUuid>
#include <QHBoxLayout>
#include <QDesktopServices>

#include <AccountManager.h>
#include <AddressManager.h>
#include <DependencyManager.h>
#include <MainWindow.h>
#include <GlowEffect.h>
#include <PathUtils.h>
#include <UUID.h>
#include <UserActivityLogger.h>
#include <XmppClient.h>

#include "Application.h"
#include "AccountManager.h"
#include "Audio.h"
#include "audio/AudioIOStatsRenderer.h"
#include "audio/AudioScope.h"
#include "devices/RealSense.h"
#include "devices/Visage.h"
#include "Menu.h"
#include "scripting/LocationScriptingInterface.h"
#include "scripting/MenuScriptingInterface.h"
#include "Util.h"
#include "ui/AddressBarDialog.h"
#include "ui/AnimationsDialog.h"
#include "ui/AttachmentsDialog.h"
#include "ui/BandwidthDialog.h"
#include "ui/CachesSizeDialog.h"
#include "ui/DataWebDialog.h"
#include "ui/HMDToolsDialog.h"
#include "ui/LodToolsDialog.h"
#include "ui/LoginDialog.h"
#include "ui/OctreeStatsDialog.h"
#include "ui/PreferencesDialog.h"
#include "ui/InfoView.h"
#include "ui/MetavoxelEditor.h"
#include "ui/MetavoxelNetworkSimulator.h"
#include "ui/ModelsBrowser.h"
#include "ui/NodeBounds.h"

Menu* Menu::_instance = NULL;

Menu* Menu::getInstance() {
    static QMutex menuInstanceMutex;

    // lock the menu instance mutex to make sure we don't race and create two menus and crash
    menuInstanceMutex.lock();

    if (!_instance) {
        qDebug("First call to Menu::getInstance() - initing menu.");

        _instance = new Menu();
    }

    menuInstanceMutex.unlock();

    return _instance;
}

Menu::Menu() :
    _lastAdjust(usecTimestampNow()),
    _lastAvatarDetailDrop(usecTimestampNow())
{
    Application *appInstance = Application::getInstance();

    QMenu* fileMenu = addMenu("File");

#ifdef Q_OS_MAC
    addActionToQMenuAndActionHash(fileMenu,
                                  MenuOption::AboutApp,
                                  0,
                                  this,
                                  SLOT(aboutApp()),
                                  QAction::AboutRole);
#endif

    AccountManager& accountManager = AccountManager::getInstance();

    _loginAction = addActionToQMenuAndActionHash(fileMenu, MenuOption::Logout);

    // call our toggle login function now so the menu option is setup properly
    toggleLoginMenuItem();

    // connect to the appropriate signal of the AccountManager so that we can change the Login/Logout menu item
    connect(&accountManager, &AccountManager::profileChanged, this, &Menu::toggleLoginMenuItem);
    connect(&accountManager, &AccountManager::logoutComplete, this, &Menu::toggleLoginMenuItem);

    addDisabledActionAndSeparator(fileMenu, "Scripts");
    addActionToQMenuAndActionHash(fileMenu, MenuOption::LoadScript, Qt::CTRL | Qt::Key_O, appInstance, SLOT(loadDialog()));
    addActionToQMenuAndActionHash(fileMenu, MenuOption::LoadScriptURL,
                                    Qt::CTRL | Qt::SHIFT | Qt::Key_O, appInstance, SLOT(loadScriptURLDialog()));
    addActionToQMenuAndActionHash(fileMenu, MenuOption::StopAllScripts, 0, appInstance, SLOT(stopAllScripts()));
    addActionToQMenuAndActionHash(fileMenu, MenuOption::ReloadAllScripts, Qt::CTRL | Qt::Key_R,
                                  appInstance, SLOT(reloadAllScripts()));
    addActionToQMenuAndActionHash(fileMenu, MenuOption::RunningScripts, Qt::CTRL | Qt::Key_J,
                                  appInstance, SLOT(toggleRunningScriptsWidget()));

<<<<<<< HEAD
    addDisabledActionAndSeparator(fileMenu, "Location");
=======
    addDisabledActionAndSeparator(fileMenu, "Go");
    addActionToQMenuAndActionHash(fileMenu, MenuOption::BookmarkLocation, 0,
                                  this, SLOT(bookmarkLocation()));
    _bookmarksMenu = fileMenu->addMenu(MenuOption::Bookmarks);
    _bookmarksMenu->setEnabled(false);
    _deleteBookmarksMenu = addActionToQMenuAndActionHash(fileMenu,
                                  MenuOption::DeleteBookmark, 0,
                                  this, SLOT(deleteBookmark()));
    _deleteBookmarksMenu->setEnabled(false);
    loadBookmarks();
>>>>>>> 048d1903
    addActionToQMenuAndActionHash(fileMenu,
                                  MenuOption::NameLocation,
                                  Qt::CTRL | Qt::Key_N,
                                  this,
                                  SLOT(nameLocation()));
    addActionToQMenuAndActionHash(fileMenu,
                                  MenuOption::MyLocations,
                                  Qt::CTRL | Qt::Key_K,
                                  this,
                                  SLOT(toggleLocationList()));
    addActionToQMenuAndActionHash(fileMenu,
                                  MenuOption::AddressBar,
                                  Qt::Key_Enter,
                                  this,
                                  SLOT(toggleAddressBar()));
    addActionToQMenuAndActionHash(fileMenu, MenuOption::CopyAddress, 0,
                                  this, SLOT(copyAddress()));
    addActionToQMenuAndActionHash(fileMenu, MenuOption::CopyPath, 0,
                                  this, SLOT(copyPath()));

    addDisabledActionAndSeparator(fileMenu, "Upload Avatar Model");
    addActionToQMenuAndActionHash(fileMenu, MenuOption::UploadHead, 0,
                                  Application::getInstance(), SLOT(uploadHead()));
    addActionToQMenuAndActionHash(fileMenu, MenuOption::UploadSkeleton, 0,
                                  Application::getInstance(), SLOT(uploadSkeleton()));
    addActionToQMenuAndActionHash(fileMenu, MenuOption::UploadAttachment, 0,
                                  Application::getInstance(), SLOT(uploadAttachment()));
    addActionToQMenuAndActionHash(fileMenu, MenuOption::UploadEntity, 0,
                                  Application::getInstance(), SLOT(uploadEntity()));
    addDisabledActionAndSeparator(fileMenu, "Settings");
    addActionToQMenuAndActionHash(fileMenu, MenuOption::SettingsImport, 0, this, SLOT(importSettings()));
    addActionToQMenuAndActionHash(fileMenu, MenuOption::SettingsExport, 0, this, SLOT(exportSettings()));

    addActionToQMenuAndActionHash(fileMenu,
                                  MenuOption::Quit,
                                  Qt::CTRL | Qt::Key_Q,
                                  appInstance,
                                  SLOT(quit()),
                                  QAction::QuitRole);


    QMenu* editMenu = addMenu("Edit");

    QUndoStack* undoStack = Application::getInstance()->getUndoStack();
    QAction* undoAction = undoStack->createUndoAction(editMenu);
    undoAction->setShortcut(Qt::CTRL | Qt::Key_Z);
    addActionToQMenuAndActionHash(editMenu, undoAction);

    QAction* redoAction = undoStack->createRedoAction(editMenu);
    redoAction->setShortcut(Qt::CTRL | Qt::SHIFT | Qt::Key_Z);
    addActionToQMenuAndActionHash(editMenu, redoAction);

    addActionToQMenuAndActionHash(editMenu,
                                  MenuOption::Preferences,
                                  Qt::CTRL | Qt::Key_Comma,
                                  this,
                                  SLOT(editPreferences()),
                                  QAction::PreferencesRole);

    addActionToQMenuAndActionHash(editMenu, MenuOption::Attachments, 0, this, SLOT(editAttachments()));
    addActionToQMenuAndActionHash(editMenu, MenuOption::Animations, 0, this, SLOT(editAnimations()));

    QMenu* toolsMenu = addMenu("Tools");
    addActionToQMenuAndActionHash(toolsMenu, MenuOption::MetavoxelEditor, 0, this, SLOT(showMetavoxelEditor()));
    addActionToQMenuAndActionHash(toolsMenu, MenuOption::ScriptEditor,  Qt::ALT | Qt::Key_S, this, SLOT(showScriptEditor()));

#if defined(Q_OS_MAC) || defined(Q_OS_WIN)
    QAction* speechRecognizerAction = addCheckableActionToQMenuAndActionHash(toolsMenu, MenuOption::ControlWithSpeech,
            Qt::CTRL | Qt::SHIFT | Qt::Key_C, _speechRecognizer.getEnabled(), &_speechRecognizer, SLOT(setEnabled(bool)));
    connect(&_speechRecognizer, SIGNAL(enabledUpdated(bool)), speechRecognizerAction, SLOT(setChecked(bool)));
#endif

#ifdef HAVE_QXMPP
    _chatAction = addActionToQMenuAndActionHash(toolsMenu,
                                                MenuOption::Chat,
                                                Qt::Key_Backslash,
                                                this,
                                                SLOT(showChat()));

    const QXmppClient& xmppClient = XmppClient::getInstance().getXMPPClient();
    toggleChat();
    connect(&xmppClient, &QXmppClient::connected, this, &Menu::toggleChat);
    connect(&xmppClient, &QXmppClient::disconnected, this, &Menu::toggleChat);

    QDir::setCurrent(PathUtils::resourcesPath());
    // init chat window to listen chat
    _chatWindow = new ChatWindow(Application::getInstance()->getWindow());
#endif

    addActionToQMenuAndActionHash(toolsMenu,
                                  MenuOption::ToolWindow,
                                  Qt::CTRL | Qt::ALT | Qt::Key_T,
                                  this,
                                  SLOT(toggleToolWindow()));

    addActionToQMenuAndActionHash(toolsMenu,
                                  MenuOption::Console,
                                  Qt::CTRL | Qt::ALT | Qt::Key_J,
                                  this,
                                  SLOT(toggleConsole()));

    addActionToQMenuAndActionHash(toolsMenu,
                                  MenuOption::ResetSensors,
                                  Qt::Key_Apostrophe,
                                  appInstance,
                                  SLOT(resetSensors()));

    QMenu* avatarMenu = addMenu("Avatar");

    QMenu* avatarSizeMenu = avatarMenu->addMenu("Size");
    addActionToQMenuAndActionHash(avatarSizeMenu,
                                  MenuOption::IncreaseAvatarSize,
                                  Qt::Key_Plus,
                                  appInstance->getAvatar(),
                                  SLOT(increaseSize()));
    addActionToQMenuAndActionHash(avatarSizeMenu,
                                  MenuOption::DecreaseAvatarSize,
                                  Qt::Key_Minus,
                                  appInstance->getAvatar(),
                                  SLOT(decreaseSize()));
    addActionToQMenuAndActionHash(avatarSizeMenu,
                                  MenuOption::ResetAvatarSize,
                                  Qt::Key_Equal,
                                  appInstance->getAvatar(),
                                  SLOT(resetSize()));

    QObject* avatar = appInstance->getAvatar();
    addCheckableActionToQMenuAndActionHash(avatarMenu, MenuOption::KeyboardMotorControl, 
            Qt::CTRL | Qt::SHIFT | Qt::Key_K, true, avatar, SLOT(updateMotionBehavior()));
    addCheckableActionToQMenuAndActionHash(avatarMenu, MenuOption::ScriptedMotorControl, 0, true,
            avatar, SLOT(updateMotionBehavior()));
    addCheckableActionToQMenuAndActionHash(avatarMenu, MenuOption::ChatCircling, 0, false);
    addCheckableActionToQMenuAndActionHash(avatarMenu, MenuOption::NamesAboveHeads, 0, true);
    addCheckableActionToQMenuAndActionHash(avatarMenu, MenuOption::GlowWhenSpeaking, 0, true);
    addCheckableActionToQMenuAndActionHash(avatarMenu, MenuOption::BlueSpeechSphere, 0, true);
    addCheckableActionToQMenuAndActionHash(avatarMenu, MenuOption::ObeyEnvironmentalGravity, Qt::SHIFT | Qt::Key_G, false,
            avatar, SLOT(updateMotionBehavior()));
    addCheckableActionToQMenuAndActionHash(avatarMenu, MenuOption::StandOnNearbyFloors, 0, true,
            avatar, SLOT(updateMotionBehavior()));
    addCheckableActionToQMenuAndActionHash(avatarMenu, MenuOption::ShiftHipsForIdleAnimations, 0, false,
            avatar, SLOT(updateMotionBehavior()));

    QMenu* collisionsMenu = avatarMenu->addMenu("Collide With");
    addCheckableActionToQMenuAndActionHash(collisionsMenu, MenuOption::CollideAsRagdoll, 0, false, 
            avatar, SLOT(onToggleRagdoll()));
    addCheckableActionToQMenuAndActionHash(collisionsMenu, MenuOption::CollideWithAvatars,
            0, true, avatar, SLOT(updateCollisionGroups()));
    addCheckableActionToQMenuAndActionHash(collisionsMenu, MenuOption::CollideWithEnvironment,
            0, false, avatar, SLOT(updateCollisionGroups()));

    QMenu* viewMenu = addMenu("View");

#ifdef Q_OS_MAC
    addCheckableActionToQMenuAndActionHash(viewMenu,
                                           MenuOption::Fullscreen,
                                           Qt::CTRL | Qt::META | Qt::Key_F,
                                           false,
                                           appInstance,
                                           SLOT(setFullscreen(bool)));
#else
    addCheckableActionToQMenuAndActionHash(viewMenu,
                                           MenuOption::Fullscreen,
                                           Qt::CTRL | Qt::Key_F,
                                           false,
                                           appInstance,
                                           SLOT(setFullscreen(bool)));
#endif
    addCheckableActionToQMenuAndActionHash(viewMenu, MenuOption::FirstPerson, Qt::Key_P, true,
                                            appInstance,SLOT(cameraMenuChanged()));
    addCheckableActionToQMenuAndActionHash(viewMenu, MenuOption::Mirror, Qt::SHIFT | Qt::Key_H, true);
    addCheckableActionToQMenuAndActionHash(viewMenu, MenuOption::FullscreenMirror, Qt::Key_H, false,
                                            appInstance, SLOT(cameraMenuChanged()));
    addCheckableActionToQMenuAndActionHash(viewMenu, MenuOption::UserInterface, Qt::Key_Slash, true);

    addCheckableActionToQMenuAndActionHash(viewMenu, MenuOption::HMDTools, Qt::META | Qt::Key_H,
                                           false,
                                           this,
                                           SLOT(hmdTools(bool)));


    addCheckableActionToQMenuAndActionHash(viewMenu, MenuOption::EnableVRMode, 0,
                                           false,
                                           appInstance,
                                           SLOT(setEnableVRMode(bool)));

    addCheckableActionToQMenuAndActionHash(viewMenu, MenuOption::Enable3DTVMode, 0,
                                           false,
                                           appInstance,
                                           SLOT(setEnable3DTVMode(bool)));


    QMenu* nodeBordersMenu = viewMenu->addMenu("Server Borders");
    NodeBounds& nodeBounds = appInstance->getNodeBoundsDisplay();
    addCheckableActionToQMenuAndActionHash(nodeBordersMenu, MenuOption::ShowBordersEntityNodes,
                                           Qt::CTRL | Qt::SHIFT | Qt::Key_1, false,
                                           &nodeBounds, SLOT(setShowEntityNodes(bool)));

    addCheckableActionToQMenuAndActionHash(viewMenu, MenuOption::OffAxisProjection, 0, false);
    addCheckableActionToQMenuAndActionHash(viewMenu, MenuOption::TurnWithHead, 0, false);


    addDisabledActionAndSeparator(viewMenu, "Stats");
    addCheckableActionToQMenuAndActionHash(viewMenu, MenuOption::Stats, Qt::Key_Percent);
    addActionToQMenuAndActionHash(viewMenu, MenuOption::Log, Qt::CTRL | Qt::Key_L, appInstance, SLOT(toggleLogDialog()));
    addCheckableActionToQMenuAndActionHash(viewMenu, MenuOption::Bandwidth, 0, true);
    addActionToQMenuAndActionHash(viewMenu, MenuOption::BandwidthDetails, 0, this, SLOT(bandwidthDetails()));
    addActionToQMenuAndActionHash(viewMenu, MenuOption::OctreeStats, 0, this, SLOT(octreeStatsDetails()));
    addActionToQMenuAndActionHash(viewMenu, MenuOption::EditEntitiesHelp, 0, this, SLOT(showEditEntitiesHelp()));

    QMenu* developerMenu = addMenu("Developer");

    QMenu* renderOptionsMenu = developerMenu->addMenu("Render");
    addCheckableActionToQMenuAndActionHash(renderOptionsMenu, MenuOption::Atmosphere, Qt::SHIFT | Qt::Key_A, true);
    addCheckableActionToQMenuAndActionHash(renderOptionsMenu, MenuOption::Avatars, 0, true);
    addCheckableActionToQMenuAndActionHash(renderOptionsMenu, MenuOption::Metavoxels, 0, true);
    addCheckableActionToQMenuAndActionHash(renderOptionsMenu, MenuOption::Entities, 0, true);
    addCheckableActionToQMenuAndActionHash(renderOptionsMenu, MenuOption::AmbientOcclusion);
    addCheckableActionToQMenuAndActionHash(renderOptionsMenu, MenuOption::DontFadeOnOctreeServerChanges);
    addCheckableActionToQMenuAndActionHash(renderOptionsMenu, MenuOption::DisableAutoAdjustLOD);
    
    QMenu* shadowMenu = renderOptionsMenu->addMenu("Shadows");
    QActionGroup* shadowGroup = new QActionGroup(shadowMenu);
    shadowGroup->addAction(addCheckableActionToQMenuAndActionHash(shadowMenu, "None", 0, true));
    shadowGroup->addAction(addCheckableActionToQMenuAndActionHash(shadowMenu, MenuOption::SimpleShadows, 0, false));
    shadowGroup->addAction(addCheckableActionToQMenuAndActionHash(shadowMenu, MenuOption::CascadedShadows, 0, false));

    {
        QMenu* framerateMenu = renderOptionsMenu->addMenu(MenuOption::RenderTargetFramerate);
        QActionGroup* framerateGroup = new QActionGroup(framerateMenu);
        framerateGroup->setExclusive(true);
        framerateGroup->addAction(addCheckableActionToQMenuAndActionHash(framerateMenu, MenuOption::RenderTargetFramerateUnlimited, 0, true));
        framerateGroup->addAction(addCheckableActionToQMenuAndActionHash(framerateMenu, MenuOption::RenderTargetFramerate60, 0, false));
        framerateGroup->addAction(addCheckableActionToQMenuAndActionHash(framerateMenu, MenuOption::RenderTargetFramerate50, 0, false));
        framerateGroup->addAction(addCheckableActionToQMenuAndActionHash(framerateMenu, MenuOption::RenderTargetFramerate40, 0, false));
        framerateGroup->addAction(addCheckableActionToQMenuAndActionHash(framerateMenu, MenuOption::RenderTargetFramerate30, 0, false));

#if defined(Q_OS_MAC)
#else
        addCheckableActionToQMenuAndActionHash(renderOptionsMenu, MenuOption::RenderTargetFramerateVSyncOn, 0, true, this, SLOT(changeVSync()));
#endif
    }


    QMenu* resolutionMenu = renderOptionsMenu->addMenu(MenuOption::RenderResolution);
    QActionGroup* resolutionGroup = new QActionGroup(resolutionMenu);
    resolutionGroup->setExclusive(true);
    resolutionGroup->addAction(addCheckableActionToQMenuAndActionHash(resolutionMenu, MenuOption::RenderResolutionOne, 0, true));
    resolutionGroup->addAction(addCheckableActionToQMenuAndActionHash(resolutionMenu, MenuOption::RenderResolutionTwoThird, 0, false));
    resolutionGroup->addAction(addCheckableActionToQMenuAndActionHash(resolutionMenu, MenuOption::RenderResolutionHalf, 0, false));
    resolutionGroup->addAction(addCheckableActionToQMenuAndActionHash(resolutionMenu, MenuOption::RenderResolutionThird, 0, false));
    resolutionGroup->addAction(addCheckableActionToQMenuAndActionHash(resolutionMenu, MenuOption::RenderResolutionQuarter, 0, false));

    addCheckableActionToQMenuAndActionHash(renderOptionsMenu, MenuOption::Stars, Qt::Key_Asterisk, true);
    addCheckableActionToQMenuAndActionHash(renderOptionsMenu, MenuOption::EnableGlowEffect, 0, true, 
                                            DependencyManager::get<GlowEffect>().data(), SLOT(toggleGlowEffect(bool)));

    addCheckableActionToQMenuAndActionHash(renderOptionsMenu, MenuOption::Wireframe, Qt::ALT | Qt::Key_W, false);
    addActionToQMenuAndActionHash(renderOptionsMenu, MenuOption::LodTools, Qt::SHIFT | Qt::Key_L, this, SLOT(lodTools()));

    QMenu* avatarDebugMenu = developerMenu->addMenu("Avatar");
#ifdef HAVE_FACESHIFT
    addCheckableActionToQMenuAndActionHash(avatarDebugMenu,
                                           MenuOption::Faceshift,
                                           0,
                                           true,
                                           DependencyManager::get<Faceshift>().data(),
                                           SLOT(setTCPEnabled(bool)));
#endif
#ifdef HAVE_VISAGE
    addCheckableActionToQMenuAndActionHash(avatarDebugMenu, MenuOption::Visage, 0, false,
            DependencyManager::get<Visage>().data(), SLOT(updateEnabled()));
#endif

    addCheckableActionToQMenuAndActionHash(avatarDebugMenu, MenuOption::RenderSkeletonCollisionShapes);
    addCheckableActionToQMenuAndActionHash(avatarDebugMenu, MenuOption::RenderHeadCollisionShapes);
    addCheckableActionToQMenuAndActionHash(avatarDebugMenu, MenuOption::RenderBoundingCollisionShapes);
    addCheckableActionToQMenuAndActionHash(avatarDebugMenu, MenuOption::RenderLookAtVectors, 0, false);
    addCheckableActionToQMenuAndActionHash(avatarDebugMenu, MenuOption::RenderFocusIndicator, 0, false);

    QMenu* metavoxelOptionsMenu = developerMenu->addMenu("Metavoxels");
    addCheckableActionToQMenuAndActionHash(metavoxelOptionsMenu, MenuOption::DisplayHermiteData, 0, false,
        Application::getInstance()->getMetavoxels(), SLOT(refreshVoxelData()));
    addCheckableActionToQMenuAndActionHash(metavoxelOptionsMenu, MenuOption::RenderSpanners, 0, true);
    addCheckableActionToQMenuAndActionHash(metavoxelOptionsMenu, MenuOption::RenderDualContourSurfaces, 0, true);
    addActionToQMenuAndActionHash(metavoxelOptionsMenu, MenuOption::NetworkSimulator, 0, this,
        SLOT(showMetavoxelNetworkSimulator()));
    
    QMenu* handOptionsMenu = developerMenu->addMenu("Hands");
    addCheckableActionToQMenuAndActionHash(handOptionsMenu, MenuOption::AlignForearmsWithWrists, 0, false);
    addCheckableActionToQMenuAndActionHash(handOptionsMenu, MenuOption::AlternateIK, 0, false);
    addCheckableActionToQMenuAndActionHash(handOptionsMenu, MenuOption::DisplayHands, 0, true);
    addCheckableActionToQMenuAndActionHash(handOptionsMenu, MenuOption::DisplayHandTargets, 0, false);
    addCheckableActionToQMenuAndActionHash(handOptionsMenu, MenuOption::ShowIKConstraints, 0, false);
    
    QMenu* sixenseOptionsMenu = handOptionsMenu->addMenu("Sixense");
#ifdef __APPLE__
    addCheckableActionToQMenuAndActionHash(sixenseOptionsMenu,
                                           MenuOption::SixenseEnabled,
                                           0, false,
                                           this,
                                           SLOT(toggleSixense(bool)));
#endif
    addCheckableActionToQMenuAndActionHash(sixenseOptionsMenu,
                                           MenuOption::FilterSixense,
                                           0,
                                           true,
                                           &SixenseManager::getInstance(),
                                           SLOT(setFilter(bool)));
    addCheckableActionToQMenuAndActionHash(sixenseOptionsMenu,
                                           MenuOption::LowVelocityFilter,
                                           0,
                                           true,
                                           appInstance,
                                           SLOT(setLowVelocityFilter(bool)));
    addCheckableActionToQMenuAndActionHash(sixenseOptionsMenu, MenuOption::SixenseMouseInput, 0, true);
    addCheckableActionToQMenuAndActionHash(sixenseOptionsMenu, MenuOption::SixenseLasers, 0, false);

    QMenu* leapOptionsMenu = handOptionsMenu->addMenu("Leap Motion");
    addCheckableActionToQMenuAndActionHash(leapOptionsMenu, MenuOption::LeapMotionOnHMD, 0, false);

#ifdef HAVE_RSSDK
    QMenu* realSenseOptionsMenu = handOptionsMenu->addMenu("RealSense");
    addActionToQMenuAndActionHash(realSenseOptionsMenu, MenuOption::LoadRSSDKFile, 0, this, SLOT(loadRSSDKFile()));
#endif

    QMenu* networkMenu = developerMenu->addMenu("Network");
    addCheckableActionToQMenuAndActionHash(networkMenu, MenuOption::DisableNackPackets, 0, false);
    addCheckableActionToQMenuAndActionHash(networkMenu,
                                           MenuOption::DisableActivityLogger,
                                           0,
                                           false,
                                           &UserActivityLogger::getInstance(),
                                           SLOT(disable(bool)));
    addActionToQMenuAndActionHash(networkMenu, MenuOption::CachesSize, 0, this, SLOT(cachesSizeDialog()));
    
    addActionToQMenuAndActionHash(developerMenu, MenuOption::WalletPrivateKey, 0, this, SLOT(changePrivateKey()));

    QMenu* timingMenu = developerMenu->addMenu("Timing and Stats");
    QMenu* perfTimerMenu = timingMenu->addMenu("Performance Timer");
    addCheckableActionToQMenuAndActionHash(perfTimerMenu, MenuOption::DisplayTimingDetails, 0, true);
    addCheckableActionToQMenuAndActionHash(perfTimerMenu, MenuOption::ExpandUpdateTiming, 0, false);
    addCheckableActionToQMenuAndActionHash(perfTimerMenu, MenuOption::ExpandMyAvatarTiming, 0, false);
    addCheckableActionToQMenuAndActionHash(perfTimerMenu, MenuOption::ExpandMyAvatarSimulateTiming, 0, false);
    addCheckableActionToQMenuAndActionHash(perfTimerMenu, MenuOption::ExpandOtherAvatarTiming, 0, false);
    addCheckableActionToQMenuAndActionHash(perfTimerMenu, MenuOption::ExpandPaintGLTiming, 0, false);

    addCheckableActionToQMenuAndActionHash(timingMenu, MenuOption::TestPing, 0, true);
    addCheckableActionToQMenuAndActionHash(timingMenu, MenuOption::FrameTimer);
    addActionToQMenuAndActionHash(timingMenu, MenuOption::RunTimingTests, 0, this, SLOT(runTests()));
    addCheckableActionToQMenuAndActionHash(timingMenu, MenuOption::PipelineWarnings);
    addCheckableActionToQMenuAndActionHash(timingMenu, MenuOption::SuppressShortTimings);

    auto audioIO = DependencyManager::get<Audio>();
    QMenu* audioDebugMenu = developerMenu->addMenu("Audio");
    addCheckableActionToQMenuAndActionHash(audioDebugMenu, MenuOption::AudioNoiseReduction,
                                           0,
                                           true,
                                           audioIO.data(),
                                           SLOT(toggleAudioNoiseReduction()));

    addCheckableActionToQMenuAndActionHash(audioDebugMenu, MenuOption::EchoServerAudio, 0, false,
                                           audioIO.data(), SLOT(toggleServerEcho()));
    addCheckableActionToQMenuAndActionHash(audioDebugMenu, MenuOption::EchoLocalAudio, 0, false,
                                           audioIO.data(), SLOT(toggleLocalEcho()));
    addCheckableActionToQMenuAndActionHash(audioDebugMenu, MenuOption::StereoAudio, 0, false,
                                           audioIO.data(), SLOT(toggleStereoInput()));
    addCheckableActionToQMenuAndActionHash(audioDebugMenu, MenuOption::MuteAudio,
                                           Qt::CTRL | Qt::Key_M,
                                           false,
                                           audioIO.data(),
                                           SLOT(toggleMute()));
    addActionToQMenuAndActionHash(audioDebugMenu,
                                  MenuOption::MuteEnvironment,
                                  0,
                                  audioIO.data(),
                                  SLOT(sendMuteEnvironmentPacket()));

    addCheckableActionToQMenuAndActionHash(audioDebugMenu, MenuOption::AudioSourceInject,
                                           0,
                                           false,
                                           audioIO.data(),
                                           SLOT(toggleAudioSourceInject()));
    QMenu* audioSourceMenu = audioDebugMenu->addMenu("Generated Audio Source"); 
    {
        QAction *pinkNoise = addCheckableActionToQMenuAndActionHash(audioSourceMenu, MenuOption::AudioSourcePinkNoise,
                                                               0,
                                                               false,
                                                               audioIO.data(),
                                                               SLOT(selectAudioSourcePinkNoise()));
        
        QAction *sine440 = addCheckableActionToQMenuAndActionHash(audioSourceMenu, MenuOption::AudioSourceSine440,
                                                                    0,
                                                                    true,
                                                                    audioIO.data(),
                                                                    SLOT(selectAudioSourceSine440()));

        QActionGroup* audioSourceGroup = new QActionGroup(audioSourceMenu);
        audioSourceGroup->addAction(pinkNoise);
        audioSourceGroup->addAction(sine440);
    }
    
    auto scope = DependencyManager::get<AudioScope>();

    QMenu* audioScopeMenu = audioDebugMenu->addMenu("Audio Scope");
    addCheckableActionToQMenuAndActionHash(audioScopeMenu, MenuOption::AudioScope,
                                           Qt::CTRL | Qt::Key_P, false,
                                           scope.data(),
                                           SLOT(toggle()));
    addCheckableActionToQMenuAndActionHash(audioScopeMenu, MenuOption::AudioScopePause,
                                           Qt::CTRL | Qt::SHIFT | Qt::Key_P ,
                                           false,
                                           scope.data(),
                                           SLOT(togglePause()));
    addDisabledActionAndSeparator(audioScopeMenu, "Display Frames");
    {
        QAction *fiveFrames = addCheckableActionToQMenuAndActionHash(audioScopeMenu, MenuOption::AudioScopeFiveFrames,
                                               0,
                                               true,
                                               scope.data(),
                                               SLOT(selectAudioScopeFiveFrames()));

        QAction *twentyFrames = addCheckableActionToQMenuAndActionHash(audioScopeMenu, MenuOption::AudioScopeTwentyFrames,
                                               0,
                                               false,
                                               scope.data(),
                                               SLOT(selectAudioScopeTwentyFrames()));

        QAction *fiftyFrames = addCheckableActionToQMenuAndActionHash(audioScopeMenu, MenuOption::AudioScopeFiftyFrames,
                                               0,
                                               false,
                                               scope.data(),
                                               SLOT(selectAudioScopeFiftyFrames()));

        QActionGroup* audioScopeFramesGroup = new QActionGroup(audioScopeMenu);
        audioScopeFramesGroup->addAction(fiveFrames);
        audioScopeFramesGroup->addAction(twentyFrames);
        audioScopeFramesGroup->addAction(fiftyFrames);
    }
    
    auto statsRenderer = DependencyManager::get<AudioIOStatsRenderer>();
    addCheckableActionToQMenuAndActionHash(audioDebugMenu, MenuOption::AudioStats,
                                           Qt::CTRL | Qt::SHIFT | Qt::Key_A,
                                           false,
                                           statsRenderer.data(),
                                           SLOT(toggle()));

    addCheckableActionToQMenuAndActionHash(audioDebugMenu, MenuOption::AudioStatsShowInjectedStreams,
                                            0,
                                            false,
                                            statsRenderer.data(),
                                            SLOT(toggleShowInjectedStreams()));

    connect(audioIO.data(), SIGNAL(muteToggled()), this, SLOT(audioMuteToggled()));

#ifndef Q_OS_MAC
    QMenu* helpMenu = addMenu("Help");
    QAction* helpAction = helpMenu->addAction(MenuOption::AboutApp);
    connect(helpAction, SIGNAL(triggered()), this, SLOT(aboutApp()));
#endif
}

void Menu::loadSettings(QSettings* settings) {
    bool lockedSettings = false;
    if (!settings) {
        settings = Application::getInstance()->lockSettings();
        lockedSettings = true;
    }

    _receivedAudioStreamSettings._dynamicJitterBuffers = settings->value("dynamicJitterBuffers", DEFAULT_DYNAMIC_JITTER_BUFFERS).toBool();
    _receivedAudioStreamSettings._maxFramesOverDesired = settings->value("maxFramesOverDesired", DEFAULT_MAX_FRAMES_OVER_DESIRED).toInt();
    _receivedAudioStreamSettings._staticDesiredJitterBufferFrames = settings->value("staticDesiredJitterBufferFrames", DEFAULT_STATIC_DESIRED_JITTER_BUFFER_FRAMES).toInt();
    _receivedAudioStreamSettings._useStDevForJitterCalc = settings->value("useStDevForJitterCalc", DEFAULT_USE_STDEV_FOR_JITTER_CALC).toBool();
    _receivedAudioStreamSettings._windowStarveThreshold = settings->value("windowStarveThreshold", DEFAULT_WINDOW_STARVE_THRESHOLD).toInt();
    _receivedAudioStreamSettings._windowSecondsForDesiredCalcOnTooManyStarves = settings->value("windowSecondsForDesiredCalcOnTooManyStarves", DEFAULT_WINDOW_SECONDS_FOR_DESIRED_CALC_ON_TOO_MANY_STARVES).toInt();
    _receivedAudioStreamSettings._windowSecondsForDesiredReduction = settings->value("windowSecondsForDesiredReduction", DEFAULT_WINDOW_SECONDS_FOR_DESIRED_REDUCTION).toInt();
    _receivedAudioStreamSettings._repetitionWithFade = settings->value("repetitionWithFade", DEFAULT_REPETITION_WITH_FADE).toBool();

    auto audio = DependencyManager::get<Audio>();
    audio->setOutputStarveDetectionEnabled(settings->value("audioOutputStarveDetectionEnabled", DEFAULT_AUDIO_OUTPUT_STARVE_DETECTION_ENABLED).toBool());
    audio->setOutputStarveDetectionThreshold(settings->value("audioOutputStarveDetectionThreshold", DEFAULT_AUDIO_OUTPUT_STARVE_DETECTION_THRESHOLD).toInt());
    audio->setOutputStarveDetectionPeriod(settings->value("audioOutputStarveDetectionPeriod", DEFAULT_AUDIO_OUTPUT_STARVE_DETECTION_PERIOD).toInt());
    int bufferSize = settings->value("audioOutputBufferSize", DEFAULT_AUDIO_OUTPUT_BUFFER_SIZE_FRAMES).toInt();
    QMetaObject::invokeMethod(audio.data(), "setOutputBufferSize", Q_ARG(int, bufferSize));
    
    _fieldOfView = loadSetting(settings, "fieldOfView", DEFAULT_FIELD_OF_VIEW_DEGREES);
    _realWorldFieldOfView = loadSetting(settings, "realWorldFieldOfView", DEFAULT_REAL_WORLD_FIELD_OF_VIEW_DEGREES);
    _faceshiftEyeDeflection = loadSetting(settings, "faceshiftEyeDeflection", DEFAULT_FACESHIFT_EYE_DEFLECTION);
    _faceshiftHostname = settings->value("faceshiftHostname", DEFAULT_FACESHIFT_HOSTNAME).toString();
    _maxOctreePacketsPerSecond = loadSetting(settings, "maxOctreePPS", DEFAULT_MAX_OCTREE_PPS);
    _octreeSizeScale = loadSetting(settings, "octreeSizeScale", DEFAULT_OCTREE_SIZE_SCALE);
    _automaticAvatarLOD = settings->value("automaticAvatarLOD", true).toBool();
    _avatarLODDecreaseFPS = loadSetting(settings, "avatarLODDecreaseFPS", DEFAULT_ADJUST_AVATAR_LOD_DOWN_FPS);
    _avatarLODIncreaseFPS = loadSetting(settings, "avatarLODIncreaseFPS", ADJUST_LOD_UP_FPS);
    _avatarLODDistanceMultiplier = loadSetting(settings, "avatarLODDistanceMultiplier",
        DEFAULT_AVATAR_LOD_DISTANCE_MULTIPLIER);
    _boundaryLevelAdjust = loadSetting(settings, "boundaryLevelAdjust", 0);
    _snapshotsLocation = settings->value("snapshotsLocation",
                                         QStandardPaths::writableLocation(QStandardPaths::DesktopLocation)).toString();
    setScriptsLocation(settings->value("scriptsLocation", QString()).toString());

#if defined(Q_OS_MAC) || defined(Q_OS_WIN)
    _speechRecognizer.setEnabled(settings->value("speechRecognitionEnabled", false).toBool());
#endif

    _walletPrivateKey = settings->value("privateKey").toByteArray();

    scanMenuBar(&loadAction, settings);
    Application::getInstance()->getAvatar()->loadData(settings);
    Application::getInstance()->updateWindowTitle();

    // notify that a settings has changed
    connect(&DependencyManager::get<NodeList>()->getDomainHandler(), &DomainHandler::hostnameChanged, this, &Menu::bumpSettings);

    // MyAvatar caches some menu options, so we have to update them whenever we load settings.
    // TODO: cache more settings in MyAvatar that are checked with very high frequency.
    setIsOptionChecked(MenuOption::KeyboardMotorControl , true);
    MyAvatar* myAvatar = Application::getInstance()->getAvatar();
    myAvatar->updateCollisionGroups();
    myAvatar->onToggleRagdoll();
    myAvatar->updateMotionBehavior();

    if (lockedSettings) {
        Application::getInstance()->unlockSettings();
    }
}

void Menu::saveSettings(QSettings* settings) {
    bool lockedSettings = false;
    if (!settings) {
        settings = Application::getInstance()->lockSettings();
        lockedSettings = true;
    }

    settings->setValue("dynamicJitterBuffers", _receivedAudioStreamSettings._dynamicJitterBuffers);
    settings->setValue("maxFramesOverDesired", _receivedAudioStreamSettings._maxFramesOverDesired);
    settings->setValue("staticDesiredJitterBufferFrames", _receivedAudioStreamSettings._staticDesiredJitterBufferFrames);
    settings->setValue("useStDevForJitterCalc", _receivedAudioStreamSettings._useStDevForJitterCalc);
    settings->setValue("windowStarveThreshold", _receivedAudioStreamSettings._windowStarveThreshold);
    settings->setValue("windowSecondsForDesiredCalcOnTooManyStarves", _receivedAudioStreamSettings._windowSecondsForDesiredCalcOnTooManyStarves);
    settings->setValue("windowSecondsForDesiredReduction", _receivedAudioStreamSettings._windowSecondsForDesiredReduction);
    settings->setValue("repetitionWithFade", _receivedAudioStreamSettings._repetitionWithFade);

    auto audio = DependencyManager::get<Audio>();
    settings->setValue("audioOutputStarveDetectionEnabled", audio->getOutputStarveDetectionEnabled());
    settings->setValue("audioOutputStarveDetectionThreshold", audio->getOutputStarveDetectionThreshold());
    settings->setValue("audioOutputStarveDetectionPeriod", audio->getOutputStarveDetectionPeriod());
    settings->setValue("audioOutputBufferSize", audio->getOutputBufferSize());

    settings->setValue("fieldOfView", _fieldOfView);
    settings->setValue("faceshiftEyeDeflection", _faceshiftEyeDeflection);
    settings->setValue("faceshiftHostname", _faceshiftHostname);
    settings->setValue("maxOctreePPS", _maxOctreePacketsPerSecond);
    settings->setValue("octreeSizeScale", _octreeSizeScale);
    settings->setValue("automaticAvatarLOD", _automaticAvatarLOD);
    settings->setValue("avatarLODDecreaseFPS", _avatarLODDecreaseFPS);
    settings->setValue("avatarLODIncreaseFPS", _avatarLODIncreaseFPS);
    settings->setValue("avatarLODDistanceMultiplier", _avatarLODDistanceMultiplier);
    settings->setValue("boundaryLevelAdjust", _boundaryLevelAdjust);
    settings->setValue("snapshotsLocation", _snapshotsLocation);
    settings->setValue("scriptsLocation", _scriptsLocation);
#if defined(Q_OS_MAC) || defined(Q_OS_WIN)
    settings->setValue("speechRecognitionEnabled", _speechRecognizer.getEnabled());
#endif
    settings->setValue("privateKey", _walletPrivateKey);

    scanMenuBar(&saveAction, settings);
    Application::getInstance()->getAvatar()->saveData(settings);
    
    DependencyManager::get<AddressManager>()->storeCurrentAddress();

    if (lockedSettings) {
        Application::getInstance()->unlockSettings();
    }
}

void Menu::importSettings() {
    QString locationDir(QStandardPaths::displayName(QStandardPaths::DesktopLocation));
    QString fileName = QFileDialog::getOpenFileName(Application::getInstance()->getWindow(),
                                                    tr("Open .ini config file"),
                                                    locationDir,
                                                    tr("Text files (*.ini)"));
    if (fileName != "") {
        QSettings tmp(fileName, QSettings::IniFormat);
        loadSettings(&tmp);
    }
}

void Menu::exportSettings() {
    QString locationDir(QStandardPaths::displayName(QStandardPaths::DesktopLocation));
    QString fileName = QFileDialog::getSaveFileName(Application::getInstance()->getWindow(),
                                                    tr("Save .ini config file"),
                                                    locationDir,
                                                    tr("Text files (*.ini)"));
    if (fileName != "") {
        QSettings tmp(fileName, QSettings::IniFormat);
        saveSettings(&tmp);
        tmp.sync();
    }
}

void Menu::loadAction(QSettings* set, QAction* action) {
    if (action->isChecked() != set->value(action->text(), action->isChecked()).toBool()) {
        action->trigger();
    }
}

void Menu::saveAction(QSettings* set, QAction* action) {
    set->setValue(action->text(),  action->isChecked());
}

void Menu::scanMenuBar(settingsAction modifySetting, QSettings* set) {
    QList<QMenu*> menus = this->findChildren<QMenu *>();

    for (QList<QMenu *>::const_iterator it = menus.begin(); menus.end() != it; ++it) {
        scanMenu(*it, modifySetting, set);
    }
}

void Menu::scanMenu(QMenu* menu, settingsAction modifySetting, QSettings* set) {
    QList<QAction*> actions = menu->actions();

    set->beginGroup(menu->title());
    for (QList<QAction *>::const_iterator it = actions.begin(); actions.end() != it; ++it) {
        if ((*it)->menu()) {
            scanMenu((*it)->menu(), modifySetting, set);
        }
        if ((*it)->isCheckable()) {
            modifySetting(set, *it);
        }
    }
    set->endGroup();
}

bool Menu::getShadowsEnabled() const {
    return isOptionChecked(MenuOption::SimpleShadows) || isOptionChecked(MenuOption::CascadedShadows);
}

void Menu::addDisabledActionAndSeparator(QMenu* destinationMenu, const QString& actionName, int menuItemLocation) {
    QAction* actionBefore = NULL;
    if (menuItemLocation >= 0 && destinationMenu->actions().size() > menuItemLocation) {
        actionBefore = destinationMenu->actions()[menuItemLocation];
    }
    if (actionBefore) {
        QAction* separator = new QAction("",destinationMenu);
        destinationMenu->insertAction(actionBefore, separator);
        separator->setSeparator(true);

        QAction* separatorText = new QAction(actionName,destinationMenu);
        separatorText->setEnabled(false);
        destinationMenu->insertAction(actionBefore, separatorText);

    } else {
        destinationMenu->addSeparator();
        (destinationMenu->addAction(actionName))->setEnabled(false);
    }
}

QAction* Menu::addActionToQMenuAndActionHash(QMenu* destinationMenu,
                                             const QString& actionName,
                                             const QKeySequence& shortcut,
                                             const QObject* receiver,
                                             const char* member,
                                             QAction::MenuRole role,
                                             int menuItemLocation) {
    QAction* action = NULL;
    QAction* actionBefore = NULL;

    if (menuItemLocation >= 0 && destinationMenu->actions().size() > menuItemLocation) {
        actionBefore = destinationMenu->actions()[menuItemLocation];
    }

    if (!actionBefore) {
        if (receiver && member) {
            action = destinationMenu->addAction(actionName, receiver, member, shortcut);
        } else {
            action = destinationMenu->addAction(actionName);
            action->setShortcut(shortcut);
        }
    } else {
        action = new QAction(actionName, destinationMenu);
        action->setShortcut(shortcut);
        destinationMenu->insertAction(actionBefore, action);

        if (receiver && member) {
            connect(action, SIGNAL(triggered()), receiver, member);
        }
    }
    action->setMenuRole(role);

    _actionHash.insert(actionName, action);

    return action;
}

QAction* Menu::addActionToQMenuAndActionHash(QMenu* destinationMenu,
                                             QAction* action,
                                             const QString& actionName,
                                             const QKeySequence& shortcut,
                                             QAction::MenuRole role,
                                             int menuItemLocation) {
    QAction* actionBefore = NULL;

    if (menuItemLocation >= 0 && destinationMenu->actions().size() > menuItemLocation) {
        actionBefore = destinationMenu->actions()[menuItemLocation];
    }

    if (!actionName.isEmpty()) {
        action->setText(actionName);
    }

    if (shortcut != 0) {
        action->setShortcut(shortcut);
    }

    if (role != QAction::NoRole) {
        action->setMenuRole(role);
    }

    if (!actionBefore) {
        destinationMenu->addAction(action);
    } else {
        destinationMenu->insertAction(actionBefore, action);
    }

    _actionHash.insert(action->text(), action);

    return action;
}

QAction* Menu::addCheckableActionToQMenuAndActionHash(QMenu* destinationMenu,
                                                      const QString& actionName,
                                                      const QKeySequence& shortcut,
                                                      const bool checked,
                                                      const QObject* receiver,
                                                      const char* member,
                                                      int menuItemLocation) {

    QAction* action = addActionToQMenuAndActionHash(destinationMenu, actionName, shortcut, receiver, member,
                                                        QAction::NoRole, menuItemLocation);
    action->setCheckable(true);
    action->setChecked(checked);
    connect(action, SIGNAL(changed()), this, SLOT(bumpSettings()));

    return action;
}

void Menu::removeAction(QMenu* menu, const QString& actionName) {
    menu->removeAction(_actionHash.value(actionName));
    _actionHash.remove(actionName);
}

void Menu::setIsOptionChecked(const QString& menuOption, bool isChecked) {
    QAction* menu = _actionHash.value(menuOption);
    if (menu) {
        menu->setChecked(isChecked);
    }
}

bool Menu::isOptionChecked(const QString& menuOption) const {
    const QAction* menu = _actionHash.value(menuOption);
    if (menu) {
        return menu->isChecked();
    }
    return false;
}

void Menu::triggerOption(const QString& menuOption) {
    QAction* action = _actionHash.value(menuOption);
    if (action) {
        action->trigger();
    } else {
        qDebug() << "NULL Action for menuOption '" << menuOption << "'";
    }
}

QAction* Menu::getActionForOption(const QString& menuOption) {
    return _actionHash.value(menuOption);
}

void Menu::aboutApp() {
    InfoView::forcedShow(INFO_HELP_PATH);
}

void Menu::showEditEntitiesHelp() {
    InfoView::forcedShow(INFO_EDIT_ENTITIES_PATH);
}

void Menu::bumpSettings() {
    Application::getInstance()->bumpSettings();
}

void sendFakeEnterEvent() {
    QPoint lastCursorPosition = QCursor::pos();
    auto glCanvas = DependencyManager::get<GLCanvas>();

    QPoint windowPosition = glCanvas->mapFromGlobal(lastCursorPosition);
    QEnterEvent enterEvent = QEnterEvent(windowPosition, windowPosition, lastCursorPosition);
    QCoreApplication::sendEvent(glCanvas.data(), &enterEvent);
}

const float DIALOG_RATIO_OF_WINDOW = 0.30f;

void Menu::clearLoginDialogDisplayedFlag() {
    // Needed for domains that don't require login.
    _hasLoginDialogDisplayed = false;
}

void Menu::loginForCurrentDomain() {
    if (!_loginDialog && !_hasLoginDialogDisplayed) {
        _loginDialog = new LoginDialog(Application::getInstance()->getWindow());
        _loginDialog->show();
        _loginDialog->resizeAndPosition(false);
    }

    _hasLoginDialogDisplayed = true;
}

void Menu::showLoginForCurrentDomain() {
    _hasLoginDialogDisplayed = false;
    loginForCurrentDomain();
}

void Menu::editPreferences() {
    if (!_preferencesDialog) {
        _preferencesDialog = new PreferencesDialog();
        _preferencesDialog->show();
    } else {
        _preferencesDialog->close();
    }
}

void Menu::editAttachments() {
    if (!_attachmentsDialog) {
        _attachmentsDialog = new AttachmentsDialog();
        _attachmentsDialog->show();
    } else {
        _attachmentsDialog->close();
    }
}

void Menu::editAnimations() {
    if (!_animationsDialog) {
        _animationsDialog = new AnimationsDialog();
        _animationsDialog->show();
    } else {
        _animationsDialog->close();
    }
}

void Menu::toggleSixense(bool shouldEnable) {
    SixenseManager& sixenseManager = SixenseManager::getInstance();
    
    if (shouldEnable && !sixenseManager.isInitialized()) {
        sixenseManager.initialize();
        sixenseManager.setFilter(isOptionChecked(MenuOption::FilterSixense));
        sixenseManager.setLowVelocityFilter(isOptionChecked(MenuOption::LowVelocityFilter));
    }
    
    sixenseManager.setIsEnabled(shouldEnable);
}

void Menu::changePrivateKey() {
    // setup the dialog
    QInputDialog privateKeyDialog(Application::getInstance()->getWindow());
    privateKeyDialog.setWindowTitle("Change Private Key");
    privateKeyDialog.setLabelText("RSA 2048-bit Private Key:");
    privateKeyDialog.setWindowFlags(Qt::Sheet);
    privateKeyDialog.setTextValue(QString(_walletPrivateKey));
    privateKeyDialog.resize(privateKeyDialog.parentWidget()->size().width() * DIALOG_RATIO_OF_WINDOW,
                            privateKeyDialog.size().height());
    
    int dialogReturn = privateKeyDialog.exec();
    if (dialogReturn == QDialog::Accepted) {
        // pull the private key from the dialog
        _walletPrivateKey = privateKeyDialog.textValue().toUtf8();
    }

    bumpSettings();
    
    sendFakeEnterEvent();
}

void Menu::toggleAddressBar() {
    if (!_addressBarDialog) {
        _addressBarDialog = new AddressBarDialog();
    }
    
    if (!_addressBarDialog->isVisible()) {
        _addressBarDialog->show();
    }
}

void Menu::copyAddress() {
    auto addressManager = DependencyManager::get<AddressManager>();
    QString address = addressManager->currentAddress().toString();
    QClipboard* clipboard = QApplication::clipboard();
    clipboard->setText(address);
}

void Menu::copyPath() {
    auto addressManager = DependencyManager::get<AddressManager>();
    QString path = addressManager->currentPath();
    QClipboard* clipboard = QApplication::clipboard();
    clipboard->setText(path);
}

void Menu::changeVSync() {
    Application::getInstance()->setVSyncEnabled(isOptionChecked(MenuOption::RenderTargetFramerateVSyncOn));
}

void Menu::loadBookmarks() {
    QVariantMap* bookmarks = Application::getInstance()->getBookmarks()->getBookmarks();
    if (bookmarks->count() > 0) {

        QMapIterator<QString, QVariant> i(*bookmarks);
        while (i.hasNext()) {
            i.next();

            QString bookmarkName = i.key();
            QString bookmarkAddress = i.value().toString();

            QAction* teleportAction = new QAction(getMenu(MenuOption::Bookmarks));
            teleportAction->setData(bookmarkAddress);
            connect(teleportAction, SIGNAL(triggered()), this, SLOT(teleportToBookmark()));

            addActionToQMenuAndActionHash(_bookmarksMenu, teleportAction, bookmarkName, 0, QAction::NoRole);
        }

        _bookmarksMenu->setEnabled(true);
        _deleteBookmarksMenu->setEnabled(true);
    }
}

void Menu::bookmarkLocation() {

    QInputDialog bookmarkLocationDialog(Application::getInstance()->getWindow());
    bookmarkLocationDialog.setWindowTitle("Bookmark Location");
    bookmarkLocationDialog.setLabelText("Name:");
    bookmarkLocationDialog.setInputMode(QInputDialog::TextInput);
    bookmarkLocationDialog.resize(400, 200);

    if (bookmarkLocationDialog.exec() == QDialog::Rejected) {
        return;
    }

    QString bookmarkName = bookmarkLocationDialog.textValue().trimmed();
    bookmarkName = bookmarkName.replace(QRegExp("(\r\n|[\r\n\t\v ])+"), " ");
    if (bookmarkName.length() == 0) {
        return;
    }

    auto addressManager = DependencyManager::get<AddressManager>();
    QString bookmarkAddress = addressManager->currentAddress().toString();

    Bookmarks* bookmarks = Application::getInstance()->getBookmarks();
    if (bookmarks->contains(bookmarkName)) {
        QMessageBox duplicateBookmarkMessage;
        duplicateBookmarkMessage.setIcon(QMessageBox::Warning);
        duplicateBookmarkMessage.setText("The bookmark name you entered already exists in your list.");
        duplicateBookmarkMessage.setInformativeText("Would you like to overwrite it?");
        duplicateBookmarkMessage.setStandardButtons(QMessageBox::Yes | QMessageBox::No);
        duplicateBookmarkMessage.setDefaultButton(QMessageBox::Yes);
        if (duplicateBookmarkMessage.exec() == QMessageBox::No) {
            return;
        }
        removeAction(_bookmarksMenu, bookmarkName);
    }
    
    QAction* teleportAction = new QAction(getMenu(MenuOption::Bookmarks));
    teleportAction->setData(bookmarkAddress);
    connect(teleportAction, SIGNAL(triggered()), this, SLOT(teleportToBookmark()));

    QList<QAction*> menuItems = _bookmarksMenu->actions();
    int position = 0;
    while (position < menuItems.count() && bookmarkName > menuItems[position]->text()) {
        position += 1;
    }

    addActionToQMenuAndActionHash(_bookmarksMenu, teleportAction, bookmarkName, 0,
                                  QAction::NoRole, position);

    bookmarks->insert(bookmarkName, bookmarkAddress);  // Overwrites any item with the same bookmarkName.

    _bookmarksMenu->setEnabled(true);
    _deleteBookmarksMenu->setEnabled(true);
}

void Menu::teleportToBookmark() {
    QAction *action = qobject_cast<QAction *>(sender());
    QString address = action->data().toString();
    DependencyManager::get<AddressManager>()->handleLookupString(address);
}

void Menu::deleteBookmark() {

    QStringList bookmarkList;
    QList<QAction*> menuItems = _bookmarksMenu->actions();
    for (int i = 0; i < menuItems.count(); i += 1) {
        bookmarkList.append(menuItems[i]->text());
    }

    QInputDialog deleteBookmarkDialog(Application::getInstance()->getWindow());
    deleteBookmarkDialog.setWindowTitle("Delete Bookmark");
    deleteBookmarkDialog.setLabelText("Select the bookmark to delete");
    deleteBookmarkDialog.resize(400, 400);
    deleteBookmarkDialog.setOption(QInputDialog::UseListViewForComboBoxItems);
    deleteBookmarkDialog.setComboBoxItems(bookmarkList);
    deleteBookmarkDialog.setOkButtonText("Delete");

    if (deleteBookmarkDialog.exec() == QDialog::Rejected) {
        return;
    }

    QString bookmarkName = deleteBookmarkDialog.textValue().trimmed();
    if (bookmarkName.length() == 0) {
        return;
    }

    removeAction(_bookmarksMenu, bookmarkName);

    Bookmarks* bookmarks = Application::getInstance()->getBookmarks();
    bookmarks->remove(bookmarkName);

    if (_bookmarksMenu->actions().count() == 0) {
        _bookmarksMenu->setEnabled(false);
        _deleteBookmarksMenu->setEnabled(false);
    }
}

void Menu::displayNameLocationResponse(const QString& errorString) {

    if (!errorString.isEmpty()) {
        QMessageBox msgBox;
        msgBox.setText(errorString);
        msgBox.exec();
    }    
}

void Menu::toggleLocationList() {
    if (!_userLocationsDialog) {
        JavascriptObjectMap locationObjectMap;
        locationObjectMap.insert("InterfaceLocation", DependencyManager::get<AddressManager>().data());
        _userLocationsDialog = DataWebDialog::dialogForPath("/user/locations", locationObjectMap);
    }
    
    if (!_userLocationsDialog->isVisible()) {
        _userLocationsDialog->show();
    }
    
    _userLocationsDialog->raise();
    _userLocationsDialog->activateWindow();
    _userLocationsDialog->showNormal();
    
}

void Menu::nameLocation() {
    // check if user is logged in or show login dialog if not

    AccountManager& accountManager = AccountManager::getInstance();
    
    if (!accountManager.isLoggedIn()) {
        QMessageBox msgBox;
        msgBox.setText("We need to tie this location to your username.");
        msgBox.setInformativeText("Please login first, then try naming the location again.");
        msgBox.setStandardButtons(QMessageBox::Ok | QMessageBox::Cancel);
        msgBox.button(QMessageBox::Ok)->setText("Login");
        
        if (msgBox.exec() == QMessageBox::Ok) {
            loginForCurrentDomain();
        }

        return;
    }
    
    DomainHandler& domainHandler = DependencyManager::get<NodeList>()->getDomainHandler();
    if (domainHandler.getUUID().isNull()) {
        const QString UNREGISTERED_DOMAIN_MESSAGE = "This domain is not registered with High Fidelity."
            "\n\nYou cannot create a global location in an unregistered domain.";
        QMessageBox::critical(this, "Unregistered Domain", UNREGISTERED_DOMAIN_MESSAGE);
        
        return;
    }
    
    if (!_newLocationDialog) {
        JavascriptObjectMap locationObjectMap;
        locationObjectMap.insert("InterfaceLocation", DependencyManager::get<AddressManager>().data());
        _newLocationDialog = DataWebDialog::dialogForPath("/user/locations/new", locationObjectMap);
    }
    
    if (!_newLocationDialog->isVisible()) {
        _newLocationDialog->show();
    }
    
    _newLocationDialog->raise();
    _newLocationDialog->activateWindow();
    _newLocationDialog->showNormal();
}

void Menu::toggleLoginMenuItem() {
    AccountManager& accountManager = AccountManager::getInstance();

    disconnect(_loginAction, 0, 0, 0);

    if (accountManager.isLoggedIn()) {
        // change the menu item to logout
        _loginAction->setText("Logout " + accountManager.getAccountInfo().getUsername());
        connect(_loginAction, &QAction::triggered, &accountManager, &AccountManager::logout);
    } else {
        // change the menu item to login
        _loginAction->setText("Login");

        connect(_loginAction, &QAction::triggered, this, &Menu::showLoginForCurrentDomain);
    }
}

void Menu::bandwidthDetails() {
    if (! _bandwidthDialog) {
        _bandwidthDialog = new BandwidthDialog(DependencyManager::get<GLCanvas>().data(),
                                               Application::getInstance()->getBandwidthMeter());
        connect(_bandwidthDialog, SIGNAL(closed()), _bandwidthDialog, SLOT(deleteLater()));

        _bandwidthDialog->show();
        
        if (_hmdToolsDialog) {
            _hmdToolsDialog->watchWindow(_bandwidthDialog->windowHandle());
        }
    }
    _bandwidthDialog->raise();
}

void Menu::showMetavoxelEditor() {
    if (!_MetavoxelEditor) {
        _MetavoxelEditor = new MetavoxelEditor();
    }
    _MetavoxelEditor->raise();
}

void Menu::showMetavoxelNetworkSimulator() {
    if (!_metavoxelNetworkSimulator) {
        _metavoxelNetworkSimulator = new MetavoxelNetworkSimulator();
    }
    _metavoxelNetworkSimulator->raise();
}

void Menu::showScriptEditor() {
    if(!_ScriptEditor || !_ScriptEditor->isVisible()) {
        _ScriptEditor = new ScriptEditorWindow();
    }
    _ScriptEditor->raise();
}

void Menu::showChat() {
    if (AccountManager::getInstance().isLoggedIn()) {
        QMainWindow* mainWindow = Application::getInstance()->getWindow();
        if (!_chatWindow) {
            _chatWindow = new ChatWindow(mainWindow);
        }

        if (_chatWindow->isHidden()) {
            _chatWindow->show();
        }
        _chatWindow->raise();
        _chatWindow->activateWindow();
        _chatWindow->setFocus();
    } else {
        Application::getInstance()->getTrayIcon()->showMessage("Interface", "You need to login to be able to chat with others on this domain.");
    }
}

void Menu::loadRSSDKFile() {
    RealSense::getInstance()->loadRSSDKFile();
}

void Menu::toggleChat() {
#ifdef HAVE_QXMPP
    _chatAction->setEnabled(XmppClient::getInstance().getXMPPClient().isConnected());
    if (!_chatAction->isEnabled() && _chatWindow && AccountManager::getInstance().isLoggedIn()) {
        if (_chatWindow->isHidden()) {
            _chatWindow->show();
            _chatWindow->raise();
            _chatWindow->activateWindow();
            _chatWindow->setFocus();
        } else {
            _chatWindow->hide();
        }
    }
#endif
}

void Menu::toggleConsole() {
    QMainWindow* mainWindow = Application::getInstance()->getWindow();
    if (!_jsConsole) {
        QDialog* dialog = new QDialog(mainWindow, Qt::WindowStaysOnTopHint);
        QVBoxLayout* layout = new QVBoxLayout(dialog);
        dialog->setLayout(new QVBoxLayout(dialog));

        dialog->resize(QSize(CONSOLE_WIDTH, CONSOLE_HEIGHT));
        layout->setMargin(0);
        layout->setSpacing(0);
        layout->addWidget(new JSConsole(dialog));
        dialog->setWindowOpacity(CONSOLE_WINDOW_OPACITY);
        dialog->setWindowTitle(CONSOLE_TITLE);

        _jsConsole = dialog;
    }
    _jsConsole->setVisible(!_jsConsole->isVisible());
}

void Menu::toggleToolWindow() {
    QMainWindow* toolWindow = Application::getInstance()->getToolWindow();
    toolWindow->setVisible(!toolWindow->isVisible());
    if (_hmdToolsDialog) {
        _hmdToolsDialog->watchWindow(toolWindow->windowHandle());
    }
}

void Menu::audioMuteToggled() {
    QAction *muteAction = _actionHash.value(MenuOption::MuteAudio);
    if (muteAction) {
        muteAction->setChecked(DependencyManager::get<Audio>()->isMuted());
    }
}

void Menu::octreeStatsDetails() {
    if (!_octreeStatsDialog) {
        _octreeStatsDialog = new OctreeStatsDialog(DependencyManager::get<GLCanvas>().data(),
                                                 Application::getInstance()->getOcteeSceneStats());
        connect(_octreeStatsDialog, SIGNAL(closed()), _octreeStatsDialog, SLOT(deleteLater()));
        _octreeStatsDialog->show();
        if (_hmdToolsDialog) {
            _hmdToolsDialog->watchWindow(_octreeStatsDialog->windowHandle());
        }
    }
    _octreeStatsDialog->raise();
}

QString Menu::getLODFeedbackText() {
    // determine granularity feedback
    int boundaryLevelAdjust = getBoundaryLevelAdjust();
    QString granularityFeedback;

    switch (boundaryLevelAdjust) {
        case 0: {
            granularityFeedback = QString("at standard granularity.");
        } break;
        case 1: {
            granularityFeedback = QString("at half of standard granularity.");
        } break;
        case 2: {
            granularityFeedback = QString("at a third of standard granularity.");
        } break;
        default: {
            granularityFeedback = QString("at 1/%1th of standard granularity.").arg(boundaryLevelAdjust + 1);
        } break;
    }

    // distance feedback
    float octreeSizeScale = getOctreeSizeScale();
    float relativeToDefault = octreeSizeScale / DEFAULT_OCTREE_SIZE_SCALE;
    QString result;
    if (relativeToDefault > 1.01) {
        result = QString("%1 further %2").arg(relativeToDefault,8,'f',2).arg(granularityFeedback);
    } else if (relativeToDefault > 0.99) {
            result = QString("the default distance %1").arg(granularityFeedback);
    } else {
        result = QString("%1 of default %2").arg(relativeToDefault,8,'f',3).arg(granularityFeedback);
    }
    return result;
}

void Menu::autoAdjustLOD(float currentFPS) {
    // NOTE: our first ~100 samples at app startup are completely all over the place, and we don't
    // really want to count them in our average, so we will ignore the real frame rates and stuff
    // our moving average with simulated good data
    const int IGNORE_THESE_SAMPLES = 100;
    const float ASSUMED_FPS = 60.0f;
    if (_fpsAverage.getSampleCount() < IGNORE_THESE_SAMPLES) {
        currentFPS = ASSUMED_FPS;
    }
    _fpsAverage.updateAverage(currentFPS);
    _fastFPSAverage.updateAverage(currentFPS);

    quint64 now = usecTimestampNow();

    const quint64 ADJUST_AVATAR_LOD_DOWN_DELAY = 1000 * 1000;
    if (_automaticAvatarLOD) {
        if (_fastFPSAverage.getAverage() < _avatarLODDecreaseFPS) {
            if (now - _lastAvatarDetailDrop > ADJUST_AVATAR_LOD_DOWN_DELAY) {
                // attempt to lower the detail in proportion to the fps difference
                float targetFps = (_avatarLODDecreaseFPS + _avatarLODIncreaseFPS) * 0.5f;
                float averageFps = _fastFPSAverage.getAverage();
                const float MAXIMUM_MULTIPLIER_SCALE = 2.0f;
                _avatarLODDistanceMultiplier = qMin(MAXIMUM_AVATAR_LOD_DISTANCE_MULTIPLIER, _avatarLODDistanceMultiplier *
                    (averageFps < EPSILON ? MAXIMUM_MULTIPLIER_SCALE :
                        qMin(MAXIMUM_MULTIPLIER_SCALE, targetFps / averageFps)));
                _lastAvatarDetailDrop = now;
            }
        } else if (_fastFPSAverage.getAverage() > _avatarLODIncreaseFPS) {
            // let the detail level creep slowly upwards
            const float DISTANCE_DECREASE_RATE = 0.05f;
            _avatarLODDistanceMultiplier = qMax(MINIMUM_AVATAR_LOD_DISTANCE_MULTIPLIER,
                _avatarLODDistanceMultiplier - DISTANCE_DECREASE_RATE);
        }
    }

    bool changed = false;
    quint64 elapsed = now - _lastAdjust;

    if (elapsed > ADJUST_LOD_DOWN_DELAY && _fpsAverage.getAverage() < ADJUST_LOD_DOWN_FPS
            && _octreeSizeScale > ADJUST_LOD_MIN_SIZE_SCALE) {

        _octreeSizeScale *= ADJUST_LOD_DOWN_BY;

        if (_octreeSizeScale < ADJUST_LOD_MIN_SIZE_SCALE) {
            _octreeSizeScale = ADJUST_LOD_MIN_SIZE_SCALE;
        }
        changed = true;
        _lastAdjust = now;
        qDebug() << "adjusting LOD down... average fps for last approximately 5 seconds=" << _fpsAverage.getAverage()
                     << "_octreeSizeScale=" << _octreeSizeScale;
    }

    if (elapsed > ADJUST_LOD_UP_DELAY && _fpsAverage.getAverage() > ADJUST_LOD_UP_FPS
            && _octreeSizeScale < ADJUST_LOD_MAX_SIZE_SCALE) {
        _octreeSizeScale *= ADJUST_LOD_UP_BY;
        if (_octreeSizeScale > ADJUST_LOD_MAX_SIZE_SCALE) {
            _octreeSizeScale = ADJUST_LOD_MAX_SIZE_SCALE;
        }
        changed = true;
        _lastAdjust = now;
        qDebug() << "adjusting LOD up... average fps for last approximately 5 seconds=" << _fpsAverage.getAverage()
                     << "_octreeSizeScale=" << _octreeSizeScale;
    }

    if (changed) {
        _shouldRenderTableNeedsRebuilding = true;
        if (_lodToolsDialog) {
            _lodToolsDialog->reloadSliders();
        }
    }
}

void Menu::resetLODAdjust() {
    _fpsAverage.reset();
    _fastFPSAverage.reset();
    _lastAvatarDetailDrop = _lastAdjust = usecTimestampNow();
}

void Menu::setOctreeSizeScale(float sizeScale) {
    _octreeSizeScale = sizeScale;
    _shouldRenderTableNeedsRebuilding = true;
    bumpSettings();
}

void Menu::setBoundaryLevelAdjust(int boundaryLevelAdjust) {
    _boundaryLevelAdjust = boundaryLevelAdjust;
    _shouldRenderTableNeedsRebuilding = true;
    bumpSettings();
}

// TODO: This is essentially the same logic used to render octree cells, but since models are more detailed then octree cells
//       I've added a voxelToModelRatio that adjusts how much closer to a model you have to be to see it.
bool Menu::shouldRenderMesh(float largestDimension, float distanceToCamera) {
    const float octreeToMeshRatio = 4.0f; // must be this many times closer to a mesh than a voxel to see it.
    float octreeSizeScale = getOctreeSizeScale();
    int boundaryLevelAdjust = getBoundaryLevelAdjust();
    float maxScale = (float)TREE_SCALE;
    float visibleDistanceAtMaxScale = boundaryDistanceForRenderLevel(boundaryLevelAdjust, octreeSizeScale) / octreeToMeshRatio;
    
    if (_shouldRenderTableNeedsRebuilding) {
        _shouldRenderTable.clear();

        float SMALLEST_SCALE_IN_TABLE = 0.001f; // 1mm is plenty small
        float scale = maxScale;
        float visibleDistanceAtScale = visibleDistanceAtMaxScale;

        while (scale > SMALLEST_SCALE_IN_TABLE) {
            scale /= 2.0f;
            visibleDistanceAtScale /= 2.0f;
            _shouldRenderTable[scale] = visibleDistanceAtScale;
        }
        _shouldRenderTableNeedsRebuilding = false;
    }

    float closestScale = maxScale;
    float visibleDistanceAtClosestScale = visibleDistanceAtMaxScale;
    QMap<float, float>::const_iterator lowerBound = _shouldRenderTable.lowerBound(largestDimension);
    if (lowerBound != _shouldRenderTable.constEnd()) {
        closestScale = lowerBound.key();
        visibleDistanceAtClosestScale = lowerBound.value();
    }
    
    if (closestScale < largestDimension) {
        visibleDistanceAtClosestScale *= 2.0f;
    }

    return (distanceToCamera <= visibleDistanceAtClosestScale);
}

void Menu::cachesSizeDialog() {
    qDebug() << "Caches size:" << _cachesSizeDialog.isNull();
    if (!_cachesSizeDialog) {
        _cachesSizeDialog = new CachesSizeDialog(DependencyManager::get<GLCanvas>().data());
        connect(_cachesSizeDialog, SIGNAL(closed()), _cachesSizeDialog, SLOT(deleteLater()));
        _cachesSizeDialog->show();
        if (_hmdToolsDialog) {
            _hmdToolsDialog->watchWindow(_cachesSizeDialog->windowHandle());
        }
    }
    _cachesSizeDialog->raise();
}

void Menu::lodTools() {
    if (!_lodToolsDialog) {
        _lodToolsDialog = new LodToolsDialog(DependencyManager::get<GLCanvas>().data());
        connect(_lodToolsDialog, SIGNAL(closed()), _lodToolsDialog, SLOT(deleteLater()));
        _lodToolsDialog->show();
        if (_hmdToolsDialog) {
            _hmdToolsDialog->watchWindow(_lodToolsDialog->windowHandle());
        }
    }
    _lodToolsDialog->raise();
}

void Menu::hmdTools(bool showTools) {
    if (showTools) {
        if (!_hmdToolsDialog) {
            _hmdToolsDialog = new HMDToolsDialog(DependencyManager::get<GLCanvas>().data());
            connect(_hmdToolsDialog, SIGNAL(closed()), SLOT(hmdToolsClosed()));
        }
        _hmdToolsDialog->show();
        _hmdToolsDialog->raise();
    } else {
        hmdToolsClosed();
    }
    Application::getInstance()->getWindow()->activateWindow();
}

void Menu::hmdToolsClosed() {
    Menu::getInstance()->getActionForOption(MenuOption::HMDTools)->setChecked(false);
    _hmdToolsDialog->hide();
}

void Menu::runTests() {
    runTimingTests();
}

QAction* Menu::getActionFromName(const QString& menuName, QMenu* menu) {
    QList<QAction*> menuActions;
    if (menu) {
        menuActions = menu->actions();
    } else {
        menuActions = actions();
    }

    foreach (QAction* menuAction, menuActions) {
        if (menuName == menuAction->text()) {
            return menuAction;
        }
    }
    return NULL;
}

QMenu* Menu::getSubMenuFromName(const QString& menuName, QMenu* menu) {
    QAction* action = getActionFromName(menuName, menu);
    if (action) {
        return action->menu();
    }
    return NULL;
}

QMenu* Menu::getMenuParent(const QString& menuName, QString& finalMenuPart) {
    QStringList menuTree = menuName.split(">");
    QMenu* parent = NULL;
    QMenu* menu = NULL;
    foreach (QString menuTreePart, menuTree) {
        parent = menu;
        finalMenuPart = menuTreePart.trimmed();
        menu = getSubMenuFromName(finalMenuPart, parent);
        if (!menu) {
            break;
        }
    }
    return parent;
}

QMenu* Menu::getMenu(const QString& menuName) {
    QStringList menuTree = menuName.split(">");
    QMenu* parent = NULL;
    QMenu* menu = NULL;
    int item = 0;
    foreach (QString menuTreePart, menuTree) {
        menu = getSubMenuFromName(menuTreePart.trimmed(), parent);
        if (!menu) {
            break;
        }
        parent = menu;
        item++;
    }
    return menu;
}

QAction* Menu::getMenuAction(const QString& menuName) {
    QStringList menuTree = menuName.split(">");
    QMenu* parent = NULL;
    QAction* action = NULL;
    foreach (QString menuTreePart, menuTree) {
        action = getActionFromName(menuTreePart.trimmed(), parent);
        if (!action) {
            break;
        }
        parent = action->menu();
    }
    return action;
}

int Menu::findPositionOfMenuItem(QMenu* menu, const QString& searchMenuItem) {
    int position = 0;
    foreach(QAction* action, menu->actions()) {
        if (action->text() == searchMenuItem) {
            return position;
        }
        position++;
    }
    return UNSPECIFIED_POSITION; // not found
}

int Menu::positionBeforeSeparatorIfNeeded(QMenu* menu, int requestedPosition) {
    QList<QAction*> menuActions = menu->actions();
    if (requestedPosition > 1 && requestedPosition < menuActions.size()) {
        QAction* beforeRequested = menuActions[requestedPosition - 1];
        if (beforeRequested->isSeparator()) {
            requestedPosition--;
        }
    }
    return requestedPosition;
}


QMenu* Menu::addMenu(const QString& menuName) {
    QStringList menuTree = menuName.split(">");
    QMenu* addTo = NULL;
    QMenu* menu = NULL;
    foreach (QString menuTreePart, menuTree) {
        menu = getSubMenuFromName(menuTreePart.trimmed(), addTo);
        if (!menu) {
            if (!addTo) {
                menu = QMenuBar::addMenu(menuTreePart.trimmed());
            } else {
                menu = addTo->addMenu(menuTreePart.trimmed());
            }
        }
        addTo = menu;
    }

    QMenuBar::repaint();
    return menu;
}

void Menu::removeMenu(const QString& menuName) {
    QAction* action = getMenuAction(menuName);

    // only proceed if the menu actually exists
    if (action) {
        QString finalMenuPart;
        QMenu* parent = getMenuParent(menuName, finalMenuPart);
        if (parent) {
            parent->removeAction(action);
        } else {
            QMenuBar::removeAction(action);
        }

        QMenuBar::repaint();
    }
}

bool Menu::menuExists(const QString& menuName) {
    QAction* action = getMenuAction(menuName);

    // only proceed if the menu actually exists
    if (action) {
        return true;
    }
    return false;
}

void Menu::addSeparator(const QString& menuName, const QString& separatorName) {
    QMenu* menuObj = getMenu(menuName);
    if (menuObj) {
        addDisabledActionAndSeparator(menuObj, separatorName);
    }
}

void Menu::removeSeparator(const QString& menuName, const QString& separatorName) {
    QMenu* menu = getMenu(menuName);
    bool separatorRemoved = false;
    if (menu) {
        int textAt = findPositionOfMenuItem(menu, separatorName);
        QList<QAction*> menuActions = menu->actions();
        QAction* separatorText = menuActions[textAt];
        if (textAt > 0 && textAt < menuActions.size()) {
            QAction* separatorLine = menuActions[textAt - 1];
            if (separatorLine) {
                if (separatorLine->isSeparator()) {
                    menu->removeAction(separatorText);
                    menu->removeAction(separatorLine);
                    separatorRemoved = true;
                }
            }
        }
    }
    if (separatorRemoved) {
        QMenuBar::repaint();
    }
}

void Menu::addMenuItem(const MenuItemProperties& properties) {
    QMenu* menuObj = getMenu(properties.menuName);
    if (menuObj) {
        QShortcut* shortcut = NULL;
        if (!properties.shortcutKeySequence.isEmpty()) {
            shortcut = new QShortcut(properties.shortcutKeySequence, this);
        }

        // check for positioning requests
        int requestedPosition = properties.position;
        if (requestedPosition == UNSPECIFIED_POSITION && !properties.beforeItem.isEmpty()) {
            requestedPosition = findPositionOfMenuItem(menuObj, properties.beforeItem);
            // double check that the requested location wasn't a separator label
            requestedPosition = positionBeforeSeparatorIfNeeded(menuObj, requestedPosition);
        }
        if (requestedPosition == UNSPECIFIED_POSITION && !properties.afterItem.isEmpty()) {
            int afterPosition = findPositionOfMenuItem(menuObj, properties.afterItem);
            if (afterPosition != UNSPECIFIED_POSITION) {
                requestedPosition = afterPosition + 1;
            }
        }

        QAction* menuItemAction = NULL;
        if (properties.isSeparator) {
            addDisabledActionAndSeparator(menuObj, properties.menuItemName, requestedPosition);
        } else if (properties.isCheckable) {
            menuItemAction = addCheckableActionToQMenuAndActionHash(menuObj, properties.menuItemName,
                                    properties.shortcutKeySequence, properties.isChecked,
                                    MenuScriptingInterface::getInstance(), SLOT(menuItemTriggered()), requestedPosition);
        } else {
            menuItemAction = addActionToQMenuAndActionHash(menuObj, properties.menuItemName, properties.shortcutKeySequence,
                                    MenuScriptingInterface::getInstance(), SLOT(menuItemTriggered()),
                                    QAction::NoRole, requestedPosition);
        }
        if (shortcut && menuItemAction) {
            connect(shortcut, SIGNAL(activated()), menuItemAction, SLOT(trigger()));
        }
        QMenuBar::repaint();
    }
}

void Menu::removeMenuItem(const QString& menu, const QString& menuitem) {
    QMenu* menuObj = getMenu(menu);
    if (menuObj) {
        removeAction(menuObj, menuitem);
        QMenuBar::repaint();
    }
};

bool Menu::menuItemExists(const QString& menu, const QString& menuitem) {
    QAction* menuItemAction = _actionHash.value(menuitem);
    if (menuItemAction) {
        return (getMenu(menu) != NULL);
    }
    return false;
};

QString Menu::getSnapshotsLocation() const {
    if (_snapshotsLocation.isNull() || _snapshotsLocation.isEmpty() || QDir(_snapshotsLocation).exists() == false) {
        return QStandardPaths::writableLocation(QStandardPaths::DesktopLocation);
    }
    return _snapshotsLocation;
}

void Menu::setScriptsLocation(const QString& scriptsLocation) {
    _scriptsLocation = scriptsLocation;
    bumpSettings();
    emit scriptLocationChanged(scriptsLocation);
}<|MERGE_RESOLUTION|>--- conflicted
+++ resolved
@@ -124,10 +124,7 @@
     addActionToQMenuAndActionHash(fileMenu, MenuOption::RunningScripts, Qt::CTRL | Qt::Key_J,
                                   appInstance, SLOT(toggleRunningScriptsWidget()));
 
-<<<<<<< HEAD
     addDisabledActionAndSeparator(fileMenu, "Location");
-=======
-    addDisabledActionAndSeparator(fileMenu, "Go");
     addActionToQMenuAndActionHash(fileMenu, MenuOption::BookmarkLocation, 0,
                                   this, SLOT(bookmarkLocation()));
     _bookmarksMenu = fileMenu->addMenu(MenuOption::Bookmarks);
@@ -137,7 +134,6 @@
                                   this, SLOT(deleteBookmark()));
     _deleteBookmarksMenu->setEnabled(false);
     loadBookmarks();
->>>>>>> 048d1903
     addActionToQMenuAndActionHash(fileMenu,
                                   MenuOption::NameLocation,
                                   Qt::CTRL | Qt::Key_N,
