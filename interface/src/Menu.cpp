--- conflicted
+++ resolved
@@ -245,7 +245,6 @@
                                            false,
                                            qApp,
                                            SLOT(setFullscreen(bool)));
-<<<<<<< HEAD
 #endif
     addCheckableActionToQMenuAndActionHash(viewMenu, MenuOption::FirstPerson, 
         0, // QML Qt::Key_P, 
@@ -257,22 +256,12 @@
         0, // QML Qt::Key_H, 
         false, qApp, SLOT(cameraMenuChanged()));
 
-    addCheckableActionToQMenuAndActionHash(viewMenu, MenuOption::HMDTools, Qt::CTRL | Qt::SHIFT | Qt::Key_H,
-=======
-
-    addCheckableActionToQMenuAndActionHash(viewMenu, MenuOption::FirstPerson, Qt::Key_P, true,
-                                            qApp,SLOT(cameraMenuChanged()));
-    addCheckableActionToQMenuAndActionHash(viewMenu, MenuOption::Mirror, Qt::SHIFT | Qt::Key_H, true);
-    addCheckableActionToQMenuAndActionHash(viewMenu, MenuOption::FullscreenMirror, Qt::Key_H, false,
-                                            qApp, SLOT(cameraMenuChanged()));
-
     addCheckableActionToQMenuAndActionHash(viewMenu, MenuOption::HMDTools, 
 #ifdef Q_OS_MAC
                                            Qt::META | Qt::Key_H,
 #else
                                            Qt::CTRL | Qt::Key_H,
 #endif
->>>>>>> 578c67e0
                                            false,
                                            dialogsManager.data(),
                                            SLOT(hmdTools(bool)));
