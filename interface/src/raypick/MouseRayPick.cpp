--- conflicted
+++ resolved
@@ -18,11 +18,7 @@
 {
 }
 
-<<<<<<< HEAD
-const PickRay MouseRayPick::getMathematicalPick() const {
-=======
 PickRay MouseRayPick::getMathematicalPick() const {
->>>>>>> 544c54b8
     QVariant position = qApp->getApplicationCompositor().getReticleInterface()->getPosition();
     if (position.isValid()) {
         QVariantMap posMap = position.toMap();
