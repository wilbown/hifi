--- conflicted
+++ resolved
@@ -16,10 +16,7 @@
 #include <DependencyManager.h>
 #include <pointers/PickManager.h>
 #include "PickScriptingInterface.h"
-<<<<<<< HEAD
-=======
 #include "RayPick.h"
->>>>>>> 544c54b8
 
 LaserPointer::LaserPointer(const QVariant& rayProps, const RenderStateMap& renderStates, const DefaultRenderStateMap& defaultRenderStates, bool hover,
         const PointerTriggers& triggers, bool faceAvatar, bool centerEndY, bool lockEnd, bool distanceScaleEnd, bool enabled) :
@@ -181,15 +178,6 @@
     }
 }
 
-<<<<<<< HEAD
-void LaserPointer::updateVisuals(const QVariantMap& prevRayPickResult) {
-    IntersectionType type = IntersectionType(prevRayPickResult["type"].toInt());
-    PickRay pickRay = PickRay(prevRayPickResult["searchRay"].toMap());
-    QUuid uid = prevRayPickResult["objectID"].toUuid();
-    if (_enabled && !_currentRenderState.empty() && _renderStates.find(_currentRenderState) != _renderStates.end() &&
-        (type != IntersectionType::NONE || _laserLength > 0.0f || !_objectLockEnd.first.isNull())) {
-        float distance = _laserLength > 0.0f ? _laserLength : prevRayPickResult["distance"].toFloat();
-=======
 void LaserPointer::updateVisuals(const PickResultPointer& pickResult) {
     auto rayPickResult = std::static_pointer_cast<const RayPickResult>(pickResult);
 
@@ -199,25 +187,24 @@
         PickRay pickRay{ rayPickResult->pickVariant };
         QUuid uid = rayPickResult->objectID;
         float distance = _laserLength > 0.0f ? _laserLength : rayPickResult->distance;
->>>>>>> 544c54b8
         updateRenderState(_renderStates[_currentRenderState], type, distance, uid, pickRay, false);
         disableRenderState(_defaultRenderStates[_currentRenderState].second);
     } else if (_enabled && !_currentRenderState.empty() && _defaultRenderStates.find(_currentRenderState) != _defaultRenderStates.end()) {
         disableRenderState(_renderStates[_currentRenderState]);
-<<<<<<< HEAD
-=======
         PickRay pickRay = rayPickResult ? PickRay(rayPickResult->pickVariant) : PickRay();
->>>>>>> 544c54b8
         updateRenderState(_defaultRenderStates[_currentRenderState].second, IntersectionType::NONE, _defaultRenderStates[_currentRenderState].first, QUuid(), pickRay, true);
     } else if (!_currentRenderState.empty()) {
         disableRenderState(_renderStates[_currentRenderState]);
         disableRenderState(_defaultRenderStates[_currentRenderState].second);
     }
-<<<<<<< HEAD
-}
-
-Pointer::PickedObject LaserPointer::getHoveredObject(const QVariantMap& pickResult) {
-    return Pointer::PickedObject(pickResult["objectID"].toUuid(), IntersectionType(pickResult["type"].toUInt()));
+}
+
+Pointer::PickedObject LaserPointer::getHoveredObject(const PickResultPointer& pickResult) {
+    auto rayPickResult = std::static_pointer_cast<const RayPickResult>(pickResult);
+    if (!rayPickResult) {
+        return PickedObject();
+    }
+    return PickedObject(rayPickResult->objectID, rayPickResult->type);
 }
 
 Pointer::Buttons LaserPointer::getPressedButtons() {
@@ -231,29 +218,6 @@
     return toReturn;
 }
 
-=======
-}
-
-Pointer::PickedObject LaserPointer::getHoveredObject(const PickResultPointer& pickResult) {
-    auto rayPickResult = std::static_pointer_cast<const RayPickResult>(pickResult);
-    if (!rayPickResult) {
-        return PickedObject();
-    }
-    return PickedObject(rayPickResult->objectID, rayPickResult->type);
-}
-
-Pointer::Buttons LaserPointer::getPressedButtons() {
-    std::unordered_set<std::string> toReturn;
-    for (const PointerTrigger& trigger : _triggers) {
-        // TODO: right now, LaserPointers don't support axes, only on/off buttons
-        if (trigger.getEndpoint()->peek() >= 1.0f) {
-            toReturn.insert(trigger.getButton());
-        }
-    }
-    return toReturn;
-}
-
->>>>>>> 544c54b8
 void LaserPointer::setLength(float length) {
     withWriteLock([&] {
         _laserLength = length;
@@ -325,19 +289,7 @@
     return RenderState(startID, pathID, endID);
 }
 
-<<<<<<< HEAD
-PointerEvent LaserPointer::buildPointerEvent(const PickedObject& target, const QVariantMap& pickResult) const {
-    glm::vec3 intersection = vec3FromVariant(pickResult["intersection"]);
-    glm::vec3 surfaceNormal = vec3FromVariant(pickResult["surfaceNormal"]);
-    QVariantMap searchRay = pickResult["searchRay"].toMap();
-    glm::vec3 direction = vec3FromVariant(searchRay["direction"]);
-    QUuid pickedID = pickResult["objectID"].toUuid();
-    glm::vec2 pos2D;
-    if (pickedID != target.objectID) {
-        glm::vec3 origin = vec3FromVariant(searchRay["origin"]);
-=======
 PointerEvent LaserPointer::buildPointerEvent(const PickedObject& target, const PickResultPointer& pickResult) const {
-    uint32_t id = 0;
     QUuid pickedID;
     glm::vec3 intersection, surfaceNormal, direction, origin;
     if (target.type != NONE) {
@@ -349,10 +301,9 @@
         origin = vec3FromVariant(searchRay["origin"]);
         pickedID = rayPickResult->objectID;;
     }
-    
+
     glm::vec2 pos2D;
     if (pickedID != target.objectID) {
->>>>>>> 544c54b8
         if (target.type == ENTITY) {
             intersection = intersectRayWithEntityXYPlane(target.objectID, origin, direction);
         } else if (target.type == OVERLAY) {
@@ -363,15 +314,10 @@
         pos2D = projectOntoEntityXYPlane(target.objectID, intersection);
     } else if (target.type == OVERLAY) {
         pos2D = projectOntoOverlayXYPlane(target.objectID, intersection);
-<<<<<<< HEAD
     } else if (target.type == HUD) {
         pos2D = DependencyManager::get<PickManager>()->calculatePos2DFromHUD(intersection);
     }
     return PointerEvent(pos2D, intersection, surfaceNormal, direction);
-=======
-    }
-    return PointerEvent(PointerEvent::Move, id, pos2D, intersection, surfaceNormal, direction, PointerEvent::NoButtons);
->>>>>>> 544c54b8
 }
 
 glm::vec3 LaserPointer::intersectRayWithXYPlane(const glm::vec3& origin, const glm::vec3& direction, const glm::vec3& point, const glm::quat rotation, const glm::vec3& registration) const {
