//
//  LaserPointer.cpp
//  interface/src/raypick
//
//  Created by Sam Gondelman 7/11/2017
//  Copyright 2017 High Fidelity, Inc.
//
//  Distributed under the Apache License, Version 2.0.
//  See the accompanying file LICENSE or http://www.apache.org/licenses/LICENSE-2.0.html
//
#include "LaserPointer.h"

#include "Application.h"
#include "avatar/AvatarManager.h"

<<<<<<< HEAD
#include <DependencyManager.h>
#include <pointers/PickManager.h>
#include "PickScriptingInterface.h"
#include "RayPick.h"

LaserPointer::LaserPointer(const QVariant& rayProps, const RenderStateMap& renderStates, const DefaultRenderStateMap& defaultRenderStates, bool hover,
        const PointerTriggers& triggers, bool faceAvatar, bool centerEndY, bool lockEnd, bool distanceScaleEnd, bool enabled) :
    Pointer(DependencyManager::get<PickScriptingInterface>()->createRayPick(rayProps), enabled, hover),
    _triggers(triggers),
=======
LaserPointer::LaserPointer(const QVariant& rayProps, const RenderStateMap& renderStates, const DefaultRenderStateMap& defaultRenderStates,
        const bool faceAvatar, const bool centerEndY, const bool lockEnd, const bool distanceScaleEnd, const bool scaleWithAvatar, const bool enabled) :
    _renderingEnabled(enabled),
>>>>>>> b4270401
    _renderStates(renderStates),
    _defaultRenderStates(defaultRenderStates),
    _faceAvatar(faceAvatar),
    _centerEndY(centerEndY),
    _lockEnd(lockEnd),
<<<<<<< HEAD
    _distanceScaleEnd(distanceScaleEnd)
=======
    _distanceScaleEnd(distanceScaleEnd),
    _scaleWithAvatar(scaleWithAvatar),
    _rayPickUID(DependencyManager::get<RayPickScriptingInterface>()->createRayPick(rayProps))
>>>>>>> b4270401
{
    for (auto& state : _renderStates) {
        if (!enabled || state.first != _currentRenderState) {
            disableRenderState(state.second);
        }
    }
    for (auto& state : _defaultRenderStates) {
        if (!enabled || state.first != _currentRenderState) {
            disableRenderState(state.second.second);
        }
    }
}

LaserPointer::~LaserPointer() {
    for (auto& renderState : _renderStates) {
        renderState.second.deleteOverlays();
    }
    for (auto& renderState : _defaultRenderStates) {
        renderState.second.second.deleteOverlays();
    }
}

void LaserPointer::setRenderState(const std::string& state) {
    withWriteLock([&] {
        if (!_currentRenderState.empty() && state != _currentRenderState) {
            if (_renderStates.find(_currentRenderState) != _renderStates.end()) {
                disableRenderState(_renderStates[_currentRenderState]);
            }
            if (_defaultRenderStates.find(_currentRenderState) != _defaultRenderStates.end()) {
                disableRenderState(_defaultRenderStates[_currentRenderState].second);
            }
        }
        _currentRenderState = state;
    });
}

void LaserPointer::editRenderState(const std::string& state, const QVariant& startProps, const QVariant& pathProps, const QVariant& endProps) {
    withWriteLock([&] {
        updateRenderStateOverlay(_renderStates[state].getStartID(), startProps);
        updateRenderStateOverlay(_renderStates[state].getPathID(), pathProps);
        updateRenderStateOverlay(_renderStates[state].getEndID(), endProps);
        QVariant endDim = endProps.toMap()["dimensions"];
        if (endDim.isValid()) {
            _renderStates[state].setEndDim(vec3FromVariant(endDim));
        }
        QVariant lineWidth = pathProps.toMap()["lineWidth"];
        if (lineWidth.isValid()) {
            _renderStates[state].setLineWidth(lineWidth.toFloat());
        }
    });
}

void LaserPointer::updateRenderStateOverlay(const OverlayID& id, const QVariant& props) {
    if (!id.isNull() && props.isValid()) {
        QVariantMap propMap = props.toMap();
        propMap.remove("visible");
        qApp->getOverlays().editOverlay(id, propMap);
    }
}

void LaserPointer::updateRenderState(const RenderState& renderState, const IntersectionType type, float distance, const QUuid& objectID, const PickRay& pickRay, bool defaultState) {
    if (!renderState.getStartID().isNull()) {
        QVariantMap startProps;
        startProps.insert("position", vec3toVariant(pickRay.origin));
        startProps.insert("visible", true);
        startProps.insert("ignoreRayIntersection", renderState.doesStartIgnoreRays());
        qApp->getOverlays().editOverlay(renderState.getStartID(), startProps);
    }
    glm::vec3 endVec;
    if (((defaultState || !_lockEnd) && _lockEndObject.id.isNull()) || type == IntersectionType::HUD) {
        endVec = pickRay.origin + pickRay.direction * distance;
    } else {
        if (!_lockEndObject.id.isNull()) {
            glm::vec3 pos;
            glm::quat rot;
            glm::vec3 dim;
            glm::vec3 registrationPoint;
            if (_lockEndObject.isOverlay) {
                pos = vec3FromVariant(qApp->getOverlays().getProperty(_lockEndObject.id, "position").value);
                rot = quatFromVariant(qApp->getOverlays().getProperty(_lockEndObject.id, "rotation").value);
                dim = vec3FromVariant(qApp->getOverlays().getProperty(_lockEndObject.id, "dimensions").value);
                registrationPoint = glm::vec3(0.5f);
            } else {
                EntityItemProperties props = DependencyManager::get<EntityScriptingInterface>()->getEntityProperties(_lockEndObject.id);
                glm::mat4 entityMat = createMatFromQuatAndPos(props.getRotation(), props.getPosition());
                glm::mat4 finalPosAndRotMat = entityMat * _lockEndObject.offsetMat;
                pos = extractTranslation(finalPosAndRotMat);
                rot = glmExtractRotation(finalPosAndRotMat);
                dim = props.getDimensions();
                registrationPoint = props.getRegistrationPoint();
            }
            const glm::vec3 DEFAULT_REGISTRATION_POINT = glm::vec3(0.5f);
            endVec = pos + rot * (dim * (DEFAULT_REGISTRATION_POINT - registrationPoint));
        } else {
            if (type == IntersectionType::ENTITY) {
                endVec = DependencyManager::get<EntityScriptingInterface>()->getEntityTransform(objectID)[3];
            } else if (type == IntersectionType::OVERLAY) {
                endVec = vec3FromVariant(qApp->getOverlays().getProperty(objectID, "position").value);
            } else if (type == IntersectionType::AVATAR) {
                endVec = DependencyManager::get<AvatarHashMap>()->getAvatar(objectID)->getPosition();
            }
        }
    }
    
    QVariant end = vec3toVariant(endVec);
    if (!renderState.getPathID().isNull()) {
        QVariantMap pathProps;
        pathProps.insert("start", vec3toVariant(pickRay.origin));
        pathProps.insert("end", end);
        pathProps.insert("visible", true);
        pathProps.insert("ignoreRayIntersection", renderState.doesPathIgnoreRays());
        if (_scaleWithAvatar) {
            pathProps.insert("lineWidth", renderState.getLineWidth() * DependencyManager::get<AvatarManager>()->getMyAvatar()->getSensorToWorldScale());
        }
        qApp->getOverlays().editOverlay(renderState.getPathID(), pathProps);
    }
    if (!renderState.getEndID().isNull()) {
        QVariantMap endProps;
        glm::quat faceAvatarRotation = DependencyManager::get<AvatarManager>()->getMyAvatar()->getOrientation() * glm::quat(glm::radians(glm::vec3(0.0f, 180.0f, 0.0f)));
        glm::vec3 dim = vec3FromVariant(qApp->getOverlays().getProperty(renderState.getEndID(), "dimensions").value);
        if (_distanceScaleEnd) {
            dim = renderState.getEndDim() * glm::distance(pickRay.origin, endVec);
            endProps.insert("dimensions", vec3toVariant(dim));
        }
        if (_centerEndY) {
            endProps.insert("position", end);
        } else {
            glm::vec3 currentUpVector = faceAvatarRotation * Vectors::UP;
            endProps.insert("position", vec3toVariant(endVec + glm::vec3(currentUpVector.x * 0.5f * dim.y, currentUpVector.y * 0.5f * dim.y, currentUpVector.z * 0.5f * dim.y)));
        }
        if (_faceAvatar) {
            endProps.insert("rotation", quatToVariant(faceAvatarRotation));
        }
        endProps.insert("visible", true);
        endProps.insert("ignoreRayIntersection", renderState.doesEndIgnoreRays());
        qApp->getOverlays().editOverlay(renderState.getEndID(), endProps);
    }
}

void LaserPointer::disableRenderState(const RenderState& renderState) {
    if (!renderState.getStartID().isNull()) {
        QVariantMap startProps;
        startProps.insert("visible", false);
        startProps.insert("ignoreRayIntersection", true);
        qApp->getOverlays().editOverlay(renderState.getStartID(), startProps);
    }
    if (!renderState.getPathID().isNull()) {
        QVariantMap pathProps;
        pathProps.insert("visible", false);
        pathProps.insert("ignoreRayIntersection", true);
        qApp->getOverlays().editOverlay(renderState.getPathID(), pathProps);
    }
    if (!renderState.getEndID().isNull()) {
        QVariantMap endProps;
        endProps.insert("visible", false);
        endProps.insert("ignoreRayIntersection", true);
        qApp->getOverlays().editOverlay(renderState.getEndID(), endProps);
    }
}

void LaserPointer::updateVisuals(const PickResultPointer& pickResult) {
    auto rayPickResult = std::static_pointer_cast<const RayPickResult>(pickResult);

    IntersectionType type = rayPickResult ? rayPickResult->type : IntersectionType::NONE;
    if (_enabled && !_currentRenderState.empty() && _renderStates.find(_currentRenderState) != _renderStates.end() &&
        (type != IntersectionType::NONE || _laserLength > 0.0f || !_lockEndObject.id.isNull())) {
        PickRay pickRay{ rayPickResult->pickVariant };
        QUuid uid = rayPickResult->objectID;
        float distance = _laserLength > 0.0f ? _laserLength : rayPickResult->distance;
        updateRenderState(_renderStates[_currentRenderState], type, distance, uid, pickRay, false);
        disableRenderState(_defaultRenderStates[_currentRenderState].second);
    } else if (_enabled && !_currentRenderState.empty() && _defaultRenderStates.find(_currentRenderState) != _defaultRenderStates.end()) {
        disableRenderState(_renderStates[_currentRenderState]);
        PickRay pickRay = rayPickResult ? PickRay(rayPickResult->pickVariant) : PickRay();
        updateRenderState(_defaultRenderStates[_currentRenderState].second, IntersectionType::NONE, _defaultRenderStates[_currentRenderState].first, QUuid(), pickRay, true);
    } else if (!_currentRenderState.empty()) {
        disableRenderState(_renderStates[_currentRenderState]);
        disableRenderState(_defaultRenderStates[_currentRenderState].second);
    }
}

Pointer::PickedObject LaserPointer::getHoveredObject(const PickResultPointer& pickResult) {
    auto rayPickResult = std::static_pointer_cast<const RayPickResult>(pickResult);
    if (!rayPickResult) {
        return PickedObject();
    }
    return PickedObject(rayPickResult->objectID, rayPickResult->type);
}

Pointer::Buttons LaserPointer::getPressedButtons() {
    std::unordered_set<std::string> toReturn;
    for (const PointerTrigger& trigger : _triggers) {
        // TODO: right now, LaserPointers don't support axes, only on/off buttons
        if (trigger.getEndpoint()->peek() >= 1.0f) {
            toReturn.insert(trigger.getButton());
        }
    }
    return toReturn;
}

void LaserPointer::setLength(float length) {
    withWriteLock([&] {
        _laserLength = length;
    });
}

void LaserPointer::setLockEndUUID(const QUuid& objectID, const bool isOverlay, const glm::mat4& offsetMat) {
    withWriteLock([&] {
        _lockEndObject.id = objectID;
        _lockEndObject.isOverlay = isOverlay;
        _lockEndObject.offsetMat = offsetMat;
    });
}

RenderState::RenderState(const OverlayID& startID, const OverlayID& pathID, const OverlayID& endID) :
    _startID(startID), _pathID(pathID), _endID(endID)
{
    if (!_startID.isNull()) {
        _startIgnoreRays = qApp->getOverlays().getProperty(_startID, "ignoreRayIntersection").value.toBool();
    }
    if (!_pathID.isNull()) {
        _pathIgnoreRays = qApp->getOverlays().getProperty(_pathID, "ignoreRayIntersection").value.toBool();
        _lineWidth = qApp->getOverlays().getProperty(_pathID, "lineWidth").value.toFloat();
    }
    if (!_endID.isNull()) {
        _endDim = vec3FromVariant(qApp->getOverlays().getProperty(_endID, "dimensions").value);
        _endIgnoreRays = qApp->getOverlays().getProperty(_endID, "ignoreRayIntersection").value.toBool();
    }
}

void RenderState::deleteOverlays() {
    if (!_startID.isNull()) {
        qApp->getOverlays().deleteOverlay(_startID);
    }
    if (!_pathID.isNull()) {
        qApp->getOverlays().deleteOverlay(_pathID);
    }
    if (!_endID.isNull()) {
        qApp->getOverlays().deleteOverlay(_endID);
    }
}

RenderState LaserPointer::buildRenderState(const QVariantMap& propMap) {
    QUuid startID;
    if (propMap["start"].isValid()) {
        QVariantMap startMap = propMap["start"].toMap();
        if (startMap["type"].isValid()) {
            startMap.remove("visible");
            startID = qApp->getOverlays().addOverlay(startMap["type"].toString(), startMap);
        }
    }

    QUuid pathID;
    if (propMap["path"].isValid()) {
        QVariantMap pathMap = propMap["path"].toMap();
        // right now paths must be line3ds
        if (pathMap["type"].isValid() && pathMap["type"].toString() == "line3d") {
            pathMap.remove("visible");
            pathID = qApp->getOverlays().addOverlay(pathMap["type"].toString(), pathMap);
        }
    }

    QUuid endID;
    if (propMap["end"].isValid()) {
        QVariantMap endMap = propMap["end"].toMap();
        if (endMap["type"].isValid()) {
            endMap.remove("visible");
            endID = qApp->getOverlays().addOverlay(endMap["type"].toString(), endMap);
        }
    }

    return RenderState(startID, pathID, endID);
}

PointerEvent LaserPointer::buildPointerEvent(const PickedObject& target, const PickResultPointer& pickResult) const {
    QUuid pickedID;
    glm::vec3 intersection, surfaceNormal, direction, origin;
    if (target.type != NONE) {
        auto rayPickResult = std::static_pointer_cast<RayPickResult>(pickResult);
        intersection = rayPickResult->intersection;
        surfaceNormal = rayPickResult->surfaceNormal;
        const QVariantMap& searchRay = rayPickResult->pickVariant;
        direction = vec3FromVariant(searchRay["direction"]);
        origin = vec3FromVariant(searchRay["origin"]);
        pickedID = rayPickResult->objectID;;
    }

    glm::vec2 pos2D;
    if (pickedID != target.objectID) {
        if (target.type == ENTITY) {
            intersection = intersectRayWithEntityXYPlane(target.objectID, origin, direction);
        } else if (target.type == OVERLAY) {
            intersection = intersectRayWithOverlayXYPlane(target.objectID, origin, direction);
        }
    }
    if (target.type == ENTITY) {
        pos2D = projectOntoEntityXYPlane(target.objectID, intersection);
    } else if (target.type == OVERLAY) {
        pos2D = projectOntoOverlayXYPlane(target.objectID, intersection);
    } else if (target.type == HUD) {
        pos2D = DependencyManager::get<PickManager>()->calculatePos2DFromHUD(intersection);
    }
    return PointerEvent(pos2D, intersection, surfaceNormal, direction);
}

glm::vec3 LaserPointer::intersectRayWithXYPlane(const glm::vec3& origin, const glm::vec3& direction, const glm::vec3& point, const glm::quat rotation, const glm::vec3& registration) const {
    glm::vec3 n = rotation * Vectors::FRONT;
    float t = glm::dot(n, point - origin) / glm::dot(n, direction);
    return origin + t * direction;
}

glm::vec3 LaserPointer::intersectRayWithOverlayXYPlane(const QUuid& overlayID, const glm::vec3& origin, const glm::vec3& direction) const {
    glm::vec3 position = vec3FromVariant(qApp->getOverlays().getProperty(overlayID, "position").value);
    glm::quat rotation = quatFromVariant(qApp->getOverlays().getProperty(overlayID, "rotation").value);
    const glm::vec3 DEFAULT_REGISTRATION_POINT = glm::vec3(0.5f);
    return intersectRayWithXYPlane(origin, direction, position, rotation, DEFAULT_REGISTRATION_POINT);
}

glm::vec3 LaserPointer::intersectRayWithEntityXYPlane(const QUuid& entityID, const glm::vec3& origin, const glm::vec3& direction) const {
    auto props = DependencyManager::get<EntityScriptingInterface>()->getEntityProperties(entityID);
    return intersectRayWithXYPlane(origin, direction, props.getPosition(), props.getRotation(), props.getRegistrationPoint());
}

glm::vec2 LaserPointer::projectOntoXYPlane(const glm::vec3& worldPos, const glm::vec3& position, const glm::quat& rotation, const glm::vec3& dimensions, const glm::vec3& registrationPoint) const {
    glm::quat invRot = glm::inverse(rotation);
    glm::vec3 localPos = invRot * (worldPos - position);
    glm::vec3 invDimensions = glm::vec3(1.0f / dimensions.x, 1.0f / dimensions.y, 1.0f / dimensions.z);

    glm::vec3 normalizedPos = (localPos * invDimensions) + registrationPoint;
    return glm::vec2(normalizedPos.x * dimensions.x, (1.0f - normalizedPos.y) * dimensions.y);
}

glm::vec2 LaserPointer::projectOntoOverlayXYPlane(const QUuid& overlayID, const glm::vec3& worldPos) const {
    glm::vec3 position = vec3FromVariant(qApp->getOverlays().getProperty(overlayID, "position").value);
    glm::quat rotation = quatFromVariant(qApp->getOverlays().getProperty(overlayID, "rotation").value);
    glm::vec3 dimensions;

    float dpi = qApp->getOverlays().getProperty(overlayID, "dpi").value.toFloat();
    if (dpi > 0) {
        // Calculate physical dimensions for web3d overlay from resolution and dpi; "dimensions" property is used as a scale.
        glm::vec3 resolution = glm::vec3(vec2FromVariant(qApp->getOverlays().getProperty(overlayID, "resolution").value), 1);
        glm::vec3 scale = glm::vec3(vec2FromVariant(qApp->getOverlays().getProperty(overlayID, "dimensions").value), 0.01f);
        const float INCHES_TO_METERS = 1.0f / 39.3701f;
        dimensions = (resolution * INCHES_TO_METERS / dpi) * scale;
    } else {
        dimensions = glm::vec3(vec2FromVariant(qApp->getOverlays().getProperty(overlayID, "dimensions").value), 0.01);
    }

    const glm::vec3 DEFAULT_REGISTRATION_POINT = glm::vec3(0.5f);
    return projectOntoXYPlane(worldPos, position, rotation, dimensions, DEFAULT_REGISTRATION_POINT);
}

glm::vec2 LaserPointer::projectOntoEntityXYPlane(const QUuid& entityID, const glm::vec3& worldPos) const {
    auto props = DependencyManager::get<EntityScriptingInterface>()->getEntityProperties(entityID);
    return projectOntoXYPlane(worldPos, props.getPosition(), props.getRotation(), props.getDimensions(), props.getRegistrationPoint());
}<|MERGE_RESOLUTION|>--- conflicted
+++ resolved
@@ -13,33 +13,22 @@
 #include "Application.h"
 #include "avatar/AvatarManager.h"
 
-<<<<<<< HEAD
 #include <DependencyManager.h>
-#include <pointers/PickManager.h>
+#include <PickManager.h>
 #include "PickScriptingInterface.h"
 #include "RayPick.h"
 
 LaserPointer::LaserPointer(const QVariant& rayProps, const RenderStateMap& renderStates, const DefaultRenderStateMap& defaultRenderStates, bool hover,
-        const PointerTriggers& triggers, bool faceAvatar, bool centerEndY, bool lockEnd, bool distanceScaleEnd, bool enabled) :
+        const PointerTriggers& triggers, bool faceAvatar, bool centerEndY, bool lockEnd, bool distanceScaleEnd, bool scaleWithAvatar, bool enabled) :
     Pointer(DependencyManager::get<PickScriptingInterface>()->createRayPick(rayProps), enabled, hover),
     _triggers(triggers),
-=======
-LaserPointer::LaserPointer(const QVariant& rayProps, const RenderStateMap& renderStates, const DefaultRenderStateMap& defaultRenderStates,
-        const bool faceAvatar, const bool centerEndY, const bool lockEnd, const bool distanceScaleEnd, const bool scaleWithAvatar, const bool enabled) :
-    _renderingEnabled(enabled),
->>>>>>> b4270401
     _renderStates(renderStates),
     _defaultRenderStates(defaultRenderStates),
     _faceAvatar(faceAvatar),
     _centerEndY(centerEndY),
     _lockEnd(lockEnd),
-<<<<<<< HEAD
-    _distanceScaleEnd(distanceScaleEnd)
-=======
     _distanceScaleEnd(distanceScaleEnd),
-    _scaleWithAvatar(scaleWithAvatar),
-    _rayPickUID(DependencyManager::get<RayPickScriptingInterface>()->createRayPick(rayProps))
->>>>>>> b4270401
+    _scaleWithAvatar(scaleWithAvatar)
 {
     for (auto& state : _renderStates) {
         if (!enabled || state.first != _currentRenderState) {
@@ -205,8 +194,8 @@
 
     IntersectionType type = rayPickResult ? rayPickResult->type : IntersectionType::NONE;
     if (_enabled && !_currentRenderState.empty() && _renderStates.find(_currentRenderState) != _renderStates.end() &&
-        (type != IntersectionType::NONE || _laserLength > 0.0f || !_lockEndObject.id.isNull())) {
-        PickRay pickRay{ rayPickResult->pickVariant };
+            (type != IntersectionType::NONE || _laserLength > 0.0f || !_lockEndObject.id.isNull())) {
+        PickRay pickRay(rayPickResult->pickVariant);
         QUuid uid = rayPickResult->objectID;
         float distance = _laserLength > 0.0f ? _laserLength : rayPickResult->distance;
         updateRenderState(_renderStates[_currentRenderState], type, distance, uid, pickRay, false);
@@ -314,85 +303,33 @@
     return RenderState(startID, pathID, endID);
 }
 
-PointerEvent LaserPointer::buildPointerEvent(const PickedObject& target, const PickResultPointer& pickResult) const {
+PointerEvent LaserPointer::buildPointerEvent(const PickedObject& target, const PickResultPointer& pickResult, bool hover) const {
     QUuid pickedID;
     glm::vec3 intersection, surfaceNormal, direction, origin;
-    if (target.type != NONE) {
-        auto rayPickResult = std::static_pointer_cast<RayPickResult>(pickResult);
+    auto rayPickResult = std::static_pointer_cast<RayPickResult>(pickResult);
+    if (rayPickResult) {
         intersection = rayPickResult->intersection;
         surfaceNormal = rayPickResult->surfaceNormal;
         const QVariantMap& searchRay = rayPickResult->pickVariant;
         direction = vec3FromVariant(searchRay["direction"]);
         origin = vec3FromVariant(searchRay["origin"]);
-        pickedID = rayPickResult->objectID;;
+        pickedID = rayPickResult->objectID;
     }
 
     glm::vec2 pos2D;
     if (pickedID != target.objectID) {
         if (target.type == ENTITY) {
-            intersection = intersectRayWithEntityXYPlane(target.objectID, origin, direction);
+            intersection = RayPick::intersectRayWithEntityXYPlane(target.objectID, origin, direction);
         } else if (target.type == OVERLAY) {
-            intersection = intersectRayWithOverlayXYPlane(target.objectID, origin, direction);
+            intersection = RayPick::intersectRayWithOverlayXYPlane(target.objectID, origin, direction);
         }
     }
     if (target.type == ENTITY) {
-        pos2D = projectOntoEntityXYPlane(target.objectID, intersection);
+        pos2D = RayPick::projectOntoEntityXYPlane(target.objectID, intersection);
     } else if (target.type == OVERLAY) {
-        pos2D = projectOntoOverlayXYPlane(target.objectID, intersection);
+        pos2D = RayPick::projectOntoOverlayXYPlane(target.objectID, intersection);
     } else if (target.type == HUD) {
         pos2D = DependencyManager::get<PickManager>()->calculatePos2DFromHUD(intersection);
     }
     return PointerEvent(pos2D, intersection, surfaceNormal, direction);
-}
-
-glm::vec3 LaserPointer::intersectRayWithXYPlane(const glm::vec3& origin, const glm::vec3& direction, const glm::vec3& point, const glm::quat rotation, const glm::vec3& registration) const {
-    glm::vec3 n = rotation * Vectors::FRONT;
-    float t = glm::dot(n, point - origin) / glm::dot(n, direction);
-    return origin + t * direction;
-}
-
-glm::vec3 LaserPointer::intersectRayWithOverlayXYPlane(const QUuid& overlayID, const glm::vec3& origin, const glm::vec3& direction) const {
-    glm::vec3 position = vec3FromVariant(qApp->getOverlays().getProperty(overlayID, "position").value);
-    glm::quat rotation = quatFromVariant(qApp->getOverlays().getProperty(overlayID, "rotation").value);
-    const glm::vec3 DEFAULT_REGISTRATION_POINT = glm::vec3(0.5f);
-    return intersectRayWithXYPlane(origin, direction, position, rotation, DEFAULT_REGISTRATION_POINT);
-}
-
-glm::vec3 LaserPointer::intersectRayWithEntityXYPlane(const QUuid& entityID, const glm::vec3& origin, const glm::vec3& direction) const {
-    auto props = DependencyManager::get<EntityScriptingInterface>()->getEntityProperties(entityID);
-    return intersectRayWithXYPlane(origin, direction, props.getPosition(), props.getRotation(), props.getRegistrationPoint());
-}
-
-glm::vec2 LaserPointer::projectOntoXYPlane(const glm::vec3& worldPos, const glm::vec3& position, const glm::quat& rotation, const glm::vec3& dimensions, const glm::vec3& registrationPoint) const {
-    glm::quat invRot = glm::inverse(rotation);
-    glm::vec3 localPos = invRot * (worldPos - position);
-    glm::vec3 invDimensions = glm::vec3(1.0f / dimensions.x, 1.0f / dimensions.y, 1.0f / dimensions.z);
-
-    glm::vec3 normalizedPos = (localPos * invDimensions) + registrationPoint;
-    return glm::vec2(normalizedPos.x * dimensions.x, (1.0f - normalizedPos.y) * dimensions.y);
-}
-
-glm::vec2 LaserPointer::projectOntoOverlayXYPlane(const QUuid& overlayID, const glm::vec3& worldPos) const {
-    glm::vec3 position = vec3FromVariant(qApp->getOverlays().getProperty(overlayID, "position").value);
-    glm::quat rotation = quatFromVariant(qApp->getOverlays().getProperty(overlayID, "rotation").value);
-    glm::vec3 dimensions;
-
-    float dpi = qApp->getOverlays().getProperty(overlayID, "dpi").value.toFloat();
-    if (dpi > 0) {
-        // Calculate physical dimensions for web3d overlay from resolution and dpi; "dimensions" property is used as a scale.
-        glm::vec3 resolution = glm::vec3(vec2FromVariant(qApp->getOverlays().getProperty(overlayID, "resolution").value), 1);
-        glm::vec3 scale = glm::vec3(vec2FromVariant(qApp->getOverlays().getProperty(overlayID, "dimensions").value), 0.01f);
-        const float INCHES_TO_METERS = 1.0f / 39.3701f;
-        dimensions = (resolution * INCHES_TO_METERS / dpi) * scale;
-    } else {
-        dimensions = glm::vec3(vec2FromVariant(qApp->getOverlays().getProperty(overlayID, "dimensions").value), 0.01);
-    }
-
-    const glm::vec3 DEFAULT_REGISTRATION_POINT = glm::vec3(0.5f);
-    return projectOntoXYPlane(worldPos, position, rotation, dimensions, DEFAULT_REGISTRATION_POINT);
-}
-
-glm::vec2 LaserPointer::projectOntoEntityXYPlane(const QUuid& entityID, const glm::vec3& worldPos) const {
-    auto props = DependencyManager::get<EntityScriptingInterface>()->getEntityProperties(entityID);
-    return projectOntoXYPlane(worldPos, props.getPosition(), props.getRotation(), props.getDimensions(), props.getRegistrationPoint());
 }