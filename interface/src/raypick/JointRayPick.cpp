--- conflicted
+++ resolved
@@ -20,11 +20,7 @@
 {
 }
 
-<<<<<<< HEAD
-const PickRay JointRayPick::getMathematicalPick() const {
-=======
 PickRay JointRayPick::getMathematicalPick() const {
->>>>>>> 544c54b8
     auto myAvatar = DependencyManager::get<AvatarManager>()->getMyAvatar();
     int jointIndex = myAvatar->getJointIndex(QString::fromStdString(_jointName));
     bool useAvatarHead = _jointName == "Avatar";
