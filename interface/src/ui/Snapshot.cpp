--- conflicted
+++ resolved
@@ -36,13 +36,10 @@
 #include <plugins/DisplayPlugin.h>
 
 #include "Application.h"
-<<<<<<< HEAD
 #include "display-plugins/CompositorHelper.h"
-=======
 #include "scripting/WindowScriptingInterface.h"
 #include "MainWindow.h"
 #include "Snapshot.h"
->>>>>>> 58595740
 #include "SnapshotUploader.h"
 #include "ToneMappingEffect.h"
 
@@ -397,7 +394,7 @@
                 if (snapshotFullPath.isEmpty()) {
                     return NULL;
                 }
-                snapshotsLocation.set(snapshotFullPath);
+                _snapshotsLocation.set(snapshotFullPath);
 
                 if (!snapshotFullPath.endsWith(QDir::separator())) {
                     snapshotFullPath.append(QDir::separator());
