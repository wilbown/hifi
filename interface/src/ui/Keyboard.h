--- conflicted
+++ resolved
@@ -113,9 +113,6 @@
     void setUse3DKeyboard(bool use);
     bool containsID(OverlayID overlayID) const;
 
-    bool getUse3DKeyboard() const;
-    void setUse3DKeyboard(bool use);
-
     void loadKeyboardFile(const QString& keyboardFile);
     QVector<OverlayID> getKeysID();
     OverlayID getAnchorID();
@@ -177,12 +174,9 @@
     std::shared_ptr<QTimer> _layerSwitchTimer { std::make_shared<QTimer>() };
 
     mutable ReadWriteLockable _use3DKeyboardLock;
-<<<<<<< HEAD
-=======
     mutable ReadWriteLockable _handLaserLock;
     mutable ReadWriteLockable _preferMalletsOverLasersSettingLock;
     mutable ReadWriteLockable _ignoreItemsLock;
->>>>>>> 18328d2c
     Setting::Handle<bool> _use3DKeyboard { "use3DKeyboard", true };
 
     QString _typedCharacters;
