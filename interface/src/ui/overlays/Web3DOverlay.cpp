--- conflicted
+++ resolved
@@ -230,49 +230,6 @@
         _webSurface->getSurfaceContext()->setContextProperty("HMD", DependencyManager::get<HMDScriptingInterface>().data());
         _webSurface->getSurfaceContext()->setContextProperty("fileDialogHelper", new FileDialogHelper());
         _webSurface->getSurfaceContext()->setContextProperty("MyAvatar", DependencyManager::get<AvatarManager>()->getMyAvatar().get());
-<<<<<<< HEAD
-        _webSurface->getSurfaceContext()->setContextProperty("Entities", DependencyManager::get<EntityScriptingInterface>().data());
-        _webSurface->getSurfaceContext()->setContextProperty("Snapshot", DependencyManager::get<Snapshot>().data());
-
-        if (_webSurface->getRootItem() && _webSurface->getRootItem()->objectName() == "tabletRoot") {
-            auto tabletScriptingInterface = DependencyManager::get<TabletScriptingInterface>();
-            auto flags = tabletScriptingInterface->getFlags();
-
-            _webSurface->getSurfaceContext()->setContextProperty("offscreenFlags", flags);
-            _webSurface->getSurfaceContext()->setContextProperty("AddressManager", DependencyManager::get<AddressManager>().data());
-            _webSurface->getSurfaceContext()->setContextProperty("Account", AccountScriptingInterface::getInstance());
-            _webSurface->getSurfaceContext()->setContextProperty("Audio", DependencyManager::get<AudioScriptingInterface>().data());
-            _webSurface->getSurfaceContext()->setContextProperty("AudioStats", DependencyManager::get<AudioClient>()->getStats().data());
-            _webSurface->getSurfaceContext()->setContextProperty("HMD", DependencyManager::get<HMDScriptingInterface>().data());
-            _webSurface->getSurfaceContext()->setContextProperty("fileDialogHelper", new FileDialogHelper());
-            _webSurface->getSurfaceContext()->setContextProperty("MyAvatar", DependencyManager::get<AvatarManager>()->getMyAvatar().get());
-            _webSurface->getSurfaceContext()->setContextProperty("ScriptDiscoveryService", DependencyManager::get<ScriptEngines>().data());
-            _webSurface->getSurfaceContext()->setContextProperty("Tablet", DependencyManager::get<TabletScriptingInterface>().data());
-            _webSurface->getSurfaceContext()->setContextProperty("Assets", DependencyManager::get<AssetMappingsScriptingInterface>().data());
-            _webSurface->getSurfaceContext()->setContextProperty("LODManager", DependencyManager::get<LODManager>().data());
-            _webSurface->getSurfaceContext()->setContextProperty("OctreeStats", DependencyManager::get<OctreeStatsProvider>().data());
-            _webSurface->getSurfaceContext()->setContextProperty("DCModel", DependencyManager::get<DomainConnectionModel>().data());
-            _webSurface->getSurfaceContext()->setContextProperty("AvatarInputs", AvatarInputs::getInstance());
-            _webSurface->getSurfaceContext()->setContextProperty("GlobalServices", GlobalServicesScriptingInterface::getInstance());
-            _webSurface->getSurfaceContext()->setContextProperty("AvatarList", DependencyManager::get<AvatarManager>().data());
-            _webSurface->getSurfaceContext()->setContextProperty("DialogsManager", DialogsManagerScriptingInterface::getInstance());
-            _webSurface->getSurfaceContext()->setContextProperty("InputConfiguration", DependencyManager::get<InputConfiguration>().data());
-            _webSurface->getSurfaceContext()->setContextProperty("SoundCache", DependencyManager::get<SoundCache>().data());
-            _webSurface->getSurfaceContext()->setContextProperty("MenuInterface", MenuScriptingInterface::getInstance());
-            _webSurface->getSurfaceContext()->setContextProperty("Render", AbstractViewStateInterface::instance()->getRenderEngine()->getConfiguration().get());
-
-            _webSurface->getSurfaceContext()->setContextProperty("pathToFonts", "../../");
-
-            tabletScriptingInterface->setQmlTabletRoot("com.highfidelity.interface.tablet.system", _webSurface.data());
-
-            // mark the TabletProxy object as cpp ownership.
-            QObject* tablet = tabletScriptingInterface->getTablet("com.highfidelity.interface.tablet.system");
-            _webSurface->getSurfaceContext()->engine()->setObjectOwnership(tablet, QQmlEngine::CppOwnership);
-
-            // Override min fps for tablet UI, for silky smooth scrolling
-            setMaxFPS(90);
-        }
-=======
         _webSurface->getSurfaceContext()->setContextProperty("ScriptDiscoveryService", DependencyManager::get<ScriptEngines>().data());
         _webSurface->getSurfaceContext()->setContextProperty("Tablet", DependencyManager::get<TabletScriptingInterface>().data());
         _webSurface->getSurfaceContext()->setContextProperty("Assets", DependencyManager::get<AssetMappingsScriptingInterface>().data());
@@ -286,6 +243,8 @@
         _webSurface->getSurfaceContext()->setContextProperty("InputConfiguration", DependencyManager::get<InputConfiguration>().data());
         _webSurface->getSurfaceContext()->setContextProperty("SoundCache", DependencyManager::get<SoundCache>().data());
         _webSurface->getSurfaceContext()->setContextProperty("MenuInterface", MenuScriptingInterface::getInstance());
+        _webSurface->getSurfaceContext()->setContextProperty("Render", AbstractViewStateInterface::instance()->getRenderEngine()->getConfiguration().get());
+
 
         _webSurface->getSurfaceContext()->setContextProperty("pathToFonts", "../../");
 
@@ -295,7 +254,6 @@
         _webSurface->getSurfaceContext()->engine()->setObjectOwnership(tablet, QQmlEngine::CppOwnership);
         // Override min fps for tablet UI, for silky smooth scrolling
         setMaxFPS(90);
->>>>>>> 0fc6bf1e
     }
 }
 
