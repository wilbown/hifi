--- conflicted
+++ resolved
@@ -72,18 +72,14 @@
     QString _entityMarketplaceID;
     bool _contextOverlayJustClicked { false };
 
-    void openMarketplace();
     bool _isInMarketplaceInspectionMode { false };
 
-<<<<<<< HEAD
+    Setting::Handle<bool> _settingSwitch { "inspectionMode", false };
+
+    void openMarketplace();
     void enableEntityHighlight(const EntityItemID& entityItemID);
     void disableEntityHighlight(const EntityItemID& entityItemID);
-=======
-    bool contextOverlayFilterPassed(const EntityItemID& entityItemID);
-    glm::vec3 drawOutlineOverlay(const EntityItemID& entityItemID);
 
-    Setting::Handle<bool> _settingSwitch { "inspectionMode", false };
->>>>>>> e630e2f7
 };
 
 #endif // hifi_ContextOverlayInterface_h