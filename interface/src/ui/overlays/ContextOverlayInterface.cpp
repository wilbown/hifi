//
//  ContextOverlayInterface.cpp
//  interface/src/ui/overlays
//
//  Created by Zach Fox on 2017-07-14.
//  Copyright 2017 High Fidelity, Inc.
//
//  Distributed under the Apache License, Version 2.0.
//  See the accompanying file LICENSE or http://www.apache.org/licenses/LICENSE-2.0.html
//

#include "ContextOverlayInterface.h"
#include "Application.h"

#include <EntityTreeRenderer.h>
#include <NetworkingConstants.h>
#include <NetworkAccessManager.h>
#include <QtNetwork/QNetworkRequest>
#include <QtNetwork/QNetworkReply>
#include <commerce/Ledger.h>

#include <PointerManager.h>

#ifndef MIN
#define MIN(a,b) ((a) < (b) ? (a) : (b))
#endif

static const float CONTEXT_OVERLAY_TABLET_OFFSET = 30.0f; // Degrees
static const float CONTEXT_OVERLAY_TABLET_ORIENTATION = 210.0f; // Degrees
static const float CONTEXT_OVERLAY_TABLET_DISTANCE = 0.65F; // Meters
ContextOverlayInterface::ContextOverlayInterface() {
    // "context_overlay" debug log category disabled by default.
    // Create your own "qtlogging.ini" file and set your "QT_LOGGING_CONF" environment variable
    // if you'd like to enable/disable certain categories.
    // More details: http://doc.qt.io/qt-5/qloggingcategory.html#configuring-categories
    QLoggingCategory::setFilterRules(QStringLiteral("hifi.context_overlay.debug=false"));

    _entityScriptingInterface = DependencyManager::get<EntityScriptingInterface>();
    _hmdScriptingInterface = DependencyManager::get<HMDScriptingInterface>();
    _tabletScriptingInterface = DependencyManager::get<TabletScriptingInterface>();
    _selectionScriptingInterface = DependencyManager::get<SelectionScriptingInterface>();

    _entityPropertyFlags += PROP_POSITION;
    _entityPropertyFlags += PROP_ROTATION;
    _entityPropertyFlags += PROP_MARKETPLACE_ID;
    _entityPropertyFlags += PROP_DIMENSIONS;
    _entityPropertyFlags += PROP_REGISTRATION_POINT;
    _entityPropertyFlags += PROP_CERTIFICATE_ID;
    _entityPropertyFlags += PROP_CLIENT_ONLY;
    _entityPropertyFlags += PROP_OWNING_AVATAR_ID;

    auto entityScriptingInterface = DependencyManager::get<EntityScriptingInterface>().data();
    connect(entityScriptingInterface, &EntityScriptingInterface::mousePressOnEntity, this, &ContextOverlayInterface::createOrDestroyContextOverlay);
    connect(entityScriptingInterface, &EntityScriptingInterface::hoverEnterEntity, this, &ContextOverlayInterface::contextOverlays_hoverEnterEntity);
    connect(entityScriptingInterface, &EntityScriptingInterface::hoverLeaveEntity, this, &ContextOverlayInterface::contextOverlays_hoverLeaveEntity);
    connect(_tabletScriptingInterface->getTablet("com.highfidelity.interface.tablet.system"), &TabletProxy::tabletShownChanged, this, [&]() {
        if (_contextOverlayJustClicked && _hmdScriptingInterface->isMounted()) {
            QUuid tabletFrameID = _hmdScriptingInterface->getCurrentTabletFrameID();
            auto myAvatar = DependencyManager::get<AvatarManager>()->getMyAvatar();
            glm::quat cameraOrientation = qApp->getCamera().getOrientation();
            QVariantMap props;
            float sensorToWorldScale = myAvatar->getSensorToWorldScale();
            props.insert("position", vec3toVariant(myAvatar->getEyePosition() + glm::quat(glm::radians(glm::vec3(0.0f, CONTEXT_OVERLAY_TABLET_OFFSET, 0.0f))) * ((CONTEXT_OVERLAY_TABLET_DISTANCE * sensorToWorldScale) * (cameraOrientation * Vectors::FRONT))));
            props.insert("orientation", quatToVariant(cameraOrientation * glm::quat(glm::radians(glm::vec3(0.0f, CONTEXT_OVERLAY_TABLET_ORIENTATION, 0.0f)))));
            qApp->getOverlays().editOverlay(tabletFrameID, props);
            _contextOverlayJustClicked = false;
        }
    });
    connect(entityScriptingInterface, &EntityScriptingInterface::deletingEntity, this, &ContextOverlayInterface::deletingEntity);
    connect(&qApp->getOverlays(), &Overlays::mousePressOnOverlay, this, &ContextOverlayInterface::contextOverlays_mousePressOnOverlay);
    connect(&qApp->getOverlays(), &Overlays::hoverEnterOverlay, this, &ContextOverlayInterface::contextOverlays_hoverEnterOverlay);
    connect(&qApp->getOverlays(), &Overlays::hoverLeaveOverlay, this, &ContextOverlayInterface::contextOverlays_hoverLeaveOverlay);

    {
        _selectionScriptingInterface->enableListHighlight("contextOverlayHighlightList", QVariantMap());
    }

    auto nodeList = DependencyManager::get<NodeList>();
    auto& packetReceiver = nodeList->getPacketReceiver();
    packetReceiver.registerListener(PacketType::ChallengeOwnershipReply, this, "handleChallengeOwnershipReplyPacket");
    _challengeOwnershipTimeoutTimer.setSingleShot(true);
}

static const xColor CONTEXT_OVERLAY_COLOR = { 255, 255, 255 };
static const float CONTEXT_OVERLAY_INSIDE_DISTANCE = 1.0f; // in meters
static const float CONTEXT_OVERLAY_SIZE = 0.09f; // in meters, same x and y dims
static const float CONTEXT_OVERLAY_OFFSET_DISTANCE = 0.1f;
static const float CONTEXT_OVERLAY_OFFSET_ANGLE = 5.0f;
static const float CONTEXT_OVERLAY_UNHOVERED_ALPHA = 0.85f;
static const float CONTEXT_OVERLAY_HOVERED_ALPHA = 1.0f;
static const float CONTEXT_OVERLAY_UNHOVERED_PULSEMIN = 0.6f;
static const float CONTEXT_OVERLAY_UNHOVERED_PULSEMAX = 1.0f;
static const float CONTEXT_OVERLAY_UNHOVERED_PULSEPERIOD = 1.0f;
static const float CONTEXT_OVERLAY_UNHOVERED_COLORPULSE = 1.0f;

void ContextOverlayInterface::setEnabled(bool enabled) {
    _enabled = enabled;
}

bool ContextOverlayInterface::createOrDestroyContextOverlay(const EntityItemID& entityItemID, const PointerEvent& event) {
    if (_enabled && event.getButton() == PointerEvent::SecondaryButton) {
        if (contextOverlayFilterPassed(entityItemID)) {
            if (event.getID() == PointerManager::MOUSE_POINTER_ID || DependencyManager::get<PointerManager>()->isMouse(event.getID())) {
                enableEntityHighlight(entityItemID);
            }

            qCDebug(context_overlay) << "Creating Context Overlay on top of entity with ID: " << entityItemID;

            // Add all necessary variables to the stack
            EntityItemProperties entityProperties = _entityScriptingInterface->getEntityProperties(entityItemID, _entityPropertyFlags);
            glm::vec3 cameraPosition = qApp->getCamera().getPosition();
            glm::vec3 entityDimensions = entityProperties.getDimensions();
            glm::vec3 entityPosition = entityProperties.getPosition();
            glm::vec3 contextOverlayPosition = entityProperties.getPosition();
            glm::vec2 contextOverlayDimensions;

            // Update the position of the overlay if the registration point of the entity
            // isn't default
            if (entityProperties.getRegistrationPoint() != glm::vec3(0.5f)) {
                glm::vec3 adjustPos = entityProperties.getRegistrationPoint() - glm::vec3(0.5f);
                entityPosition = entityPosition - (entityProperties.getRotation() * (adjustPos * entityProperties.getDimensions()));
            }

            enableEntityHighlight(entityItemID);

            AABox boundingBox = AABox(entityPosition - (entityDimensions / 2.0f), entityDimensions * 2.0f);

            // Update the cached Entity Marketplace ID
            _entityMarketplaceID = entityProperties.getMarketplaceID();


            if (!_currentEntityWithContextOverlay.isNull() && _currentEntityWithContextOverlay != entityItemID) {
                disableEntityHighlight(_currentEntityWithContextOverlay);
            }

            // Update the cached "Current Entity with Context Overlay" variable
            setCurrentEntityWithContextOverlay(entityItemID);

            // Here, we determine the position and dimensions of the Context Overlay.
            if (boundingBox.contains(cameraPosition)) {
                // If the camera is inside the box...
                // ...position the Context Overlay 1 meter in front of the camera.
                contextOverlayPosition = cameraPosition + CONTEXT_OVERLAY_INSIDE_DISTANCE * (qApp->getCamera().getOrientation() * Vectors::FRONT);
                contextOverlayDimensions = glm::vec2(CONTEXT_OVERLAY_SIZE, CONTEXT_OVERLAY_SIZE) * glm::distance(contextOverlayPosition, cameraPosition);
            } else {
                // Rotate the Context Overlay some number of degrees offset from the entity
                // along the line cast from your head to the entity's bounding box.
                glm::vec3 direction = glm::normalize(entityPosition - cameraPosition);
                float distance;
                BoxFace face;
                glm::vec3 normal;
                boundingBox.findRayIntersection(cameraPosition, direction, distance, face, normal);
                float offsetAngle = -CONTEXT_OVERLAY_OFFSET_ANGLE;
                if (event.getID() == 1) { // "1" is left hand
                    offsetAngle *= -1.0f;
                }
                contextOverlayPosition = cameraPosition +
                    (glm::quat(glm::radians(glm::vec3(0.0f, offsetAngle, 0.0f)))) * (direction * (distance - CONTEXT_OVERLAY_OFFSET_DISTANCE));
                contextOverlayDimensions = glm::vec2(CONTEXT_OVERLAY_SIZE, CONTEXT_OVERLAY_SIZE) * glm::distance(contextOverlayPosition, cameraPosition);
            }

            // Finally, setup and draw the Context Overlay
            if (_contextOverlayID == UNKNOWN_OVERLAY_ID || !qApp->getOverlays().isAddedOverlay(_contextOverlayID)) {
                _contextOverlay = std::make_shared<Image3DOverlay>();
                _contextOverlay->setAlpha(CONTEXT_OVERLAY_UNHOVERED_ALPHA);
                _contextOverlay->setPulseMin(CONTEXT_OVERLAY_UNHOVERED_PULSEMIN);
                _contextOverlay->setPulseMax(CONTEXT_OVERLAY_UNHOVERED_PULSEMAX);
                _contextOverlay->setColorPulse(CONTEXT_OVERLAY_UNHOVERED_COLORPULSE);
                _contextOverlay->setIgnoreRayIntersection(false);
                _contextOverlay->setDrawInFront(true);
<<<<<<< HEAD
=======
                _contextOverlay->setURL(PathUtils::resourcesUrl() + "images/inspect-icon.png");
>>>>>>> 37b53e39
                _contextOverlay->setIsFacingAvatar(true);
                _contextOverlay->setURL(PathUtils::resourcesUrl() + "images/inspect-icon.png");
                _contextOverlayID = qApp->getOverlays().addOverlay(_contextOverlay);
            }
            _contextOverlay->setWorldPosition(contextOverlayPosition);
            _contextOverlay->setDimensions(contextOverlayDimensions);
            _contextOverlay->setWorldOrientation(entityProperties.getRotation());
            _contextOverlay->setVisible(true);

            return true;
        }
    } else {
        if (!_currentEntityWithContextOverlay.isNull()) {
            disableEntityHighlight(_currentEntityWithContextOverlay);
            return destroyContextOverlay(_currentEntityWithContextOverlay, event);
        }
        return false;
    }
    return false;
}

bool ContextOverlayInterface::contextOverlayFilterPassed(const EntityItemID& entityItemID) {
    EntityItemProperties entityProperties = _entityScriptingInterface->getEntityProperties(entityItemID, _entityPropertyFlags);
    Setting::Handle<bool> _settingSwitch{ "commerce", true };
    if (_settingSwitch.get()) {
        return (entityProperties.getCertificateID().length() != 0);
    } else {
        return (entityProperties.getMarketplaceID().length() != 0);
    }
}

bool ContextOverlayInterface::destroyContextOverlay(const EntityItemID& entityItemID, const PointerEvent& event) {
    if (_contextOverlayID != UNKNOWN_OVERLAY_ID) {
        qCDebug(context_overlay) << "Destroying Context Overlay on top of entity with ID: " << entityItemID;
        disableEntityHighlight(entityItemID);
        setCurrentEntityWithContextOverlay(QUuid());
        _entityMarketplaceID.clear();
        // Destroy the Context Overlay
        qApp->getOverlays().deleteOverlay(_contextOverlayID);
        _contextOverlay = NULL;
        _contextOverlayID = UNKNOWN_OVERLAY_ID;
        return true;
    }
    return false;
}

bool ContextOverlayInterface::destroyContextOverlay(const EntityItemID& entityItemID) {
    return ContextOverlayInterface::destroyContextOverlay(entityItemID, PointerEvent());
}

void ContextOverlayInterface::contextOverlays_mousePressOnOverlay(const OverlayID& overlayID, const PointerEvent& event) {
    if (overlayID == _contextOverlayID  && event.getButton() == PointerEvent::PrimaryButton) {
        qCDebug(context_overlay) << "Clicked Context Overlay. Entity ID:" << _currentEntityWithContextOverlay << "Overlay ID:" << overlayID;
        Setting::Handle<bool> _settingSwitch{ "commerce", true };
        if (_settingSwitch.get()) {
            openInspectionCertificate();
        } else {
            openMarketplace();
        }
        emit contextOverlayClicked(_currentEntityWithContextOverlay);
        _contextOverlayJustClicked = true;
    }
}

void ContextOverlayInterface::contextOverlays_hoverEnterOverlay(const OverlayID& overlayID, const PointerEvent& event) {
    if (_contextOverlayID != UNKNOWN_OVERLAY_ID && _contextOverlay) {
        qCDebug(context_overlay) << "Started hovering over Context Overlay. Overlay ID:" << overlayID;
        _contextOverlay->setColor(CONTEXT_OVERLAY_COLOR);
        _contextOverlay->setColorPulse(0.0f); // pulse off
        _contextOverlay->setPulsePeriod(0.0f); // pulse off
        _contextOverlay->setAlpha(CONTEXT_OVERLAY_HOVERED_ALPHA);
    }
}

void ContextOverlayInterface::contextOverlays_hoverLeaveOverlay(const OverlayID& overlayID, const PointerEvent& event) {
    if (_contextOverlayID != UNKNOWN_OVERLAY_ID && _contextOverlay) {
        qCDebug(context_overlay) << "Stopped hovering over Context Overlay. Overlay ID:" << overlayID;
        _contextOverlay->setColor(CONTEXT_OVERLAY_COLOR);
        _contextOverlay->setColorPulse(CONTEXT_OVERLAY_UNHOVERED_COLORPULSE);
        _contextOverlay->setPulsePeriod(CONTEXT_OVERLAY_UNHOVERED_PULSEPERIOD);
        _contextOverlay->setAlpha(CONTEXT_OVERLAY_UNHOVERED_ALPHA);
    }
}

void ContextOverlayInterface::contextOverlays_hoverEnterEntity(const EntityItemID& entityID, const PointerEvent& event) {
    bool isMouse = event.getID() == PointerManager::MOUSE_POINTER_ID || DependencyManager::get<PointerManager>()->isMouse(event.getID());
    if (contextOverlayFilterPassed(entityID) && _enabled && !isMouse) {
        enableEntityHighlight(entityID);
    }
}

void ContextOverlayInterface::contextOverlays_hoverLeaveEntity(const EntityItemID& entityID, const PointerEvent& event) {
    bool isMouse = event.getID() == PointerManager::MOUSE_POINTER_ID || DependencyManager::get<PointerManager>()->isMouse(event.getID());
    if (_currentEntityWithContextOverlay != entityID && _enabled && !isMouse) {
        disableEntityHighlight(entityID);
    }
}

static const QString INSPECTION_CERTIFICATE_QML_PATH = "hifi/commerce/inspectionCertificate/InspectionCertificate.qml";
void ContextOverlayInterface::openInspectionCertificate() {
    // lets open the tablet to the inspection certificate QML
    if (!_currentEntityWithContextOverlay.isNull() && _entityMarketplaceID.length() > 0) {
        auto tablet = dynamic_cast<TabletProxy*>(_tabletScriptingInterface->getTablet("com.highfidelity.interface.tablet.system"));
        tablet->loadQMLSource(INSPECTION_CERTIFICATE_QML_PATH);
        _hmdScriptingInterface->openTablet();

        setLastInspectedEntity(_currentEntityWithContextOverlay);

        EntityItemProperties entityProperties = _entityScriptingInterface->getEntityProperties(_lastInspectedEntity, _entityPropertyFlags);

        auto nodeList = DependencyManager::get<NodeList>();

        if (entityProperties.getClientOnly()) {
            if (entityProperties.verifyStaticCertificateProperties()) {
                SharedNodePointer entityServer = nodeList->soloNodeOfType(NodeType::EntityServer);

                if (entityServer) {
                    QNetworkAccessManager& networkAccessManager = NetworkAccessManager::getInstance();
                    QNetworkRequest networkRequest;
                    networkRequest.setAttribute(QNetworkRequest::FollowRedirectsAttribute, true);
                    networkRequest.setHeader(QNetworkRequest::ContentTypeHeader, "application/json");
                    QUrl requestURL = NetworkingConstants::METAVERSE_SERVER_URL();
                    requestURL.setPath("/api/v1/commerce/proof_of_purchase_status/transfer");
                    QJsonObject request;
                    request["certificate_id"] = entityProperties.getCertificateID();
                    networkRequest.setUrl(requestURL);

                    QNetworkReply* networkReply = NULL;
                    networkReply = networkAccessManager.put(networkRequest, QJsonDocument(request).toJson());

                    connect(networkReply, &QNetworkReply::finished, [=]() {
                        QJsonObject jsonObject = QJsonDocument::fromJson(networkReply->readAll()).object();
                        jsonObject = jsonObject["data"].toObject();

                        if (networkReply->error() == QNetworkReply::NoError) {
                            if (!jsonObject["invalid_reason"].toString().isEmpty()) {
                                qCDebug(entities) << "invalid_reason not empty";
                            } else if (jsonObject["transfer_status"].toArray().first().toString() == "failed") {
                                qCDebug(entities) << "'transfer_status' is 'failed'";
                            } else if (jsonObject["transfer_status"].toArray().first().toString() == "pending") {
                                qCDebug(entities) << "'transfer_status' is 'pending'";
                            } else {
                                QString ownerKey = jsonObject["transfer_recipient_key"].toString();

                                QByteArray certID = entityProperties.getCertificateID().toUtf8();
                                QByteArray text = DependencyManager::get<EntityTreeRenderer>()->getTree()->computeNonce(certID, ownerKey);
                                QByteArray nodeToChallengeByteArray = entityProperties.getOwningAvatarID().toRfc4122();

                                int certIDByteArraySize = certID.length();
                                int textByteArraySize = text.length();
                                int nodeToChallengeByteArraySize = nodeToChallengeByteArray.length();

                                auto challengeOwnershipPacket = NLPacket::create(PacketType::ChallengeOwnershipRequest,
                                    certIDByteArraySize + textByteArraySize + nodeToChallengeByteArraySize + 3 * sizeof(int),
                                    true);
                                challengeOwnershipPacket->writePrimitive(certIDByteArraySize);
                                challengeOwnershipPacket->writePrimitive(textByteArraySize);
                                challengeOwnershipPacket->writePrimitive(nodeToChallengeByteArraySize);
                                challengeOwnershipPacket->write(certID);
                                challengeOwnershipPacket->write(text);
                                challengeOwnershipPacket->write(nodeToChallengeByteArray);
                                nodeList->sendPacket(std::move(challengeOwnershipPacket), *entityServer);

                                // Kickoff a 10-second timeout timer that marks the cert if we don't get an ownership response in time
                                if (thread() != QThread::currentThread()) {
                                    QMetaObject::invokeMethod(this, "startChallengeOwnershipTimer");
                                    return;
                                } else {
                                    startChallengeOwnershipTimer();
                                }
                            }
                        } else {
                            qCDebug(entities) << "Call to" << networkReply->url() << "failed with error" << networkReply->error() <<
                                "More info:" << networkReply->readAll();
                        }

                        networkReply->deleteLater();
                    });
                } else {
                    qCWarning(context_overlay) << "Couldn't get Entity Server!";
                }
            } else {
                auto ledger = DependencyManager::get<Ledger>();
                _challengeOwnershipTimeoutTimer.stop();
                emit ledger->updateCertificateStatus(entityProperties.getCertificateID(), (uint)(ledger->CERTIFICATE_STATUS_STATIC_VERIFICATION_FAILED));
                qCDebug(context_overlay) << "Entity" << _lastInspectedEntity << "failed static certificate verification!";
            }
        }
    }
}

static const QString MARKETPLACE_BASE_URL = NetworkingConstants::METAVERSE_SERVER_URL().toString() + "/marketplace/items/";

void ContextOverlayInterface::openMarketplace() {
    // lets open the tablet and go to the current item in
    // the marketplace (if the current entity has a
    // marketplaceID)
    if (!_currentEntityWithContextOverlay.isNull() && _entityMarketplaceID.length() > 0) {
        auto tablet = dynamic_cast<TabletProxy*>(_tabletScriptingInterface->getTablet("com.highfidelity.interface.tablet.system"));
        // construct the url to the marketplace item
        QString url = MARKETPLACE_BASE_URL + _entityMarketplaceID;
        QString MARKETPLACES_INJECT_SCRIPT_PATH = "file:///" + qApp->applicationDirPath() + "/scripts/system/html/js/marketplacesInject.js";
        tablet->gotoWebScreen(url, MARKETPLACES_INJECT_SCRIPT_PATH);
        _hmdScriptingInterface->openTablet();
        _isInMarketplaceInspectionMode = true;
    }
}

void ContextOverlayInterface::enableEntityHighlight(const EntityItemID& entityItemID) {
    _selectionScriptingInterface->addToSelectedItemsList("contextOverlayHighlightList", "entity", entityItemID);
}

void ContextOverlayInterface::disableEntityHighlight(const EntityItemID& entityItemID) {
    _selectionScriptingInterface->removeFromSelectedItemsList("contextOverlayHighlightList", "entity", entityItemID);
}

void ContextOverlayInterface::deletingEntity(const EntityItemID& entityID) {
    if (_currentEntityWithContextOverlay == entityID) {
        destroyContextOverlay(_currentEntityWithContextOverlay, PointerEvent());
    }
}

void ContextOverlayInterface::startChallengeOwnershipTimer() {
    auto ledger = DependencyManager::get<Ledger>();
    EntityItemProperties entityProperties = _entityScriptingInterface->getEntityProperties(_lastInspectedEntity, _entityPropertyFlags);

    connect(&_challengeOwnershipTimeoutTimer, &QTimer::timeout, this, [=]() {
        qCDebug(entities) << "Ownership challenge timed out for" << _lastInspectedEntity;
        emit ledger->updateCertificateStatus(entityProperties.getCertificateID(), (uint)(ledger->CERTIFICATE_STATUS_VERIFICATION_TIMEOUT));
    });

    _challengeOwnershipTimeoutTimer.start(5000);
}

void ContextOverlayInterface::handleChallengeOwnershipReplyPacket(QSharedPointer<ReceivedMessage> packet, SharedNodePointer sendingNode) {
    auto ledger = DependencyManager::get<Ledger>();

    _challengeOwnershipTimeoutTimer.stop();

    int certIDByteArraySize;
    int textByteArraySize;

    packet->readPrimitive(&certIDByteArraySize);
    packet->readPrimitive(&textByteArraySize);

    QString certID(packet->read(certIDByteArraySize));
    QString text(packet->read(textByteArraySize));

    EntityItemID id;
    bool verificationSuccess = DependencyManager::get<EntityTreeRenderer>()->getTree()->verifyNonce(certID, text, id);

    if (verificationSuccess) {
        emit ledger->updateCertificateStatus(certID, (uint)(ledger->CERTIFICATE_STATUS_VERIFICATION_SUCCESS));
    } else {
        emit ledger->updateCertificateStatus(certID, (uint)(ledger->CERTIFICATE_STATUS_OWNER_VERIFICATION_FAILED));
    }
}<|MERGE_RESOLUTION|>--- conflicted
+++ resolved
@@ -168,12 +168,8 @@
                 _contextOverlay->setColorPulse(CONTEXT_OVERLAY_UNHOVERED_COLORPULSE);
                 _contextOverlay->setIgnoreRayIntersection(false);
                 _contextOverlay->setDrawInFront(true);
-<<<<<<< HEAD
-=======
                 _contextOverlay->setURL(PathUtils::resourcesUrl() + "images/inspect-icon.png");
->>>>>>> 37b53e39
                 _contextOverlay->setIsFacingAvatar(true);
-                _contextOverlay->setURL(PathUtils::resourcesUrl() + "images/inspect-icon.png");
                 _contextOverlayID = qApp->getOverlays().addOverlay(_contextOverlay);
             }
             _contextOverlay->setWorldPosition(contextOverlayPosition);
