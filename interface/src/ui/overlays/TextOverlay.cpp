--- conflicted
+++ resolved
@@ -124,21 +124,12 @@
     }
 }
 
-<<<<<<< HEAD
 TextOverlay* TextOverlay::createClone() {
     TextOverlay* clone = new TextOverlay();
     writeToClone(clone);
     return clone;
 }
 
-void TextOverlay::writeToClone(TextOverlay* clone) {
-    Overlay2D::writeToClone(clone);
-    clone->_text = _text;
-    clone->_backgroundColor = _backgroundColor;
-    clone->_leftMargin = _leftMargin;
-    clone->_topMargin = _topMargin;
-    clone->_fontSize = _fontSize;
-=======
 QScriptValue TextOverlay::getProperty(const QString& property) {
     if (property == "font") {
         QScriptValue font = _scriptEngine->newObject();
@@ -161,10 +152,17 @@
     return Overlay2D::getProperty(property);
 }
 
+void TextOverlay::writeToClone(TextOverlay* clone) {
+    Overlay2D::writeToClone(clone);
+    clone->_text = _text;
+    clone->_backgroundColor = _backgroundColor;
+    clone->_leftMargin = _leftMargin;
+    clone->_topMargin = _topMargin;
+    clone->_fontSize = _fontSize;
+}
 
 float TextOverlay::textWidth(const QString& text) const {
     QFont font(SANS_FONT_FAMILY, _fontSize, DEFAULT_FONT_WEIGHT);  // Same font properties as render()
     QFontMetrics fontMetrics(font);
     return fontMetrics.width(qPrintable(text));
->>>>>>> 1b6bed89
-}+}
