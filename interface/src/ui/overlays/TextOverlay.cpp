--- conflicted
+++ resolved
@@ -124,7 +124,6 @@
     }
 }
 
-<<<<<<< HEAD
 QScriptValue TextOverlay::getProperty(const QString& property) {
     if (property == "font") {
         QScriptValue font = _scriptEngine->newObject();
@@ -147,11 +146,9 @@
     return Overlay2D::getProperty(property);
 }
 
-=======
 
 float TextOverlay::textWidth(const QString& text) const {
     QFont font(SANS_FONT_FAMILY, _fontSize, DEFAULT_FONT_WEIGHT);  // Same font properties as render()
     QFontMetrics fontMetrics(font);
     return fontMetrics.width(qPrintable(text));
-}
->>>>>>> e509a4c4
+}