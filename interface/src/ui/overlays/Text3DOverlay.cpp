//
//  Text3DOverlay.cpp
//  interface/src/ui/overlays
//
//  Copyright 2014 High Fidelity, Inc.
//
//  Distributed under the Apache License, Version 2.0.
//  See the accompanying file LICENSE or http://www.apache.org/licenses/LICENSE-2.0.html
//


#include "Text3DOverlay.h"

#include <TextureCache.h>
#include <GeometryCache.h>
#include <RegisteredMetaTypes.h>
#include <RenderDeferredTask.h>
#include <TextRenderer3D.h>

#include <AbstractViewStateInterface.h>

const int FIXED_FONT_POINT_SIZE = 40;
const int FIXED_FONT_SCALING_RATIO = FIXED_FONT_POINT_SIZE * 80.0f; // this is a ratio determined through experimentation
const float LINE_SCALE_RATIO = 1.2f;

QString const Text3DOverlay::TYPE = "text3d";

Text3DOverlay::Text3DOverlay() {
    _textRenderer = TextRenderer3D::getInstance(SANS_FONT_FAMILY, FIXED_FONT_POINT_SIZE);
    _geometryId = DependencyManager::get<GeometryCache>()->allocateID();
}

Text3DOverlay::Text3DOverlay(const Text3DOverlay* text3DOverlay) :
    Billboard3DOverlay(text3DOverlay),
    _text(text3DOverlay->_text),
    _backgroundColor(text3DOverlay->_backgroundColor),
    _textAlpha(text3DOverlay->_textAlpha),
    _lineHeight(text3DOverlay->_lineHeight),
    _leftMargin(text3DOverlay->_leftMargin),
    _topMargin(text3DOverlay->_topMargin),
    _rightMargin(text3DOverlay->_rightMargin),
    _bottomMargin(text3DOverlay->_bottomMargin)
{
    _textRenderer = TextRenderer3D::getInstance(SANS_FONT_FAMILY, FIXED_FONT_POINT_SIZE);
    _geometryId = DependencyManager::get<GeometryCache>()->allocateID();
}

Text3DOverlay::~Text3DOverlay() {
    delete _textRenderer;
    auto geometryCache = DependencyManager::get<GeometryCache>();
    if (geometryCache) {
        geometryCache->releaseID(_geometryId);
    }
}

const QString Text3DOverlay::getText() const {
    QMutexLocker lock(&_mutex);
    return _text;
}

void Text3DOverlay::setText(const QString& text) {
    QMutexLocker lock(&_mutex);
    _text = text;
}

xColor Text3DOverlay::getBackgroundColor() {
    if (_colorPulse == 0.0f) {
        return _backgroundColor;
    }

    float pulseLevel = updatePulse();
    xColor result = _backgroundColor;
    if (_colorPulse < 0.0f) {
        result.red *= (1.0f - pulseLevel);
        result.green *= (1.0f - pulseLevel);
        result.blue *= (1.0f - pulseLevel);
    } else {
        result.red *= pulseLevel;
        result.green *= pulseLevel;
        result.blue *= pulseLevel;
    }
    return result;
}

void Text3DOverlay::update(float deltatime) {
    if (usecTimestampNow() > _transformExpiry) {
        Transform transform = getTransform();
        applyTransformTo(transform);
        setTransform(transform);
    }
    Parent::update(deltatime);
}

void Text3DOverlay::render(RenderArgs* args) {
    if (!_renderVisible || !getParentVisible()) {
        return; // do nothing if we're not visible
    }

    Q_ASSERT(args->_batch);
    auto& batch = *args->_batch;

    auto transform = getRenderTransform();
    batch.setModelTransform(transform);

    const float MAX_COLOR = 255.0f;
    xColor backgroundColor = getBackgroundColor();
    glm::vec4 quadColor(backgroundColor.red / MAX_COLOR, backgroundColor.green / MAX_COLOR,
                        backgroundColor.blue / MAX_COLOR, getBackgroundAlpha());

    glm::vec2 dimensions = getDimensions();
    glm::vec2 halfDimensions = dimensions * 0.5f;

    const float SLIGHTLY_BEHIND = -0.001f;

    glm::vec3 topLeft(-halfDimensions.x, -halfDimensions.y, SLIGHTLY_BEHIND);
    glm::vec3 bottomRight(halfDimensions.x, halfDimensions.y, SLIGHTLY_BEHIND);
    DependencyManager::get<GeometryCache>()->bindSimpleProgram(batch, false, quadColor.a < 1.0f, false, false, false, false);
    DependencyManager::get<GeometryCache>()->renderQuad(batch, topLeft, bottomRight, quadColor, _geometryId);

    // Same font properties as textSize()
    float maxHeight = (float)_textRenderer->computeExtent("Xy").y * LINE_SCALE_RATIO;

    float scaleFactor =  (maxHeight / FIXED_FONT_SCALING_RATIO) * _lineHeight;

    glm::vec2 clipMinimum(0.0f, 0.0f);
    glm::vec2 clipDimensions((dimensions.x - (_leftMargin + _rightMargin)) / scaleFactor,
                             (dimensions.y - (_topMargin + _bottomMargin)) / scaleFactor);

    transform.postTranslate(glm::vec3(-(halfDimensions.x - _leftMargin),
                                      halfDimensions.y - _topMargin, 0.001f));
    transform.setScale(scaleFactor);
    batch.setModelTransform(transform);

    glm::vec4 textColor = { _color.red / MAX_COLOR, _color.green / MAX_COLOR,
                            _color.blue / MAX_COLOR, getTextAlpha() };

<<<<<<< HEAD
    // FIXME: Factor out textRenderer so that Text3DOverlay overlay parts can be grouped by pipeline
    //        for a gpu performance increase. Currently,
    //        Text renderer sets its own pipeline,
    _textRenderer->draw(batch, 0, 0, getText(), textColor, glm::vec2(-1.0f), getDrawInFront());
    //        so before we continue, we must reset the pipeline
    batch.setPipeline(args->_pipeline->pipeline);
    args->_pipeline->prepare(batch, args);
=======
    // FIXME: Factor out textRenderer so that Text3DOverlay overlay parts can be grouped by pipeline for a gpu performance increase.
    _textRenderer->draw(batch, 0, 0, getText(), textColor, glm::vec2(-1.0f), true);
>>>>>>> 0178c490
}

const render::ShapeKey Text3DOverlay::getShapeKey() {
    auto builder = render::ShapeKey::Builder();
    if (isTransparent()) {
        builder.withTranslucent();
    }
    return builder.build();
}

void Text3DOverlay::setProperties(const QVariantMap& properties) {
    Billboard3DOverlay::setProperties(properties);

    auto text = properties["text"];
    if (text.isValid()) {
        setText(text.toString());
    }

    auto textAlpha = properties["textAlpha"];
    if (textAlpha.isValid()) {
        float prevTextAlpha = getTextAlpha();
        setTextAlpha(textAlpha.toFloat());
        // Update our payload key if necessary to handle transparency
        if ((prevTextAlpha < 1.0f && _textAlpha >= 1.0f) || (prevTextAlpha >= 1.0f && _textAlpha < 1.0f)) {
            auto itemID = getRenderItemID();
            if (render::Item::isValidID(itemID)) {
                render::ScenePointer scene = AbstractViewStateInterface::instance()->getMain3DScene();
                render::Transaction transaction;
                transaction.updateItem(itemID);
                scene->enqueueTransaction(transaction);
            }
        }
    }

    bool valid;
    auto backgroundColor = properties["backgroundColor"];
    if (backgroundColor.isValid()) {
        auto color = xColorFromVariant(backgroundColor, valid);
        if (valid) {
            _backgroundColor = color;
        }
    }

    if (properties["backgroundAlpha"].isValid()) {
        setAlpha(properties["backgroundAlpha"].toFloat());
    }

    if (properties["lineHeight"].isValid()) {
        setLineHeight(properties["lineHeight"].toFloat());
    }

    if (properties["leftMargin"].isValid()) {
        setLeftMargin(properties["leftMargin"].toFloat());
    }

    if (properties["topMargin"].isValid()) {
        setTopMargin(properties["topMargin"].toFloat());
    }

    if (properties["rightMargin"].isValid()) {
        setRightMargin(properties["rightMargin"].toFloat());
    }

    if (properties["bottomMargin"].isValid()) {
        setBottomMargin(properties["bottomMargin"].toFloat());
    }
}

QVariant Text3DOverlay::getProperty(const QString& property) {
    if (property == "text") {
        return getText();
    }
    if (property == "textAlpha") {
        return _textAlpha;
    }
    if (property == "backgroundColor") {
        return xColorToVariant(_backgroundColor);
    }
    if (property == "backgroundAlpha") {
        return Billboard3DOverlay::getProperty("alpha");
    }
    if (property == "lineHeight") {
        return _lineHeight;
    }
    if (property == "leftMargin") {
        return _leftMargin;
    }
    if (property == "topMargin") {
        return _topMargin;
    }
    if (property == "rightMargin") {
        return _rightMargin;
    }
    if (property == "bottomMargin") {
        return _bottomMargin;
    }

    return Billboard3DOverlay::getProperty(property);
}

Text3DOverlay* Text3DOverlay::createClone() const {
    return new Text3DOverlay(this);;
}

QSizeF Text3DOverlay::textSize(const QString& text) const {
    auto extents = _textRenderer->computeExtent(text);

    float maxHeight = (float)_textRenderer->computeExtent("Xy").y * LINE_SCALE_RATIO;
    float pointToWorldScale = (maxHeight / FIXED_FONT_SCALING_RATIO) * _lineHeight;

    return QSizeF(extents.x, extents.y) * pointToWorldScale;
}

bool Text3DOverlay::findRayIntersection(const glm::vec3 &origin, const glm::vec3 &direction, float &distance,
                                            BoxFace &face, glm::vec3& surfaceNormal) {
    Transform transform = getTransform();
    applyTransformTo(transform, true);
    setTransform(transform);
    return Billboard3DOverlay::findRayIntersection(origin, direction, distance, face, surfaceNormal);
}
<|MERGE_RESOLUTION|>--- conflicted
+++ resolved
@@ -134,18 +134,8 @@
     glm::vec4 textColor = { _color.red / MAX_COLOR, _color.green / MAX_COLOR,
                             _color.blue / MAX_COLOR, getTextAlpha() };
 
-<<<<<<< HEAD
-    // FIXME: Factor out textRenderer so that Text3DOverlay overlay parts can be grouped by pipeline
-    //        for a gpu performance increase. Currently,
-    //        Text renderer sets its own pipeline,
-    _textRenderer->draw(batch, 0, 0, getText(), textColor, glm::vec2(-1.0f), getDrawInFront());
-    //        so before we continue, we must reset the pipeline
-    batch.setPipeline(args->_pipeline->pipeline);
-    args->_pipeline->prepare(batch, args);
-=======
     // FIXME: Factor out textRenderer so that Text3DOverlay overlay parts can be grouped by pipeline for a gpu performance increase.
     _textRenderer->draw(batch, 0, 0, getText(), textColor, glm::vec2(-1.0f), true);
->>>>>>> 0178c490
 }
 
 const render::ShapeKey Text3DOverlay::getShapeKey() {
