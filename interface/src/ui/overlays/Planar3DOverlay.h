//
//  Planar3DOverlay.h
//  interface/src/ui/overlays
//
//  Copyright 2014 High Fidelity, Inc.
//
//  Distributed under the Apache License, Version 2.0.
//  See the accompanying file LICENSE or http://www.apache.org/licenses/LICENSE-2.0.html
//

#ifndef hifi_Planar3DOverlay_h
#define hifi_Planar3DOverlay_h

#include "Base3DOverlay.h"

class Planar3DOverlay : public Base3DOverlay {
    Q_OBJECT
    
public:
    Planar3DOverlay();
    Planar3DOverlay(const Planar3DOverlay* planar3DOverlay);
    
    virtual AABox getBounds() const override;
    virtual glm::vec2 getSize() const { return _dimensions; };
    
    glm::vec2 getDimensions() const { return _dimensions; }
    void setDimensions(float value) { setDimensions(glm::vec2(value)); }
    void setDimensions(const glm::vec2& value);
    
    void setProperties(const QVariantMap& properties) override;
    QVariant getProperty(const QString& property) override;

    virtual bool findRayIntersection(const glm::vec3& origin, const glm::vec3& direction, float& distance, 
                                        BoxFace& face, glm::vec3& surfaceNormal) override;
<<<<<<< HEAD

    Transform evalRenderTransform() const override;

=======
  
>>>>>>> 2d369a45
protected:
    glm::vec2 _dimensions;

    Transform evalRenderTransform() override;
};

 
#endif // hifi_Planar3DOverlay_h<|MERGE_RESOLUTION|>--- conflicted
+++ resolved
@@ -32,13 +32,7 @@
 
     virtual bool findRayIntersection(const glm::vec3& origin, const glm::vec3& direction, float& distance, 
                                         BoxFace& face, glm::vec3& surfaceNormal) override;
-<<<<<<< HEAD
-
-    Transform evalRenderTransform() const override;
-
-=======
   
->>>>>>> 2d369a45
 protected:
     glm::vec2 _dimensions;
 
