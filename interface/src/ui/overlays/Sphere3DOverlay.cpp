//
//  Sphere3DOverlay.cpp
//  interface/src/ui/overlays
//
//  Copyright 2014 High Fidelity, Inc.
//
//  Distributed under the Apache License, Version 2.0.
//  See the accompanying file LICENSE or http://www.apache.org/licenses/LICENSE-2.0.html
//

// include this before QGLWidget, which includes an earlier version of OpenGL
#include "InterfaceConfig.h"

#include <QGLWidget>
#include <SharedUtil.h>

#include "Sphere3DOverlay.h"
<<<<<<< HEAD
#include "Application.h"
=======
#include "renderer/GlowEffect.h"
>>>>>>> 864dd015

Sphere3DOverlay::Sphere3DOverlay() {
}

Sphere3DOverlay::~Sphere3DOverlay() {
}

void Sphere3DOverlay::render() {
    if (!_visible) {
        return; // do nothing if we're not visible
    }

    const int SLICES = 15;
    float alpha = getAlpha();
    xColor color = getColor();
    const float MAX_COLOR = 255.0f;
    glColor4f(color.red / MAX_COLOR, color.green / MAX_COLOR, color.blue / MAX_COLOR, alpha);


    glDisable(GL_LIGHTING);
<<<<<<< HEAD
    glPushMatrix();
    glTranslatef(_position.x,
                 _position.y,
                 _position.z);
    glLineWidth(_lineWidth);
    const int slices = 15;
    if (_isSolid) {
		Application::getInstance()->getGeometryCache()->renderSphere(_size, slices, slices); 
    } else {
        glutWireSphere(_size, slices, slices);
=======
    
    glm::vec3 position = getPosition();
    glm::vec3 center = getCenter();
    glm::vec3 dimensions = getDimensions();
    glm::quat rotation = getRotation();

    float glowLevel = getGlowLevel();
    Glower* glower = NULL;
    if (glowLevel > 0.0f) {
        glower = new Glower(glowLevel);
>>>>>>> 864dd015
    }

    glPushMatrix();
        glTranslatef(position.x, position.y, position.z);
        glm::vec3 axis = glm::axis(rotation);
        glRotatef(glm::degrees(glm::angle(rotation)), axis.x, axis.y, axis.z);
        glPushMatrix();
            glm::vec3 positionToCenter = center - position;
            glTranslatef(positionToCenter.x, positionToCenter.y, positionToCenter.z);
            glScalef(dimensions.x, dimensions.y, dimensions.z);
            //Application::getInstance()->getDeferredLightingEffect()->renderSolidCube(1.0f);
            if (_isSolid) {
                glutSolidSphere(1.0f, SLICES, SLICES);
            } else {
                glutWireSphere(1.0f, SLICES, SLICES);
            }
        glPopMatrix();
    glPopMatrix();
    
    if (glower) {
        delete glower;
    }

}<|MERGE_RESOLUTION|>--- conflicted
+++ resolved
@@ -15,11 +15,8 @@
 #include <SharedUtil.h>
 
 #include "Sphere3DOverlay.h"
-<<<<<<< HEAD
 #include "Application.h"
-=======
 #include "renderer/GlowEffect.h"
->>>>>>> 864dd015
 
 Sphere3DOverlay::Sphere3DOverlay() {
 }
@@ -38,20 +35,7 @@
     const float MAX_COLOR = 255.0f;
     glColor4f(color.red / MAX_COLOR, color.green / MAX_COLOR, color.blue / MAX_COLOR, alpha);
 
-
     glDisable(GL_LIGHTING);
-<<<<<<< HEAD
-    glPushMatrix();
-    glTranslatef(_position.x,
-                 _position.y,
-                 _position.z);
-    glLineWidth(_lineWidth);
-    const int slices = 15;
-    if (_isSolid) {
-		Application::getInstance()->getGeometryCache()->renderSphere(_size, slices, slices); 
-    } else {
-        glutWireSphere(_size, slices, slices);
-=======
     
     glm::vec3 position = getPosition();
     glm::vec3 center = getCenter();
@@ -62,7 +46,6 @@
     Glower* glower = NULL;
     if (glowLevel > 0.0f) {
         glower = new Glower(glowLevel);
->>>>>>> 864dd015
     }
 
     glPushMatrix();
@@ -75,7 +58,7 @@
             glScalef(dimensions.x, dimensions.y, dimensions.z);
             //Application::getInstance()->getDeferredLightingEffect()->renderSolidCube(1.0f);
             if (_isSolid) {
-                glutSolidSphere(1.0f, SLICES, SLICES);
+                Application::getInstance()->getGeometryCache()->renderSphere(1.0f, SLICES, SLICES); 
             } else {
                 glutWireSphere(1.0f, SLICES, SLICES);
             }
