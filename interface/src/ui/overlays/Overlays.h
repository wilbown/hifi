//
//  Overlays.h
//  interface/src/ui/overlays
//
//  Modified by Zander Otavka on 7/15/15
//  Copyright 2014 High Fidelity, Inc.
//
//  Distributed under the Apache License, Version 2.0.
//  See the accompanying file LICENSE or http://www.apache.org/licenses/LICENSE-2.0.html
//
//  Exposes methods to scripts for managing `Overlay`s and `OverlayPanel`s.
//
//  YOU SHOULD NOT USE `Overlays` DIRECTLY, unless you like pain and deprecation.  Instead, use
//  the object oriented API replacement found in `examples/libraries/overlayManager.js`.  See
//  that file for docs and usage.
//

#ifndef hifi_Overlays_h
#define hifi_Overlays_h

#include <QMouseEvent>
#include <QReadWriteLock>
#include <QScriptValue>

#include <PointerEvent.h>

#include "Overlay.h"

#include "PanelAttachable.h"

class PickRay;

class OverlayPropertyResult {
public:
    OverlayPropertyResult();
    QVariant value;
};

Q_DECLARE_METATYPE(OverlayPropertyResult);

QScriptValue OverlayPropertyResultToScriptValue(QScriptEngine* engine, const OverlayPropertyResult& value);
void OverlayPropertyResultFromScriptValue(const QScriptValue& object, OverlayPropertyResult& value);

const OverlayID UNKNOWN_OVERLAY_ID = OverlayID();

/**jsdoc
 * The result of a {@link PickRay} search using {@link Overlays.findRayIntersection|findRayIntersection} or 
 * {@link Overlays.findRayIntersectionVector|findRayIntersectionVector}.
 * @typedef {object} Overlays.RayToOverlayIntersectionResult
 * @property {boolean} intersects - <code>true</code> if the {@link PickRay} intersected with a 3D overlay, otherwise
 *     <code>false</code>.
 * @property {Uuid} overlayID - The UUID of the overlay that was intersected.
 * @property {number} distance - The distance from the {@link PickRay} origin to the intersection point.
 * @property {Vec3} surfaceNormal - The normal of the overlay surface at the intersection point.
 * @property {Vec3} intersection - The position of the intersection point.
 * @property {Object} extraInfo Additional intersection details, if available.
 */
class RayToOverlayIntersectionResult {
public:
    bool intersects { false };
    OverlayID overlayID { UNKNOWN_OVERLAY_ID };
    float distance { 0 };
    BoxFace face;
    glm::vec3 surfaceNormal;
    glm::vec3 intersection;
    QVariantMap extraInfo;
};


Q_DECLARE_METATYPE(RayToOverlayIntersectionResult);

QScriptValue RayToOverlayIntersectionResultToScriptValue(QScriptEngine* engine, const RayToOverlayIntersectionResult& value);
void RayToOverlayIntersectionResultFromScriptValue(const QScriptValue& object, RayToOverlayIntersectionResult& value);

/**jsdoc
 * The Overlays API provides facilities to create and interact with overlays. Overlays are 2D and 3D objects visible only to
 * yourself and that aren't persisted to the domain. They are used for UI.
 * @namespace Overlays
 * @property {Uuid} keyboardFocusOverlay - Get or set the {@link Overlays.OverlayType|web3d} overlay that has keyboard focus.
 *     If no overlay has keyboard focus, get returns <code>null</code>; set to <code>null</code> or {@link Uuid|Uuid.NULL} to 
 *     clear keyboard focus.
 */

class Overlays : public QObject {
    Q_OBJECT

    Q_PROPERTY(OverlayID keyboardFocusOverlay READ getKeyboardFocusOverlay WRITE setKeyboardFocusOverlay)

public:
    Overlays();

    void init();
    void update(float deltatime);
    void renderHUD(RenderArgs* renderArgs);
    void disable();
    void enable();

    Overlay::Pointer getOverlay(OverlayID id) const;

    /// adds an overlay that's already been created
    OverlayID addOverlay(Overlay* overlay) { return addOverlay(Overlay::Pointer(overlay)); }
    OverlayID addOverlay(const Overlay::Pointer& overlay);

    RayToOverlayIntersectionResult findRayIntersectionVector(const PickRay& ray, bool precisionPicking,
        const QVector<OverlayID>& overlaysToInclude,
        const QVector<OverlayID>& overlaysToDiscard,
        bool visibleOnly = false, bool collidableOnly = false);

    bool mousePressEvent(QMouseEvent* event);
    bool mouseDoublePressEvent(QMouseEvent* event);
    bool mouseReleaseEvent(QMouseEvent* event);
    bool mouseMoveEvent(QMouseEvent* event);

    void cleanupAllOverlays();

public slots:
    /**jsdoc
     * Add an overlay to the scene.
     * @function Overlays.addOverlay
     * @param {Overlays.OverlayType} type - The type of the overlay to add.
     * @param {Overlays.OverlayProperties} properties - The properties of the overlay to add.
     * @returns {Uuid} The ID of the newly created overlay if successful, otherwise {@link Uuid|Uuid.NULL}.
     * @example <caption>Add a cube overlay in front of your avatar.</caption>
     * var overlay = Overlays.addOverlay("cube", {
     *     position: Vec3.sum(MyAvatar.position, Vec3.multiplyQbyV(MyAvatar.orientation, { x: 0, y: 0, z: -3 })),
     *     rotation: MyAvatar.orientation,
     *     dimensions: { x: 0.3, y: 0.3, z: 0.3 },
     *     solid: true
     * });
     */
    OverlayID addOverlay(const QString& type, const QVariant& properties);

    /**jsdoc
     * Create a clone of an existing overlay.
     * @function Overlays.cloneOverlay
     * @param {Uuid} overlayID - The ID of the overlay to clone.
     * @returns {Uuid} The ID of the new overlay if successful, otherwise {@link Uuid|Uuid.NULL}.
     * @example <caption>Add an overlay in front of your avatar, clone it, and move the clone to be above the 
     *     original.</caption>
     * var position = Vec3.sum(MyAvatar.position, Vec3.multiplyQbyV(MyAvatar.orientation, { x: 0, y: 0, z: -3 }));
     * var original = Overlays.addOverlay("cube", {
     *     position: position,
     *     rotation: MyAvatar.orientation,
     *     dimensions: { x: 0.3, y: 0.3, z: 0.3 },
     *     solid: true
     * });
     *
     * var clone = Overlays.cloneOverlay(original);
     * Overlays.editOverlay(clone, {
     *     position: Vec3.sum({ x: 0, y: 0.5, z: 0}, position)
     * });
     */
    OverlayID cloneOverlay(OverlayID id);

    /**jsdoc
     * Edit an overlay's properties.
     * @function Overlays.editOverlay
     * @param {Uuid} overlayID - The ID of the overlay to edit.
     * @param {Overlays.OverlayProperties} properties - The properties changes to make.
     * @returns {boolean} <code>true</code> if the overlay was found and edited, otherwise <code>false</code>.
     * @example <caption>Add an overlay in front of your avatar then change its color.</caption>
     * var overlay = Overlays.addOverlay("cube", {
     *     position: Vec3.sum(MyAvatar.position, Vec3.multiplyQbyV(MyAvatar.orientation, { x: 0, y: 0, z: -3 })),
     *     rotation: MyAvatar.orientation,
     *     dimensions: { x: 0.3, y: 0.3, z: 0.3 },
     *     solid: true
     * });
     *
     * var success = Overlays.editOverlay(overlay, {
     *     color: { red: 255, green: 0, blue: 0 }
     * });
     * print("Success: " + success);
     */
    bool editOverlay(OverlayID id, const QVariant& properties);

    /**jsdoc
     * Edit multiple overlays' properties.
     * @function Overlays.editOverlays
     * @param propertiesById {object.<Uuid, Overlays.OverlayProperties>} - An object with overlay IDs as keys and
     *     {@link Overlays.OverlayProperties|OverlayProperties} edits to make as values.
     * @returns {boolean} <code>true</code> if all overlays were found and edited, otherwise <code>false</code> (some may have
     *     been found and edited).
     * @example <caption>Create two overlays in front of your avatar then change their colors.</caption>
     * var overlayA = Overlays.addOverlay("cube", {
     *     position: Vec3.sum(MyAvatar.position, Vec3.multiplyQbyV(MyAvatar.orientation, { x: -0.3, y: 0, z: -3 })),
     *     rotation: MyAvatar.orientation,
     *     dimensions: { x: 0.3, y: 0.3, z: 0.3 },
     *     solid: true
     * });
     * var overlayB = Overlays.addOverlay("cube", {
     *     position: Vec3.sum(MyAvatar.position, Vec3.multiplyQbyV(MyAvatar.orientation, { x: 0.3, y: 0, z: -3 })),
     *     rotation: MyAvatar.orientation,
     *     dimensions: { x: 0.3, y: 0.3, z: 0.3 },
     *     solid: true
     * });
     *
     * var overlayEdits = {};
     * overlayEdits[overlayA] = { color: { red: 255, green: 0, blue: 0 } };
     * overlayEdits[overlayB] = { color: { red: 0, green: 255, blue: 0 } };
     * var success = Overlays.editOverlays(overlayEdits);
     * print("Success: " + success);
     */
    bool editOverlays(const QVariant& propertiesById);

    /**jsdoc
     * Delete an overlay.
     * @function Overlays.deleteOverlay
     * @param {Uuid} overlayID - The ID of the overlay to delete.
     * @example <caption>Create an overlay in front of your avatar then delete it.</caption>
     * var overlay = Overlays.addOverlay("cube", {
     *     position: Vec3.sum(MyAvatar.position, Vec3.multiplyQbyV(MyAvatar.orientation, { x: 0, y: 0, z: -3 })),
     *     rotation: MyAvatar.orientation,
     *     dimensions: { x: 0.3, y: 0.3, z: 0.3 },
     *     solid: true
     * });
     * print("Overlay: " + overlay);
     * Overlays.deleteOverlay(overlay);
     */
    void deleteOverlay(OverlayID id);

    /**jsdoc
     * Get the type of an overlay.
     * @function Overlays.getOverlayType
     * @param {Uuid} overlayID - The ID of the overlay to get the type of.
     * @returns {Overlays.OverlayType} The type of the overlay if found, otherwise an empty string.
     * @example <caption>Create an overlay in front of your avatar then get and report its type.</caption>
     * var overlay = Overlays.addOverlay("cube", {
     *     position: Vec3.sum(MyAvatar.position, Vec3.multiplyQbyV(MyAvatar.orientation, { x: 0, y: 0, z: -3 })),
     *     rotation: MyAvatar.orientation,
     *     dimensions: { x: 0.3, y: 0.3, z: 0.3 },
     *     solid: true
     * });
     * var type = Overlays.getOverlayType(overlay);
     * print("Type: " + type);
     */
    QString getOverlayType(OverlayID overlayId);

    /**jsdoc
     * Get the ID of the 2D overlay at a particular point on the screen or HUD.
     * @function Overlays.getOverlayAtPoint
     * @param {Vec2} point - The point to check for an overlay.
     * @returns {Uuid} The ID of the 2D overlay at the specified point if found, otherwise <code>null</code>.
     * @example <caption>Create a 2D overlay and add an event function that reports the overlay clicked on, if any.</caption>
     * var overlay = Overlays.addOverlay("rectangle", {
     *     bounds: { x: 100, y: 100, width: 200, height: 100 },
     *     color: { red: 255, green: 255, blue: 255 }
     * });
     * print("Created: " + overlay);
     *
     * Controller.mousePressEvent.connect(function (event) {
     *     var overlay = Overlays.getOverlayAtPoint({ x: event.x, y: event.y });
     *     print("Clicked: " + overlay);
     * });
     */
    OverlayID getOverlayAtPoint(const glm::vec2& point);

    /**jsdoc
     * Get the value of a 3D overlay's property.
     * @function Overlays.getProperty
     * @param {Uuid} overlayID - The ID of the overlay. <em>Must be for a 3D {@link Overlays.OverlayType|OverlayType}.</em>
     * @param {string} property - The name of the property value to get.
     * @returns {object} The value of the property if the 3D overlay and property can be found, otherwise
     *     <code>undefined</code>.
     * @example <caption>Create an overlay in front of your avatar then report its alpha property value.</caption>
     * var overlay = Overlays.addOverlay("cube", {
     *     position: Vec3.sum(MyAvatar.position, Vec3.multiplyQbyV(MyAvatar.orientation, { x: 0, y: 0, z: -3 })),
     *     rotation: MyAvatar.orientation,
     *     dimensions: { x: 0.3, y: 0.3, z: 0.3 },
     *     solid: true
     * });
     * var alpha = Overlays.getProperty(overlay, "alpha");
     * print("Overlay alpha: " + alpha);
     */
    OverlayPropertyResult getProperty(OverlayID id, const QString& property);

    /**jsdoc
     * Get the values of an overlay's properties.
     * @function Overlays.getProperties
     * @param {Uuid} overlayID - The ID of the overlay.
     * @param {Array.<string>} properties - An array of names of properties to get the values of.
     * @returns {Overlays.OverlayProperties} The values of valid properties if the overlay can be found, otherwise 
     *     <code>undefined</code>.
     * @example <caption>Create an overlay in front of your avatar then report some of its properties.</caption>
     * var overlay = Overlays.addOverlay("cube", {
     *     position: Vec3.sum(MyAvatar.position, Vec3.multiplyQbyV(MyAvatar.orientation, { x: 0, y: 0, z: -3 })),
     *     rotation: MyAvatar.orientation,
     *     dimensions: { x: 0.3, y: 0.3, z: 0.3 },
     *     solid: true
     * });
     * var properties = Overlays.getProperties(overlay, ["color", "alpha", "grabbable"]);
     * print("Overlay properties: " + JSON.stringify(properties));
     */
    OverlayPropertyResult getProperties(const OverlayID& id, const QStringList& properties);

    /**jsdoc
     * Get the values of multiple overlays' properties.
     * @function Overlays.getOverlaysProperties
     * @param propertiesById {object.<Uuid, Array.<string>>} - An object with overlay IDs as keys and arrays of the names of 
     *     properties to get for each as values.
     * @returns {object.<Uuid, Overlays.OverlayProperties>} An object with overlay IDs as keys and
     *     {@link Overlays.OverlayProperties|OverlayProperties} as values.
     * @example <caption>Create two cube overlays in front of your avatar then get some of their properties.</caption>
     * var overlayA = Overlays.addOverlay("cube", {
     *     position: Vec3.sum(MyAvatar.position, Vec3.multiplyQbyV(MyAvatar.orientation, { x: -0.3, y: 0, z: -3 })),
     *     rotation: MyAvatar.orientation,
     *     dimensions: { x: 0.3, y: 0.3, z: 0.3 },
     *     solid: true
     * });
     * var overlayB = Overlays.addOverlay("cube", {
     *     position: Vec3.sum(MyAvatar.position, Vec3.multiplyQbyV(MyAvatar.orientation, { x: 0.3, y: 0, z: -3 })),
     *     rotation: MyAvatar.orientation,
     *     dimensions: { x: 0.3, y: 0.3, z: 0.3 },
     *     solid: true
     * });
     * var propertiesToGet = {};
     * propertiesToGet[overlayA] = ["color", "alpha"];
     * propertiesToGet[overlayB] = ["dimensions"];
     * var properties = Overlays.getOverlaysProperties(propertiesToGet);
     * print("Overlays properties: " + JSON.stringify(properties));
     */
    OverlayPropertyResult getOverlaysProperties(const QVariant& overlaysProperties);

    /**jsdoc
     * Find the closest 3D overlay intersected by a {@link PickRay}.
     * @function Overlays.findRayIntersection
     * @param {PickRay} pickRay - The PickRay to use for finding overlays.
     * @param {boolean} [precisionPicking=false] - <em>Unused</em>; exists to match Entity API.
     * @param {Array.<Uuid>} [overlayIDsToInclude=[]] - If not empty then the search is restricted to these overlays.
     * @param {Array.<Uuid>} [overlayIDsToExclude=[]] - Overlays to ignore during the search.
     * @param {boolean} [visibleOnly=false] - <em>Unused</em>; exists to match Entity API.
     * @param {boolean} [collidableOnly=false] - <em>Unused</em>; exists to match Entity API.
     * @returns {Overlays.RayToOverlayIntersectionResult} The closest 3D overlay intersected by <code>pickRay</code>, taking
     *     into account <code>overlayIDsToInclude</code> and <code>overlayIDsToExclude</code> if they're not empty.
     * @example <caption>Create a cube overlay in front of your avatar. Report 3D overlay intersection details for mouse 
     *     clicks.</caption>
     * var overlay = Overlays.addOverlay("cube", {
     *     position: Vec3.sum(MyAvatar.position, Vec3.multiplyQbyV(MyAvatar.orientation, { x: 0, y: 0, z: -3 })),
     *     rotation: MyAvatar.orientation,
     *     dimensions: { x: 0.3, y: 0.3, z: 0.3 },
     *     solid: true
     * });
     *
     * Controller.mousePressEvent.connect(function (event) {
     *     var pickRay = Camera.computePickRay(event.x, event.y);
     *     var intersection = Overlays.findRayIntersection(pickRay);
     *     print("Intersection: " + JSON.stringify(intersection));
     * });
     */
    RayToOverlayIntersectionResult findRayIntersection(const PickRay& ray,
                                                       bool precisionPicking = false,
                                                       const QScriptValue& overlayIDsToInclude = QScriptValue(),
                                                       const QScriptValue& overlayIDsToDiscard = QScriptValue(),
                                                       bool visibleOnly = false,
                                                       bool collidableOnly = false);

<<<<<<< HEAD
    // TODO: Apart from the name, this function signature on JavaScript is identical to that of findRayIntersection() and should
    // probably be removed from the JavaScript API so as not to cause confusion.
    /**jsdoc
     * Find the closest 3D overlay intersected by a {@link PickRay}.
     * @function Overlays.findRayIntersectionVector
     * @deprecated Use {@link Overlays.findRayIntersection} instead; it has identical parameters and results.
     * @param {PickRay} pickRay - The PickRay to use for finding overlays.
     * @param {boolean} [precisionPicking=false] - <em>Unused</em>; exists to match Entity API.
     * @param {Array.<Uuid>} [overlayIDsToInclude=[]] - If not empty then the search is restricted to these overlays.
     * @param {Array.<Uuid>} [overlayIDsToExclude=[]] - Overlays to ignore during the search.
     * @param {boolean} [visibleOnly=false] - <em>Unused</em>; exists to match Entity API.
     * @param {boolean} [collidableOnly=false] - <em>Unused</em>; exists to match Entity API.
     * @returns {Overlays.RayToOverlayIntersectionResult} The closest 3D overlay intersected by <code>pickRay</code>, taking
     *     into account <code>overlayIDsToInclude</code> and <code>overlayIDsToExclude</code> if they're not empty.
     */
    RayToOverlayIntersectionResult findRayIntersectionVector(const PickRay& ray, bool precisionPicking,
                                                             const QVector<OverlayID>& overlaysToInclude,
                                                             const QVector<OverlayID>& overlaysToDiscard,
                                                             bool visibleOnly = false, bool collidableOnly = false);

=======
>>>>>>> b4000c04
    /**jsdoc
     * Return a list of 3D overlays with bounding boxes that touch a search sphere.
     * @function Overlays.findOverlays
     * @param {Vec3} center - The center of the search sphere.
     * @param {number} radius - The radius of the search sphere.
     * @returns {Uuid[]} An array of overlay IDs with bounding boxes that touch a search sphere.
     * @example <caption>Create two cube overlays in front of your avatar then search for overlays near your avatar.</caption>
     * var overlayA = Overlays.addOverlay("cube", {
     *     position: Vec3.sum(MyAvatar.position, Vec3.multiplyQbyV(MyAvatar.orientation, { x: -0.3, y: 0, z: -3 })),
     *     rotation: MyAvatar.orientation,
     *     dimensions: { x: 0.3, y: 0.3, z: 0.3 },
     *     solid: true
     * });
     * print("Overlay A: " + overlayA);
     * var overlayB = Overlays.addOverlay("cube", {
     *     position: Vec3.sum(MyAvatar.position, Vec3.multiplyQbyV(MyAvatar.orientation, { x: 0.3, y: 0, z: -3 })),
     *     rotation: MyAvatar.orientation,
     *     dimensions: { x: 0.3, y: 0.3, z: 0.3 },
     *     solid: true
     * });
     * print("Overlay B: " + overlayB);
     *
     * var overlaysFound = Overlays.findOverlays(MyAvatar.position, 5.0);
     * print("Overlays found: " + JSON.stringify(overlaysFound));
     */
    QVector<QUuid> findOverlays(const glm::vec3& center, float radius);

    /**jsdoc
     * Check whether an overlay's assets have been loaded. For example, for an <code>image</code> overlay the result indicates
     * whether its image has been loaded.
     * @function Overlays.isLoaded
     * @param {Uuid} overlayID - The ID of the overlay to check.
     * @returns {boolean} <code>true</code> if the overlay's assets have been loaded, otherwise <code>false</code>.
     * @example <caption>Create an image overlay and report whether its image is loaded after 1s.</caption>
     * var overlay = Overlays.addOverlay("image", {
     *     bounds: { x: 100, y: 100, width: 200, height: 200 },
     *     imageURL: "https://content.highfidelity.com/DomainContent/production/Particles/wispy-smoke.png"
     * });
     * Script.setTimeout(function () {
     *     var isLoaded = Overlays.isLoaded(overlay);
     *     print("Image loaded: " + isLoaded);
     * }, 1000);
     */
    bool isLoaded(OverlayID id);

    /**jsdoc
     * Calculates the size of the given text in the specified overlay if it is a text overlay.
     * @function Overlays.textSize
     * @param {Uuid} overlayID - The ID of the overlay to use for calculation.
     * @param {string} text - The string to calculate the size of.
     * @returns {Size} The size of the <code>text</code> if the overlay is a text overlay, otherwise
     *     <code>{ height: 0, width : 0 }</code>. If the overlay is a 2D overlay, the size is in pixels; if the overlay is a 3D
     *     overlay, the size is in meters.
     * @example <caption>Calculate the size of "hello" in a 3D text overlay.</caption>
     * var overlay = Overlays.addOverlay("text3d", {
     *     position: Vec3.sum(MyAvatar.position, Vec3.multiplyQbyV(MyAvatar.orientation, { x: 0, y: 0, z: -2 })),
     *     rotation: MyAvatar.orientation,
     *     text: "hello",
     *     lineHeight: 0.2
     * });
     * var textSize = Overlays.textSize(overlay, "hello");
     * print("Size of \"hello\": " + JSON.stringify(textSize));
     */
    QSizeF textSize(OverlayID id, const QString& text);

    /**jsdoc
     * Get the width of the window or HUD.
     * @function Overlays.width
     * @returns {number} The width, in pixels, of the Interface window if in desktop mode or the HUD if in HMD mode.
     */
    float width();

    /**jsdoc
     * Get the height of the window or HUD.
     * @function Overlays.height
     * @returns {number} The height, in pixels, of the Interface window if in desktop mode or the HUD if in HMD mode.
     */
    float height();

    /**jsdoc
     * Check if there is an overlay of a given ID.
     * @function Overlays.isAddedOverly
     * @param {Uuid} overlayID - The ID to check.
     * @returns {boolean} <code>true</code> if an overlay with the given ID exists, <code>false</code> otherwise.
     */
    bool isAddedOverlay(OverlayID id);

    /**jsdoc
     * Generate a mouse press event on an overlay.
     * @function Overlays.sendMousePressOnOverlay
     * @param {Uuid} overlayID - The ID of the overlay to generate a mouse press event on.
     * @param {PointerEvent} event - The mouse press event details.
     * @example <caption>Create a 2D rectangle overlay plus a 3D cube overlay and generate mousePressOnOverlay events for the 2D
     * overlay.</caption>
     * var overlay = Overlays.addOverlay("cube", {
     *     position: Vec3.sum(MyAvatar.position, Vec3.multiplyQbyV(MyAvatar.orientation, { x: 0, y: 0, z: -3 })),
     *     rotation: MyAvatar.orientation,
     *     dimensions: { x: 0.3, y: 0.3, z: 0.3 },
     *     solid: true
     * });
     * print("3D overlay: " + overlay);
     *
     * var overlay = Overlays.addOverlay("rectangle", {
     *     bounds: { x: 100, y: 100, width: 200, height: 100 },
     *     color: { red: 255, green: 255, blue: 255 }
     * });
     * print("2D overlay: " + overlay);
     *
     * // Overlays.mousePressOnOverlay by default applies only to 3D overlays.
     * Overlays.mousePressOnOverlay.connect(function(overlayID, event) {
     *     print("Clicked: " + overlayID);
     * });
     *
     * Controller.mousePressEvent.connect(function (event) {
     *     // Overlays.getOverlayAtPoint applies only to 2D overlays.
     *     var overlay = Overlays.getOverlayAtPoint({ x: event.x, y: event.y });
     *     if (overlay) {
     *         Overlays.sendMousePressOnOverlay(overlay, {
     *             type: "press",
     *             id: 0,
     *             pos2D: event
     *         });
     *     }
     * });
     */
    void sendMousePressOnOverlay(const OverlayID& overlayID, const PointerEvent& event);

    /**jsdoc
     * Generate a mouse release event on an overlay.
     * @function Overlays.sendMouseReleaseOnOverlay
     * @param {Uuid} overlayID - The ID of the overlay to generate a mouse release event on.
     * @param {PointerEvent} event - The mouse release event details.
     */
    void sendMouseReleaseOnOverlay(const OverlayID& overlayID, const PointerEvent& event);

    /**jsdoc
     * Generate a mouse move event on an overlay.
     * @function Overlays.sendMouseMoveOnOverlay
     * @param {Uuid} overlayID - The ID of the overlay to generate a mouse move event on.
     * @param {PointerEvent} event - The mouse move event details.
     */
    void sendMouseMoveOnOverlay(const OverlayID& overlayID, const PointerEvent& event);

    /**jsdoc
     * Generate a hover enter event on an overlay.
     * @function Overlays.sendHoverEnterOverlay
     * @param {Uuid} id - The ID of the overlay to generate a hover enter event on.
     * @param {PointerEvent} event - The hover enter event details.
     */
    void sendHoverEnterOverlay(const OverlayID& overlayID, const PointerEvent& event);

    /**jsdoc
     * Generate a hover over event on an overlay.
     * @function Overlays.sendHoverOverOverlay
     * @param {Uuid} overlayID - The ID of the overlay to generate a hover over event on.
     * @param {PointerEvent} event - The hover over event details.
     */
    void sendHoverOverOverlay(const OverlayID& overlayID, const PointerEvent& event);

    /**jsdoc
     * Generate a hover leave event on an overlay.
     * @function Overlays.sendHoverLeaveOverlay
     * @param {Uuid} overlayID - The ID of the overlay to generate a hover leave event on.
     * @param {PointerEvent} event - The hover leave event details.
     */
    void sendHoverLeaveOverlay(const OverlayID& overlayID, const PointerEvent& event);

    /**jsdoc
     * Get the ID of the Web3D overlay that has keyboard focus.
     * @function Overlays.getKeyboardFocusOverlay
     * @returns {Uuid} The ID of the {@link Overlays.OverlayType|web3d} overlay that has focus, if any, otherwise 
     *     <code>null</code>.
     */
    OverlayID getKeyboardFocusOverlay();

    /**jsdoc
     * Set the Web3D overlay that has keyboard focus.
     * @function Overlays.setKeyboardFocusOverlay
     * @param {Uuid} overlayID - The ID of the {@link Overlays.OverlayType|web3d} overlay to set keyboard focus to. Use 
     *     <code>null</code> or {@link Uuid|Uuid.NULL} to unset keyboard focus from an overlay.
     */
    void setKeyboardFocusOverlay(const OverlayID& id);

signals:
    /**jsdoc
     * Triggered when an overlay is deleted.
     * @function Overlays.overlayDeleted
     * @param {Uuid} overlayID - The ID of the overlay that was deleted.
     * @returns {Signal}
     * @example <caption>Create an overlay then delete it after 1s.</caption>
     * var overlay = Overlays.addOverlay("cube", {
     *     position: Vec3.sum(MyAvatar.position, Vec3.multiplyQbyV(MyAvatar.orientation, { x: 0, y: 0, z: -3 })),
     *     rotation: MyAvatar.orientation,
     *     dimensions: { x: 0.3, y: 0.3, z: 0.3 },
     *     solid: true
     * });
     * print("Overlay: " + overlay);
     *
     * Overlays.overlayDeleted.connect(function(overlayID) {
     *     print("Deleted: " + overlayID);
     * });
     * Script.setTimeout(function () {
     *     Overlays.deleteOverlay(overlay);
     * }, 1000);
     */
    void overlayDeleted(OverlayID id);

    /**jsdoc
     * Triggered when a mouse press event occurs on an overlay. Only occurs for 3D overlays (unless you use 
     *     {@link Overlays.sendMousePressOnOverlay|sendMousePressOnOverlay} for a 2D overlay).
     * @function Overlays.mousePressOnOverlay
     * @param {Uuid} overlayID - The ID of the overlay the mouse press event occurred on.
     * @param {PointerEvent} event - The mouse press event details.
     * @returns {Signal}
     * @example <caption>Create a cube overlay in front of your avatar and report mouse clicks on it.</caption>
     * var overlay = Overlays.addOverlay("cube", {
     *     position: Vec3.sum(MyAvatar.position, Vec3.multiplyQbyV(MyAvatar.orientation, { x: 0, y: 0, z: -3 })),
     *     rotation: MyAvatar.orientation,
     *     dimensions: { x: 0.3, y: 0.3, z: 0.3 },
     *     solid: true
     * });
     * print("My overlay: " + overlay);
     *
     * Overlays.mousePressOnOverlay.connect(function(overlayID, event) {
     *     if (overlayID === overlay) {
     *         print("Clicked on my overlay");
     *     }
     * });
     */
    void mousePressOnOverlay(OverlayID overlayID, const PointerEvent& event);

    /**jsdoc
     * Triggered when a mouse double press event occurs on an overlay. Only occurs for 3D overlays.
     * @function Overlays.mouseDoublePressOnOverlay
     * @param {Uuid} overlayID - The ID of the overlay the mouse double press event occurred on.
     * @param {PointerEvent} event - The mouse double press event details.
     * @returns {Signal}
     */
    void mouseDoublePressOnOverlay(OverlayID overlayID, const PointerEvent& event);

    /**jsdoc
     * Triggered when a mouse release event occurs on an overlay. Only occurs for 3D overlays (unless you use 
     *     {@link Overlays.sendMouseReleaseOnOverlay|sendMouseReleaseOnOverlay} for a 2D overlay).
     * @function Overlays.mouseReleaseOnOverlay
     * @param {Uuid} overlayID - The ID of the overlay the mouse release event occurred on.
     * @param {PointerEvent} event - The mouse release event details.
     * @returns {Signal}
     */
    void mouseReleaseOnOverlay(OverlayID overlayID, const PointerEvent& event);

    /**jsdoc
     * Triggered when a mouse move event occurs on an overlay. Only occurs for 3D overlays (unless you use 
     *     {@link Overlays.sendMouseMoveOnOverlay|sendMouseMoveOnOverlay} for a 2D overlay).
     * @function Overlays.mouseMoveOnOverlay
     * @param {Uuid} overlayID - The ID of the overlay the mouse moved event occurred on.
     * @param {PointerEvent} event - The mouse move event details.
     * @returns {Signal}
     */
    void mouseMoveOnOverlay(OverlayID overlayID, const PointerEvent& event);

    /**jsdoc
     * Triggered when a mouse press event occurs on something other than a 3D overlay.
     * @function Overlays.mousePressOffOverlay
     * @returns {Signal}
     */
    void mousePressOffOverlay();

    /**jsdoc
     * Triggered when a mouse double press event occurs on something other than a 3D overlay.
     * @function Overlays.mouseDoublePressOffOverlay
     * @returns {Signal}
     */
    void mouseDoublePressOffOverlay();

    /**jsdoc
     * Triggered when a mouse cursor starts hovering over an overlay. Only occurs for 3D overlays (unless you use 
     *     {@link Overlays.sendHoverEnterOverlay|sendHoverEnterOverlay} for a 2D overlay).
     * @function Overlays.hoverEnterOverlay
     * @param {Uuid} overlayID - The ID of the overlay the mouse moved event occurred on.
     * @param {PointerEvent} event - The mouse move event details.
     * @returns {Signal}
     * @example <caption>Create a cube overlay in front of your avatar and report when you start hovering your mouse over
     *     it.</caption>
     * var overlay = Overlays.addOverlay("cube", {
     *     position: Vec3.sum(MyAvatar.position, Vec3.multiplyQbyV(MyAvatar.orientation, { x: 0, y: 0, z: -3 })),
     *     rotation: MyAvatar.orientation,
     *     dimensions: { x: 0.3, y: 0.3, z: 0.3 },
     *     solid: true
     * });
     * print("Overlay: " + overlay);
     * Overlays.hoverEnterOverlay.connect(function(overlayID, event) {
     *     print("Hover enter: " + overlayID);
     * });
     */
    void hoverEnterOverlay(OverlayID overlayID, const PointerEvent& event);

    /**jsdoc
     * Triggered when a mouse cursor continues hovering over an overlay. Only occurs for 3D overlays (unless you use 
     *     {@link Overlays.sendHoverOverOverlay|sendHoverOverOverlay} for a 2D overlay).
     * @function Overlays.hoverOverOverlay
     * @param {Uuid} overlayID - The ID of the overlay the hover over event occurred on.
     * @param {PointerEvent} event - The hover over event details.
     * @returns {Signal}
     */
    void hoverOverOverlay(OverlayID overlayID, const PointerEvent& event);

    /**jsdoc
     * Triggered when a mouse cursor finishes hovering over an overlay. Only occurs for 3D overlays (unless you use 
     *     {@link Overlays.sendHoverLeaveOverlay|sendHoverLeaveOverlay} for a 2D overlay).
     * @function Overlays.hoverLeaveOverlay
     * @param {Uuid} overlayID - The ID of the overlay the hover leave event occurred on.
     * @param {PointerEvent} event - The hover leave event details.
     * @returns {Signal}
     */
    void hoverLeaveOverlay(OverlayID overlayID, const PointerEvent& event);

private:
    void cleanupOverlaysToDelete();

    mutable QMutex _mutex { QMutex::Recursive };
    QMap<OverlayID, Overlay::Pointer> _overlaysHUD;
    QMap<OverlayID, Overlay::Pointer> _overlaysWorld;

    QList<Overlay::Pointer> _overlaysToDelete;
    unsigned int _stackOrder { 1 };

    bool _enabled = true;

    PointerEvent calculateOverlayPointerEvent(OverlayID overlayID, PickRay ray, RayToOverlayIntersectionResult rayPickResult,
        QMouseEvent* event, PointerEvent::EventType eventType);

    OverlayID _currentClickingOnOverlayID { UNKNOWN_OVERLAY_ID };
    OverlayID _currentHoverOverOverlayID { UNKNOWN_OVERLAY_ID };

    RayToOverlayIntersectionResult findRayIntersectionForMouseEvent(PickRay ray);

private slots:
    void mousePressPointerEvent(const OverlayID& overlayID, const PointerEvent& event);
    void mouseMovePointerEvent(const OverlayID& overlayID, const PointerEvent& event);
    void mouseReleasePointerEvent(const OverlayID& overlayID, const PointerEvent& event);
    void hoverEnterPointerEvent(const OverlayID& overlayID, const PointerEvent& event);
    void hoverOverPointerEvent(const OverlayID& overlayID, const PointerEvent& event);
    void hoverLeavePointerEvent(const OverlayID& overlayID, const PointerEvent& event);
};

#endif // hifi_Overlays_h<|MERGE_RESOLUTION|>--- conflicted
+++ resolved
@@ -353,29 +353,6 @@
                                                        bool visibleOnly = false,
                                                        bool collidableOnly = false);
 
-<<<<<<< HEAD
-    // TODO: Apart from the name, this function signature on JavaScript is identical to that of findRayIntersection() and should
-    // probably be removed from the JavaScript API so as not to cause confusion.
-    /**jsdoc
-     * Find the closest 3D overlay intersected by a {@link PickRay}.
-     * @function Overlays.findRayIntersectionVector
-     * @deprecated Use {@link Overlays.findRayIntersection} instead; it has identical parameters and results.
-     * @param {PickRay} pickRay - The PickRay to use for finding overlays.
-     * @param {boolean} [precisionPicking=false] - <em>Unused</em>; exists to match Entity API.
-     * @param {Array.<Uuid>} [overlayIDsToInclude=[]] - If not empty then the search is restricted to these overlays.
-     * @param {Array.<Uuid>} [overlayIDsToExclude=[]] - Overlays to ignore during the search.
-     * @param {boolean} [visibleOnly=false] - <em>Unused</em>; exists to match Entity API.
-     * @param {boolean} [collidableOnly=false] - <em>Unused</em>; exists to match Entity API.
-     * @returns {Overlays.RayToOverlayIntersectionResult} The closest 3D overlay intersected by <code>pickRay</code>, taking
-     *     into account <code>overlayIDsToInclude</code> and <code>overlayIDsToExclude</code> if they're not empty.
-     */
-    RayToOverlayIntersectionResult findRayIntersectionVector(const PickRay& ray, bool precisionPicking,
-                                                             const QVector<OverlayID>& overlaysToInclude,
-                                                             const QVector<OverlayID>& overlaysToDiscard,
-                                                             bool visibleOnly = false, bool collidableOnly = false);
-
-=======
->>>>>>> b4000c04
     /**jsdoc
      * Return a list of 3D overlays with bounding boxes that touch a search sphere.
      * @function Overlays.findOverlays
