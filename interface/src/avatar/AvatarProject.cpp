--- conflicted
+++ resolved
@@ -88,13 +88,7 @@
 }
 
 AvatarProject::AvatarProject(const QString& fstPath, const QByteArray& data) :
-<<<<<<< HEAD
-    _fstPath(fstPath), _fst(fstPath, FSTReader::readMapping(data)) {
-    _fstFilename = QFileInfo(_fstPath).fileName();
-    qDebug() << "Pointers: " << this << &_fst;
-=======
     AvatarProject::AvatarProject(new FST(fstPath, FSTReader::readMapping(data))) {
->>>>>>> cb74313d
 
 }
 AvatarProject::AvatarProject(FST* fst) {
@@ -109,12 +103,7 @@
 }
 
 void AvatarProject::appendDirectory(QString prefix, QDir dir) {
-<<<<<<< HEAD
-    auto flags = QDir::Dirs | QDir::Files | QDir::NoSymLinks | QDir::NoDotAndDotDot | QDir::Hidden;
-=======
-    qDebug() << "Inside of " << prefix << dir.absolutePath();
-    const auto flags = QDir::Dirs | QDir::Files | QDir::NoSymLinks | QDir::NoDotAndDotDot | QDir::Hidden;
->>>>>>> cb74313d
+    constexpr auto flags = QDir::Dirs | QDir::Files | QDir::NoSymLinks | QDir::NoDotAndDotDot | QDir::Hidden;
     for (auto& entry : dir.entryInfoList({}, flags)) {
         if (entry.isFile()) {
             //_projectFiles.append(prefix + "/" + entry.fileName());
@@ -131,7 +120,7 @@
 }
 
 MarketplaceItemUploader* AvatarProject::upload() {
-    return new MarketplaceItemUploader("test_avatar", "blank description", _fstFilename, QUuid(), _projectFiles);
+    return new MarketplaceItemUploader("test_avatar", "blank description", QFileInfo(getFSTPath()).fileName(), QUuid(), _projectFiles);
 }
 
 void AvatarProject::openInInventory() {
