//
//  Avatar.h
//  interface/src/avatar
//
//  Copyright 2012 High Fidelity, Inc.
//
//  Distributed under the Apache License, Version 2.0.
//  See the accompanying file LICENSE or http://www.apache.org/licenses/LICENSE-2.0.html
//

#ifndef hifi_Avatar_h
#define hifi_Avatar_h

#include <glm/glm.hpp>
#include <glm/gtc/quaternion.hpp>

#include <QtCore/QScopedPointer>
#include <QtCore/QUuid>

#include <AvatarData.h>
#include <ShapeInfo.h>

#include <render/Scene.h>

#include "Hand.h"
#include "Head.h"
#include "InterfaceConfig.h"
#include "SkeletonModel.h"
#include "world.h"

namespace render {
    template <> const ItemKey payloadGetKey(const AvatarSharedPointer& avatar);
    template <> const Item::Bound payloadGetBound(const AvatarSharedPointer& avatar);
    template <> void payloadRender(const AvatarSharedPointer& avatar, RenderArgs* args);
}

static const float SCALING_RATIO = .05f;
static const float SMOOTHING_RATIO = .05f; // 0 < ratio < 1
static const float RESCALING_TOLERANCE = .02f;

extern const float CHAT_MESSAGE_SCALE;
extern const float CHAT_MESSAGE_HEIGHT;

enum DriveKeys {
    FWD = 0,
    BACK,
    LEFT,
    RIGHT,
    UP,
    DOWN,
    ROT_LEFT,
    ROT_RIGHT,
    ROT_UP,
    ROT_DOWN,
    MAX_DRIVE_KEYS
};

enum ScreenTintLayer {
    SCREEN_TINT_BEFORE_LANDSCAPE = 0,
    SCREEN_TINT_BEFORE_AVATARS,
    SCREEN_TINT_BEFORE_MY_AVATAR,
    SCREEN_TINT_AFTER_AVATARS,
    NUM_SCREEN_TINT_LAYERS
};

class AvatarMotionState;
class Texture;

class Avatar : public AvatarData {
    Q_OBJECT
    Q_PROPERTY(glm::vec3 skeletonOffset READ getSkeletonOffset WRITE setSkeletonOffset)

public:
    Avatar();
    ~Avatar();

    typedef render::Payload<AvatarData> Payload;
    typedef std::shared_ptr<render::Item::PayloadInterface> PayloadPointer;
<<<<<<< HEAD
    typedef Payload::DataPointer Pointer;
=======
>>>>>>> f8a90684

    void init();
    void simulate(float deltaTime);

    virtual void render(RenderArgs* renderArgs, const glm::vec3& cameraPosition,
        bool postLighting = false);

    //setters
    void setDisplayingLookatVectors(bool displayingLookatVectors) { getHead()->setRenderLookatVectors(displayingLookatVectors); }
    void setIsLookAtTarget(const bool isLookAtTarget) { _isLookAtTarget = isLookAtTarget; }
    bool getIsLookAtTarget() const { return _isLookAtTarget; }
    //getters
    bool isInitialized() const { return _initialized; }
    SkeletonModel& getSkeletonModel() { return _skeletonModel; }
    const QVector<Model*>& getAttachmentModels() const { return _attachmentModels; }
    glm::vec3 getChestPosition() const;
    float getScale() const { return _scale; }
    const Head* getHead() const { return static_cast<const Head*>(_headData); }
    Head* getHead() { return static_cast<Head*>(_headData); }
    Hand* getHand() { return static_cast<Hand*>(_handData); }
    glm::quat getWorldAlignedOrientation() const;

    AABox getBounds() const;

    /// Returns the distance to use as a LOD parameter.
    float getLODDistance() const;

    bool findRayIntersection(RayIntersectionInfo& intersection) const;

    /// \param shapes list of shapes to collide against avatar
    /// \param collisions list to store collision results
    /// \return true if at least one shape collided with avatar
    bool findCollisions(const QVector<const Shape*>& shapes, CollisionList& collisions);

    /// Checks for penetration between the a sphere and the avatar's models.
    /// \param penetratorCenter the center of the penetration test sphere
    /// \param penetratorRadius the radius of the penetration test sphere
    /// \param collisions[out] a list to which collisions get appended
    /// \return whether or not the sphere penetrated
    bool findSphereCollisions(const glm::vec3& penetratorCenter, float penetratorRadius, CollisionList& collisions);

    /// Checks for penetration between the described plane and the avatar.
    /// \param plane the penetration plane
    /// \param collisions[out] a list to which collisions get appended
    /// \return whether or not the plane penetrated
    bool findPlaneCollisions(const glm::vec4& plane, CollisionList& collisions);

    virtual bool isMyAvatar() { return false; }
    
    virtual QVector<glm::quat> getJointRotations() const;
    virtual glm::quat getJointRotation(int index) const;
    virtual int getJointIndex(const QString& name) const;
    virtual QStringList getJointNames() const;
    
    virtual void setFaceModelURL(const QUrl& faceModelURL);
    virtual void setSkeletonModelURL(const QUrl& skeletonModelURL);
    virtual void setAttachmentData(const QVector<AttachmentData>& attachmentData);
    virtual void setDisplayName(const QString& displayName);
    virtual void setBillboard(const QByteArray& billboard);

    void setShowDisplayName(bool showDisplayName);
    
    virtual int parseDataAtOffset(const QByteArray& packet, int offset);

    static void renderJointConnectingCone(glm::vec3 position1, glm::vec3 position2, 
                                                float radius1, float radius2, const glm::vec4& color);

    virtual void applyCollision(const glm::vec3& contactPoint, const glm::vec3& penetration) { }

    Q_INVOKABLE void setSkeletonOffset(const glm::vec3& offset);
    Q_INVOKABLE glm::vec3 getSkeletonOffset() { return _skeletonOffset; }
    virtual glm::vec3 getSkeletonPosition() const;
    
    Q_INVOKABLE glm::vec3 getJointPosition(int index) const;
    Q_INVOKABLE glm::vec3 getJointPosition(const QString& name) const;
    Q_INVOKABLE glm::quat getJointCombinedRotation(int index) const;
    Q_INVOKABLE glm::quat getJointCombinedRotation(const QString& name) const;
    
    Q_INVOKABLE void setJointModelPositionAndOrientation(int index, const glm::vec3 position, const glm::quat& rotation);
    Q_INVOKABLE void setJointModelPositionAndOrientation(const QString& name, const glm::vec3 position, 
        const glm::quat& rotation);
    
    Q_INVOKABLE glm::vec3 getNeckPosition() const;

    Q_INVOKABLE glm::vec3 getAcceleration() const { return _acceleration; }
    Q_INVOKABLE glm::vec3 getAngularVelocity() const { return _angularVelocity; }
    Q_INVOKABLE glm::vec3 getAngularAcceleration() const { return _angularAcceleration; }
    

    /// Scales a world space position vector relative to the avatar position and scale
    /// \param vector position to be scaled. Will store the result
    void scaleVectorRelativeToPosition(glm::vec3 &positionToScale) const;

    void slamPosition(const glm::vec3& position);

    // Call this when updating Avatar position with a delta.  This will allow us to 
    // _accurately_ measure position changes and compute the resulting velocity 
    // (otherwise floating point error will cause problems at large positions).
    void applyPositionDelta(const glm::vec3& delta);

    virtual void rebuildSkeletonBody();

    virtual void computeShapeInfo(ShapeInfo& shapeInfo);

    friend class AvatarManager;

signals:
    void collisionWithAvatar(const QUuid& myUUID, const QUuid& theirUUID, const CollisionInfo& collision);

protected:
    SkeletonModel _skeletonModel;
    glm::vec3 _skeletonOffset;
    QVector<Model*> _attachmentModels;
    float _bodyYawDelta;

    // These position histories and derivatives are in the world-frame.
    // The derivatives are the MEASURED results of all external and internal forces
    // and are therefore READ-ONLY --> motion control of the Avatar is NOT obtained 
    // by setting these values.
    // Floating point error prevents us from accurately measuring velocity using a naive approach 
    // (e.g. vel = (pos - lastPos)/dt) so instead we use _positionDeltaAccumulator.
    glm::vec3 _positionDeltaAccumulator;
    glm::vec3 _lastVelocity;
    glm::vec3 _acceleration;
    glm::vec3 _angularVelocity;
    glm::vec3 _lastAngularVelocity;
    glm::vec3 _angularAcceleration;
    glm::quat _lastOrientation;

    float _leanScale;
    float _scale;
    glm::vec3 _worldUpDirection;
    float _stringLength;
    bool _moving; ///< set when position is changing
    
    // protected methods...
    glm::vec3 getBodyRightDirection() const { return getOrientation() * IDENTITY_RIGHT; }
    glm::vec3 getBodyUpDirection() const { return getOrientation() * IDENTITY_UP; }
    glm::vec3 getBodyFrontDirection() const { return getOrientation() * IDENTITY_FRONT; }
    glm::quat computeRotationFromBodyToWorldUp(float proportion = 1.0f) const;
    void setScale(float scale);
    void measureMotionDerivatives(float deltaTime);

    float getSkeletonHeight() const;
    float getHeadHeight() const;
    float getPelvisFloatingHeight() const;
    glm::vec3 getDisplayNamePosition();

    float calculateDisplayNameScaleFactor(const glm::vec3& textPosition, bool inHMD);
    void renderDisplayName();
    virtual void renderBody(RenderArgs* renderArgs, ViewFrustum* renderFrustum, bool postLighting, float glowLevel = 0.0f);
    virtual bool shouldRenderHead(const RenderArgs* renderArgs, const glm::vec3& cameraPosition) const;

    void simulateAttachments(float deltaTime);
    virtual void renderAttachments(RenderArgs* args);

    virtual void updateJointMappings();

    render::ItemID _renderItemID;
    
private:
    bool _initialized;
    NetworkTexturePointer _billboardTexture;
    bool _shouldRenderBillboard;
    bool _isLookAtTarget;

    void renderBillboard();
    
    float getBillboardSize() const;
    
    static int _jointConesID;

    int _voiceSphereID;

    AvatarMotionState* _motionState = nullptr;
};

#endif // hifi_Avatar_h<|MERGE_RESOLUTION|>--- conflicted
+++ resolved
@@ -76,10 +76,6 @@
 
     typedef render::Payload<AvatarData> Payload;
     typedef std::shared_ptr<render::Item::PayloadInterface> PayloadPointer;
-<<<<<<< HEAD
-    typedef Payload::DataPointer Pointer;
-=======
->>>>>>> f8a90684
 
     void init();
     void simulate(float deltaTime);
