--- conflicted
+++ resolved
@@ -279,11 +279,9 @@
     void transformChanged();
     void newCollisionSoundURL(const QUrl& url);
     void collisionWithEntity(const Collision& collision);
-<<<<<<< HEAD
     void energyChanged(float newEnergy);
-=======
     void positionGoneTo();
->>>>>>> 77b86e65
+
 
 private:
 
