//
//  MyAvatar.h
//  interface/src/avatar
//
//  Created by Mark Peng on 8/16/13.
//  Copyright 2012 High Fidelity, Inc.
//
//  Distributed under the Apache License, Version 2.0.
//  See the accompanying file LICENSE or http://www.apache.org/licenses/LICENSE-2.0.html
//

#ifndef hifi_MyAvatar_h
#define hifi_MyAvatar_h

#include <SettingHandle.h>
#include <DynamicCharacterController.h>
#include <Rig.h>

#include "Avatar.h"

class ModelItemID;

enum eyeContactTarget {
    LEFT_EYE,
    RIGHT_EYE,
    MOUTH
};

class MyAvatar : public Avatar {
    Q_OBJECT
    Q_PROPERTY(bool shouldRenderLocally READ getShouldRenderLocally WRITE setShouldRenderLocally)
    Q_PROPERTY(glm::vec3 motorVelocity READ getScriptedMotorVelocity WRITE setScriptedMotorVelocity)
    Q_PROPERTY(float motorTimescale READ getScriptedMotorTimescale WRITE setScriptedMotorTimescale)
    Q_PROPERTY(QString motorReferenceFrame READ getScriptedMotorFrame WRITE setScriptedMotorFrame)
    Q_PROPERTY(QString collisionSoundURL READ getCollisionSoundURL WRITE setCollisionSoundURL)
    //TODO: make gravity feature work Q_PROPERTY(glm::vec3 gravity READ getGravity WRITE setGravity)

public:
    MyAvatar(RigPointer rig);
    ~MyAvatar();


    void reset();
    void update(float deltaTime);
    void preRender(RenderArgs* renderArgs);

    void setLeanScale(float scale) { _leanScale = scale; }
    void setRealWorldFieldOfView(float realWorldFov) { _realWorldFieldOfView.set(realWorldFov); }

    float getLeanScale() const { return _leanScale; }
    Q_INVOKABLE glm::vec3 getDefaultEyePosition() const;

    float getRealWorldFieldOfView() { return _realWorldFieldOfView.get(); }

    const QList<AnimationHandlePointer>& getAnimationHandles() const { return _rig->getAnimationHandles(); }
    AnimationHandlePointer addAnimationHandle() { return _rig->createAnimationHandle(); }
    void removeAnimationHandle(const AnimationHandlePointer& handle) { _rig->removeAnimationHandle(handle); }
    /// Allows scripts to run animations.
    Q_INVOKABLE void startAnimation(const QString& url, float fps = 30.0f, float priority = 1.0f, bool loop = false,
                                    bool hold = false, float firstFrame = 0.0f,
                                    float lastFrame = FLT_MAX, const QStringList& maskedJoints = QStringList());
    /// Stops an animation as identified by a URL.
    Q_INVOKABLE void stopAnimation(const QString& url);

    /// Starts an animation by its role, using the provided URL and parameters if the avatar doesn't have a custom
    /// animation for the role.
    Q_INVOKABLE void startAnimationByRole(const QString& role, const QString& url = QString(), float fps = 30.0f,
                                          float priority = 1.0f, bool loop = false, bool hold = false, float firstFrame = 0.0f,
                                          float lastFrame = FLT_MAX, const QStringList& maskedJoints = QStringList());
    /// Stops an animation identified by its role.
    Q_INVOKABLE void stopAnimationByRole(const QString& role);
    Q_INVOKABLE AnimationDetails getAnimationDetailsByRole(const QString& role);
    Q_INVOKABLE AnimationDetails getAnimationDetails(const QString& url);
    void clearJointAnimationPriorities();

    // get/set avatar data
    void saveData();
    void loadData();

    void saveAttachmentData(const AttachmentData& attachment) const;
    AttachmentData loadAttachmentData(const QUrl& modelURL, const QString& jointName = QString()) const;

    //  Set what driving keys are being pressed to control thrust levels
    void clearDriveKeys();
    void setDriveKeys(int key, float val) { _driveKeys[key] = val; };
    void relayDriveKeysToCharacterController();

    eyeContactTarget getEyeContactTarget();

    static void sendKillAvatar();

    Q_INVOKABLE glm::vec3 getTrackedHeadPosition() const { return _trackedHeadPosition; }
    Q_INVOKABLE glm::vec3 getHeadPosition() const { return getHead()->getPosition(); }
    Q_INVOKABLE float getHeadFinalYaw() const { return getHead()->getFinalYaw(); }
    Q_INVOKABLE float getHeadFinalRoll() const { return getHead()->getFinalRoll(); }
    Q_INVOKABLE float getHeadFinalPitch() const { return getHead()->getFinalPitch(); }
    Q_INVOKABLE float getHeadDeltaPitch() const { return getHead()->getDeltaPitch(); }

    Q_INVOKABLE glm::vec3 getEyePosition() const { return getHead()->getEyePosition(); }

    Q_INVOKABLE glm::vec3 getTargetAvatarPosition() const { return _targetAvatarPosition; }

    AvatarWeakPointer getLookAtTargetAvatar() const { return _lookAtTargetAvatar; }
    void updateLookAtTargetAvatar();
    void clearLookAtTargetAvatar();

    virtual void setJointRotations(QVector<glm::quat> jointRotations);
    virtual void setJointData(int index, const glm::quat& rotation);
    virtual void clearJointData(int index);
    virtual void clearJointsData();

    Q_INVOKABLE void useFullAvatarURL(const QUrl& fullAvatarURL, const QString& modelName = QString());
    Q_INVOKABLE void useHeadURL(const QUrl& headURL, const QString& modelName = QString());
    Q_INVOKABLE void useBodyURL(const QUrl& bodyURL, const QString& modelName = QString());
    Q_INVOKABLE void useHeadAndBodyURLs(const QUrl& headURL, const QUrl& bodyURL,
                                        const QString& headName = QString(), const QString& bodyName = QString());

    Q_INVOKABLE bool getUseFullAvatar() const { return _useFullAvatar; }
    Q_INVOKABLE const QUrl& getFullAvatarURLFromPreferences() const { return _fullAvatarURLFromPreferences; }
    Q_INVOKABLE const QUrl& getHeadURLFromPreferences() const { return _headURLFromPreferences; }
    Q_INVOKABLE const QUrl& getBodyURLFromPreferences() const { return _skeletonURLFromPreferences; }

    Q_INVOKABLE const QString& getHeadModelName() const { return _headModelName; }
    Q_INVOKABLE const QString& getBodyModelName() const { return _bodyModelName; }
    Q_INVOKABLE const QString& getFullAvartarModelName() const { return _fullAvatarModelName; }

    Q_INVOKABLE QString getModelDescription() const;

    virtual void setAttachmentData(const QVector<AttachmentData>& attachmentData);

    DynamicCharacterController* getCharacterController() { return &_characterController; }


    const QString& getCollisionSoundURL() {return _collisionSoundURL; }
    void setCollisionSoundURL(const QString& url);

    void clearScriptableSettings();

    /// Renders a laser pointer for UI picking

    glm::vec3 getLaserPointerTipPosition(const PalmData* palm);

    float getBoomLength() const { return _boomLength; }
    void setBoomLength(float boomLength) { _boomLength = boomLength; }

    static const float ZOOM_MIN;
    static const float ZOOM_MAX;
    static const float ZOOM_DEFAULT;

public slots:
    void increaseSize();
    void decreaseSize();
    void resetSize();

    void goToLocation(const glm::vec3& newPosition,
                      bool hasOrientation = false, const glm::quat& newOrientation = glm::quat(),
                      bool shouldFaceLocation = false);

    //  Set/Get update the thrust that will move the avatar around
    void addThrust(glm::vec3 newThrust) { _thrust += newThrust; };
    glm::vec3 getThrust() { return _thrust; };
    void setThrust(glm::vec3 newThrust) { _thrust = newThrust; }

    void updateMotionBehavior();

    glm::vec3 getLeftPalmPosition();
    glm::quat getLeftPalmRotation();
    glm::vec3 getRightPalmPosition();
    glm::quat getRightPalmRotation();

    void clearReferential();
    bool setModelReferential(const QUuid& id);
    bool setJointReferential(const QUuid& id, int jointIndex);

    bool isRecording();
    qint64 recorderElapsed();
    void startRecording();
    void stopRecording();
    void saveRecording(QString filename);
    void loadLastRecording();

    virtual void rebuildSkeletonBody();

signals:
    void transformChanged();
    void newCollisionSoundURL(const QUrl& url);
    void collisionWithEntity(const Collision& collision);

private:

    QByteArray toByteArray();
    void simulate(float deltaTime);
    void updateFromTrackers(float deltaTime);
    virtual void render(RenderArgs* renderArgs, const glm::vec3& cameraPositio) override;
    virtual void renderBody(RenderArgs* renderArgs, ViewFrustum* renderFrustum, float glowLevel = 0.0f) override;
    virtual bool shouldRenderHead(const RenderArgs* renderArgs) const override;
    void setShouldRenderLocally(bool shouldRender) { _shouldRender = shouldRender; }
    bool getShouldRenderLocally() const { return _shouldRender; }
    bool getDriveKeys(int key) { return _driveKeys[key] != 0.0f; };
    bool isMyAvatar() const { return true; }
    virtual int parseDataFromBuffer(const QByteArray& buffer);
    virtual glm::vec3 getSkeletonPosition() const;

    glm::vec3 getScriptedMotorVelocity() const { return _scriptedMotorVelocity; }
    float getScriptedMotorTimescale() const { return _scriptedMotorTimescale; }
    QString getScriptedMotorFrame() const;
    void setScriptedMotorVelocity(const glm::vec3& velocity);
    void setScriptedMotorTimescale(float timescale);
    void setScriptedMotorFrame(QString frame);
    virtual void attach(const QString& modelURL, const QString& jointName = QString(),
                        const glm::vec3& translation = glm::vec3(), const glm::quat& rotation = glm::quat(), float scale = 1.0f,
                        bool allowDuplicates = false, bool useSaved = true);

    void renderLaserPointers(gpu::Batch& batch);
    const RecorderPointer getRecorder() const { return _recorder; }
    const PlayerPointer getPlayer() const { return _player; }

    bool cameraInsideHead() const;

    // These are made private for MyAvatar so that you will use the "use" methods instead
    virtual void setFaceModelURL(const QUrl& faceModelURL);
    virtual void setSkeletonModelURL(const QUrl& skeletonModelURL);

    void setVisibleInSceneIfReady(Model* model, render::ScenePointer scene, bool visiblity);

    glm::vec3 _gravity;

    float _driveKeys[MAX_DRIVE_KEYS];
    bool _wasPushing;
    bool _isPushing;
    bool _isBraking;

    float _boomLength;

    float _trapDuration; // seconds that avatar has been trapped by collisions
    glm::vec3 _thrust;  // impulse accumulator for outside sources

    glm::vec3 _keyboardMotorVelocity; // target local-frame velocity of avatar (keyboard)
    float _keyboardMotorTimescale; // timescale for avatar to achieve its target velocity
    glm::vec3 _scriptedMotorVelocity; // target local-frame velocity of avatar (script)
    float _scriptedMotorTimescale; // timescale for avatar to achieve its target velocity
    int _scriptedMotorFrame;
    quint32 _motionBehaviors;
    QString _collisionSoundURL;

    DynamicCharacterController _characterController;

    AvatarWeakPointer _lookAtTargetAvatar;
    glm::vec3 _targetAvatarPosition;
    bool _shouldRender;
    bool _billboardValid;
    float _oculusYawOffset;

<<<<<<< HEAD
    bool _feetTouchFloor;
=======
    QList<AnimationHandlePointer> _animationHandles;
    
>>>>>>> 0b1a3614
    eyeContactTarget _eyeContactTarget;

    RecorderPointer _recorder;

    glm::vec3 _trackedHeadPosition;

    Setting::Handle<float> _realWorldFieldOfView;

    // private methods
    void updateOrientation(float deltaTime);
    glm::vec3 applyKeyboardMotor(float deltaTime, const glm::vec3& velocity, bool isHovering);
    glm::vec3 applyScriptedMotor(float deltaTime, const glm::vec3& velocity);
    void updatePosition(float deltaTime);
    void updateCollisionSound(const glm::vec3& penetration, float deltaTime, float frequency);
    void maybeUpdateBillboard();
    void initHeadBones();

    // Avatar Preferences
    bool _useFullAvatar = false;
    QUrl _fullAvatarURLFromPreferences;
    QUrl _headURLFromPreferences;
    QUrl _skeletonURLFromPreferences;

    QString _headModelName;
    QString _bodyModelName;
    QString _fullAvatarModelName;

    RigPointer _rig;
    bool _prevShouldDrawHead;
    std::unordered_set<int> _headBoneSet;
};

#endif // hifi_MyAvatar_h<|MERGE_RESOLUTION|>--- conflicted
+++ resolved
@@ -251,12 +251,6 @@
     bool _billboardValid;
     float _oculusYawOffset;
 
-<<<<<<< HEAD
-    bool _feetTouchFloor;
-=======
-    QList<AnimationHandlePointer> _animationHandles;
-    
->>>>>>> 0b1a3614
     eyeContactTarget _eyeContactTarget;
 
     RecorderPointer _recorder;
