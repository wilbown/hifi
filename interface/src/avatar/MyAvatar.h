//
//  MyAvatar.h
//  interface/src/avatar
//
//  Created by Mark Peng on 8/16/13.
//  Copyright 2012 High Fidelity, Inc.
//
//  Distributed under the Apache License, Version 2.0.
//  See the accompanying file LICENSE or http://www.apache.org/licenses/LICENSE-2.0.html
//

#ifndef hifi_MyAvatar_h
#define hifi_MyAvatar_h

#include <glm/glm.hpp>

#include <SettingHandle.h>
#include <Rig.h>

#include <controllers/Pose.h>

#include "Avatar.h"
#include "AtRestDetector.h"
#include "MyCharacterController.h"


class ModelItemID;

enum DriveKeys {
    TRANSLATE_X = 0,
    TRANSLATE_Y,
    TRANSLATE_Z,
    YAW,
    STEP_TRANSLATE_X,
    STEP_TRANSLATE_Y,
    STEP_TRANSLATE_Z,
    STEP_YAW,
    PITCH,
    ZOOM,
    MAX_DRIVE_KEYS
};

enum eyeContactTarget {
    LEFT_EYE,
    RIGHT_EYE,
    MOUTH
};

enum AudioListenerMode {
    FROM_HEAD = 0,
    FROM_CAMERA,
    CUSTOM
};
Q_DECLARE_METATYPE(AudioListenerMode);

class MyAvatar : public Avatar {
    Q_OBJECT
    Q_PROPERTY(bool shouldRenderLocally READ getShouldRenderLocally WRITE setShouldRenderLocally)
    Q_PROPERTY(glm::vec3 motorVelocity READ getScriptedMotorVelocity WRITE setScriptedMotorVelocity)
    Q_PROPERTY(float motorTimescale READ getScriptedMotorTimescale WRITE setScriptedMotorTimescale)
    Q_PROPERTY(QString motorReferenceFrame READ getScriptedMotorFrame WRITE setScriptedMotorFrame)
    Q_PROPERTY(QString collisionSoundURL READ getCollisionSoundURL WRITE setCollisionSoundURL)
    Q_PROPERTY(AudioListenerMode audioListenerMode READ getAudioListenerMode WRITE setAudioListenerMode)
    Q_PROPERTY(glm::vec3 customListenPosition READ getCustomListenPosition WRITE setCustomListenPosition)
    Q_PROPERTY(glm::quat customListenOrientation READ getCustomListenOrientation WRITE setCustomListenOrientation)
    Q_PROPERTY(AudioListenerMode FROM_HEAD READ getAudioListenerModeHead)
    Q_PROPERTY(AudioListenerMode FROM_CAMERA READ getAudioListenerModeCamera)
    Q_PROPERTY(AudioListenerMode CUSTOM READ getAudioListenerModeCustom)
    //TODO: make gravity feature work Q_PROPERTY(glm::vec3 gravity READ getGravity WRITE setGravity)


    Q_PROPERTY(glm::vec3 leftHandPosition READ getLeftHandPosition)
    Q_PROPERTY(glm::vec3 rightHandPosition READ getRightHandPosition)
    Q_PROPERTY(glm::vec3 leftHandTipPosition READ getLeftHandTipPosition)
    Q_PROPERTY(glm::vec3 rightHandTipPosition READ getRightHandTipPosition)

    Q_PROPERTY(controller::Pose leftHandPose READ getLeftHandPose)
    Q_PROPERTY(controller::Pose rightHandPose READ getRightHandPose)
    Q_PROPERTY(controller::Pose leftHandTipPose READ getLeftHandTipPose)
    Q_PROPERTY(controller::Pose rightHandTipPose READ getRightHandTipPose)

public:
    MyAvatar(RigPointer rig);
    ~MyAvatar();

    AudioListenerMode getAudioListenerModeHead() const { return FROM_HEAD; }
    AudioListenerMode getAudioListenerModeCamera() const { return FROM_CAMERA; }
    AudioListenerMode getAudioListenerModeCustom() const { return CUSTOM; }

    void reset(bool andReload = false);
    void update(float deltaTime);
    void preRender(RenderArgs* renderArgs);

    const glm::mat4& getHMDSensorMatrix() const { return _hmdSensorMatrix; }
    const glm::vec3& getHMDSensorPosition() const { return _hmdSensorPosition; }
    const glm::quat& getHMDSensorOrientation() const { return _hmdSensorOrientation; }
    glm::mat4 getSensorToWorldMatrix() const;

    // Pass a recent sample of the HMD to the avatar.
    // This can also update the avatar's position to follow the HMD
    // as it moves through the world.
    void updateFromHMDSensorMatrix(const glm::mat4& hmdSensorMatrix);

    // best called at end of main loop, just before rendering.
    // update sensor to world matrix from current body position and hmd sensor.
    // This is so the correct camera can be used for rendering.
    void updateSensorToWorldMatrix();

    void setLeanScale(float scale) { _leanScale = scale; }
    void setRealWorldFieldOfView(float realWorldFov) { _realWorldFieldOfView.set(realWorldFov); }

    float getLeanScale() const { return _leanScale; }
    Q_INVOKABLE glm::vec3 getDefaultEyePosition() const;

    float getRealWorldFieldOfView() { return _realWorldFieldOfView.get(); }

    const QList<AnimationHandlePointer>& getAnimationHandles() const { return _rig->getAnimationHandles(); }
    AnimationHandlePointer addAnimationHandle() { return _rig->createAnimationHandle(); }
    void removeAnimationHandle(const AnimationHandlePointer& handle) { _rig->removeAnimationHandle(handle); }
    /// Allows scripts to run animations.
    Q_INVOKABLE void startAnimation(const QString& url, float fps = 30.0f, float priority = 1.0f, bool loop = false,
                                    bool hold = false, float firstFrame = 0.0f,
                                    float lastFrame = FLT_MAX, const QStringList& maskedJoints = QStringList());

    /// Stops an animation as identified by a URL.
    Q_INVOKABLE void stopAnimation(const QString& url);

    /// Starts an animation by its role, using the provided URL and parameters if the avatar doesn't have a custom
    /// animation for the role.
    Q_INVOKABLE void startAnimationByRole(const QString& role, const QString& url = QString(), float fps = 30.0f,
                                          float priority = 1.0f, bool loop = false, bool hold = false, float firstFrame = 0.0f,
                                          float lastFrame = FLT_MAX, const QStringList& maskedJoints = QStringList());
    /// Stops an animation identified by its role.
    Q_INVOKABLE void stopAnimationByRole(const QString& role);
    Q_INVOKABLE AnimationDetails getAnimationDetailsByRole(const QString& role);
    Q_INVOKABLE AnimationDetails getAnimationDetails(const QString& url);
    void clearJointAnimationPriorities();
    // Adds handler(animStateDictionaryIn) => animStateDictionaryOut, which will be invoked just before each animGraph state update.
    // The handler will be called with an animStateDictionaryIn that has all those properties specified by the (possibly empty)
    // propertiesList argument. However for debugging, if the properties argument is null, all internal animGraph state is provided.
    // The animStateDictionaryOut can be a different object than animStateDictionaryIn. Any properties set in animStateDictionaryOut
    // will override those of the internal animation machinery.
    // The animStateDictionaryIn may be shared among multiple handlers, and thus may contain additional properties specified when
    // adding one of the other handlers. While any handler may change a value in animStateDictionaryIn (or supply different values in animStateDictionaryOut)
    // a handler must not remove properties from animStateDictionaryIn, nor change property values that it does not intend to change.
    // It is not specified in what order multiple handlers are called.
    Q_INVOKABLE QScriptValue addAnimationStateHandler(QScriptValue handler, QScriptValue propertiesList) { return _rig->addAnimationStateHandler(handler, propertiesList); }
    // Removes a handler previously added by addAnimationStateHandler.
    Q_INVOKABLE void removeAnimationStateHandler(QScriptValue handler) { _rig->removeAnimationStateHandler(handler); }

    // get/set avatar data
    void saveData();
    void loadData();

    void saveAttachmentData(const AttachmentData& attachment) const;
    AttachmentData loadAttachmentData(const QUrl& modelURL, const QString& jointName = QString()) const;

    //  Set what driving keys are being pressed to control thrust levels
    void clearDriveKeys();
    void setDriveKeys(int key, float val) { _driveKeys[key] = val; };
    void relayDriveKeysToCharacterController();

    eyeContactTarget getEyeContactTarget();

    Q_INVOKABLE glm::vec3 getTrackedHeadPosition() const { return _trackedHeadPosition; }
    Q_INVOKABLE glm::vec3 getHeadPosition() const { return getHead()->getPosition(); }
    Q_INVOKABLE float getHeadFinalYaw() const { return getHead()->getFinalYaw(); }
    Q_INVOKABLE float getHeadFinalRoll() const { return getHead()->getFinalRoll(); }
    Q_INVOKABLE float getHeadFinalPitch() const { return getHead()->getFinalPitch(); }
    Q_INVOKABLE float getHeadDeltaPitch() const { return getHead()->getDeltaPitch(); }
    Q_INVOKABLE int getFaceBlendCoefNum() const { return getHead()->getFaceModel().getBlendshapeCoefficientsNum(); }
    Q_INVOKABLE float getFaceBlendCoef(int index) const { return getHead()->getFaceModel().getBlendshapeCoefficient(index); }

    Q_INVOKABLE glm::vec3 getEyePosition() const { return getHead()->getEyePosition(); }

    Q_INVOKABLE glm::vec3 getTargetAvatarPosition() const { return _targetAvatarPosition; }

    Q_INVOKABLE glm::vec3 getLeftHandPosition() const;
    Q_INVOKABLE glm::vec3 getRightHandPosition() const;
    Q_INVOKABLE glm::vec3 getLeftHandTipPosition() const;
    Q_INVOKABLE glm::vec3 getRightHandTipPosition() const;

    Q_INVOKABLE controller::Pose getLeftHandPose() const;
    Q_INVOKABLE controller::Pose getRightHandPose() const;
    Q_INVOKABLE controller::Pose getLeftHandTipPose() const;
    Q_INVOKABLE controller::Pose getRightHandTipPose() const;

    AvatarWeakPointer getLookAtTargetAvatar() const { return _lookAtTargetAvatar; }
    void updateLookAtTargetAvatar();
    void clearLookAtTargetAvatar();

    virtual void setJointRotations(QVector<glm::quat> jointRotations) override;
    virtual void setJointData(int index, const glm::quat& rotation, const glm::vec3& translation) override;
    virtual void setJointRotation(int index, const glm::quat& rotation) override;
    virtual void setJointTranslation(int index, const glm::vec3& translation) override;
    virtual void clearJointData(int index) override;
    virtual void clearJointsData() override;

    Q_INVOKABLE void useFullAvatarURL(const QUrl& fullAvatarURL, const QString& modelName = QString());
    Q_INVOKABLE const QUrl& getFullAvatarURLFromPreferences() const { return _fullAvatarURLFromPreferences; }
    Q_INVOKABLE const QString& getFullAvatarModelName() const { return _fullAvatarModelName; }

    virtual void setAttachmentData(const QVector<AttachmentData>& attachmentData) override;

    MyCharacterController* getCharacterController() { return &_characterController; }

    void prepareForPhysicsSimulation();
    void harvestResultsFromPhysicsSimulation();
    void adjustSensorTransform();

    const QString& getCollisionSoundURL() { return _collisionSoundURL; }
    void setCollisionSoundURL(const QString& url);

    void clearScriptableSettings();

    /// Renders a laser pointer for UI picking

    glm::vec3 getLaserPointerTipPosition(const PalmData* palm);

    float getBoomLength() const { return _boomLength; }
    void setBoomLength(float boomLength) { _boomLength = boomLength; }

    static const float ZOOM_MIN;
    static const float ZOOM_MAX;
    static const float ZOOM_DEFAULT;

    void doUpdateBillboard();
    void destroyAnimGraph();

    AudioListenerMode getAudioListenerMode() { return _audioListenerMode; }
    void setAudioListenerMode(AudioListenerMode audioListenerMode);
    glm::vec3 getCustomListenPosition() { return _customListenPosition; }
    void setCustomListenPosition(glm::vec3 customListenPosition) { _customListenPosition = customListenPosition; }
    glm::quat getCustomListenOrientation() { return _customListenOrientation; }
    void setCustomListenOrientation(glm::quat customListenOrientation) { _customListenOrientation = customListenOrientation; }

public slots:
    void increaseSize();
    void decreaseSize();
    void resetSize();

    void goToLocation(const glm::vec3& newPosition,
                      bool hasOrientation = false, const glm::quat& newOrientation = glm::quat(),
                      bool shouldFaceLocation = false);

    //  Set/Get update the thrust that will move the avatar around
    void addThrust(glm::vec3 newThrust) { _thrust += newThrust; };
    glm::vec3 getThrust() { return _thrust; };
    void setThrust(glm::vec3 newThrust) { _thrust = newThrust; }

    Q_INVOKABLE void updateMotionBehaviorFromMenu();

<<<<<<< HEAD
    bool isRecording();
    qint64 recorderElapsed();
    void startRecording();
    void stopRecording();
    void saveRecording(QString filename);
    void loadLastRecording();

=======
>>>>>>> a0c1f9a1
    virtual void rebuildSkeletonBody() override;

    bool getEnableRigAnimations() const { return _rig->getEnableRig(); }
    void setEnableRigAnimations(bool isEnabled);
    bool getEnableAnimGraph() const { return _rig->getEnableAnimGraph(); }
    const QString& getAnimGraphUrl() const { return _animGraphUrl; }
    void setEnableAnimGraph(bool isEnabled);
    void setEnableDebugDrawBindPose(bool isEnabled);
    void setEnableDebugDrawAnimPose(bool isEnabled);
    void setEnableMeshVisible(bool isEnabled);
    void setAnimGraphUrl(const QString& url) { _animGraphUrl = url; }

    glm::vec3 getPositionForAudio();
    glm::quat getOrientationForAudio();

signals:
    void audioListenerModeChanged();
    void transformChanged();
    void newCollisionSoundURL(const QUrl& url);
    void collisionWithEntity(const Collision& collision);

private:

    glm::vec3 getWorldBodyPosition() const;
    glm::quat getWorldBodyOrientation() const;
    QByteArray toByteArray(bool cullSmallChanges, bool sendAll) override;
    void simulate(float deltaTime);
    void updateFromTrackers(float deltaTime);
    virtual void render(RenderArgs* renderArgs, const glm::vec3& cameraPositio) override;
    virtual void renderBody(RenderArgs* renderArgs, ViewFrustum* renderFrustum, float glowLevel = 0.0f) override;
    virtual bool shouldRenderHead(const RenderArgs* renderArgs) const override;
    void setShouldRenderLocally(bool shouldRender) { _shouldRender = shouldRender; }
    bool getShouldRenderLocally() const { return _shouldRender; }
    bool getDriveKeys(int key) { return _driveKeys[key] != 0.0f; };
    bool isMyAvatar() const override { return true; }
    virtual int parseDataFromBuffer(const QByteArray& buffer) override;
    virtual glm::vec3 getSkeletonPosition() const override;

    glm::vec3 getScriptedMotorVelocity() const { return _scriptedMotorVelocity; }
    float getScriptedMotorTimescale() const { return _scriptedMotorTimescale; }
    QString getScriptedMotorFrame() const;
    void setScriptedMotorVelocity(const glm::vec3& velocity);
    void setScriptedMotorTimescale(float timescale);
    void setScriptedMotorFrame(QString frame);
    virtual void attach(const QString& modelURL, const QString& jointName = QString(),
                        const glm::vec3& translation = glm::vec3(), const glm::quat& rotation = glm::quat(), float scale = 1.0f,
                        bool allowDuplicates = false, bool useSaved = true) override;

    //void beginFollowingHMD();
    //bool shouldFollowHMD() const;
    //void followHMD(float deltaTime);
    void updateHMDFollowVelocity();

    bool cameraInsideHead() const;

    // These are made private for MyAvatar so that you will use the "use" methods instead
    virtual void setFaceModelURL(const QUrl& faceModelURL) override;
    virtual void setSkeletonModelURL(const QUrl& skeletonModelURL) override;

    void setVisibleInSceneIfReady(Model* model, render::ScenePointer scene, bool visiblity);

    PalmData getActivePalmData(int palmIndex) const;

    // derive avatar body position and orientation from the current HMD Sensor location.
    // results are in HMD frame
    glm::mat4 deriveBodyFromHMDSensor() const;

    float _driveKeys[MAX_DRIVE_KEYS];
    bool _wasPushing;
    bool _isPushing;
    bool _isBraking;

    float _boomLength;

    glm::vec3 _thrust;  // impulse accumulator for outside sources

    glm::vec3 _keyboardMotorVelocity; // target local-frame velocity of avatar (keyboard)
    float _keyboardMotorTimescale; // timescale for avatar to achieve its target velocity
    glm::vec3 _scriptedMotorVelocity; // target local-frame velocity of avatar (script)
    float _scriptedMotorTimescale; // timescale for avatar to achieve its target velocity
    int _scriptedMotorFrame;
    quint32 _motionBehaviors;
    QString _collisionSoundURL;

    MyCharacterController _characterController;

    AvatarWeakPointer _lookAtTargetAvatar;
    glm::vec3 _targetAvatarPosition;
    bool _shouldRender;
    bool _billboardValid;
    float _oculusYawOffset;

    eyeContactTarget _eyeContactTarget;

    glm::vec3 _trackedHeadPosition;

    Setting::Handle<float> _realWorldFieldOfView;

    // private methods
    void updateOrientation(float deltaTime);
    glm::vec3 applyKeyboardMotor(float deltaTime, const glm::vec3& velocity, bool isHovering);
    glm::vec3 applyScriptedMotor(float deltaTime, const glm::vec3& velocity);
    void updatePosition(float deltaTime);
    void updateCollisionSound(const glm::vec3& penetration, float deltaTime, float frequency);
    void maybeUpdateBillboard();
    void initHeadBones();
    void initAnimGraph();
    void safelyLoadAnimations();

    // Avatar Preferences
    QUrl _fullAvatarURLFromPreferences;
    QString _fullAvatarModelName;
    QString _animGraphUrl {""};

    // cache of the current HMD sensor position and orientation
    // in sensor space.
    glm::mat4 _hmdSensorMatrix;
    glm::quat _hmdSensorOrientation;
    glm::vec3 _hmdSensorPosition;

    // cache of the current body position and orientation of the avatar's body,
    // in sensor space.
    glm::mat4 _bodySensorMatrix;

    // used to transform any sensor into world space, including the _hmdSensorMat, or hand controllers.
    glm::mat4 _sensorToWorldMatrix;

    glm::vec3 _followVelocity { Vectors::ZERO };
    float _followSpeed { 0.0f };
    float _followOffsetDistance { 0.0f };

    bool _goToPending;
    glm::vec3 _goToPosition;
    glm::quat _goToOrientation;

    std::unordered_set<int> _headBoneSet;
    RigPointer _rig;
    bool _prevShouldDrawHead;

    bool _enableDebugDrawBindPose { false };
    bool _enableDebugDrawAnimPose { false };
    AnimSkeleton::ConstPointer _debugDrawSkeleton { nullptr };

    AudioListenerMode _audioListenerMode;
    glm::vec3 _customListenPosition;
    glm::quat _customListenOrientation;

    AtRestDetector _hmdAtRestDetector;
    bool _lastIsMoving { false };
};

QScriptValue audioListenModeToScriptValue(QScriptEngine* engine, const AudioListenerMode& audioListenerMode);
void audioListenModeFromScriptValue(const QScriptValue& object, AudioListenerMode& audioListenerMode);

#endif // hifi_MyAvatar_h<|MERGE_RESOLUTION|>--- conflicted
+++ resolved
@@ -250,16 +250,6 @@
 
     Q_INVOKABLE void updateMotionBehaviorFromMenu();
 
-<<<<<<< HEAD
-    bool isRecording();
-    qint64 recorderElapsed();
-    void startRecording();
-    void stopRecording();
-    void saveRecording(QString filename);
-    void loadLastRecording();
-
-=======
->>>>>>> a0c1f9a1
     virtual void rebuildSkeletonBody() override;
 
     bool getEnableRigAnimations() const { return _rig->getEnableRig(); }
