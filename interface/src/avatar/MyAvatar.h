//
//  MyAvatar.h
//  interface/src/avatar
//
//  Created by Mark Peng on 8/16/13.
//  Copyright 2012 High Fidelity, Inc.
//
//  Distributed under the Apache License, Version 2.0.
//  See the accompanying file LICENSE or http://www.apache.org/licenses/LICENSE-2.0.html
//

#ifndef hifi_MyAvatar_h
#define hifi_MyAvatar_h

#include <bitset>

#include <glm/glm.hpp>

#include <QUuid>

#include <AvatarConstants.h>
#include <avatars-renderer/Avatar.h>
#include <avatars-renderer/ScriptAvatar.h>
#include <controllers/Pose.h>
#include <controllers/Actions.h>
#include <EntityItem.h>
#include <ThreadSafeValueCache.h>
#include <Rig.h>
#include <ScriptEngine.h>
#include <SettingHandle.h>
#include <Sound.h>
#include <shared/Camera.h>

#include "AtRestDetector.h"
#include "MyCharacterController.h"
#include "RingBufferHistory.h"

class AvatarActionHold;
class ModelItemID;
class MyHead;
class DetailedMotionState;

/**jsdoc
 * <p>Locomotion control types.</p>
 * <table>
 *   <thead>
 *     <tr><th>Value</th><th>Name</th><th>Description</th></tr>
 *   </thead>
 *   <tbody>
 *     <tr><td><code>0</code></td><td>Default</td><td>Your walking speed is constant; it doesn't change depending on how far 
 *       forward you push your controller's joystick. Fully pushing your joystick forward makes your avatar run.</td></tr>
 *     <tr><td><code>1</code></td><td>Analog</td><td>Your walking speed changes in steps based on how far forward you push your 
 *       controller's joystick. Fully pushing your joystick forward makes your avatar run.</td></tr>
 *     <tr><td><code>2</code></td><td>AnalogPlus</td><td>Your walking speed changes proportionally to how far forward you push 
 *       your controller's joystick. Fully pushing your joystick forward makes your avatar run.</td></tr>
 *   </tbody>
 * </table>
 * @typedef {number} MyAvatar.LocomotionControlsMode
 */
enum LocomotionControlsMode {
    CONTROLS_DEFAULT = 0,
    CONTROLS_ANALOG,
    CONTROLS_ANALOG_PLUS
};

enum LocomotionRelativeMovementMode {
    MOVEMENT_HMD_RELATIVE = 0,
    MOVEMENT_HAND_RELATIVE,
    MOVEMENT_HAND_RELATIVE_LEVELED
};

enum eyeContactTarget {
    LEFT_EYE,
    RIGHT_EYE,
    MOUTH
};

enum AudioListenerMode {
    FROM_HEAD = 0,
    FROM_CAMERA,
    CUSTOM
};

Q_DECLARE_METATYPE(AudioListenerMode);

class MyAvatar : public Avatar {
    Q_OBJECT
    friend class AnimStats;

    /**jsdoc
     * Your avatar is your in-world representation of you. The <code>MyAvatar</code> API is used to manipulate the avatar.
     * For example, you can customize the avatar's appearance, run custom avatar animations,
     * change the avatar's position within the domain, or manage the avatar's collisions with the environment and other avatars.
     *
     * <p>For assignment client scripts, see {@link Avatar}.</p>
     *
     * @namespace MyAvatar
     *
     * @hifi-interface
     * @hifi-client-entity
     * @hifi-avatar
     *
     * @comment IMPORTANT: This group of properties is copied from AvatarData.h; they should NOT be edited here.
     * @property {Vec3} position - The position of the avatar.
     * @property {number} scale=1.0 - The scale of the avatar. The value can be set to anything between <code>0.005</code> and
     *     <code>1000.0</code>. When the scale value is fetched, it may temporarily be further limited by the domain's settings.
     * @property {number} density - The density of the avatar in kg/m<sup>3</sup>. The density is used to work out its mass in
     *     the application of physics. <em>Read-only.</em>
     * @property {Vec3} handPosition - A user-defined hand position, in world coordinates. The position moves with the avatar
     *    but is otherwise not used or changed by Interface.
     * @property {number} bodyYaw - The left or right rotation about an axis running from the head to the feet of the avatar.
     *     Yaw is sometimes called "heading".
     * @property {number} bodyPitch - The rotation about an axis running from shoulder to shoulder of the avatar. Pitch is
     *     sometimes called "elevation".
     * @property {number} bodyRoll - The rotation about an axis running from the chest to the back of the avatar. Roll is
     *     sometimes called "bank".
     * @property {Quat} orientation - The orientation of the avatar.
     * @property {Quat} headOrientation - The orientation of the avatar's head.
     * @property {number} headPitch - The rotation about an axis running from ear to ear of the avatar's head. Pitch is
     *     sometimes called "elevation".
     * @property {number} headYaw - The rotation left or right about an axis running from the base to the crown of the avatar's
     *     head. Yaw is sometimes called "heading".
     * @property {number} headRoll - The rotation about an axis running from the nose to the back of the avatar's head. Roll is
     *     sometimes called "bank".
     * @property {Vec3} velocity - The current velocity of the avatar.
     * @property {Vec3} angularVelocity - The current angular velocity of the avatar.
     * @property {number} audioLoudness - The instantaneous loudness of the audio input that the avatar is injecting into the
     *     domain.
     * @property {number} audioAverageLoudness - The rolling average loudness of the audio input that the avatar is injecting
     *     into the domain.
     * @property {string} displayName - The avatar's display name.
     * @property {string} sessionDisplayName - <code>displayName's</code> sanitized and default version defined by the avatar
     *     mixer rather than Interface clients. The result is unique among all avatars present in the domain at the time.
     * @property {boolean} lookAtSnappingEnabled=true - <code>true</code> if the avatar's eyes snap to look at another avatar's
     *     eyes when the other avatar is in the line of sight and also has <code>lookAtSnappingEnabled == true</code>.
     * @property {string} skeletonModelURL - The avatar's FST file.
     * @property {AttachmentData[]} attachmentData - Information on the avatar's attachments.
     *     <p class="important">Deprecated: This property is deprecated and will be removed. Use avatar entities instead.</p>
     * @property {string[]} jointNames - The list of joints in the current avatar model. <em>Read-only.</em>
     * @property {Uuid} sessionUUID - Unique ID of the avatar in the domain. <em>Read-only.</em>
     * @property {Mat4} sensorToWorldMatrix - The scale, rotation, and translation transform from the user's real world to the
     *     avatar's size, orientation, and position in the virtual world. <em>Read-only.</em>
     * @property {Mat4} controllerLeftHandMatrix - The rotation and translation of the left hand controller relative to the
     *     avatar. <em>Read-only.</em>
     * @property {Mat4} controllerRightHandMatrix - The rotation and translation of the right hand controller relative to the
     *     avatar. <em>Read-only.</em>
     * @property {number} sensorToWorldScale - The scale that transforms dimensions in the user's real world to the avatar's
     *     size in the virtual world. <em>Read-only.</em>
     * @property {boolean} hasPriority - <code>true</code> if the avatar is in a "hero" zone, <code>false</code> if it isn't.
     *     <em>Read-only.</em>
     *
     * @comment IMPORTANT: This group of properties is copied from Avatar.h; they should NOT be edited here.
     * @property {Vec3} skeletonOffset - Can be used to apply a translation offset between the avatar's position and the
     *     registration point of the 3D model.
     *
     * @property {Vec3} qmlPosition - A synonym for <code>position</code> for use by QML.
     *
     * @property {Vec3} feetPosition - The position of the avatar's feet.
     * @property {boolean} shouldRenderLocally=true - If <code>true</code> then your avatar is rendered for you in Interface,
     *     otherwise it is not rendered for you (but it is still rendered for other users).
     * @property {Vec3} motorVelocity=Vec3.ZERO - The target velocity of your avatar to be achieved by a scripted motor.
     * @property {number} motorTimescale=1000000 - The timescale for the scripted motor to achieve the target 
     *     <code>motorVelocity</code> avatar velocity. Smaller values result in higher acceleration.
     * @property {string} motorReferenceFrame="camera" -  Reference frame of the <code>motorVelocity</code>. Must be one of the 
     *     following: <code>"camera"</code>, <code>"avatar"</code>, and <code>"world"</code>.
     * @property {string} motorMode="simple" - The Type of scripted motor behavior: <code>"simple"</code> to use the 
     *     <code>motorTimescale</code> time scale; <code>"dynamic"</code> to use character controller timescales.
     * @property {string} collisionSoundURL="Body_Hits_Impact.wav" - The sound that's played when the avatar experiences a 
     *     collision. It can be a mono or stereo 16-bit WAV file running at either 24kHz or 48kHz. The latter is down-sampled 
     *     by the audio mixer, so all audio effectively plays back at a 24khz. 48kHz RAW files are also supported.
     * @property {number} audioListenerMode=0 - Specifies the listening position when hearing spatialized audio. Must be one 
     *     of the following property values:
     *     <ul>
     *         <li><code>MyAvatar.audioListenerModeHead</code></li>
     *         <li><code>MyAvatar.audioListenerModeCamera</code></li>
     *         <li><code>MyAvatar.audioListenerModeCustom</code></li>
     *     </ul>
     * @property {number} audioListenerModeHead=0 - The audio listening position is at the avatar's head. <em>Read-only.</em>
     * @property {number} audioListenerModeCamera=1 - The audio listening position is at the camera. <em>Read-only.</em>
     * @property {number} audioListenerModeCustom=2 - The audio listening position is at a the position specified by set by the 
     *     <code>customListenPosition</code> and <code>customListenOrientation</code> property values. <em>Read-only.</em>
     * @property {Vec3} customListenPosition=Vec3.ZERO - The listening position used when the <code>audioListenerMode</code>
     *     property value is <code>audioListenerModeCustom</code>.
     * @property {Quat} customListenOrientation=Quat.IDENTITY - The listening orientation used when the
     *     <code>audioListenerMode</code> property value is <code>audioListenerModeCustom</code>.
     * @property {number} rotationRecenterFilterLength - Configures how quickly the avatar root rotates to recenter its facing 
     *     direction to match that of the user's torso based on head and hands orientation. A smaller value makes the 
     *     recentering happen more quickly. The minimum value is <code>0.01</code>.
     * @property {number} rotationThreshold - The angle in radians that the user's torso facing direction (based on head and 
     *     hands orientation) can differ from that of the avatar before the avatar's root is rotated to match the user's torso.
     * @property {boolean} enableStepResetRotation - If <code>true</code> then after the user's avatar takes a step, the 
     *     avatar's root immediately rotates to recenter its facing direction to match that of the user's torso based on head 
     *     and hands orientation.
     * @property {boolean} enableDrawAverageFacing - If <code>true</code>, debug graphics are drawn that show the average 
     *     facing direction of the user's torso (based on head and hands orientation). This can be useful if you want to try 
     *     out different filter lengths and thresholds.
     *
     * @property {Vec3} leftHandPosition - The position of the left hand in avatar coordinates if it's being positioned by 
     *     controllers, otherwise {@link Vec3(0)|Vec3.ZERO}. <em>Read-only.</em>
     * @property {Vec3} rightHandPosition - The position of the right hand in avatar coordinates if it's being positioned by
     *     controllers, otherwise {@link Vec3(0)|Vec3.ZERO}. <em>Read-only.</em>
     * @property {Vec3} leftHandTipPosition - The position 0.3m in front of the left hand's position, in the direction along the 
     *     palm, in avatar coordinates. If the hand isn't being positioned by a controller, the value is 
     *     {@link Vec3(0)|Vec3.ZERO}. <em>Read-only.</em>
     * @property {Vec3} rightHandTipPosition - The position 0.3m in front of the right hand's position, in the direction along 
     *     the palm, in avatar coordinates. If the hand isn't being positioned by a controller, the value is 
     *     {@link Vec3(0)|Vec3.ZERO}. <em>Read-only.</em>
     *
     * @property {Pose} leftHandPose - The left hand's pose as determined by the hand controllers, relative to the avatar. 
     *     <em>Read-only.</em>
     * @property {Pose} rightHandPose - The right hand's pose as determined by the hand controllers, relative to the avatar.
     *     <em>Read-only.</em>
     * @property {Pose} leftHandTipPose - The left hand's pose as determined by the hand controllers, relative to the avatar, 
     *     with the position adjusted by 0.3m along the direction of the palm. <em>Read-only.</em>
     * @property {Pose} rightHandTipPose - The right hand's pose as determined by the hand controllers, relative to the avatar, 
     *     with the position adjusted by 0.3m along the direction of the palm. <em>Read-only.</em>
     *
     * @property {number} energy - <span class="important">Deprecated: This property will be removed.</span>
     * @property {boolean} isAway - <code>true</code> if your avatar is away (i.e., inactive), <code>false</code> if it is 
     *     active.
     *
     * @property {boolean} centerOfGravityModelEnabled=true - <code>true</code> if the avatar hips are placed according to
     *     the center of gravity model that balances the center of gravity over the base of support of the feet. Set the
     *     value to <code>false</code> for default behavior where the hips are positioned under the head.
     * @property {boolean} hmdLeanRecenterEnabled=true - <code>true</code> IF the avatar is re-centered to be under the 
     *     head's position. In room-scale VR, this behavior is what causes your avatar to follow your HMD as you walk around 
     *     the room. Setting the value <code>false</code> is useful if you want to pin the avatar to a fixed position.
     * @property {boolean} collisionsEnabled - Set to <code>true</code> to enable the avatar to collide with the environment, 
     *     <code>false</code> to disable collisions with the environment. May return <code>true</code> even though the value 
     *     was set <code>false</code> because the zone may disallow collisionless avatars.
     * @property {boolean} otherAvatarsCollisionsEnabled - Set to <code>true</code> to enable the avatar to collide with other 
     *     avatars, <code>false</code> to disable collisions with other avatars.
     * @property {boolean} characterControllerEnabled - Synonym of <code>collisionsEnabled</code>.
     *     <p class="important">Deprecated: This property is deprecated and will be removed. Use <code>collisionsEnabled</code> 
     *     instead.</p>
     * @property {boolean} useAdvancedMovementControls - Returns and sets the value of the Interface setting, Settings > 
     *     Controls > Walking. Note: Setting the value has no effect unless Interface is restarted.
     * @property {boolean} showPlayArea - Returns and sets the value of the Interface setting, Settings > Controls > Show room 
     *     boundaries while teleporting.
     *     <p><strong>Note:</strong> Setting the value has no effect unless Interface is restarted.</p>
     *
     * @property {number} yawSpeed=75 - The mouse X sensitivity value in Settings > General. <em>Read-only.</em>
     * @property {number} pitchSpeed=50 - The mouse Y sensitivity value in Settings > General. <em>Read-only.</em>
     *
     * @property {boolean} hmdRollControlEnabled=true - If <code>true</code>, the roll angle of your HMD turns your avatar 
     *     while flying.
     * @property {number} hmdRollControlDeadZone=8 - The amount of HMD roll, in degrees, required before your avatar turns if 
     *    <code>hmdRollControlEnabled</code> is enabled.
     * @property {number} hmdRollControlRate If <code>MyAvatar.hmdRollControlEnabled</code> is true, this value determines the 
     *     maximum turn rate of your avatar when rolling your HMD in degrees per second.
     *
     * @property {number} userHeight=1.75 - The height of the user in sensor space.
     * @property {number} userEyeHeight=1.65 - The estimated height of the user's eyes in sensor space. <em>Read-only.</em>
     *
     * @property {Uuid} SELF_ID - UUID representing "my avatar". Only use for local-only entities in situations 
     *     where MyAvatar.sessionUUID is not available (e.g., if not connected to a domain). Note: Likely to be deprecated. 
     *     <em>Read-only.</em>
     *
     * @property {number} walkSpeed - The walk speed of your avatar for the current control scheme (see 
     *     {@link MyAvatar.getControlScheme|getControlScheme}).
     * @property {number} walkBackwardSpeed - The walk backward speed of your avatar for the current control scheme (see 
     *     {@link MyAvatar.getControlScheme|getControlScheme}).
     * @property {number} sprintSpeed - The sprint (run) speed of your avatar for the current control scheme (see 
     *     {@link MyAvatar.getControlScheme|getControlScheme}).
     * @property {number} analogPlusWalkSpeed - The walk speed of your avatar for the "AnalogPlus" control scheme.
     *     <p><strong>Warning:</strong> Setting this value also sets the value of <code>analogPlusSprintSpeed</code> to twice 
     *     the value.</p>
     * @property {number} analogPlusSprintSpeed - The sprint (run) speed of your avatar for the "AnalogPlus" control scheme.
     * @property {MyAvatar.SitStandModelType} userRecenterModel - Controls avatar leaning and recentering behavior.
     * @property {number} isInSittingState - <code>true</code> if the user wearing the HMD is determined to be sitting
     *     (avatar leaning is disabled, recenntering is enabled), <code>false</code> if the user wearing the HMD is
     *     determined to be standing (avatar leaning is enabled, and avatar recenters if it leans too far).
     *     If <code>userRecenterModel == 2</code> (i.e., auto) the property value automatically updates as the user sits
     *     or stands, unless <code>isSitStandStateLocked == true</code>. Setting the property value overrides the current
     *     siting / standing state, which is updated when the user next sits or stands unless
     *     <code>isSitStandStateLocked == true</code>.
     * @property {boolean} isSitStandStateLocked - <code>true</code> to lock the avatar sitting/standing state, i.e., use this 
     *     to disable automatically changing state.
     * @property {boolean} allowTeleporting - <code>true</code> if teleporting is enabled in the Interface settings, 
     *     <code>false</code> if it isn't. <em>Read-only.</em>
     *
     * @borrows Avatar.getDomainMinScale as getDomainMinScale
     * @borrows Avatar.getDomainMaxScale as getDomainMaxScale
     * @borrows Avatar.getEyeHeight as getEyeHeight
     * @borrows Avatar.getHeight as getHeight
     * @borrows Avatar.setHandState as setHandState
     * @borrows Avatar.getHandState as getHandState
     * @borrows Avatar.setRawJointData as setRawJointData
     * @borrows Avatar.setJointData as setJointData
     * @borrows Avatar.setJointRotation as setJointRotation
     * @borrows Avatar.setJointTranslation as setJointTranslation
     * @borrows Avatar.clearJointData as clearJointData
     * @borrows Avatar.isJointDataValid as isJointDataValid
     * @borrows Avatar.getJointRotation as getJointRotation
     * @borrows Avatar.getJointTranslation as getJointTranslation
     * @borrows Avatar.getJointRotations as getJointRotations
     * @borrows Avatar.getJointTranslations as getJointTranslations
     * @borrows Avatar.setJointRotations as setJointRotations
     * @borrows Avatar.setJointTranslations as setJointTranslations
     * @borrows Avatar.clearJointsData as clearJointsData
     * @borrows Avatar.getJointIndex as getJointIndex
     * @borrows Avatar.getJointNames as getJointNames
     * @borrows Avatar.setBlendshape as setBlendshape
     * @borrows Avatar.getAttachmentsVariant as getAttachmentsVariant
     * @borrows Avatar.setAttachmentsVariant as setAttachmentsVariant
     * @borrows Avatar.updateAvatarEntity as updateAvatarEntity
     * @borrows Avatar.clearAvatarEntity as clearAvatarEntity
     * @borrows Avatar.hasScriptedBlendshapes as hasScriptedBlendshapes
     * @borrows Avatar.hasProceduralBlinkFaceMovement as hasProceduralBlinkFaceMovement
     * @borrows Avatar.hasEyeFaceMovement as hasEyeFaceMovement
     * @borrows Avatar.hasAudioEnabledFaceMovement as hasAudioEnabledFaceMovement
     * @borrows Avatar.setSkeletonModelURL as setSkeletonModelURL
     * @borrows Avatar.getAttachmentData as getAttachmentData
     * @borrows Avatar.setAttachmentData as setAttachmentData
     * @borrows Avatar.attach as attach
     * @borrows Avatar.detachOne as detachOne
     * @borrows Avatar.detachAll as detachAll
     * @comment Avatar.getAvatarEntityData as getAvatarEntityData - Don't borrow because implementation is different.
     * @comment Avatar.setAvatarEntityData as setAvatarEntityData - Don't borrow because implementation is different.
     * @borrows Avatar.getSensorToWorldMatrix as getSensorToWorldMatrix
     * @borrows Avatar.getSensorToWorldScale as getSensorToWorldScale
     * @borrows Avatar.getControllerLeftHandMatrix as getControllerLeftHandMatrix
     * @borrows Avatar.getControllerRightHandMatrix as getControllerRightHandMatrix
     * @borrows Avatar.getDataRate as getDataRate
     * @borrows Avatar.getUpdateRate as getUpdateRate
     * @borrows Avatar.displayNameChanged as displayNameChanged
     * @borrows Avatar.sessionDisplayNameChanged as sessionDisplayNameChanged
     * @borrows Avatar.skeletonModelURLChanged as skeletonModelURLChanged
     * @borrows Avatar.lookAtSnappingChanged as lookAtSnappingChanged
     * @borrows Avatar.sessionUUIDChanged as sessionUUIDChanged
     * @borrows Avatar.sendAvatarDataPacket as sendAvatarDataPacket
     * @borrows Avatar.sendIdentityPacket as sendIdentityPacket
     * @borrows Avatar.setSessionUUID as setSessionUUID
     * @comment Avatar.getAbsoluteJointRotationInObjectFrame as getAbsoluteJointRotationInObjectFrame - Don't borrow because implementation is different.
     * @comment Avatar.getAbsoluteJointTranslationInObjectFrame as getAbsoluteJointTranslationInObjectFrame - Don't borrow because implementation is different.
     * @comment Avatar.setAbsoluteJointRotationInObjectFrame as setAbsoluteJointRotationInObjectFrame - Don't borrow because implementation is different.
     * @comment Avatar.setAbsoluteJointTranslationInObjectFrame as setAbsoluteJointTranslationInObjectFrame - Don't borrow because implementation is different.
     * @borrows Avatar.getTargetScale as getTargetScale
     * @borrows Avatar.resetLastSent as resetLastSent
     */
    // FIXME: `glm::vec3 position` is not accessible from QML, so this exposes position in a QML-native type
    Q_PROPERTY(QVector3D qmlPosition READ getQmlPosition)
    QVector3D getQmlPosition() { auto p = getWorldPosition(); return QVector3D(p.x, p.y, p.z); }

    Q_PROPERTY(glm::vec3 feetPosition READ getWorldFeetPosition WRITE goToFeetLocation)
    Q_PROPERTY(bool shouldRenderLocally READ getShouldRenderLocally WRITE setShouldRenderLocally)
    Q_PROPERTY(glm::vec3 motorVelocity READ getScriptedMotorVelocity WRITE setScriptedMotorVelocity)
    Q_PROPERTY(float motorTimescale READ getScriptedMotorTimescale WRITE setScriptedMotorTimescale)
    Q_PROPERTY(QString motorReferenceFrame READ getScriptedMotorFrame WRITE setScriptedMotorFrame)
    Q_PROPERTY(QString motorMode READ getScriptedMotorMode WRITE setScriptedMotorMode)
    Q_PROPERTY(QString collisionSoundURL READ getCollisionSoundURL WRITE setCollisionSoundURL)
    Q_PROPERTY(AudioListenerMode audioListenerMode READ getAudioListenerMode WRITE setAudioListenerMode)
    Q_PROPERTY(AudioListenerMode audioListenerModeHead READ getAudioListenerModeHead)
    Q_PROPERTY(AudioListenerMode audioListenerModeCamera READ getAudioListenerModeCamera)
    Q_PROPERTY(AudioListenerMode audioListenerModeCustom READ getAudioListenerModeCustom)
    Q_PROPERTY(glm::vec3 customListenPosition READ getCustomListenPosition WRITE setCustomListenPosition)
    Q_PROPERTY(glm::quat customListenOrientation READ getCustomListenOrientation WRITE setCustomListenOrientation)
    Q_PROPERTY(float rotationRecenterFilterLength READ getRotationRecenterFilterLength WRITE setRotationRecenterFilterLength)
    Q_PROPERTY(float rotationThreshold READ getRotationThreshold WRITE setRotationThreshold)
    Q_PROPERTY(bool enableStepResetRotation READ getEnableStepResetRotation WRITE setEnableStepResetRotation)
    Q_PROPERTY(bool enableDrawAverageFacing READ getEnableDrawAverageFacing WRITE setEnableDrawAverageFacing)
    //TODO: make gravity feature work Q_PROPERTY(glm::vec3 gravity READ getGravity WRITE setGravity)

    Q_PROPERTY(glm::vec3 leftHandPosition READ getLeftHandPosition)
    Q_PROPERTY(glm::vec3 rightHandPosition READ getRightHandPosition)
    Q_PROPERTY(glm::vec3 leftHandTipPosition READ getLeftHandTipPosition)
    Q_PROPERTY(glm::vec3 rightHandTipPosition READ getRightHandTipPosition)

    Q_PROPERTY(controller::Pose leftHandPose READ getLeftHandPose)
    Q_PROPERTY(controller::Pose rightHandPose READ getRightHandPose)
    Q_PROPERTY(controller::Pose leftHandTipPose READ getLeftHandTipPose)
    Q_PROPERTY(controller::Pose rightHandTipPose READ getRightHandTipPose)

    Q_PROPERTY(float energy READ getEnergy WRITE setEnergy)
    Q_PROPERTY(bool isAway READ getIsAway WRITE setAway)

    Q_PROPERTY(bool centerOfGravityModelEnabled READ getCenterOfGravityModelEnabled WRITE setCenterOfGravityModelEnabled)
    Q_PROPERTY(bool hmdLeanRecenterEnabled READ getHMDLeanRecenterEnabled WRITE setHMDLeanRecenterEnabled)
    Q_PROPERTY(bool collisionsEnabled READ getCollisionsEnabled WRITE setCollisionsEnabled)
    Q_PROPERTY(bool otherAvatarsCollisionsEnabled READ getOtherAvatarsCollisionsEnabled WRITE setOtherAvatarsCollisionsEnabled)
    Q_PROPERTY(bool characterControllerEnabled READ getCharacterControllerEnabled WRITE setCharacterControllerEnabled)
    Q_PROPERTY(bool useAdvancedMovementControls READ useAdvancedMovementControls WRITE setUseAdvancedMovementControls)
    Q_PROPERTY(bool showPlayArea READ getShowPlayArea WRITE setShowPlayArea)

    Q_PROPERTY(float yawSpeed MEMBER _yawSpeed)
    Q_PROPERTY(float pitchSpeed MEMBER _pitchSpeed)

    Q_PROPERTY(bool hmdRollControlEnabled READ getHMDRollControlEnabled WRITE setHMDRollControlEnabled)
    Q_PROPERTY(float hmdRollControlDeadZone READ getHMDRollControlDeadZone WRITE setHMDRollControlDeadZone)
    Q_PROPERTY(float hmdRollControlRate READ getHMDRollControlRate WRITE setHMDRollControlRate)

    Q_PROPERTY(float userHeight READ getUserHeight WRITE setUserHeight)
    Q_PROPERTY(float userEyeHeight READ getUserEyeHeight)

    Q_PROPERTY(QUuid SELF_ID READ getSelfID CONSTANT)

    Q_PROPERTY(float walkSpeed READ getWalkSpeed WRITE setWalkSpeed);
    Q_PROPERTY(float analogPlusWalkSpeed READ getAnalogPlusWalkSpeed WRITE setAnalogPlusWalkSpeed NOTIFY analogPlusWalkSpeedChanged);
    Q_PROPERTY(float analogPlusSprintSpeed READ getAnalogPlusSprintSpeed WRITE setAnalogPlusSprintSpeed NOTIFY analogPlusSprintSpeedChanged);
    Q_PROPERTY(float walkBackwardSpeed READ getWalkBackwardSpeed WRITE setWalkBackwardSpeed NOTIFY walkBackwardSpeedChanged);
    Q_PROPERTY(float sprintSpeed READ getSprintSpeed WRITE setSprintSpeed NOTIFY sprintSpeedChanged);
    Q_PROPERTY(bool isInSittingState READ getIsInSittingState WRITE setIsInSittingState);
    Q_PROPERTY(MyAvatar::SitStandModelType userRecenterModel READ getUserRecenterModel WRITE setUserRecenterModel);
    Q_PROPERTY(bool isSitStandStateLocked READ getIsSitStandStateLocked WRITE setIsSitStandStateLocked);
    Q_PROPERTY(bool allowTeleporting READ getAllowTeleporting)

    const QString DOMINANT_LEFT_HAND = "left";
    const QString DOMINANT_RIGHT_HAND = "right";
    const QString DEFAULT_HMD_AVATAR_ALIGNMENT_TYPE = "head";

    using Clock = std::chrono::system_clock;
    using TimePoint = Clock::time_point;

    const float DEFAULT_GEAR_1 = 0.2f;
    const float DEFAULT_GEAR_2 = 0.4f;
    const float DEFAULT_GEAR_3 = 0.8f;
    const float DEFAULT_GEAR_4 = 0.9f;
    const float DEFAULT_GEAR_5 = 1.0f;

    const bool DEFAULT_STRAFE_ENABLED = true;
public:

    /**jsdoc
     * <p>Logical keys that drive your avatar and camera.</p>
     * <table>
     *   <thead>
     *     <tr><th>Value</th><th>Name</th><th>Description</th></tr>
     *   </thead>
     *   <tbody>
     *     <tr><td><code>0</code></td><td>TRANSLATE_X</td><td>Move the user's avatar in the direction of its x-axis, if the 
     *       camera isn't in independent or mirror modes.</td></tr>
     *     <tr><td><code>1</code></td><td>TRANSLATE_Y</td><td>Move the user's avatar in the direction of its y-axis, if the 
     *       camera isn't in independent or mirror modes.</td></tr>
     *     <tr><td><code>2</code></td><td>TRANSLATE_Z</td><td>Move the user's avatar in the direction of its z-axis, if the 
     *       camera isn't in independent or mirror modes</td></tr>
     *     <tr><td><code>3</code></td><td>YAW</td><td>Rotate the user's avatar about its y-axis at a rate proportional to the 
     *       control value, if the camera isn't in independent or mirror modes.</td></tr>
     *     <tr><td><code>4</code></td><td>STEP_TRANSLATE_X</td><td>No action.</td></tr>
     *     <tr><td><code>5</code></td><td>STEP_TRANSLATE_Y</td><td>No action.</td></tr>
     *     <tr><td><code>6</code></td><td>STEP_TRANSLATE_Z</td><td>No action.</td></tr>
     *     <tr><td><code>7</code></td><td>STEP_YAW</td><td>Rotate the user's avatar about its y-axis in a step increment, if 
     *       the camera isn't in independent or mirror modes.</td></tr>
     *     <tr><td><code>8</code></td><td>PITCH</td><td>Rotate the user's avatar head and attached camera about its negative 
     *       x-axis (i.e., positive values pitch down) at a rate proportional to the control value, if the camera isn't in HMD, 
     *       independent, or mirror modes.</td></tr>
     *     <tr><td><code>9</code></td><td>ZOOM</td><td>Zoom the camera in or out.</td></tr>
     *     <tr><td><code>10</code></td><td>DELTA_YAW</td><td>Rotate the user's avatar about its y-axis by an amount proportional 
     *       to the control value, if the camera isn't in independent or mirror modes.</td></tr>
     *     <tr><td><code>11</code></td><td>DELTA_PITCH</td><td>Rotate the user's avatar head and attached camera about its 
     *       negative x-axis (i.e., positive values pitch down) by an amount proportional to the control value, if the camera 
     *       isn't in HMD, independent, or mirror modes.</td></tr>
     *   </tbody>
     * </table>
     * @typedef {number} MyAvatar.DriveKeys
     */
    enum DriveKeys {
        TRANSLATE_X = 0,
        TRANSLATE_Y,
        TRANSLATE_Z,
        YAW,
        STEP_TRANSLATE_X,
        STEP_TRANSLATE_Y,
        STEP_TRANSLATE_Z,
        STEP_YAW,
        PITCH,
        ZOOM,
        DELTA_YAW,
        DELTA_PITCH,
        MAX_DRIVE_KEYS
    };
    Q_ENUM(DriveKeys)

    /**jsdoc
     * <p>Specifies different avatar leaning and recentering behaviors.</p>
     * <table>
     *   <thead>
     *     <tr><th>Value</th><th>Name</th><th>Description</th></tr>
     *   </thead>
     *   <tbody>
     *     <tr><td><code>0</code></td><td>ForceSit</td><td>Assumes the user is seated in the real world. Disables avatar 
     *       leaning regardless of what the avatar is doing in the virtual world (i.e., avatar always recenters).</td></tr>
     *     <tr><td><code>1</code></td><td>ForceStand</td><td>Assumes the user is standing in the real world. Enables avatar 
     *       leaning regardless of what the avatar is doing in the virtual world (i.e. avatar leans, then if leans too far it 
     *       recenters).</td></tr>
     *     <tr><td><code>2</code></td><td>Auto</td><td>Interface detects when the user is standing or seated in the real world. 
     *       Avatar leaning is disabled when the user is sitting (i.e., avatar always recenters), and avatar leaning is enabled 
     *       when the user is standing (i.e., avatar leans, then if leans too far it recenters).</td></tr>
     *     <tr><td><code>3</code></td><td>DisableHMDLean</td><td><p>Both avatar leaning and recentering are disabled regardless of 
     *       what the user is doing in the real world and no matter what their avatar is doing in the virtual world. Enables 
     *       the avatar to sit on the floor when the user sits on the floor.</p>
     *       <p><strong>Note:</strong> Experimental.</p></td></tr>
     *   </tbody>
     * </table>
     * @typedef {number} MyAvatar.SitStandModelType
     */
    enum SitStandModelType {
        ForceSit = 0,
        ForceStand,
        Auto,
        DisableHMDLean,
        NumSitStandTypes
    };
    Q_ENUM(SitStandModelType)

    explicit MyAvatar(QThread* thread);
    virtual ~MyAvatar();

    void instantiableAvatar() override {};
    void registerMetaTypes(ScriptEnginePointer engine);

    virtual void simulateAttachments(float deltaTime) override;

    AudioListenerMode getAudioListenerModeHead() const { return FROM_HEAD; }
    AudioListenerMode getAudioListenerModeCamera() const { return FROM_CAMERA; }
    AudioListenerMode getAudioListenerModeCustom() const { return CUSTOM; }

    void reset(bool andRecenter = false, bool andReload = true, bool andHead = true);

    void setCollisionWithOtherAvatarsFlags() override;

    /**jsdoc
     * Resets the sensor positioning of your HMD (if in use) and recenters your avatar body and head.
     * @function MyAvatar.resetSensorsAndBody
     */
    Q_INVOKABLE void resetSensorsAndBody();

    /**jsdoc
     * Moves and orients the avatar, such that it is directly underneath the HMD, with toes pointed forward in the direction of 
     * the HMD.
     * @function MyAvatar.centerBody
     */
    Q_INVOKABLE void centerBody(); // thread-safe


    /**jsdoc
     * Clears inverse kinematics joint limit history.
     * <p>The internal inverse-kinematics system maintains a record of which joints are "locked". Sometimes it is useful to 
     * forget this history to prevent contorted joints, e.g., after finishing with an override animation.</p>
     * @function MyAvatar.clearIKJointLimitHistory
     */
    Q_INVOKABLE void clearIKJointLimitHistory(); // thread-safe

    void update(float deltaTime);
    virtual void postUpdate(float deltaTime, const render::ScenePointer& scene) override;
    void preDisplaySide(const RenderArgs* renderArgs);

    const glm::mat4& getHMDSensorMatrix() const { return _hmdSensorMatrix; }
    const glm::vec3& getHMDSensorPosition() const { return _hmdSensorPosition; }
    const glm::quat& getHMDSensorOrientation() const { return _hmdSensorOrientation; }

    /**jsdoc
     * Gets the avatar orientation. Suitable for use in QML.
     * @function MyAvatar.setOrientationVar
     * @param {object} newOrientationVar - The avatar's orientation.
     */
    Q_INVOKABLE void setOrientationVar(const QVariant& newOrientationVar);

    /**jsdoc
     * Gets the avatar orientation. Suitable for use in QML.
     * @function MyAvatar.getOrientationVar
     * @returns {object} The avatar's orientation.
     */
    Q_INVOKABLE QVariant getOrientationVar() const;

    // A method intended to be overriden by MyAvatar for polling orientation for network transmission.
    glm::quat getOrientationOutbound() const override;

    // Pass a recent sample of the HMD to the avatar.
    // This can also update the avatar's position to follow the HMD
    // as it moves through the world.
    void updateFromHMDSensorMatrix(const glm::mat4& hmdSensorMatrix);

    // compute the hip to hand average azimuth.
    glm::vec2 computeHandAzimuth() const;

    // read the location of a hand controller and save the transform
    void updateJointFromController(controller::Action poseKey, ThreadSafeValueCache<glm::mat4>& matrixCache);

    // best called at end of main loop, just before rendering.
    // update sensor to world matrix from current body position and hmd sensor.
    // This is so the correct camera can be used for rendering.
    void updateSensorToWorldMatrix();

    void setRealWorldFieldOfView(float realWorldFov) { _realWorldFieldOfView.set(realWorldFov); }

    /**jsdoc
     * Gets the position in world coordinates of the point directly between your avatar's eyes assuming your avatar was in its
     * default pose. This is a reference position; it does not change as your avatar's head moves relative to the avatar 
     * position.
     * @function MyAvatar.getDefaultEyePosition
     * @returns {Vec3} Default position between your avatar's eyes in world coordinates.
     * @example <caption>Report your avatar's default eye position.</caption>
     * var defaultEyePosition = MyAvatar.getDefaultEyePosition();
     * print(JSON.stringify(defaultEyePosition));
     */
    Q_INVOKABLE glm::vec3 getDefaultEyePosition() const;

    float getRealWorldFieldOfView() { return _realWorldFieldOfView.get(); }

    /**jsdoc
     * Overrides the default avatar animations.
     * <p>The avatar animation system includes a set of default animations along with rules for how those animations are blended
     * together with procedural data (such as look at vectors, hand sensors etc.). <code>overrideAnimation()</code> is used to 
     * completely override all motion from the default animation system (including inverse kinematics for hand and head 
     * controllers) and play a set of specified animations. To end these animations and restore the default animations, use 
     * {@link MyAvatar.restoreAnimation}.</p>
     * <p>Note: When using pre-built animation data, it's critical that the joint orientation of the source animation and target 
     * rig are equivalent, since the animation data applies absolute values onto the joints. If the orientations are different, 
     * the avatar will move in unpredictable ways. For more information about avatar joint orientation standards, see 
     * <a href="https://docs.highfidelity.com/create/avatars/avatar-standards">Avatar Standards</a>.</p>
     * @function MyAvatar.overrideAnimation
     * @param {string} url - The URL to the animation file. Animation files may be in glTF or FBX format, but only need to 
     *     contain the avatar skeleton and animation data. glTF models may be in JSON or binary format (".gltf" or ".glb" URLs 
     *     respectively).
     *     <p><strong>Warning:</strong> glTF animations currently do not always animate correctly.</p>
     * @param {number} fps - The frames per second (FPS) rate for the animation playback. 30 FPS is normal speed.
     * @param {boolean} loop - <code>true</code> if the animation should loop, <code>false</code> if it shouldn't.
     * @param {number} firstFrame - The frame to start the animation at.
     * @param {number} lastFrame - The frame to end the animation at.
     * @example <caption> Play a clapping animation on your avatar for three seconds. </caption>
     * var ANIM_URL = "https://s3.amazonaws.com/hifi-public/animations/ClapAnimations/ClapHands_Standing.fbx";
     * MyAvatar.overrideAnimation(ANIM_URL, 30, true, 0, 53);
     * Script.setTimeout(function () {
     *     MyAvatar.restoreAnimation();
     *     MyAvatar.clearIKJointLimitHistory();
     * }, 3000);
     */
    Q_INVOKABLE void overrideAnimation(const QString& url, float fps, bool loop, float firstFrame, float lastFrame);

    /**jsdoc
     * Overrides the default hand poses that are triggered with controller buttons.
     * Use {@link MyAvatar.restoreHandAnimation} to restore the default poses.
     * @function MyAvatar.overrideHandAnimation
     * @param isLeft {boolean} <code>true</code> to override the left hand, <code>false</code> to override the right hand.
     * @param {string} url - The URL of the animation file. Animation files need to be in glTF or FBX format, but only need to 
     *     contain the avatar skeleton and animation data. glTF models may be in JSON or binary format (".gltf" or ".glb" URLs 
     *     respectively).
     *     <p><strong>Warning:</strong> glTF animations currently do not always animate correctly.</p>
     * @param {number} fps - The frames per second (FPS) rate for the animation playback. 30 FPS is normal speed.
     * @param {boolean} loop - <code>true</code> if the animation should loop, <code>false</code> if it shouldn't.
     * @param {number} firstFrame - The frame to start the animation at.
     * @param {number} lastFrame - The frame to end the animation at.
     * @example <caption> Override left hand animation for three seconds.</caption>
     * var ANIM_URL = "https://s3.amazonaws.com/hifi-public/animations/ClapAnimations/ClapHands_Standing.fbx";
     * MyAvatar.overrideHandAnimation(isLeft, ANIM_URL, 30, true, 0, 53);
     * Script.setTimeout(function () {
     *     MyAvatar.restoreHandAnimation();
     * }, 3000);
     */
    Q_INVOKABLE void overrideHandAnimation(bool isLeft, const QString& url, float fps, bool loop, float firstFrame, float lastFrame);

    /**jsdoc
     * Restores the default animations.
     * <p>The avatar animation system includes a set of default animations along with rules for how those animations are blended 
     * together with procedural data (such as look at vectors, hand sensors etc.). Playing your own custom animations will 
     * override the  default animations. <code>restoreAnimation()</code> is used to restore all motion from the default 
     * animation system including inverse kinematics for hand and head controllers. If you aren't currently playing an override 
     * animation, this function has no effect.</p>
     * @function MyAvatar.restoreAnimation
     * @example <caption> Play a clapping animation on your avatar for three seconds. </caption>
     * var ANIM_URL = "https://s3.amazonaws.com/hifi-public/animations/ClapAnimations/ClapHands_Standing.fbx";
     * MyAvatar.overrideAnimation(ANIM_URL, 30, true, 0, 53);
     * Script.setTimeout(function () {
     *     MyAvatar.restoreAnimation();
     * }, 3000);
     */
    Q_INVOKABLE void restoreAnimation();

    /**jsdoc
     * Restores the default hand animation state machine that is driven by the state machine in the avatar-animation JSON.
     * <p>The avatar animation system includes a set of default animations along with rules for how those animations are blended
     * together with procedural data (such as look at vectors, hand sensors etc.). Playing your own custom animations will
     * override the  default animations. <code>restoreHandAnimation()</code> is used to restore the default hand poses.
     * If you aren't currently playing an override hand animation, this function has no effect.</p>
     * @function MyAvatar.restoreHandAnimation
     * @param isLeft {boolean} Set to true if using the left hand
     * @example <caption> Override left hand animation for three seconds. </caption>
     * var ANIM_URL = "https://s3.amazonaws.com/hifi-public/animations/ClapAnimations/ClapHands_Standing.fbx";
     * MyAvatar.overrideHandAnimation(isLeft, ANIM_URL, 30, true, 0, 53);
     * Script.setTimeout(function () {
     *     MyAvatar.restoreHandAnimation();
     * }, 3000);
     */
    Q_INVOKABLE void restoreHandAnimation(bool isLeft);

    /**jsdoc
     * Gets the current animation roles.
     * <p>Each avatar has an avatar-animation.json file that defines which animations are used and how they are blended together 
     * with procedural data (such as look at vectors, hand sensors etc.). Each animation specified in the avatar-animation.json 
     * file is known as an animation role. Animation roles map to easily understandable actions that the avatar can perform, 
     * such as <code>"idleStand"</code>, <code>"idleTalk"</code>, or <code>"walkFwd"</code>. <code>getAnimationRoles()</code> 
     * is used get the list of animation roles defined in the avatar-animation.json.</p>
     * @function MyAvatar.getAnimationRoles
     * @returns {string[]} Array of role strings.
     * @example <caption>Print the list of animation roles defined in the avatar's avatar-animation.json file to the debug log.</caption>
     * var roles = MyAvatar.getAnimationRoles();
     * print("Animation Roles:");
     * for (var i = 0; i < roles.length; i++) {
     *     print(roles[i]);
     * }
     */
    Q_INVOKABLE QStringList getAnimationRoles();

    /**jsdoc
     * Overrides a specific animation role.
     * <p>Each avatar has an avatar-animation.json file that defines a set of animation roles. Animation roles map to easily 
     * understandable actions that the avatar can perform, such as <code>"idleStand"</code>, <code>"idleTalk"</code>, or 
     * <code>"walkFwd"</code>. To get the full list of roles, use {@ link MyAvatar.getAnimationRoles}.
     * For each role, the avatar-animation.json defines when the animation is used, the animation clip (glTF or FBX) used, and 
     * how animations are blended together with procedural data (such as look at vectors, hand sensors etc.).
     * <code>overrideRoleAnimation()</code> is used to change the animation clip (glTF or FBX) associated with a specified 
     * animation role. To end the role animation and restore the default, use {@link MyAvatar.restoreRoleAnimation}.</p>
     * <p>Note: Hand roles only affect the hand. Other "main" roles, like "idleStand", "idleTalk", and "takeoffStand", are full 
     * body.</p>
     * <p>Note: When using pre-built animation data, it's critical that the joint orientation of the source animation and target
     * rig are equivalent, since the animation data applies absolute values onto the joints. If the orientations are different,
     * the avatar will move in unpredictable ways. For more information about avatar joint orientation standards, see 
     * <a href="https://docs.highfidelity.com/create/avatars/avatar-standards">Avatar Standards</a>.
     * @function MyAvatar.overrideRoleAnimation
     * @param {string} role - The animation role to override
     * @param {string} url - The URL to the animation file. Animation files need to be in glTF or FBX format, but only need to 
     *     contain the avatar skeleton and animation data. glTF models may be in JSON or binary format (".gltf" or ".glb" URLs 
     *     respectively).
     *     <p><strong>Warning:</strong> glTF animations currently do not always animate correctly.</p>
     * @param {number} fps - The frames per second (FPS) rate for the animation playback. 30 FPS is normal speed.
     * @param {boolean} loop - <code>true</code> if the animation should loop, <code>false</code> if it shouldn't.
     * @param {number} firstFrame - The frame the animation should start at.
     * @param {number} lastFrame - The frame the animation should end at.
     * @example <caption>The default avatar-animation.json defines an "idleStand" animation role. This role specifies that when the avatar is not moving,
     * an animation clip of the avatar idling with hands hanging at its side will be used. It also specifies that when the avatar moves, the animation
     * will smoothly blend to the walking animation used by the "walkFwd" animation role.
     * In this example, the "idleStand" role animation clip has been replaced with a clapping animation clip. Now instead of standing with its arms
     * hanging at its sides when it is not moving, the avatar will stand and clap its hands. Note that just as it did before, as soon as the avatar
     * starts to move, the animation will smoothly blend into the walk animation used by the "walkFwd" animation role.</caption>
     * // An animation of the avatar clapping its hands while standing. Restore default after 30s.
     * var ANIM_URL = "https://s3.amazonaws.com/hifi-public/animations/ClapAnimations/ClapHands_Standing.fbx";
     * MyAvatar.overrideRoleAnimation("idleStand", ANIM_URL, 30, true, 0, 53);
     * Script.setTimeout(function () {
     *     MyAvatar.restoreRoleAnimation();
     * }, 30000);
     */
    Q_INVOKABLE void overrideRoleAnimation(const QString& role, const QString& url, float fps, bool loop, float firstFrame, float lastFrame);

    /**jsdoc
     * Restores a default role animation.
     * <p>Each avatar has an avatar-animation.json file that defines a set of animation roles. Animation roles map to easily 
     * understandable actions that the avatar can perform, such as <code>"idleStand"</code>, <code>"idleTalk"</code>, or 
     * <code>"walkFwd"</code>. To get the full list of roles, use {@link MyAvatar.getAnimationRoles}. For each role,
     * the avatar-animation.json defines when the animation is used, the animation clip (glTF or FBX) used, and how animations 
     * are blended together with procedural data (such as look-at vectors, hand sensors etc.). You can change the animation 
     * clip (glTF or FBX) associated with a specified animation role using {@link MyAvatar.overrideRoleAnimation}.
     * <code>restoreRoleAnimation()</code> is used to restore a specified animation role's default animation clip. If you have 
     * not specified an override animation for the specified role, this function has no effect.
     * @function MyAvatar.restoreRoleAnimation
     * @param role {string} The animation role clip to restore.
     */
    Q_INVOKABLE void restoreRoleAnimation(const QString& role);

    // Adds handler(animStateDictionaryIn) => animStateDictionaryOut, which will be invoked just before each animGraph state update.
    // The handler will be called with an animStateDictionaryIn that has all those properties specified by the (possibly empty)
    // propertiesList argument. However for debugging, if the properties argument is null, all internal animGraph state is provided.
    // The animStateDictionaryOut can be a different object than animStateDictionaryIn. Any properties set in animStateDictionaryOut
    // will override those of the internal animation machinery.
    // The animStateDictionaryIn may be shared among multiple handlers, and thus may contain additional properties specified when
    // adding one of the other handlers. While any handler may change a value in animStateDictionaryIn (or supply different values in animStateDictionaryOut)
    // a handler must not remove properties from animStateDictionaryIn, nor change property values that it does not intend to change.
    // It is not specified in what order multiple handlers are called.
    /**jsdoc
     * Adds an animation state handler function that is invoked just before each animation graph update. More than one 
     * animation state handler function may be added by calling <code>addAnimationStateHandler</code> multiple times. It is not 
     * specified in what order multiple handlers are called.
     * <p>The animation state handler function is called with an {@link MyAvatar.AnimStateDictionary|AnimStateDictionary}
     * "<code>animStateDictionaryIn</code>" parameter and is expected to return an 
     * {@link MyAvatar.AnimStateDictionary|AnimStateDictionary} "<code>animStateDictionaryOut</code>" object. The 
     * <code>animStateDictionaryOut</code> object can be the same object as <code>animStateDictionaryIn</code>, or it can be a 
     * different object. The <code>animStateDictionaryIn</code> may be shared among multiple handlers and thus may contain 
     * additional properties specified when adding the different handlers.</p>
     * <p>A handler may change a value from <code>animStateDictionaryIn</code> or add different values in the 
     * <code>animStateDictionaryOut</code> returned. Any property values set in <code>animStateDictionaryOut</code> will 
     * override those of the internal animation machinery.</p>
     * @function MyAvatar.addAnimationStateHandler
     * @param {function} handler - The animation state handler function to add.
     * @param {Array<string>|null} propertiesList - The list of {@link MyAvatar.AnimStateDictionary|AnimStateDictionary} 
     *     properties that should be included in the parameter that the handler function is called with. If <code>null</code> 
     *     then all properties are included in the call parameter.
     * @returns {number} The ID of the animation state handler function if successfully added, <code>undefined</code> if not.
     * @example <caption>Log all the animation state dictionary parameters for a short while.</caption>
     * function animStateHandler(dictionary) {
     *     print("Anim state dictionary: " + JSON.stringify(dictionary));
     * }
     * 
     * var handler = MyAvatar.addAnimationStateHandler(animStateHandler, null);
     * 
     * Script.setTimeout(function () {
     *     MyAvatar.removeAnimationStateHandler(handler);
     * }, 100);
     */
    Q_INVOKABLE QScriptValue addAnimationStateHandler(QScriptValue handler, QScriptValue propertiesList) { return _skeletonModel->getRig().addAnimationStateHandler(handler, propertiesList); }

    /**jsdoc
     * Removes an animation state handler function.
     * @function MyAvatar.removeAnimationStateHandler
     * @param {number} handler - The ID of the animation state handler function to remove.
     */
    // Removes a handler previously added by addAnimationStateHandler.
    Q_INVOKABLE void removeAnimationStateHandler(QScriptValue handler) { _skeletonModel->getRig().removeAnimationStateHandler(handler); }


    /**jsdoc
     * Gets whether you do snap turns in HMD mode.
     * @function MyAvatar.getSnapTurn
     * @returns {boolean} <code>true</code> if you do snap turns in HMD mode; <code>false</code> if you do smooth turns in HMD 
     *     mode.
     */
    Q_INVOKABLE bool getSnapTurn() const { return _useSnapTurn; }

    /**jsdoc
     * Sets whether you do snap turns or smooth turns in HMD mode.
     * @function MyAvatar.setSnapTurn
     * @param {boolean} on - <code>true</code> to do snap turns in HMD mode; <code>false</code> to do smooth turns in HMD mode.
     */
    Q_INVOKABLE void setSnapTurn(bool on) { _useSnapTurn = on; }

    /**jsdoc
     * Gets the control scheme that is in use.
     * @function MyAvatar.getControlScheme
     * @returns {MyAvatar.LocomotionControlsMode} The control scheme that is in use.
     */
    Q_INVOKABLE int getControlScheme() const { return _controlSchemeIndex; }

    /**jsdoc
     * Sets the control scheme to use.
     * @function MyAvatar.setControlScheme
     * @param {MyAvatar.LocomotionControlsMode} controlScheme - The control scheme to use.
     */
    Q_INVOKABLE void setControlScheme(int index) { _controlSchemeIndex = (index >= 0 && index <= 2) ? index : 0; }
    
    /**jsdoc
     * Gets whether your avatar hovers when its feet are not on the ground.
     * @function MyAvatar.hoverWhenUnsupported
     * @returns {boolean} <code>true</code> if your avatar hovers when its feet are not on the ground, <code>false</code> if it 
     *     falls.
     */
    // FIXME: Should be named, getHoverWhenUnsupported().
    Q_INVOKABLE bool hoverWhenUnsupported() const { return _hoverWhenUnsupported; }

    /**jsdoc
     * Sets whether your avatar hovers when its feet are not on the ground.
     * @function MyAvatar.setHoverWhenUnsupported
     * @param {boolean} hover - <code>true</code> if your avatar hovers when its feet are not on the ground, <code>false</code> 
     *     if it falls.
     */
    Q_INVOKABLE void setHoverWhenUnsupported(bool on) { _hoverWhenUnsupported = on; }

    /**jsdoc
     * Sets the avatar's dominant hand.
     * @function MyAvatar.setDominantHand
     * @param {string} hand - The dominant hand: <code>"left"</code> for the left hand or <code>"right"</code> for the right 
     *     hand. Any other value has no effect.
     */
    Q_INVOKABLE void setDominantHand(const QString& hand);

    /**jsdoc
     * Gets the avatar's dominant hand.
     * @function MyAvatar.getDominantHand
     * @returns {string} <code>"left"</code> for the left hand, <code>"right"</code> for the right hand.
     */
    Q_INVOKABLE QString getDominantHand() const;

    /**jsdoc
     * Sets whether strafing is enabled.
     * @function MyAvatar.setStrafeEnabled
     * @param {boolean} enabled - <code>true</code> if strafing is enabled, <code>false</code> if it isn't.
     */
    Q_INVOKABLE void setStrafeEnabled(bool enabled);

    /**jsdoc
     * Gets whether strafing is enabled.
     * @function MyAvatar.getStrafeEnabled
     * @returns {boolean} <code>true</code> if strafing is enabled, <code>false</code> if it isn't.
     */
    Q_INVOKABLE bool getStrafeEnabled() const;

    /**jsdoc
     * Sets the HMD alignment relative to your avatar.
     * @function MyAvatar.setHmdAvatarAlignmentType
     * @param {string} type - <code>"head"</code> to align your head and your avatar's head, <code>"eyes"</code> to align your 
     *     eyes and your avatar's eyes.
     */
    Q_INVOKABLE void setHmdAvatarAlignmentType(const QString& type);

    /**jsdoc
     * Gets the HMD alignment relative to your avatar.
     * @function MyAvatar.getHmdAvatarAlignmentType
     * @returns {string} <code>"head"</code> if aligning your head and your avatar's head, <code>"eyes"</code> if aligning your 
     *     eyes and your avatar's eyes.
     */
    Q_INVOKABLE QString getHmdAvatarAlignmentType() const;

    /**jsdoc
     * Sets whether the avatar's hips are balanced over the feet or positioned under the head.
     * @function MyAvatar.setCenterOfGravityModelEnabled
     * @param {boolean} enabled - <code>true</code> to balance the hips over the feet, <code>false</code> to position the hips 
     *     under the head.
     */
    Q_INVOKABLE void setCenterOfGravityModelEnabled(bool value) { _centerOfGravityModelEnabled = value; }

    /**jsdoc
     * Gets whether the avatar hips are being balanced over the feet or placed under the head.
     * @function MyAvatar.getCenterOfGravityModelEnabled
     * @returns {boolean} <code>true</code> if the hips are being balanced over the feet, <code>false</code> if the hips are 
     *     being positioned under the head.
     */
    Q_INVOKABLE bool getCenterOfGravityModelEnabled() const { return _centerOfGravityModelEnabled; }

    /**jsdoc
     * Sets whether the avatar's position updates to recenter the avatar under the head. In room-scale VR, recentering 
     * causes your avatar to follow your HMD as you walk around the room. Disabling recentering is useful if you want to pin 
     * the avatar to a fixed position.
     * @function MyAvatar.setHMDLeanRecenterEnabled
     * @param {boolean} enabled - <code>true</code> to recenter the avatar under the head as it moves, <code>false</code> to 
     *     disable recentering.
     */
    Q_INVOKABLE void setHMDLeanRecenterEnabled(bool value) { _hmdLeanRecenterEnabled = value; }

    /**jsdoc
     * Gets whether the avatar's position updates to recenter the avatar under the head. In room-scale VR, recentering
     * causes your avatar to follow your HMD as you walk around the room.
     * @function MyAvatar.getHMDLeanRecenterEnabled
     * @returns {boolean} <code>true</code> if recentering is enabled, <code>false</code> if not.
     */
    Q_INVOKABLE bool getHMDLeanRecenterEnabled() const { return _hmdLeanRecenterEnabled; }

    /**jsdoc
     * Requests that the hand touch effect is disabled for your avatar. Any resulting change in the status of the hand touch 
     * effect will be signaled by {@link MyAvatar.shouldDisableHandTouchChanged}.
     * <p>The hand touch effect makes the avatar's fingers adapt to the shape of any object grabbed, creating the effect that 
     * it is really touching that object.</p>
     * @function MyAvatar.requestEnableHandTouch
     */
    Q_INVOKABLE void requestEnableHandTouch();

    /**jsdoc
     * Requests that the hand touch effect is enabled for your avatar. Any resulting change in the status of the hand touch
     * effect will be signaled by {@link MyAvatar.shouldDisableHandTouchChanged}.
     * <p>The hand touch effect makes the avatar's fingers adapt to the shape of any object grabbed, creating the effect that
     * it is really touching that object.</p>
     * @function MyAvatar.requestDisableHandTouch
     */
    Q_INVOKABLE void requestDisableHandTouch();

    /**jsdoc
     * Disables the hand touch effect on a specific entity.
     * <p>The hand touch effect makes the avatar's fingers adapt to the shape of any object grabbed, creating the effect that
     * it is really touching that object.</p>
     * @function MyAvatar.disableHandTouchForID
     * @param {Uuid} entityID - The entity that the hand touch effect will be disabled for.
     */
    Q_INVOKABLE void disableHandTouchForID(const QUuid& entityID);

    /**jsdoc
     * Enables the hand touch effect on a specific entity.
     * <p>The hand touch effect makes the avatar's fingers adapt to the shape of any object grabbed, creating the effect that
     * it is really touching that object.</p>
     * @function MyAvatar.enableHandTouchForID
     * @param {Uuid} entityID - The entity that the hand touch effect will be enabled for.
     */
    Q_INVOKABLE void enableHandTouchForID(const QUuid& entityID);

    bool useAdvancedMovementControls() const { return _useAdvancedMovementControls.get(); }
    void setUseAdvancedMovementControls(bool useAdvancedMovementControls)
        { _useAdvancedMovementControls.set(useAdvancedMovementControls); }

    bool getAllowTeleporting() { return _allowTeleportingSetting.get(); }
    void setAllowTeleporting(bool allowTeleporting) { _allowTeleportingSetting.set(allowTeleporting); }

    bool getShowPlayArea() const { return _showPlayArea.get(); }
    void setShowPlayArea(bool showPlayArea) { _showPlayArea.set(showPlayArea); }

    void setHMDRollControlEnabled(bool value) { _hmdRollControlEnabled = value; }
    bool getHMDRollControlEnabled() const { return _hmdRollControlEnabled; }
    void setHMDRollControlDeadZone(float value) { _hmdRollControlDeadZone = value; }
    float getHMDRollControlDeadZone() const { return _hmdRollControlDeadZone; }
    void setHMDRollControlRate(float value) { _hmdRollControlRate = value; }
    float getHMDRollControlRate() const { return _hmdRollControlRate; }

    // get/set avatar data
    void resizeAvatarEntitySettingHandles(uint32_t maxIndex);
    void saveData();
    void saveAvatarEntityDataToSettings();
    void loadData();
    void loadAvatarEntityDataFromSettings();

    void saveAttachmentData(const AttachmentData& attachment) const;
    AttachmentData loadAttachmentData(const QUrl& modelURL, const QString& jointName = QString()) const;

    //  Set what driving keys are being pressed to control thrust levels
    void clearDriveKeys();
    void setDriveKey(DriveKeys key, float val);
    void setSprintMode(bool sprint);
    float getDriveKey(DriveKeys key) const;

    /**jsdoc
     * Gets the value of a drive key, regardless of whether it is disabled.
     * @function MyAvatar.getRawDriveKey
     * @param {MyAvatar.DriveKeys} key - The drive key.
     * @returns {number} The value of the drive key.
     */
    Q_INVOKABLE float getRawDriveKey(DriveKeys key) const;

    void relayDriveKeysToCharacterController();
    
    /**jsdoc
     * Disables the action associated with a drive key.
     * @function MyAvatar.disableDriveKey
     * @param {MyAvatar.DriveKeys} key - The drive key to disable.
     * @example <caption>Disable rotating your avatar using the keyboard for a couple of seconds.</caption>
     * var YAW = 3;
     * print("Disable");
     * MyAvatar.disableDriveKey(YAW);
     * Script.setTimeout(function () {
     *     print("Enable");
     *     MyAvatar.enableDriveKey(YAW);
     * }, 5000);
     */
    Q_INVOKABLE void disableDriveKey(DriveKeys key);

    /**jsdoc
     * Enables the action associated with a drive key. The action may have been disabled with 
     * {@link MyAvatar.disableDriveKey|disableDriveKey}.
     * @function MyAvatar.enableDriveKey
     * @param {MyAvatar.DriveKeys} key - The drive key to enable.
     */
    Q_INVOKABLE void enableDriveKey(DriveKeys key);

    /**jsdoc
     * Checks whether a drive key is disabled.
     * @function MyAvatar.isDriveKeyDisabled
     * @param {DriveKeys} key - The drive key to check.
     * @returns {boolean} <code>true</code> if the drive key is disabled, <code>false</code> if it isn't.
     */
    Q_INVOKABLE bool isDriveKeyDisabled(DriveKeys key) const;


    /**jsdoc
     * Recenter the avatar in the vertical direction, if <code>{@link MyAvatar|MyAvatar.hmdLeanRecenterEnabled}</code> is 
     * <code>false</code>.
     * @function MyAvatar.triggerVerticalRecenter
     */
    Q_INVOKABLE void triggerVerticalRecenter();

    /**jsdoc
     * Recenter the avatar in the horizontal direction, if <code>{@link MyAvatar|MyAvatar.hmdLeanRecenterEnabled}</code> is 
     * <code>false</code>.
     * @function MyAvatar.triggerHorizontalRecenter
     */
    Q_INVOKABLE void triggerHorizontalRecenter();

    /**jsdoc
     * Recenter the avatar's rotation, if <code>{@link MyAvatar|MyAvatar.hmdLeanRecenterEnabled}</code> is <code>false</code>.
     * @function MyAvatar.triggerRotationRecenter
     */
    Q_INVOKABLE void triggerRotationRecenter();

    /**jsdoc
     * Gets whether the avatar is configured to keep its center of gravity under its head.
     * @function MyAvatar.isRecenteringHorizontally
     * @returns {boolean} <code>true</code> if the avatar is keeping its center of gravity under its head position, 
     *     <code>false</code> if not.
    */
    Q_INVOKABLE bool isRecenteringHorizontally() const;

    eyeContactTarget getEyeContactTarget();

    const MyHead* getMyHead() const;

    /**jsdoc
     * Gets the current position of the avatar's "Head" joint.
     * @function MyAvatar.getHeadPosition
     * @returns {Vec3} The current position of the avatar's "Head" joint.
     * @example <caption>Report the current position of your avatar's head.</caption>
     * print(JSON.stringify(MyAvatar.getHeadPosition()));
     */
    Q_INVOKABLE glm::vec3 getHeadPosition() const { return getHead()->getPosition(); }

    /**jsdoc
     * Gets the yaw of the avatar's head relative to its body.
     * @function MyAvatar.getHeadFinalYaw
     * @returns {number} The yaw of the avatar's head, in degrees.
     */
    Q_INVOKABLE float getHeadFinalYaw() const { return getHead()->getFinalYaw(); }

    /**jsdoc
     * Gets the roll of the avatar's head relative to its body.
     * @function MyAvatar.getHeadFinalRoll
     * @returns {number} The roll of the avatar's head, in degrees.
     */
    Q_INVOKABLE float getHeadFinalRoll() const { return getHead()->getFinalRoll(); }

    /**jsdoc
     * Gets the pitch of the avatar's head relative to its body.
     * @function MyAvatar.getHeadFinalPitch
     * @returns {number} The pitch of the avatar's head, in degrees.
     */
    Q_INVOKABLE float getHeadFinalPitch() const { return getHead()->getFinalPitch(); }

    /**jsdoc
     * If a face tracker is connected and being used, gets the estimated pitch of the user's head scaled. This is scale such 
     * that the avatar looks at the edge of the view frustum when the user looks at the edge of their screen.
     * @function MyAvatar.getHeadDeltaPitch
     * @returns {number} The pitch that the avatar's head should be if a face tracker is connected and being used, otherwise
     *     <code>0</code>, in degrees.
     */
    Q_INVOKABLE float getHeadDeltaPitch() const { return getHead()->getDeltaPitch(); }

    /**jsdoc
     * Gets the current position of the point directly between the avatar's eyes.
     * @function MyAvatar.getEyePosition
     * @returns {Vec3} The current position of the point directly between the avatar's eyes.
     * @example <caption>Report your avatar's current eye position.</caption>
     * var eyePosition = MyAvatar.getEyePosition();
     * print(JSON.stringify(eyePosition));
     */
    Q_INVOKABLE glm::vec3 getEyePosition() const { return getHead()->getEyePosition(); }

    /**jsdoc
     * Gets the position of the avatar your avatar is currently looking at.
     * @function MyAvatar.getTargetAvatarPosition
     * @returns {Vec3} The position of the avatar beeing looked at.
     * @example <caption>Report the position of the avatar you're currently looking at.</caption>
     * print(JSON.stringify(MyAvatar.getTargetAvatarPosition()));
     */
    // FIXME: If not looking at an avatar, the most recently looked-at position is returned. This should be fixed to return 
    // undefined or {NaN, NaN, NaN} or similar.
    Q_INVOKABLE glm::vec3 getTargetAvatarPosition() const { return _targetAvatarPosition; }

    /**jsdoc
     * Gets information on the avatar your avatar is currently looking at.
     * @function MyAvatar.getTargetAvatar
     * @returns {AvatarData} Information on the avatar being looked at.
     */
    // FIXME: The return type doesn't have a conversion to a script value so the function always returns undefined in 
    // JavaScript. Note: When fixed, JSDoc is needed for the return type.
    Q_INVOKABLE ScriptAvatarData* getTargetAvatar() const;


    /**jsdoc
     * Gets the position of the avatar's left hand, relative to the avatar, as positioned by a hand controller (e.g., Oculus 
     * Touch or Vive).
     * <p>Note: The Leap Motion isn't part of the hand controller input system. (Instead, it manipulates the avatar's joints 
     * for hand animation.)</p>
     * @function MyAvatar.getLeftHandPosition
     * @returns {Vec3} The position of the left hand in avatar coordinates if positioned by a hand controller, otherwise 
     *     <code>{@link Vec3(0)|Vec3.ZERO}</code>.
     * @example <caption>Report the position of your left hand relative to your avatar.</caption>
     * print(JSON.stringify(MyAvatar.getLeftHandPosition()));
     */
    Q_INVOKABLE glm::vec3 getLeftHandPosition() const;

    /**jsdoc
     * Gets the position of the avatar's right hand, relative to the avatar, as positioned by a hand controller (e.g., Oculus 
     * Touch or Vive).
     * <p>Note: The Leap Motion isn't part of the hand controller input system. (Instead, it manipulates the avatar's joints 
     * for hand animation.)</p>
     * @function MyAvatar.getRightHandPosition
     * @returns {Vec3} The position of the right hand in avatar coordinates if positioned by a hand controller, otherwise 
     *     <code>{@link Vec3(0)|Vec3.ZERO}</code>.
     * @example <caption>Report the position of your right hand relative to your avatar.</caption>
     * print(JSON.stringify(MyAvatar.getLeftHandPosition()));
     */
    Q_INVOKABLE glm::vec3 getRightHandPosition() const;

    /**jsdoc
     * Gets the position 0.3m in front of the left hand's position in the direction along the palm, in avatar coordinates, as 
     * positioned by a hand controller.
     * @function MyAvatar.getLeftHandTipPosition
     * @returns {Vec3} The position 0.3m in front of the left hand's position in the direction along the palm, in avatar 
     *     coordinates. If the hand isn't being positioned by a controller, <code>{@link Vec3(0)|Vec3.ZERO}</code> is returned.
     */
    Q_INVOKABLE glm::vec3 getLeftHandTipPosition() const;

    /**jsdoc
     * Gets the position 0.3m in front of the right hand's position in the direction along the palm, in avatar coordinates, as
     * positioned by a hand controller.
     * @function MyAvatar.getRightHandTipPosition
     * @returns {Vec3} The position 0.3m in front of the right hand's position in the direction along the palm, in avatar 
     *     coordinates. If the hand isn't being positioned by a controller, <code>{@link Vec3(0)|Vec3.ZERO}</code> is returned.
     */
    Q_INVOKABLE glm::vec3 getRightHandTipPosition() const;


    /**jsdoc
     * Gets the pose (position, rotation, velocity, and angular velocity) of the avatar's left hand as positioned by a 
     * hand controller (e.g., Oculus Touch or Vive).
     * <p>Note: The Leap Motion isn't part of the hand controller input system. (Instead, it manipulates the avatar's joints 
     * for hand animation.) If you are using the Leap Motion, the return value's <code>valid</code> property will be 
     * <code>false</code> and any pose values returned will not be meaningful.</p>
     * @function MyAvatar.getLeftHandPose
     * @returns {Pose} The pose of the avatar's left hand, relative to the avatar, as positioned by a hand controller.
     * @example <caption>Report the pose of your avatar's left hand.</caption>
     * print(JSON.stringify(MyAvatar.getLeftHandPose()));
     */
    Q_INVOKABLE controller::Pose getLeftHandPose() const;

    /**jsdoc
     * Gets the pose (position, rotation, velocity, and angular velocity) of the avatar's left hand as positioned by a 
     * hand controller (e.g., Oculus Touch or Vive).
     * <p>Note: The Leap Motion isn't part of the hand controller input system. (Instead, it manipulates the avatar's joints 
     * for hand animation.) If you are using the Leap Motion, the return value's <code>valid</code> property will be 
     * <code>false</code> and any pose values returned will not be meaningful.</p>
     * @function MyAvatar.getRightHandPose
     * @returns {Pose} The pose of the avatar's right hand, relative to the avatar, as positioned by a hand controller. 
     * @example <caption>Report the pose of your avatar's right hand.</caption>
     * print(JSON.stringify(MyAvatar.getRightHandPose()));
     */
    Q_INVOKABLE controller::Pose getRightHandPose() const;

    /**jsdoc
     * Gets the pose (position, rotation, velocity, and angular velocity) of the avatar's left hand, relative to the avatar, as 
     * positioned by a hand controller (e.g., Oculus Touch or Vive), and translated 0.3m along the palm.
     * <p>Note: Leap Motion isn't part of the hand controller input system. (Instead, it manipulates the avatar's joints
     * for hand animation.) If you are using Leap Motion, the return value's <code>valid</code> property will be
     * <code>false</code> and any pose values returned will not be meaningful.</p>
     * @function MyAvatar.getLeftHandTipPose
     * @returns {Pose} The pose of the avatar's left hand, relative to the avatar, as positioned by a hand controller, and 
     *     translated 0.3m along the palm.
     */
    Q_INVOKABLE controller::Pose getLeftHandTipPose() const;

    /**jsdoc
     * Gets the pose (position, rotation, velocity, and angular velocity) of the avatar's right hand, relative to the avatar, as
     * positioned by a hand controller (e.g., Oculus Touch or Vive), and translated 0.3m along the palm.
     * <p>Note: Leap Motion isn't part of the hand controller input system. (Instead, it manipulates the avatar's joints
     * for hand animation.) If you are using Leap Motion, the return value's <code>valid</code> property will be
     * <code>false</code> and any pose values returned will not be meaningful.</p>
     * @function MyAvatar.getRightHandTipPose
     * @returns {Pose} The pose of the avatar's right hand, relative to the avatar, as positioned by a hand controller, and
     *     translated 0.3m along the palm.
     */
    Q_INVOKABLE controller::Pose getRightHandTipPose() const;

    AvatarWeakPointer getLookAtTargetAvatar() const { return _lookAtTargetAvatar; }
    void updateLookAtTargetAvatar();
    void computeMyLookAtTarget(const AvatarHash& hash);
    void snapOtherAvatarLookAtTargetsToMe(const AvatarHash& hash);
    void clearLookAtTargetAvatar();

    virtual void setJointRotations(const QVector<glm::quat>& jointRotations) override;
    virtual void setJointData(int index, const glm::quat& rotation, const glm::vec3& translation) override;
    virtual void setJointRotation(int index, const glm::quat& rotation) override;
    virtual void setJointTranslation(int index, const glm::vec3& translation) override;
    virtual void clearJointData(int index) override;

    virtual void setJointData(const QString& name, const glm::quat& rotation, const glm::vec3& translation)  override;
    virtual void setJointRotation(const QString& name, const glm::quat& rotation)  override;
    virtual void setJointTranslation(const QString& name, const glm::vec3& translation)  override;
    virtual void clearJointData(const QString& name) override;
    virtual void clearJointsData() override;

    /**jsdoc
     * Sets and locks a joint's position and orientation.
     * <p><strong>Note:</strong> Only works on the hips joint.</p>
     * @function MyAvatar.pinJoint
     * @param {number} index - The index of the joint.
     * @param {Vec3} position - The position of the joint in world coordinates.
     * @param {Quat} orientation - The orientation of the joint in world coordinates.
     * @returns {boolean} <code>true</code> if the joint was pinned, <code>false</code> if it wasn't.
     */
    Q_INVOKABLE bool pinJoint(int index, const glm::vec3& position, const glm::quat& orientation);

    bool isJointPinned(int index);

    /**jsdoc
     * Clears a lock on a joint's position and orientation, as set by {@link MyAvatar.pinJoint|pinJoint}.
     * <p><strong>Note:</strong> Only works on the hips joint.</p>
     * @function MyAvatar.clearPinOnJoint
     * @param {number} index - The index of the joint.
     * @returns {boolean} <code>true</code> if the joint was unpinned, <code>false</code> if it wasn't.
     */
    Q_INVOKABLE bool clearPinOnJoint(int index);

    /**jsdoc
     * Gets the maximum error distance from the most recent inverse kinematics (IK) solution.
     * @function MyAvatar.getIKErrorOnLastSolve
     * @returns {number} The maximum IK error distance.
     */
    Q_INVOKABLE float getIKErrorOnLastSolve() const;

    /**jsdoc
     * Changes the user's avatar and associated descriptive name.
     * @function MyAvatar.useFullAvatarURL
     * @param {string} fullAvatarURL - The URL of the avatar's <code>.fst</code> file.
     * @param {string} [modelName=""] - Descriptive name of the avatar.
     */
    Q_INVOKABLE void useFullAvatarURL(const QUrl& fullAvatarURL, const QString& modelName = QString());

    /**jsdoc
     * Gets the complete URL for the current avatar.
     * @function MyAvatar.getFullAvatarURLFromPreferences
     * @returns {string} The full avatar model name.
     * @example <caption>Report the URL for the current avatar.</caption>
     * print(MyAvatar.getFullAvatarURLFromPreferences());
     */
    Q_INVOKABLE QUrl getFullAvatarURLFromPreferences() const { return _fullAvatarURLFromPreferences; }

    /**jsdoc
     * Gets the full avatar model name for the current avatar.
     * @function MyAvatar.getFullAvatarModelName
     * @returns {string} The full avatar model name.
     * @example <caption>Report the current full avatar model name.</caption>
     * print(MyAvatar.getFullAvatarModelName());
     */
    Q_INVOKABLE QString getFullAvatarModelName() const { return _fullAvatarModelName; }

    void resetFullAvatarURL();

    MyCharacterController* getCharacterController() { return &_characterController; }
    const MyCharacterController* getCharacterController() const { return &_characterController; }

    void updateMotors();
    void prepareForPhysicsSimulation();
    void nextAttitude(glm::vec3 position, glm::quat orientation); // Can be safely called at any time.
    void harvestResultsFromPhysicsSimulation(float deltaTime);

    const QString& getCollisionSoundURL() { return _collisionSoundURL; }
    void setCollisionSoundURL(const QString& url);

    SharedSoundPointer getCollisionSound();
    void setCollisionSound(SharedSoundPointer sound) { _collisionSound = sound; }

    void clearScriptableSettings();

    float getBoomLength() const { return _boomLength; }
    void setBoomLength(float boomLength) { _boomLength = boomLength; }

    float getPitchSpeed() const { return _pitchSpeed; }
    void setPitchSpeed(float speed) { _pitchSpeed = speed; }

    float getYawSpeed() const { return _yawSpeed; }
    void setYawSpeed(float speed) { _yawSpeed = speed; }

    static const float ZOOM_MIN;
    static const float ZOOM_MAX;
    static const float ZOOM_DEFAULT;

    void destroyAnimGraph();

    AudioListenerMode getAudioListenerMode() { return _audioListenerMode; }
    void setAudioListenerMode(AudioListenerMode audioListenerMode);
    glm::vec3 getCustomListenPosition() { return _customListenPosition; }
    void setCustomListenPosition(glm::vec3 customListenPosition) { _customListenPosition = customListenPosition; }
    glm::quat getCustomListenOrientation() { return _customListenOrientation; }
    void setCustomListenOrientation(glm::quat customListenOrientation) { _customListenOrientation = customListenOrientation; }

    virtual void rebuildCollisionShape() override;

    const glm::vec2& getHipToHandController() const { return _hipToHandController; }
    void setHipToHandController(glm::vec2 currentHipToHandController) { _hipToHandController = currentHipToHandController; }
    const glm::vec2& getHeadControllerFacing() const { return _headControllerFacing; }
    void setHeadControllerFacing(glm::vec2 currentHeadControllerFacing) { _headControllerFacing = currentHeadControllerFacing; }
    const glm::vec2& getHeadControllerFacingMovingAverage() const { return _headControllerFacingMovingAverage; }
    void setHeadControllerFacingMovingAverage(glm::vec2 currentHeadControllerFacing) { _headControllerFacingMovingAverage = currentHeadControllerFacing; }
    float getCurrentStandingHeight() const { return _currentStandingHeight; }
    void setCurrentStandingHeight(float newMode) { _currentStandingHeight = newMode; }
    const glm::quat getAverageHeadRotation() const { return _averageHeadRotation; }
    void setAverageHeadRotation(glm::quat rotation) { _averageHeadRotation = rotation; }
    bool getResetMode() const { return _resetMode; }
    void setResetMode(bool hasBeenReset) { _resetMode = hasBeenReset; }

    void setControllerPoseInSensorFrame(controller::Action action, const controller::Pose& pose);
    controller::Pose getControllerPoseInSensorFrame(controller::Action action) const;
    controller::Pose getControllerPoseInWorldFrame(controller::Action action) const;
    controller::Pose getControllerPoseInAvatarFrame(controller::Action action) const;
    glm::quat getOffHandRotation() const;

    bool hasDriveInput() const;

    /**jsdoc
     * Gets the current avatar entity IDs and their properties.
     * @function MyAvatar.getAvatarEntitiesVariant
     * @returns {MyAvatar.AvatarEntityData[]} The current avatar entity IDs and their properties.
     */
    Q_INVOKABLE QVariantList getAvatarEntitiesVariant();

    void removeWornAvatarEntity(const EntityItemID& entityID);
    void clearWornAvatarEntities();

    /**jsdoc
     * Checks whether your avatar is flying.
     * @function MyAvatar.isFlying
     * @returns {boolean} <code>true</code> if your avatar is flying and not taking off or falling, <code>false</code> if not.
     */
    Q_INVOKABLE bool isFlying();

    /**jsdoc
     * Checks whether your avatar is in the air.
     * @function MyAvatar.isInAir
     * @returns {boolean} <code>true</code> if your avatar is taking off, flying, or falling, otherwise <code>false</code> 
     *     because your avatar is on the ground.
     */
    Q_INVOKABLE bool isInAir();

    /**jsdoc
     * Sets your preference for flying in your current desktop or HMD display mode. Note that your ability to fly also depends 
     * on whether the domain you're in allows you to fly.
     * @function MyAvatar.setFlyingEnabled
     * @param {boolean} enabled - Set <code>true</code> if you want to enable flying in your current desktop or HMD display 
     *     mode, otherwise set <code>false</code>.
     */
    Q_INVOKABLE void setFlyingEnabled(bool enabled);

    /**jsdoc
     * Gets your preference for flying in your current desktop or HMD display mode. Note that your ability to fly also depends 
     * on whether the domain you're in allows you to fly.
     * @function MyAvatar.getFlyingEnabled
     * @returns {boolean} <code>true</code> if your preference is to enable flying in your current desktop or HMD display mode, 
     *     otherwise <code>false</code>.
     */
    Q_INVOKABLE bool getFlyingEnabled();

    /**jsdoc
     * Sets your preference for flying in desktop display mode. Note that your ability to fly also depends on whether the domain 
     * you're in allows you to fly.
     * @function MyAvatar.setFlyingDesktopPref
     * @param {boolean} enabled - Set <code>true</code> if you want to enable flying in desktop display mode, otherwise set 
     *     <code>false</code>.
     */
    Q_INVOKABLE void setFlyingDesktopPref(bool enabled);

    /**jsdoc
     * Gets your preference for flying in desktop display mode. Note that your ability to fly also depends on whether the domain
     * you're in allows you to fly.
     * @function MyAvatar.getFlyingDesktopPref
     * @returns {boolean} <code>true</code> if your preference is to enable flying in desktop display mode, otherwise 
     *     <code>false</code>.
     */
    Q_INVOKABLE bool getFlyingDesktopPref();

    /**jsdoc
     * Sets your preference for flying in HMD display mode. Note that your ability to fly also depends on whether the domain
     * you're in allows you to fly.
     * @function MyAvatar.setFlyingHMDPref
     * @param {boolean} enabled - Set <code>true</code> if you want to enable flying in HMD display mode, otherwise set
     *     <code>false</code>.
     */
    Q_INVOKABLE void setFlyingHMDPref(bool enabled);

    /**jsdoc
     * Gets your preference for flying in HMD display mode. Note that your ability to fly also depends on whether the domain
     * you're in allows you to fly.
     * @function MyAvatar.getFlyingHMDPref
     * @returns {boolean} <code>true</code> if your preference is to enable flying in HMD display mode, otherwise
     *     <code>false</code>.
     */
    Q_INVOKABLE bool getFlyingHMDPref();

    /**jsdoc
     * Set your preference for hand-relative movement.
     * @function MyAvatar.setHandRelativeMovement
     * @param {number} enabled - Set <code>true</code> if you want to enable hand-relative movement, otherwise set to <code>false</code>.
     *
    */
    Q_INVOKABLE void setMovementReference(int enabled);

    /**jsdoc
     * Get your preference for hand-relative movement.
     * @function MyAvatar.getHandRelativeMovement
     * @returns {number} <code>true</code> if your preference is for user locomotion to be relative to the direction your
     * controller is pointing, otherwise <code>false</code>.
    */
    Q_INVOKABLE int getMovementReference();

    /**jsdoc
     * Set the first 'shifting point' for acceleration step function.
     * @function MyAvatar.setDriveGear1
     * @param {number} shiftPoint - Set the first shift point for analog movement acceleration step function, between [0.0, 1.0]. Must be less than or equal to Gear 2.
    */
    Q_INVOKABLE void setDriveGear1(float shiftPoint);

    /**jsdoc
     * Get the first 'shifting point' for acceleration step function.
     * @function MyAvatar.getDriveGear1
     * @returns {number} Value between [0.0, 1.0].
    */
    Q_INVOKABLE float getDriveGear1();

    /**jsdoc
    * Set the second 'shifting point' for acceleration step function.
    * @function MyAvatar.setDriveGear2
    * @param {number} shiftPoint - Defines the second shift point for analog movement acceleration step function, between [0, 1]. Must be greater than or equal to Gear 1 and less than or equal to Gear 2.
    */
    Q_INVOKABLE void setDriveGear2(float shiftPoint);

    /**jsdoc
    * Get the second 'shifting point' for acceleration step function.
    * @function MyAvatar.getDriveGear2
    * @returns {number} Value between [0.0, 1.0].
    */
    Q_INVOKABLE float getDriveGear2();

    /**jsdoc
    * Set the third 'shifting point' for acceleration step function.
    * @function MyAvatar.setDriveGear3
    * @param {number} shiftPoint - Defines the third shift point for analog movement acceleration step function, between [0, 1]. Must be greater than or equal to Gear 2 and less than or equal to Gear 4.
    */
    Q_INVOKABLE void setDriveGear3(float shiftPoint);

    /**jsdoc
    * Get the third 'shifting point' for acceleration step function.
    * @function MyAvatar.getDriveGear3
    * @returns {number} Value between [0.0, 1.0].
    */
    Q_INVOKABLE float getDriveGear3();

    /**jsdoc
    * Set the fourth 'shifting point' for acceleration step function.
    * @function MyAvatar.setDriveGear4
    * @param {number} shiftPoint - Defines the fourth shift point for analog movement acceleration step function, between [0, 1]. Must be greater than Gear 3 and less than Gear 5.
    */
    Q_INVOKABLE void setDriveGear4(float shiftPoint);

    /**jsdoc
    * Get the fourth 'shifting point' for acceleration step function.
    * @function MyAvatar.getDriveGear4
    * @returns {number} Value between [0.0, 1.0].
    */
    Q_INVOKABLE float getDriveGear4();

    /**jsdoc
    * Set the fifth 'shifting point' for acceleration step function.
    * @function MyAvatar.setDriveGear5
    * @param {number} shiftPoint - Defines the fifth shift point for analog movement acceleration step function, between [0, 1]. Must be greater than or equal to Gear 4.
    */
    Q_INVOKABLE void setDriveGear5(float shiftPoint);

    /**jsdoc
    * Get the fifth 'shifting point' for acceleration step function.
    * @function MyAvatar.getDriveGear5
    * @returns {number} Value between [0.0, 1.0].
    */
    Q_INVOKABLE float getDriveGear5();

    void setControlSchemeIndex(int index);

    int getControlSchemeIndex();

    /**jsdoc
     * Gets the target scale of the avatar. The target scale is the desired scale of the avatar without any restrictions on
     * permissible scale values imposed by the domain.
     * @function MyAvatar.getAvatarScale
     * @returns {number} The target scale for the avatar, range <code>0.005</code> &ndash; <code>1000.0</code>.
     */
    Q_INVOKABLE float getAvatarScale();

    /**jsdoc
     * Sets the target scale of the avatar. The target scale is the desired scale of the avatar without any restrictions on 
     * permissible scale values imposed by the domain. 
     * @function MyAvatar.setAvatarScale
     * @param {number} scale - The target scale for the avatar, range <code>0.005</code> &ndash; <code>1000.0</code>.
     */
    Q_INVOKABLE void setAvatarScale(float scale);

    /**jsdoc
     * Sets whether the avatar should collide with entities.
     * <p><strong>Note:</strong> A <code>false</code> value won't disable collisions if the avatar is in a zone that disallows 
     * collisionless avatars. However, the <code>false</code> value will be set so that collisions are disabled as soon as the 
     * avatar moves to a position where collisionless avatars are allowed.
     * @function MyAvatar.setCollisionsEnabled
     * @param {boolean} enabled - <code>true</code> to enable the avatar to collide with entities, <code>false</code> to 
     *     disable.
     */
    Q_INVOKABLE void setCollisionsEnabled(bool enabled);

    /**jsdoc
     * Gets whether the avatar will currently collide with entities.
     * <p><strong>Note:</strong> The avatar will always collide with entities if in a zone that disallows collisionless avatars.
     * @function MyAvatar.getCollisionsEnabled
     * @returns {boolean} <code>true</code> if the avatar will currently collide with entities, <code>false</code> if it won't.
     */
    Q_INVOKABLE bool getCollisionsEnabled();

    /**jsdoc
     * Sets whether the avatar should collide with other avatars.
     * @function MyAvatar.setOtherAvatarsCollisionsEnabled
     * @param {boolean} enabled - <code>true</code> to enable the avatar to collide with other avatars, <code>false</code> 
     *     to disable.
     */
    Q_INVOKABLE void setOtherAvatarsCollisionsEnabled(bool enabled);

    /**jsdoc
     * Gets whether the avatar will collide with other avatars.
     * @function MyAvatar.getOtherAvatarsCollisionsEnabled
     * @returns {boolean} <code>true</code> if the avatar will collide with other avatars, <code>false</code> if it won't.
     */
    Q_INVOKABLE bool getOtherAvatarsCollisionsEnabled();

    /**jsdoc
     * Gets the avatar's collision capsule: a cylinder with hemispherical ends that approximates the extents or the avatar.
     * <p><strong>Warning:</strong> The values returned are in world coordinates but aren't necessarily up to date with the 
     * avatar's current position.</p>
     * @function MyAvatar.getCollisionCapsule
     * @returns {MyAvatar.CollisionCapsule} The avatar's collision capsule.
     */
    Q_INVOKABLE QVariantMap getCollisionCapsule() const;

    /**jsdoc
     * @function MyAvatar.setCharacterControllerEnabled
     * @param {boolean} enabled - <code>true</code> to enable the avatar to collide with entities, <code>false</code> to
     *     disable.
     * @deprecated This function is deprecated and will be removed. Use {@link MyAvatar.setCollisionsEnabled} instead.
     */
    Q_INVOKABLE void setCharacterControllerEnabled(bool enabled); // deprecated

    /**jsdoc
     * @function MyAvatar.getCharacterControllerEnabled
     * @returns {boolean} <code>true</code> if the avatar will currently collide with entities, <code>false</code> if it won't.
     * @deprecated This function is deprecated and will be removed. Use {@link MyAvatar.getCollisionsEnabled} instead.
     */
    Q_INVOKABLE bool getCharacterControllerEnabled(); // deprecated

    /**jsdoc
     * Gets the rotation of a joint relative to the avatar.
     * @comment Different behavior to the Avatar version of this method.
     * @function MyAvatar.getAbsoluteJointRotationInObjectFrame
     * @param {number} index - The index of the joint.
     * @returns {Quat} The rotation of the joint relative to the avatar.
     * @example <caption>Report the rotation of your avatar's head joint relative to your avatar.</caption>
     * var headIndex = MyAvatar.getJointIndex("Head");
     * var headRotation = MyAvatar.getAbsoluteJointRotationInObjectFrame(headIndex);
     * print("Head rotation: " + JSON.stringify(Quat.safeEulerAngles(headRotation))); // Degrees
     */
    virtual glm::quat getAbsoluteJointRotationInObjectFrame(int index) const override;

    /**jsdoc
     * Gets the translation of a joint relative to the avatar.
     * @comment Different behavior to the Avatar version of this method.
     * @function MyAvatar.getAbsoluteJointTranslationInObjectFrame
     * @param {number} index - The index of the joint.
     * @returns {Vec3} The translation of the joint relative to the avatar.
     * @example <caption>Report the translation of your avatar's head joint relative to your avatar.</caption>
     * var headIndex = MyAvatar.getJointIndex("Head");
     * var headTranslation = MyAvatar.getAbsoluteJointTranslationInObjectFrame(headIndex);
     * print("Head translation: " + JSON.stringify(headTranslation));
     */
    virtual glm::vec3 getAbsoluteJointTranslationInObjectFrame(int index) const override;

    // all calibration matrices are in absolute sensor space.
    glm::mat4 getCenterEyeCalibrationMat() const;
    glm::mat4 getHeadCalibrationMat() const;
    glm::mat4 getSpine2CalibrationMat() const;
    glm::mat4 getHipsCalibrationMat() const;
    glm::mat4 getLeftFootCalibrationMat() const;
    glm::mat4 getRightFootCalibrationMat() const;
    glm::mat4 getRightArmCalibrationMat() const;
    glm::mat4 getLeftArmCalibrationMat() const;
    glm::mat4 getLeftHandCalibrationMat() const;
    glm::mat4 getRightHandCalibrationMat() const;

    void addHoldAction(AvatarActionHold* holdAction);  // thread-safe
    void removeHoldAction(AvatarActionHold* holdAction);  // thread-safe
    void updateHoldActions(const AnimPose& prePhysicsPose, const AnimPose& postUpdatePose);


    // derive avatar body position and orientation from the current HMD Sensor location.
    // results are in sensor frame (-z forward)
    glm::mat4 deriveBodyFromHMDSensor() const;

    glm::mat4 getSpine2RotationRigSpace() const;

    glm::vec3 computeCounterBalance();

    // derive avatar body position and orientation from using the current HMD Sensor location in relation to the previous
    // location of the base of support of the avatar.
    // results are in sensor frame (-z foward)
    glm::mat4 deriveBodyUsingCgModel();

    /**jsdoc
     * Tests whether a vector is pointing in the general direction of the avatar's "up" direction (i.e., dot product of vectors 
     *     is <code>&gt; 0</code>).
     * @function MyAvatar.isUp
     * @param {Vec3} direction - The vector to test.
     * @returns {boolean} <code>true</code> if the direction vector is pointing generally in the direction of the avatar's "up" 
     *     direction.
     */
    Q_INVOKABLE bool isUp(const glm::vec3& direction) { return glm::dot(direction, _worldUpDirection) > 0.0f; }; // true iff direction points up wrt avatar's definition of up.

    /**jsdoc
     * Tests whether a vector is pointing in the general direction of the avatar's "down" direction (i.e., dot product of 
     *     vectors is  <code>&lt; 0</code>).
     * @function MyAvatar.isDown
     * @param {Vec3} direction - The vector to test.
     * @returns {boolean} <code>true</code> if the direction vector is pointing generally in the direction of the avatar's 
     *     "down" direction.
     */
    Q_INVOKABLE bool isDown(const glm::vec3& direction) { return glm::dot(direction, _worldUpDirection) < 0.0f; };

    void setUserHeight(float value);
    float getUserHeight() const;
    float getUserEyeHeight() const;

    virtual SpatialParentTree* getParentTree() const override;
    virtual glm::vec3 scaleForChildren() const override { return glm::vec3(getSensorToWorldScale()); }

    const QUuid& getSelfID() const { return AVATAR_SELF_ID; }

    void setIsInWalkingState(bool isWalking);
    bool getIsInWalkingState() const;
    void setIsInSittingState(bool isSitting);
    bool getIsInSittingState() const;
    void setUserRecenterModel(MyAvatar::SitStandModelType modelName);
    MyAvatar::SitStandModelType getUserRecenterModel() const;
    void setIsSitStandStateLocked(bool isLocked);
    bool getIsSitStandStateLocked() const;
    void setWalkSpeed(float value);
    float getWalkSpeed() const;
    void setWalkBackwardSpeed(float value);
    float getWalkBackwardSpeed() const;
    void setSprintSpeed(float value);
    float getSprintSpeed() const;
    void setAnalogWalkSpeed(float value);
    float getAnalogWalkSpeed() const;
    void setAnalogSprintSpeed(float value);
    float getAnalogSprintSpeed() const;
    void setAnalogPlusWalkSpeed(float value);
    float getAnalogPlusWalkSpeed() const;
    void setAnalogPlusSprintSpeed(float value);
    float getAnalogPlusSprintSpeed() const;
    void setSitStandStateChange(bool stateChanged);
    float getSitStandStateChange() const;
    void updateSitStandState(float newHeightReading, float dt);

    QVector<QString> getScriptUrls();

    bool isReadyForPhysics() const;

    float computeStandingHeightMode(const controller::Pose& head);
    glm::quat computeAverageHeadRotation(const controller::Pose& head);

    virtual void setAttachmentData(const QVector<AttachmentData>& attachmentData) override;
    virtual QVector<AttachmentData> getAttachmentData() const override;

    virtual QVariantList getAttachmentsVariant() const override;
    virtual void setAttachmentsVariant(const QVariantList& variant) override;

    glm::vec3 getNextPosition() { return _goToPending ? _goToPosition : getWorldPosition(); }
    void prepareAvatarEntityDataForReload();

    /**jsdoc
    * Turn the avatar's head until it faces the target point within the 90/-90 degree range.
    * Once this method is called, API calls will have full control of the head for a limited time.
    * If this method is not called for two seconds, the engine will regain control of the head.
    * @function MyAvatar.setHeadLookAt
    * @param {Vec3} lookAtTarget - The target point in world coordinates.
    */
    Q_INVOKABLE void setHeadLookAt(const glm::vec3& lookAtTarget);

    /**jsdoc
    * Returns the current head look at target point in world coordinates.
    * @function MyAvatar.getHeadLookAt
    * @returns {Vec3} The head's look at target in world coordinates.
    */
    Q_INVOKABLE glm::vec3 getHeadLookAt() { return _lookAtCameraTarget; }

    /**jsdoc
    * Force the avatar's eyes to look to the specified location.
    * Once this method is called, API calls will have full control of the eyes for a limited time.
    * If this method is not called for two seconds, the engine will regain control of the eyes.
    * @function MyAvatar.setEyesLookAt
    * @param {Vec3} lookAtTarget - The target point in world coordinates.
    */
    Q_INVOKABLE void setEyesLookAt(const glm::vec3& lookAtTarget);

    /**jsdoc
    * Returns the current eyes look at target point in world coordinates.
    * @function MyAvatar.getEyesLookAt
    * @returns {Vec3} The eyes's look at target in world coordinates.
    */
    Q_INVOKABLE glm::vec3 getEyesLookAt() { return _eyesLookAtTarget.get(); }

    /**jsdoc
    * Aims the pointing directional blending towards the provided target point.
    * The "point" reaction should be triggered before using this method. 
    * <code>MyAvatar.beginReaction("point")</code>
    * Returns <code>true</code> if the target point lays in front of the avatar.
    * @function MyAvatar.setPointAt
    * @param {Vec3} pointAtTarget - The target point in world coordinates.
    */
    Q_INVOKABLE bool setPointAt(const glm::vec3& pointAtTarget);

    glm::quat getLookAtRotation() { return _lookAtYaw * _lookAtPitch; }

    /**jsdoc
     * Creates a new grab that grabs an entity.
     * @function MyAvatar.grab
     * @param {Uuid} targetID - The ID of the entity to grab.
     * @param {number} parentJointIndex - The avatar joint to use to grab the entity.
     * @param {Vec3} offset - The target's local position relative to the joint.
     * @param {Quat} rotationalOffset - The target's local rotation relative to the joint.
     * @returns {Uuid} The ID of the new grab.
     * @example <caption>Create and grab an entity for a short while.</caption>
     * var entityPosition = Vec3.sum(MyAvatar.position, Vec3.multiplyQbyV(MyAvatar.orientation, { x: 0, y: 0, z: -5 }));
     * var entityRotation = MyAvatar.orientation;
     * var entityID = Entities.addEntity({
     *     type: "Box",
     *     position: entityPosition,
     *     rotation: entityRotation,
     *     dimensions: { x: 0.5, y: 0.5, z: 0.5 }
     * });
     * var rightHandJoint = MyAvatar.getJointIndex("RightHand");
     * var relativePosition = Entities.worldToLocalPosition(entityPosition, MyAvatar.SELF_ID, rightHandJoint);
     * var relativeRotation = Entities.worldToLocalRotation(entityRotation, MyAvatar.SELF_ID, rightHandJoint);
     * var grabID = MyAvatar.grab(entityID, rightHandJoint, relativePosition, relativeRotation);
     *
     * Script.setTimeout(function () {
     *     MyAvatar.releaseGrab(grabID);
     *     Entities.deleteEntity(entityID);
     * }, 10000);
     */
    Q_INVOKABLE const QUuid grab(const QUuid& targetID, int parentJointIndex,
                                 glm::vec3 positionalOffset, glm::quat rotationalOffset);

    /**jsdoc
     * Releases (deletes) a grab to stop grabbing an entity.
     * @function MyAvatar.releaseGrab
     * @param {Uuid} grabID - The ID of the grab to release.
     */
    Q_INVOKABLE void releaseGrab(const QUuid& grabID);

    /**jsdoc
     * Gets details of all avatar entities.
     * @function MyAvatar.getAvatarEntityData
     * @returns {AvatarEntityMap} Details of the avatar entities.
     * @example <caption>Report the current avatar entities.</caption>
     * var avatarEntityData = MyAvatar.getAvatarEntityData();
     * print("Avatar entities: " + JSON.stringify(avatarEntityData));
     */
    AvatarEntityMap getAvatarEntityData() const override;

    /**jsdoc
     * Sets all avatar entities from an object.
     * @function MyAvatar.setAvatarEntityData
     * @param {AvatarEntityMap} avatarEntityData - Details of the avatar entities.
     */
    void setAvatarEntityData(const AvatarEntityMap& avatarEntityData) override;

    /**jsdoc
     * @comment Uses the base class's JSDoc.
     */
    void updateAvatarEntity(const QUuid& entityID, const QByteArray& entityData) override;

    void avatarEntityDataToJson(QJsonObject& root) const override;

    /**jsdoc
     * @comment Uses the base class's JSDoc.
     */
    int sendAvatarDataPacket(bool sendAll = false) override;
    
    void addAvatarHandsToFlow(const std::shared_ptr<Avatar>& otherAvatar);

    /**jsdoc
     * Enables and disables flow simulation of physics on the avatar's hair, clothes, and body parts. See 
     * {@link https://docs.highfidelity.com/create/avatars/add-flow.html|Add Flow to Your Avatar} for more 
     * information.
     * @function MyAvatar.useFlow
     * @param {boolean} isActive - <code>true</code> if flow simulation is enabled on the joint, <code>false</code> if it isn't.
     * @param {boolean} isCollidable - <code>true</code> to enable collisions in the flow simulation, <code>false</code> to 
     *     disable.
     * @param {Object<JointName, MyAvatar.FlowPhysicsOptions>} [physicsConfig>] - Physics configurations for particular entity 
     *     and avatar joints.
     * @param {Object<JointName, MyAvatar.FlowCollisionsOptions>} [collisionsConfig] - Collision configurations for particular 
     *     entity and avatar joints.
     */
    Q_INVOKABLE void useFlow(bool isActive, bool isCollidable, const QVariantMap& physicsConfig = QVariantMap(), const QVariantMap& collisionsConfig = QVariantMap());

    /**jsdoc
     * Gets the current flow configuration.
     * @function MyAvatar.getFlowData
     * @returns {MyAvatar.FlowData}
     */
    Q_INVOKABLE QVariantMap getFlowData();

    /**jsdoc
     * Gets the indexes of currently colliding flow joints.
     * @function MyAvatar.getCollidingFlowJoints
     * @returns {number[]} The indexes of currently colliding flow joints.
     */
    Q_INVOKABLE QVariantList getCollidingFlowJoints();

    /**jsdoc
     * Starts a sitting action for the avatar
     * @function MyAvatar.beginSit
     * @param {Vec3} position - The point in space where the avatar will sit.
     * @param {Quat} rotation - Initial absolute orientation of the avatar once is seated.
     */
    Q_INVOKABLE void beginSit(const glm::vec3& position, const glm::quat& rotation);

    /**jsdoc
     * Ends a sitting action for the avatar
     * @function MyAvatar.endSit
     * @param {Vec3} position - The position of the avatar when standing up.
     * @param {Quat} rotation - The absolute rotation of the avatar once the sitting action ends.
     */
    Q_INVOKABLE void endSit(const glm::vec3& position, const glm::quat& rotation);

    /**jsdoc
     * Gets whether the avatar is in a seated pose. The seated pose is set by calling the 
     * MyAvatar::beginSit method.
     * @function MyAvatar.isSeated
     * @returns {boolean} <code>true</code> if the avatar is in a seated pose. 
     */
    Q_INVOKABLE bool isSeated() { return _characterController.getSeated(); }

    int getOverrideJointCount() const;
    bool getFlowActive() const;
    bool getNetworkGraphActive() const;

<<<<<<< HEAD
    void updateLookAtPosition(Camera& myCamera);
=======
    void updateEyesLookAtPosition(FaceTracker* faceTracker, Camera& myCamera, float deltaTime);
>>>>>>> edb181bd

    // sets the reaction enabled and triggered parameters of the passed in params
    // also clears internal reaction triggers
    void updateRigControllerParameters(Rig::ControllerParameters& params);

    // Don't substitute verify-fail:
    virtual const QUrl& getSkeletonModelURL() const override { return _skeletonModelURL; }

    void debugDrawPose(controller::Action action, const char* channelName, float size);

    bool getIsJointOverridden(int jointIndex) const;
    glm::vec3 getLookAtPivotPoint();
    glm::vec3 getCameraEyesPosition(float deltaTime);
    bool isJumping();

public slots:

   /**jsdoc
    * @comment Uses the base class's JSDoc.
    */
    virtual void setSessionUUID(const QUuid& sessionUUID) override;

    /**jsdoc
     * Increases the avatar's scale by five percent, up to a minimum scale of <code>1000</code>.
     * @function MyAvatar.increaseSize
     * @example <caption>Reset your avatar's size to default then grow it 5 times.</caption>
     * MyAvatar.resetSize();
     *
     * for (var i = 0; i < 5; i++){
     *     print("Growing by 5 percent");
     *     MyAvatar.increaseSize();
     * }
     */
    void increaseSize();

    /**jsdoc
     * Decreases the avatar's scale by five percent, down to a minimum scale of <code>0.25</code>.
     * @function MyAvatar.decreaseSize
     * @example <caption>Reset your avatar's size to default then shrink it 5 times.</caption>
     * MyAvatar.resetSize();
     *
     * for (var i = 0; i < 5; i++){
     *     print("Shrinking by 5 percent");
     *     MyAvatar.decreaseSize();
     * }
     */
    void decreaseSize();

    /**jsdoc
     * Resets the avatar's scale back to the default scale of <code>1.0</code>.
     * @function MyAvatar.resetSize
     */
    void resetSize();

    /**jsdoc
     * @function MyAvatar.animGraphLoaded
     * @deprecated This function is deprecated and will be removed.
     */
    void animGraphLoaded();

    /**jsdoc
     * Sets the amount of gravity applied to the avatar in the y-axis direction. (Negative values are downward.)
     * @function MyAvatar.setGravity
     * @param {number} gravity - The amount of gravity to be applied to the avatar, in m/s<sup>2</sup>.
     */
    void setGravity(float gravity);

    /**jsdoc
     * Sets the amount of gravity applied to the avatar in the y-axis direction. (Negative values are downward.) The default 
     * value is <code>-5</code> m/s<sup>2</sup>.
     * @function MyAvatar.getGravity
     * @returns {number} The amount of gravity currently applied to the avatar, in m/s<sup>2</sup>.
     */
    float getGravity();

    /**jsdoc
     * Moves the avatar to a new position and/or orientation in the domain, while taking into account Avatar leg-length.
     * @function MyAvatar.goToFeetLocation
     * @param {Vec3} position - The new position for the avatar, in world coordinates.
     * @param {boolean} [hasOrientation=false] - Set to <code>true</code> to set the orientation of the avatar.
     * @param {Quat} [orientation=Quat.IDENTITY] - The new orientation for the avatar.
     * @param {boolean} [shouldFaceLocation=false] - Set to <code>true</code> to position the avatar a short distance away from
     *      the new position and orientate the avatar to face the position.
     */
    void goToFeetLocation(const glm::vec3& newPosition, bool hasOrientation = false, 
        const glm::quat& newOrientation = glm::quat(), bool shouldFaceLocation = false);

    /**jsdoc
     * Moves the avatar to a new position and/or orientation in the domain.
     * @function MyAvatar.goToLocation
     * @param {Vec3} position - The new position for the avatar, in world coordinates.
     * @param {boolean} [hasOrientation=false] - Set to <code>true</code> to set the orientation of the avatar.
     * @param {Quat} [orientation=Quat.IDENTITY] - The new orientation for the avatar.
     * @param {boolean} [shouldFaceLocation=false] - Set to <code>true</code> to position the avatar a short distance away from 
     * @param {boolean} [withSafeLanding=true] - Set to <code>false</code> MyAvatar::safeLanding will not be called (used when teleporting).
     *     the new position and orientate the avatar to face the position.
     */
    void goToLocation(const glm::vec3& newPosition,
                      bool hasOrientation = false, const glm::quat& newOrientation = glm::quat(),
                      bool shouldFaceLocation = false, bool withSafeLanding = true);
    /**jsdoc
     * Moves the avatar to a new position and (optional) orientation in the domain.
     * @function MyAvatar.goToLocation
     * @param {MyAvatar.GoToProperties} target - The goto target.
     */
    void goToLocation(const QVariant& properties);

    /**jsdoc
     * Moves the avatar to a new position and then enables collisions.
     * @function MyAvatar.goToLocationAndEnableCollisions
     * @param {Vec3} position - The new position for the avatar, in world coordinates.
     */
    void goToLocationAndEnableCollisions(const glm::vec3& newPosition);

    /**jsdoc
     * @function MyAvatar.safeLanding
     * @param {Vec3} position -The new position for the avatar, in world coordinates.
     * @returns {boolean} <code>true</code> if the avatar was moved, <code>false</code> if it wasn't.
     * @deprecated This function is deprecated and will be removed.
     */
    bool safeLanding(const glm::vec3& position);


    /**jsdoc
     * @function MyAvatar.restrictScaleFromDomainSettings
     * @param {object} domainSettings - Domain settings.
     * @deprecated This function is deprecated and will be removed.
     */
    void restrictScaleFromDomainSettings(const QJsonObject& domainSettingsObject);

    /**jsdoc
     * @function MyAvatar.clearScaleRestriction
     * @deprecated This function is deprecated and will be removed.
     */
    void clearScaleRestriction();


    /**jsdoc
     * Adds a thrust to your avatar's current thrust to be applied for a short while.
     * @function MyAvatar.addThrust
     * @param {Vec3} thrust - The thrust direction and magnitude.
     * @deprecated This function is deprecated and will be removed. Use {@link MyAvatar|MyAvatar.motorVelocity} and related 
     *     properties instead.
     */
    //  Set/Get update the thrust that will move the avatar around
    void addThrust(glm::vec3 newThrust) { _thrust += newThrust; };

    /**jsdoc
     * Gets the thrust currently being applied to your avatar.
     * @function MyAvatar.getThrust
     * @returns {Vec3} The thrust currently being applied to your avatar.
     * @deprecated This function is deprecated and will be removed. Use {@link MyAvatar|MyAvatar.motorVelocity} and related 
     *     properties instead.
     */
    glm::vec3 getThrust() { return _thrust; };

    /**jsdoc
     * Sets the thrust to be applied to your avatar for a short while.
     * @function MyAvatar.setThrust
     * @param {Vec3} thrust - The thrust direction and magnitude.
     * @deprecated This function is deprecated and will be removed. Use {@link MyAvatar|MyAvatar.motorVelocity} and related 
     *     properties instead.
     */
    void setThrust(glm::vec3 newThrust) { _thrust = newThrust; }


    /**jsdoc
     * Updates avatar motion behavior from the Developer &gt; Avatar &gt; Enable Default Motor Control and Enable Scripted 
     * Motor Control menu items.
     * @function MyAvatar.updateMotionBehaviorFromMenu
     */
    Q_INVOKABLE void updateMotionBehaviorFromMenu();

    /**jsdoc
     * @function MyAvatar.setToggleHips
     * @param {boolean} enabled - Enabled.
     * @deprecated This function is deprecated and will be removed.
     */
    void setToggleHips(bool followHead);

    /**jsdoc
     * Displays the base of support area debug graphics if in HMD mode. If your head goes outside this area your avatar's hips 
     * are moved to counterbalance your avatar, and if your head moves too far then your avatar's position is moved (i.e., a 
     * step happens).
     * @function MyAvatar.setEnableDebugDrawBaseOfSupport
     * @param {boolean} enabled - <code>true</code> to show the debug graphics, <code>false</code> to hide.
     */
    void setEnableDebugDrawBaseOfSupport(bool isEnabled);

    /**jsdoc
     * Displays default pose debug graphics.
     * @function MyAvatar.setEnableDebugDrawDefaultPose
     * @param {boolean} enabled - <code>true</code> to show the debug graphics, <code>false</code> to hide.
     */
    void setEnableDebugDrawDefaultPose(bool isEnabled);

    /**jsdoc
     * Displays animation debug graphics. By default, the animation poses used for rendering are displayed. However, 
     * {@link MyAvatar.setDebugDrawAnimPoseName} can be used to set a specific animation node to display.
     * @function MyAvatar.setEnableDebugDrawAnimPose
     * @param {boolean} enabled - <code>true</code> to show the debug graphics, <code>false</code> to hide.
     */
    void setEnableDebugDrawAnimPose(bool isEnabled);

    /**jsdoc
     * Sets the animation node to display when animation debug graphics are enabled with 
     * {@link MyAvatar.setEnableDebugDrawAnimPose}.
     * @function MyAvatar.setDebugDrawAnimPoseName
     * @param {string} poseName - The name of the animation node to display debug graphics for. Use <code>""</code> to reset to 
     *     default.
     */
    void setDebugDrawAnimPoseName(QString poseName);

    /**jsdoc
     * Displays position debug graphics.
     * @function MyAvatar.setEnableDebugDrawPosition
     * @param {boolean} enabled - <code>true</code> to show the debug graphics, <code>false</code> to hide.
     */
    void setEnableDebugDrawPosition(bool isEnabled);

    /**jsdoc
     * Displays controller hand target debug graphics.
     * @function MyAvatar.setEnableDebugDrawHandControllers
     * @param {boolean} enabled - <code>true</code> to show the debug graphics, <code>false</code> to hide.
     */
    void setEnableDebugDrawHandControllers(bool isEnabled);

    /**jsdoc
     * Displays sensor-to-world matrix debug graphics.
     * @function MyAvatar.setEnableDebugDrawSensorToWorldMatrix
     * @param {boolean} enable - <code>true</code> to show the debug graphics, <code>false</code> to hide.
     */
    void setEnableDebugDrawSensorToWorldMatrix(bool isEnabled);

    /**jsdoc
     * Displays inverse kinematics targets debug graphics.
     * @function MyAvatar.setEnableDebugDrawIKTargets
     * @param {boolean} enabled - <code>true</code> to show the debug graphics, <code>false</code> to hide.
     */
    void setEnableDebugDrawIKTargets(bool isEnabled);

    /**jsdoc
     * Displays inverse kinematics constraints debug graphics.
     * @function MyAvatar.setEnableDebugDrawIKConstraints
     * @param {boolean} enabled - <code>true</code> to show the debug graphics, <code>false</code> to hide.
     */
    void setEnableDebugDrawIKConstraints(bool isEnabled);

    /**jsdoc
     * Displays inverse kinematics chains debug graphics.
     * @function MyAvatar.setEnableDebugDrawIKChains
     * @param {boolean} enabled - <code>true</code> to show the debug graphics, <code>false</code> to hide.
     */
    void setEnableDebugDrawIKChains(bool isEnabled);

    /**jsdoc
     * Displays detailed collision debug graphics.
     * @function MyAvatar.setEnableDebugDrawDetailedCollision
     * @param {boolean} enabled - <code>true</code> to show the debug graphics, <code>false</code> to hide.
     */
    void setEnableDebugDrawDetailedCollision(bool isEnabled);

    /**jsdoc
     * Gets whether your avatar mesh is visible.
     * @function MyAvatar.getEnableMeshVisible
     * @returns {boolean} <code>true</code> if your avatar's mesh is visible, otherwise <code>false</code>.
     */
    bool getEnableMeshVisible() const override;

    /**jsdoc
     * @function MyAvatar.storeAvatarEntityDataPayload
     * @deprecated This function is deprecated and will be removed.
     */
    void storeAvatarEntityDataPayload(const QUuid& entityID, const QByteArray& payload) override;
    
    /**jsdoc
     * @comment Uses the base class's JSDoc.
     */
    void clearAvatarEntity(const QUuid& entityID, bool requiresRemovalFromTree = true) override;

    /**jsdoc
     * @function MyAvatar.sanitizeAvatarEntityProperties
     * @param {EntityItemProperties} properties - Properties.
     * @deprecated This function is deprecated and will be removed.
     */
    void sanitizeAvatarEntityProperties(EntityItemProperties& properties) const;

    /**jsdoc
     * Sets whether your avatar mesh is visible to you.
     * @function MyAvatar.setEnableMeshVisible
     * @param {boolean} enabled - <code>true</code> to show your avatar mesh, <code>false</code> to hide.
     * @example <caption>Make your avatar invisible for 10s.</caption>
     * MyAvatar.setEnableMeshVisible(false);
     * Script.setTimeout(function () {
     *     MyAvatar.setEnableMeshVisible(true);
     * }, 10000);
     */
    virtual void setEnableMeshVisible(bool isEnabled) override;

    /**jsdoc
     * Sets whether inverse kinematics (IK) is enabled for your avatar.
     * @function MyAvatar.setEnableInverseKinematics
     * @param {boolean} enabled - <code>true</code> to enable IK, <code>false</code> to disable.
     */
    void setEnableInverseKinematics(bool isEnabled);


    /**jsdoc
     * Gets the URL of the override animation graph.
     * <p>See {@link https://docs.highfidelity.com/create/avatars/custom-animations.html|Custom Avatar Animations} for
     * information on animation graphs.</p>
     * @function MyAvatar.getAnimGraphOverrideUrl
     * @returns {string} The URL of the override animation graph JSON file. <code>""</code> if there is no override animation 
     *     graph.
     */
    QUrl getAnimGraphOverrideUrl() const;  // thread-safe

    /**jsdoc
     * Sets the animation graph to use in preference to the default animation graph.
     * <p>See {@link https://docs.highfidelity.com/create/avatars/custom-animations.html|Custom Avatar Animations} for
     * information on animation graphs.</p>
     * @function MyAvatar.setAnimGraphOverrideUrl
     * @param {string} url - The URL of the animation graph JSON file to use. Set to <code>""</code> to clear an override.
     */
    void setAnimGraphOverrideUrl(QUrl value);  // thread-safe

    /**jsdoc
     * Gets the URL of animation graph (i.e., the avatar animation JSON) that's currently being used for avatar animations.
     * <p>See {@link https://docs.highfidelity.com/create/avatars/custom-animations.html|Custom Avatar Animations} for 
     * information on animation graphs.</p>
     * @function MyAvatar.getAnimGraphUrl
     * @returns {string} The URL of the current animation graph JSON file.
     * @Example <caption>Report the current avatar animation JSON being used.</caption>
     * print(MyAvatar.getAnimGraphUrl());
     */
    QUrl getAnimGraphUrl() const;  // thread-safe

    /**jsdoc
     * Sets the current animation graph  (i.e., the avatar animation JSON) to use for avatar animations and makes it the default.
     * <p>See {@link https://docs.highfidelity.com/create/avatars/custom-animations.html|Custom Avatar Animations} for
     * information on animation graphs.</p>
     * @function MyAvatar.setAnimGraphUrl
     * @param {string} url - The URL of the animation graph JSON file to use.
     */
    void setAnimGraphUrl(const QUrl& url);  // thread-safe

    /**jsdoc
     * Gets your listening position for spatialized audio. The position depends on the value of the
     * {@link Myavatar|audioListenerMode} property.
     * @function MyAvatar.getPositionForAudio
     * @returns {Vec3} Your listening position.
     */
    glm::vec3 getPositionForAudio();

    /**jsdoc
     * Gets the orientation of your listening position for spatialized audio. The orientation depends on the value of the 
     * {@link Myavatar|audioListenerMode} property.
     * @function MyAvatar.getOrientationForAudio
     * @returns {Quat} The orientation of your listening position.
     */
    glm::quat getOrientationForAudio();

    /**jsdoc
     * @function MyAvatar.setModelScale
     * @param {number} scale - The scale.
     * @deprecated This function is deprecated and will be removed.
     */
    virtual void setModelScale(float scale) override;

    /**jsdoc
     * MyAvatar.getTriggerReactions
     * Returns a list of reactions names that can be triggered using MyAvatar.triggerReaction().
     * @returns {string[]} Array of reaction names.
     */
    QStringList getTriggerReactions() const;


    /**jsdoc
     * MyAvatar.getBeginReactions
     * Returns a list of reactions names that can be enabled using MyAvatar.beginReaction() and MyAvatar.endReaction().
     * @returns {string[]} Array of reaction names.
     */
    QStringList getBeginEndReactions() const;

    /**jsdoc
     * MyAvatar.triggerReaction
     * Plays the given reaction on the avatar, once the reaction is complete it will automatically complete.  Only reaction names returned from MyAvatar.getTriggerReactions() are available.
     * @param {string} reactionName - reaction name
     * @returns {bool} false if the given reaction is not supported.
     */
    bool triggerReaction(QString reactionName);

    /**jsdoc
     * MyAvatar.beginReaction
     * Plays the given reaction on the avatar.  The avatar will continue to play the reaction until stopped via the MyAvatar.endReaction() call or superseeded by another reaction.
     * Only reaction names returned from MyAvatar.getBeginEndReactions() are available.
     * NOTE: the caller is responsible for calling the corresponding MyAvatar.endReaction(), otherwise the avatar might become stuck in the reaction forever.
     * @param {string} reactionName - reaction name
     * @returns {bool} false if the given reaction is not supported.
     */
    bool beginReaction(QString reactionName);

    /**jsdoc
     * MyAvatar.endReaction
     * Used to stop a given reaction that was started via MyAvatar.beginReaction().
     * @param {string} reactionName - reaction name
     * @returns {bool} false if the given reaction is not supported.
     */
    bool endReaction(QString reactionName);

signals:

    /**jsdoc
     * Triggered when the {@link MyAvatar|audioListenerMode} property value changes.
     * @function MyAvatar.audioListenerModeChanged
     * @returns {Signal} 
     */
    void audioListenerModeChanged();

    /**jsdoc
     * Triggered when the walk speed set for the "AnalogPlus" control scheme changes.
     * @function MyAvatar.analogPlusWalkSpeedChanged
     * @param {number} speed - The new walk speed set for the "AnalogPlus" control scheme.
     * @returns {Signal} 
     */
    void analogPlusWalkSpeedChanged(float value);

    /**jsdoc
     * Triggered when the sprint (run) speed set for the "AnalogPlus" control scheme changes.
     * @function MyAvatar.analogPlusSprintSpeedChanged
     * @param {number} speed - The new sprint speed set for the "AnalogPlus" control scheme.
     * @returns {Signal} 
     */
    void analogPlusSprintSpeedChanged(float value);

    /**jsdoc
     * Triggered when the sprint (run) speed set for the current control scheme (see 
     * {@link MyAvatar.getControlScheme|getControlScheme}) changes.
     * @function MyAvatar.sprintSpeedChanged
     * @param {number} speed -The new sprint speed set for the current control scheme.
     * @returns {Signal} 
     */
    void sprintSpeedChanged(float value);

    /**jsdoc
     * Triggered when the walk backward speed set for the current control scheme (see 
     * {@link MyAvatar.getControlScheme|getControlScheme}) changes.
     * @function MyAvatar.walkBackwardSpeedChanged
     * @param {number} speed - The new walk backward speed set for the current control scheme.
     * @returns {Signal} 
     */
    void walkBackwardSpeedChanged(float value);

    /**jsdoc
     * @function MyAvatar.transformChanged
     * @returns {Signal} 
     * @deprecated This signal is deprecated and will be removed.
     */
    void transformChanged();

    /**jsdoc
     * Triggered when the {@link MyAvatar|collisionSoundURL} property value changes.
     * @function MyAvatar.newCollisionSoundURL
     * @param {string} url - The URL of the new collision sound.
     * @returns {Signal} 
     */
    void newCollisionSoundURL(const QUrl& url);

    /**jsdoc
     * Triggered when the avatar collides with an entity.
     * @function MyAvatar.collisionWithEntity
     * @param {Collision} collision - Details of the collision.
     * @returns {Signal}
     * @example <caption>Report each time your avatar collides with an entity.</caption>
     * MyAvatar.collisionWithEntity.connect(function (collision) {
     *     print("Your avatar collided with an entity.");
     * });
     */
    void collisionWithEntity(const Collision& collision);

    /**jsdoc
     * Triggered when collisions with the environment are enabled or disabled.
     * @function MyAvatar.collisionsEnabledChanged
     * @param {boolean} enabled - <code>true</code> if collisions with the environment are enabled, <code>false</code> if 
     *     they're not.
     * @returns {Signal}
     */
    void collisionsEnabledChanged(bool enabled);

    /**jsdoc
     * Triggered when collisions with other avatars are enabled or disabled.
     * @function MyAvatar.otherAvatarsCollisionsEnabledChanged
     * @param {boolean} enabled - <code>true</code> if collisions with other avatars are enabled, <code>false</code> if they're 
     *     not.
     * @returns {Signal}
     */
    void otherAvatarsCollisionsEnabledChanged(bool enabled);

    /**jsdoc
     * Triggered when the avatar's animation graph being used changes.
     * @function MyAvatar.animGraphUrlChanged
     * @param {string} url - The URL of the new animation graph JSON file.
     * @returns {Signal}
     * @example <caption>Report when the current avatar animation JSON being used changes.</caption>
     * MyAvatar.animGraphUrlChanged.connect(function (url) {
     *     print("Avatar animation JSON changed to: " + url);
     * });     */
    void animGraphUrlChanged(const QUrl& url);

    /**jsdoc
     * @function MyAvatar.energyChanged
     * @param {number} energy - Avatar energy.
     * @returns {Signal} 
     * @deprecated This signal is deprecated and will be removed.
     */
    void energyChanged(float newEnergy);

    /**jsdoc
     * Triggered when the avatar has been moved to a new position by one of the MyAvatar "goTo" functions.
     * @function MyAvatar.positionGoneTo
     * @returns {Signal} 
     */
    // FIXME: Better name would be goneToLocation().
    void positionGoneTo();

    /**jsdoc
     * Triggered when the avatar's model finishes loading.
     * @function MyAvatar.onLoadComplete
     * @returns {Signal} 
     */
    void onLoadComplete();

    /**jsdoc
     * Triggered when your avatar changes from being active to being away.
     * @function MyAvatar.wentAway
     * @returns {Signal} 
     * @example <caption>Report when your avatar goes away.</caption>
     * MyAvatar.wentAway.connect(function () {
     *     print("My avatar went away");
     * });
     * // In desktop mode, pres the Esc key to go away.
     */
    void wentAway();

    /**jsdoc
     * Triggered when your avatar changes from being away to being active.
     * @function MyAvatar.wentActive
     * @returns {Signal} 
     */
    void wentActive();

    /**jsdoc
     * Triggered when the avatar's model (i.e., {@link MyAvatar|skeletonModelURL} property value) is changed.
     * <p>Synonym of {@link MyAvatar.skeletonModelURLChanged|skeletonModelURLChanged}.</p>
     * @function MyAvatar.skeletonChanged
     * @returns {Signal} 
     */
    void skeletonChanged();

    /**jsdoc
     * Triggered when the avatar's dominant hand changes.
     * @function MyAvatar.dominantHandChanged
     * @param {string} hand - The dominant hand: <code>"left"</code> for the left hand, <code>"right"</code> for the right hand.
     * @returns {Signal} 
     */
    void dominantHandChanged(const QString& hand);

    /**jsdoc
     * Triggered when the HMD alignment for your avatar changes.
     * @function MyAvatar.hmdAvatarAlignmentTypeChanged
     * @param {string} type - <code>"head"</code> if aligning your head and your avatar's head, <code>"eyes"</code> if aligning 
     *     your eyes and your avatar's eyes.
     * @returns {Signal}
     */
    void hmdAvatarAlignmentTypeChanged(const QString& type);

    /**jsdoc
     * Triggered when the avatar's <code>sensorToWorldScale</code> property value changes.
     * @function MyAvatar.sensorToWorldScaleChanged
     * @param {number} scale - The scale that transforms dimensions in the user's real world to the avatar's size in the virtual 
     *     world.
     * @returns {Signal} 
     */
    void sensorToWorldScaleChanged(float sensorToWorldScale);

    /**jsdoc
     * Triggered when the a model is attached to or detached from one of the avatar's joints using one of 
     * {@link MyAvatar.attach|attach}, {@link MyAvatar.detachOne|detachOne}, {@link MyAvatar.detachAll|detachAll}, or 
     * {@link MyAvatar.setAttachmentData|setAttachmentData}.
     * @function MyAvatar.attachmentsChanged
     * @returns {Signal} 
     * @deprecated This signal is deprecated and will be removed. Use avatar entities instead.
     */
    void attachmentsChanged();

    /**jsdoc
     * Triggered when the avatar's size changes. This can be due to the user changing the size of their avatar or the domain 
     * limiting the size of their avatar.
     * @function MyAvatar.scaleChanged
     * @returns {Signal} 
     */
    void scaleChanged();

    /**jsdoc
     * Triggered when the hand touch effect is enabled or disabled for the avatar.
     * <p>The hand touch effect makes the avatar's fingers adapt to the shape of any object grabbed, creating the effect that
     * it is really touching that object.</p>
     * @function MyAvatar.shouldDisableHandTouchChanged
     * @param {boolean} disabled - <code>true</code> if the hand touch effect is disabled for the avatar, 
     *     <code>false</code> if it isn't disabled.
     * @returns {Signal}
     */
    void shouldDisableHandTouchChanged(bool shouldDisable);

    /**jsdoc
     * Triggered when the hand touch is enabled or disabled on a specific entity.
     * <p>The hand touch effect makes the avatar's fingers adapt to the shape of any object grabbed, creating the effect that
     * it is really touching that object.</p>
     * @function MyAvatar.disableHandTouchForIDChanged
     * @param {Uuid} entityID - The entity that the hand touch effect has been enabled or disabled for.
     * @param {boolean} disabled - <code>true</code> if the hand touch effect is disabled for the entity,
     *     <code>false</code> if it isn't disabled.
     * @returns {Signal}
     */
    void disableHandTouchForIDChanged(const QUuid& entityID, bool disable);

private slots:
    void leaveDomain();
    void updateCollisionCapsuleCache();

protected:
    void handleChangedAvatarEntityData();
    virtual void beParentOfChild(SpatiallyNestablePointer newChild) const override;
    virtual void forgetChild(SpatiallyNestablePointer newChild) const override;
    virtual void recalculateChildCauterization() const override;

private:
    bool updateStaleAvatarEntityBlobs() const;

    bool requiresSafeLanding(const glm::vec3& positionIn, glm::vec3& positionOut);

    virtual QByteArray toByteArrayStateful(AvatarDataDetail dataDetail, bool dropFaceTracking) override;

    void simulate(float deltaTime, bool inView) override;
    void saveAvatarUrl();
    virtual void render(RenderArgs* renderArgs) override;
    virtual bool shouldRenderHead(const RenderArgs* renderArgs) const override;
    void setShouldRenderLocally(bool shouldRender) { _shouldRender = shouldRender; setEnableMeshVisible(shouldRender); }
    bool getShouldRenderLocally() const { return _shouldRender; }
    void setRotationRecenterFilterLength(float length);
    float getRotationRecenterFilterLength() const { return _rotationRecenterFilterLength; }
    void setRotationThreshold(float angleRadians);
    float getRotationThreshold() const { return _rotationThreshold; }
    void setEnableStepResetRotation(bool stepReset) { _stepResetRotationEnabled = stepReset; }
    bool getEnableStepResetRotation() const { return _stepResetRotationEnabled; }
    void setEnableDrawAverageFacing(bool drawAverage) { _drawAverageFacingEnabled = drawAverage; }
    bool getEnableDrawAverageFacing() const { return _drawAverageFacingEnabled; }
    virtual bool isMyAvatar() const override { return true; }
    virtual int parseDataFromBuffer(const QByteArray& buffer) override;
    virtual glm::vec3 getSkeletonPosition() const override;
    int _skeletonModelChangeCount { 0 };

    void saveAvatarScale();

    glm::vec3 getScriptedMotorVelocity() const { return _scriptedMotorVelocity; }
    float getScriptedMotorTimescale() const { return _scriptedMotorTimescale; }
    QString getScriptedMotorFrame() const;
    QString getScriptedMotorMode() const;
    void setScriptedMotorVelocity(const glm::vec3& velocity);
    void setScriptedMotorTimescale(float timescale);
    void setScriptedMotorFrame(QString frame);
    void setScriptedMotorMode(QString mode);

    // Attachments
    virtual void attach(const QString& modelURL, const QString& jointName = QString(),
                        const glm::vec3& translation = glm::vec3(), const glm::quat& rotation = glm::quat(),
                        float scale = 1.0f, bool isSoft = false,
                        bool allowDuplicates = false, bool useSaved = true) override;

    virtual void detachOne(const QString& modelURL, const QString& jointName = QString()) override;
    virtual void detachAll(const QString& modelURL, const QString& jointName = QString()) override;
    
    // Attachments/Avatar Entity
    void attachmentDataToEntityProperties(const AttachmentData& data, EntityItemProperties& properties);
    AttachmentData entityPropertiesToAttachmentData(const EntityItemProperties& properties) const;
    bool findAvatarEntity(const QString& modelURL, const QString& jointName, QUuid& entityID);

    bool cameraInsideHead(const glm::vec3& cameraPosition) const;

    void updateEyeContactTarget(float deltaTime);

    // These are made private for MyAvatar so that you will use the "use" methods instead
    /**jsdoc
     * @comment Borrows the base class's JSDoc.
     */
    Q_INVOKABLE virtual void setSkeletonModelURL(const QUrl& skeletonModelURL) override;

    virtual void updatePalms() override {}
    void lateUpdatePalms();
    void setSitDriveKeysStatus(bool enabled);

    void clampTargetScaleToDomainLimits();
    void clampScaleChangeToDomainLimits(float desiredScale);
    glm::mat4 computeCameraRelativeHandControllerMatrix(const glm::mat4& controllerSensorMatrix) const;

    std::array<float, MAX_DRIVE_KEYS> _driveKeys;
    std::bitset<MAX_DRIVE_KEYS> _disabledDriveKeys;

    bool _enableFlying { false };
    bool _flyingPrefDesktop { true };
    bool _flyingPrefHMD { false };
    bool _wasPushing { false };
    bool _isPushing { false };
    bool _isBeingPushed { false };
    bool _isBraking { false };
    bool _isAway { false };

    float _boomLength { ZOOM_DEFAULT };
    float _yawSpeed; // degrees/sec
    float _pitchSpeed; // degrees/sec
    float _driveGear1 { DEFAULT_GEAR_1 };
    float _driveGear2 { DEFAULT_GEAR_2 };
    float _driveGear3 { DEFAULT_GEAR_3 };
    float _driveGear4 { DEFAULT_GEAR_4 };
    float _driveGear5 { DEFAULT_GEAR_5 };
    int _controlSchemeIndex { CONTROLS_DEFAULT };
    int _movementReference{ 0 };

    glm::vec3 _thrust { 0.0f };  // impulse accumulator for outside sources

    glm::vec3 _actionMotorVelocity; // target local-frame velocity of avatar (default controller actions)
    glm::vec3 _scriptedMotorVelocity; // target local-frame velocity of avatar (analog script)
    float _scriptedMotorTimescale; // timescale for avatar to achieve its target velocity
    int _scriptedMotorFrame;
    int _scriptedMotorMode;
    quint32 _motionBehaviors;
    QString _collisionSoundURL;

    SharedSoundPointer _collisionSound;

    MyCharacterController _characterController;
    int32_t _previousCollisionMask { BULLET_COLLISION_MASK_MY_AVATAR };

    AvatarWeakPointer _lookAtTargetAvatar;
    glm::vec3 _targetAvatarPosition;
    bool _shouldRender { true };
    float _oculusYawOffset;

    eyeContactTarget _eyeContactTarget;
    float _eyeContactTargetTimer { 0.0f };
    ThreadSafeValueCache<glm::vec3> _eyesLookAtTarget { glm::vec3() };
    bool _scriptControlsEyesLookAt{ false };
    float _scriptEyesControlTimer{ 0.0f };

    glm::vec3 _trackedHeadPosition;

    const float MAX_LOOK_AT_TIME_SCRIPT_CONTROL = 2.0f;
    glm::quat _lookAtPitch;
    glm::quat _lookAtYaw;
    glm::vec3 _lookAtCameraTarget;
    glm::vec3 _lookAtScriptTarget;
    bool _headLookAtActive { false };
    bool _shouldTurnToFaceCamera { false };
    bool _scriptControlsHeadLookAt { false };
    float _scriptHeadControlTimer { 0.0f };
    float _firstPersonSteadyHeadTimer { 0.0f };
    bool _pointAtActive { false };
    bool _isPointTargetValid { true };

    Setting::Handle<float> _realWorldFieldOfView;
    Setting::Handle<bool> _useAdvancedMovementControls;
    Setting::Handle<bool> _showPlayArea;

    // Smoothing.
    const float SMOOTH_TIME_ORIENTATION = 0.5f;

    // Smoothing data for blending from one position/orientation to another on remote agents.
    float _smoothOrientationTimer;
    glm::quat _smoothOrientationInitial;
    glm::quat _smoothOrientationTarget;

    // private methods
    void updateOrientation(float deltaTime);
    glm::vec3 calculateScaledDirection();
    float calculateGearedSpeed(const float driveKey);
    glm::vec3 scaleMotorSpeed(const glm::vec3 forward, const glm::vec3 right);
    void updateActionMotor(float deltaTime);
    void updatePosition(float deltaTime);
    void updateViewBoom();
    void updateCollisionSound(const glm::vec3& penetration, float deltaTime, float frequency);
    void initHeadBones();
    void initAnimGraph();
    void initFlowFromFST();
    void updateHeadLookAt(float deltaTime);
    void resetHeadLookAt();
    void resetLookAtRotation(const glm::vec3& avatarPosition, const glm::quat& avatarOrientation);
    void resetPointAt();
    static glm::vec3 aimToBlendValues(const glm::vec3& aimVector, const glm::quat& frameOrientation);

    // Avatar Preferences
    QUrl _fullAvatarURLFromPreferences;
    QString _fullAvatarModelName;
    ThreadSafeValueCache<QUrl> _currentAnimGraphUrl;
    ThreadSafeValueCache<QUrl> _prefOverrideAnimGraphUrl;
    QUrl _fstAnimGraphOverrideUrl;
    bool _useSnapTurn { true };
    bool _hoverWhenUnsupported{ true };
    ThreadSafeValueCache<QString> _dominantHand { DOMINANT_RIGHT_HAND };
    ThreadSafeValueCache<QString> _hmdAvatarAlignmentType { DEFAULT_HMD_AVATAR_ALIGNMENT_TYPE };
    ThreadSafeValueCache<bool> _strafeEnabled{ DEFAULT_STRAFE_ENABLED };

    const float ROLL_CONTROL_DEAD_ZONE_DEFAULT = 8.0f; // degrees
    const float ROLL_CONTROL_RATE_DEFAULT = 114.0f; // degrees / sec

    bool _hmdRollControlEnabled { true };
    float _hmdRollControlDeadZone { ROLL_CONTROL_DEAD_ZONE_DEFAULT };
    float _hmdRollControlRate { ROLL_CONTROL_RATE_DEFAULT };
    std::atomic<bool> _hasScriptedBlendShapes { false };
    std::atomic<float> _rotationRecenterFilterLength { 4.0f };
    std::atomic<float> _rotationThreshold { 0.5235f };  // 30 degrees in radians
    std::atomic<bool> _stepResetRotationEnabled { true };
    std::atomic<bool> _drawAverageFacingEnabled { false };

    // working copy -- see AvatarData for thread-safe _sensorToWorldMatrixCache, used for outward facing access
    glm::mat4 _sensorToWorldMatrix { glm::mat4() };

    // cache of the current HMD sensor position and orientation in sensor space.
    glm::mat4 _hmdSensorMatrix;
    glm::quat _hmdSensorOrientation;
    glm::vec3 _hmdSensorPosition;
    // cache head controller pose in sensor space
    glm::vec2 _headControllerFacing;  // facing vector in xz plane (sensor space)
    glm::vec2 _headControllerFacingMovingAverage { 0.0f, 0.0f };   // facing vector in xz plane (sensor space)
    glm::quat _averageHeadRotation { 0.0f, 0.0f, 0.0f, 1.0f };

    glm::vec2 _hipToHandController { 0.0f, 1.0f };  // spine2 facing vector in xz plane (spine2 space)

    float _currentStandingHeight { 0.0f };
    bool _resetMode { true };
    RingBufferHistory<int> _recentModeReadings;

    // cache of the current body position and orientation of the avatar's body,
    // in sensor space.
    glm::mat4 _bodySensorMatrix;

    struct FollowHelper {
        FollowHelper();

        enum FollowType {
            Rotation = 0,
            Horizontal,
            Vertical,
            NumFollowTypes
        };
        float _timeRemaining[NumFollowTypes];

        void deactivate();
        void deactivate(FollowType type);
        void activate();
        void activate(FollowType type);
        bool isActive() const;
        bool isActive(FollowType followType) const;
        float getMaxTimeRemaining() const;
        void decrementTimeRemaining(float dt);
        bool shouldActivateRotation(const MyAvatar& myAvatar, const glm::mat4& desiredBodyMatrix, const glm::mat4& currentBodyMatrix) const;
        bool shouldActivateVertical(const MyAvatar& myAvatar, const glm::mat4& desiredBodyMatrix, const glm::mat4& currentBodyMatrix) const;
        bool shouldActivateHorizontal(const MyAvatar& myAvatar, const glm::mat4& desiredBodyMatrix, const glm::mat4& currentBodyMatrix) const;
        bool shouldActivateHorizontalCG(MyAvatar& myAvatar) const;
        void prePhysicsUpdate(MyAvatar& myAvatar, const glm::mat4& bodySensorMatrix, const glm::mat4& currentBodyMatrix, bool hasDriveInput);
        glm::mat4 postPhysicsUpdate(MyAvatar& myAvatar, const glm::mat4& currentBodyMatrix);
        bool getForceActivateRotation() const;
        void setForceActivateRotation(bool val);
        bool getForceActivateVertical() const;
        void setForceActivateVertical(bool val);
        bool getForceActivateHorizontal() const;
        void setForceActivateHorizontal(bool val);
        bool getToggleHipsFollowing() const;
        void setToggleHipsFollowing(bool followHead);
        bool _squatDetected { false };
        std::atomic<bool> _forceActivateRotation { false };
        std::atomic<bool> _forceActivateVertical { false };
        std::atomic<bool> _forceActivateHorizontal { false };
        std::atomic<bool> _toggleHipsFollowing { true };
    };

    FollowHelper _follow;

    bool isFollowActive(FollowHelper::FollowType followType) const;

    bool _goToPending { false };
    bool _physicsSafetyPending { false };
    bool _goToSafe { true };
    bool _goToFeetAjustment { false };
    glm::vec3 _goToPosition;
    glm::quat _goToOrientation;

    std::unordered_set<int> _headBoneSet;
    std::unordered_set<SpatiallyNestablePointer> _cauterizedChildrenOfHead;
    bool _prevShouldDrawHead;
    bool _rigEnabled { true };

    bool _enableDebugDrawBaseOfSupport { false };
    bool _enableDebugDrawDefaultPose { false };
    bool _enableDebugDrawAnimPose { false };
    bool _enableDebugDrawHandControllers { false };
    bool _enableDebugDrawSensorToWorldMatrix { false };
    bool _enableDebugDrawIKTargets { false };
    bool _enableDebugDrawIKConstraints { false };
    bool _enableDebugDrawIKChains { false };
    bool _enableDebugDrawDetailedCollision { false };

    ThreadSafeValueCache<QString> _debugDrawAnimPoseName;

    mutable bool _cauterizationNeedsUpdate { false }; // do we need to scan children and update their "cauterized" state?

    AudioListenerMode _audioListenerMode;
    glm::vec3 _customListenPosition;
    glm::quat _customListenOrientation;

    AtRestDetector _leftHandAtRestDetector;
    AtRestDetector _rightHandAtRestDetector;

    // all poses are in sensor-frame
    std::map<controller::Action, controller::Pose> _controllerPoseMap;
    mutable std::mutex _controllerPoseMapMutex;
    mutable std::mutex _disableHandTouchMutex;

    bool _centerOfGravityModelEnabled { true };
    bool _hmdLeanRecenterEnabled { true };
    bool _sprint { false };

    AnimPose _prePhysicsRoomPose;
    std::mutex _holdActionsMutex;
    std::vector<AvatarActionHold*> _holdActions;

    float AVATAR_MOVEMENT_ENERGY_CONSTANT { 0.001f };
    float AUDIO_ENERGY_CONSTANT { 0.000001f };
    float MAX_AVATAR_MOVEMENT_PER_FRAME { 30.0f };
    float currentEnergy { 0.0f };
    float energyChargeRate { 0.003f };
    glm::vec3 priorVelocity;
    glm::vec3 lastPosition;
    float getAudioEnergy();
    float getAccelerationEnergy();
    float getEnergy();
    void setEnergy(float value);
    bool didTeleport();
    bool getIsAway() const { return _isAway; }
    void setAway(bool value);
    void sendPacket(const QUuid& entityID) const override;

    std::mutex _pinnedJointsMutex;
    std::vector<int> _pinnedJoints;

    void updateChildCauterization(SpatiallyNestablePointer object, bool cauterize);

    // height of user in sensor space, when standing erect.
    ThreadSafeValueCache<float> _userHeight { DEFAULT_AVATAR_HEIGHT };
    float _averageUserHeightSensorSpace { _userHeight.get() };
    bool _sitStandStateChange { false };
    ThreadSafeValueCache<bool> _lockSitStandState { false };

    // max unscaled forward movement speed
    ThreadSafeValueCache<float> _defaultWalkSpeed { DEFAULT_AVATAR_MAX_WALKING_SPEED };
    ThreadSafeValueCache<float> _defaultWalkBackwardSpeed { DEFAULT_AVATAR_MAX_WALKING_BACKWARD_SPEED };
    ThreadSafeValueCache<float> _defaultSprintSpeed { DEFAULT_AVATAR_MAX_SPRINT_SPEED };
    ThreadSafeValueCache<float> _analogWalkSpeed { ANALOG_AVATAR_MAX_WALKING_SPEED };
    ThreadSafeValueCache<float> _analogWalkBackwardSpeed { ANALOG_AVATAR_MAX_WALKING_BACKWARD_SPEED };
    ThreadSafeValueCache<float> _analogSprintSpeed { ANALOG_AVATAR_MAX_SPRINT_SPEED };
    ThreadSafeValueCache<float> _analogPlusWalkSpeed { ANALOG_PLUS_AVATAR_MAX_WALKING_SPEED };
    ThreadSafeValueCache<float> _analogPlusWalkBackwardSpeed { ANALOG_PLUS_AVATAR_MAX_WALKING_BACKWARD_SPEED };
    ThreadSafeValueCache<float> _analogPlusSprintSpeed { ANALOG_PLUS_AVATAR_MAX_SPRINT_SPEED };

    float _walkSpeedScalar { AVATAR_WALK_SPEED_SCALAR };
    bool _isInWalkingState { false };
    ThreadSafeValueCache<bool> _isInSittingState { false };
    ThreadSafeValueCache<MyAvatar::SitStandModelType> _userRecenterModel { MyAvatar::SitStandModelType::Auto };
    float _sitStandStateTimer { 0.0f };
    float _squatTimer { 0.0f };
    float _tippingPoint { _userHeight.get() };

    // load avatar scripts once when rig is ready
    bool _shouldLoadScripts { false };

    bool _haveReceivedHeightLimitsFromDomain { false };
    int _disableHandTouchCount { 0 };
    bool _skeletonModelLoaded { false };
    bool _reloadAvatarEntityDataFromSettings { true };

    TimePoint _nextTraitsSendWindow;

    Setting::Handle<QString> _dominantHandSetting;
    Setting::Handle<bool> _strafeEnabledSetting;
    Setting::Handle<QString> _hmdAvatarAlignmentTypeSetting;
    Setting::Handle<float> _headPitchSetting;
    Setting::Handle<float> _scaleSetting;
    Setting::Handle<float> _yawSpeedSetting;
    Setting::Handle<float> _pitchSpeedSetting;
    Setting::Handle<QUrl> _fullAvatarURLSetting;
    Setting::Handle<QUrl> _fullAvatarModelNameSetting;
    Setting::Handle<QUrl> _animGraphURLSetting;
    Setting::Handle<QString> _displayNameSetting;
    Setting::Handle<QUrl> _collisionSoundURLSetting;
    Setting::Handle<bool> _useSnapTurnSetting;
    Setting::Handle<bool> _hoverWhenUnsupportedSetting;
    Setting::Handle<float> _userHeightSetting;
    Setting::Handle<bool> _flyingHMDSetting;
    Setting::Handle<int> _movementReferenceSetting;
    Setting::Handle<int> _avatarEntityCountSetting;
    Setting::Handle<bool> _allowTeleportingSetting { "allowTeleporting", true };
    Setting::Handle<float> _driveGear1Setting;
    Setting::Handle<float> _driveGear2Setting;
    Setting::Handle<float> _driveGear3Setting;
    Setting::Handle<float> _driveGear4Setting;
    Setting::Handle<float> _driveGear5Setting;
    Setting::Handle<float> _analogWalkSpeedSetting;
    Setting::Handle<float> _analogPlusWalkSpeedSetting;
    Setting::Handle<int> _controlSchemeIndexSetting;
    std::vector<Setting::Handle<QUuid>> _avatarEntityIDSettings;
    std::vector<Setting::Handle<QByteArray>> _avatarEntityDataSettings;
    Setting::Handle<QString> _userRecenterModelSetting;

    // AvatarEntities stuff:
    // We cache the "map of unfortunately-formatted-binary-blobs" because they are expensive to compute
    // Do not confuse these with AvatarData::_packedAvatarEntityData which are in wire-format.
    mutable AvatarEntityMap _cachedAvatarEntityBlobs;

    // We collect changes to AvatarEntities and then handle them all in one spot per frame: updateAvatarEntities().
    // Basically this is a "transaction pattern" with an extra complication: these changes can come from two
    // "directions" and the "authoritative source" of each direction is different, so maintain two distinct sets of
    // transaction lists;
    //
    // The _entitiesToDelete/Add/Update lists are for changes whose "authoritative sources" are already
    // correctly stored in _cachedAvatarEntityBlobs.  These come from loadAvatarEntityDataFromSettings() and
    // setAvatarEntityData().  These changes need to be extracted from _cachedAvatarEntityBlobs and applied to
    // real EntityItems.
    std::vector<QUuid> _entitiesToDelete;
    std::vector<QUuid> _entitiesToAdd;
    std::vector<QUuid> _entitiesToUpdate;
    //
    // The _cachedAvatarEntityBlobsToDelete/Add/Update lists are for changes whose "authoritative sources" are
    // already reflected in real EntityItems. These changes need to be propagated to _cachedAvatarEntityBlobs
    // and eventually to settings.
    std::vector<QUuid> _cachedAvatarEntityBlobsToDelete;
    std::vector<QUuid> _cachedAvatarEntityBlobsToAddOrUpdate;
    std::vector<QUuid> _cachedAvatarEntityBlobUpdatesToSkip;
    //
    // Also these lists for tracking delayed changes to blobs and Settings
    mutable std::set<QUuid> _staleCachedAvatarEntityBlobs;
    //
    // keep a ScriptEngine around so we don't have to instantiate on the fly (these are very slow to create/delete)
    mutable std::mutex _scriptEngineLock;
    QScriptEngine* _scriptEngine { nullptr };
    bool _needToSaveAvatarEntitySettings { false };

    bool _reactionTriggers[NUM_AVATAR_TRIGGER_REACTIONS] { false, false };
    int _reactionEnabledRefCounts[NUM_AVATAR_BEGIN_END_REACTIONS] { 0, 0, 0 };

    mutable std::mutex _reactionLock;

    // used to prevent character from jumping after endSit is called.
    bool _endSitKeyPressComplete { false };

    glm::vec3 _cameraEyesOffset;
    float _landingAfterJumpTime { 0.0f };
};

QScriptValue audioListenModeToScriptValue(QScriptEngine* engine, const AudioListenerMode& audioListenerMode);
void audioListenModeFromScriptValue(const QScriptValue& object, AudioListenerMode& audioListenerMode);

QScriptValue driveKeysToScriptValue(QScriptEngine* engine, const MyAvatar::DriveKeys& driveKeys);
void driveKeysFromScriptValue(const QScriptValue& object, MyAvatar::DriveKeys& driveKeys);

bool isWearableEntity(const EntityItemPointer& entity);

#endif // hifi_MyAvatar_h<|MERGE_RESOLUTION|>--- conflicted
+++ resolved
@@ -1914,11 +1914,7 @@
     bool getFlowActive() const;
     bool getNetworkGraphActive() const;
 
-<<<<<<< HEAD
-    void updateLookAtPosition(Camera& myCamera);
-=======
-    void updateEyesLookAtPosition(FaceTracker* faceTracker, Camera& myCamera, float deltaTime);
->>>>>>> edb181bd
+    void updateEyesLookAtPosition(float deltaTime);
 
     // sets the reaction enabled and triggered parameters of the passed in params
     // also clears internal reaction triggers
