//
//  MyAvatar.cpp
//  interface/src/avatar
//
//  Created by Mark Peng on 8/16/13.
//  Copyright 2012 High Fidelity, Inc.
//
//  Distributed under the Apache License, Version 2.0.
//  See the accompanying file LICENSE or http://www.apache.org/licenses/LICENSE-2.0.html
//

#include "MyAvatar.h"

#include <algorithm>
#include <vector>

#include <QBuffer>

#include <glm/gtx/norm.hpp>
#include <glm/gtx/vector_angle.hpp>

#include <QtCore/QTimer>

#include <shared/QtHelpers.h>
#include <scripting/HMDScriptingInterface.h>
#include <AccountManager.h>
#include <AddressManager.h>
#include <AudioClient.h>
#include <ClientTraitsHandler.h>
#include <display-plugins/DisplayPlugin.h>
#include <FSTReader.h>
#include <GeometryUtil.h>
#include <NodeList.h>
#include <udt/PacketHeaders.h>
#include <PathUtils.h>
#include <PerfStat.h>
#include <SharedUtil.h>
#include <SoundCache.h>
#include <ModelEntityItem.h>
#include <GLMHelpers.h>
#include <TextRenderer3D.h>
#include <UserActivityLogger.h>
#include <AnimDebugDraw.h>
#include <AnimClip.h>
#include <AnimInverseKinematics.h>
#include <recording/Deck.h>
#include <recording/Recorder.h>
#include <recording/Clip.h>
#include <recording/Frame.h>
#include <RecordingScriptingInterface.h>
#include <trackers/FaceTracker.h>
#include <RenderableModelEntityItem.h>
#include <VariantMapToScriptValue.h>

#include "MyHead.h"
#include "MySkeletonModel.h"
#include "AnimUtil.h"
#include "Application.h"
#include "AvatarManager.h"
#include "AvatarActionHold.h"
#include "Menu.h"
#include "Util.h"
#include "InterfaceLogging.h"
#include "DebugDraw.h"
#include "EntityEditPacketSender.h"
#include "MovingEntitiesOperator.h"
#include "SceneScriptingInterface.h"

using namespace std;

const float DEFAULT_REAL_WORLD_FIELD_OF_VIEW_DEGREES = 30.0f;

const float YAW_SPEED_DEFAULT = 100.0f;   // degrees/sec
const float PITCH_SPEED_DEFAULT = 75.0f; // degrees/sec

const float MAX_BOOST_SPEED = 0.5f * DEFAULT_AVATAR_MAX_WALKING_SPEED; // action motor gets additive boost below this speed
const float MIN_AVATAR_SPEED = 0.05f;
const float MIN_AVATAR_SPEED_SQUARED = MIN_AVATAR_SPEED * MIN_AVATAR_SPEED; // speed is set to zero below this

float MIN_SCRIPTED_MOTOR_TIMESCALE = 0.005f;
float DEFAULT_SCRIPTED_MOTOR_TIMESCALE = 1.0e6f;
const int SCRIPTED_MOTOR_CAMERA_FRAME = 0;
const int SCRIPTED_MOTOR_AVATAR_FRAME = 1;
const int SCRIPTED_MOTOR_WORLD_FRAME = 2;
const int SCRIPTED_MOTOR_SIMPLE_MODE = 0;
const int SCRIPTED_MOTOR_DYNAMIC_MODE = 1;
const QString& DEFAULT_AVATAR_COLLISION_SOUND_URL = "https://hifi-public.s3.amazonaws.com/sounds/Collisions-otherorganic/Body_Hits_Impact.wav";

const float MyAvatar::ZOOM_MIN = 0.5f;
const float MyAvatar::ZOOM_MAX = 25.0f;
const float MyAvatar::ZOOM_DEFAULT = 1.5f;
const float MIN_SCALE_CHANGED_DELTA = 0.001f;
const int MODE_READINGS_RING_BUFFER_SIZE = 500;
const float CENTIMETERS_PER_METER = 100.0f;

const QString AVATAR_SETTINGS_GROUP_NAME { "Avatar" };

MyAvatar::MyAvatar(QThread* thread) :
    Avatar(thread),
    _yawSpeed(YAW_SPEED_DEFAULT),
    _pitchSpeed(PITCH_SPEED_DEFAULT),
    _scriptedMotorTimescale(DEFAULT_SCRIPTED_MOTOR_TIMESCALE),
    _scriptedMotorFrame(SCRIPTED_MOTOR_CAMERA_FRAME),
    _scriptedMotorMode(SCRIPTED_MOTOR_SIMPLE_MODE),
    _motionBehaviors(AVATAR_MOTION_DEFAULTS),
    _characterController(this),
    _eyeContactTarget(LEFT_EYE),
    _realWorldFieldOfView("realWorldFieldOfView",
                          DEFAULT_REAL_WORLD_FIELD_OF_VIEW_DEGREES),
    _useAdvancedMovementControls("advancedMovementForHandControllersIsChecked", true),
    _showPlayArea("showPlayArea", true),
    _smoothOrientationTimer(std::numeric_limits<float>::max()),
    _smoothOrientationInitial(),
    _smoothOrientationTarget(),
    _hmdSensorMatrix(),
    _hmdSensorOrientation(),
    _hmdSensorPosition(),
    _recentModeReadings(MODE_READINGS_RING_BUFFER_SIZE),
    _bodySensorMatrix(),
    _goToPending(false),
    _goToSafe(true),
    _goToFeetAjustment(false),
    _goToPosition(),
    _goToOrientation(),
    _prevShouldDrawHead(true),
    _audioListenerMode(FROM_HEAD),
    _dominantHandSetting(QStringList() << AVATAR_SETTINGS_GROUP_NAME << "dominantHand", DOMINANT_RIGHT_HAND),
    _headPitchSetting(QStringList() << AVATAR_SETTINGS_GROUP_NAME << "", 0.0f),
    _scaleSetting(QStringList() << AVATAR_SETTINGS_GROUP_NAME << "scale", _targetScale),
    _yawSpeedSetting(QStringList() << AVATAR_SETTINGS_GROUP_NAME << "yawSpeed", _yawSpeed),
    _pitchSpeedSetting(QStringList() << AVATAR_SETTINGS_GROUP_NAME << "pitchSpeed", _pitchSpeed),
    _fullAvatarURLSetting(QStringList() << AVATAR_SETTINGS_GROUP_NAME << "fullAvatarURL",
                          AvatarData::defaultFullAvatarModelUrl()),
    _fullAvatarModelNameSetting(QStringList() << AVATAR_SETTINGS_GROUP_NAME << "fullAvatarModelName", _fullAvatarModelName),
    _animGraphURLSetting(QStringList() << AVATAR_SETTINGS_GROUP_NAME << "animGraphURL", QUrl("")),
    _displayNameSetting(QStringList() << AVATAR_SETTINGS_GROUP_NAME << "displayName", ""),
    _collisionSoundURLSetting(QStringList() << AVATAR_SETTINGS_GROUP_NAME << "collisionSoundURL", QUrl(_collisionSoundURL)),
    _useSnapTurnSetting(QStringList() << AVATAR_SETTINGS_GROUP_NAME << "useSnapTurn", _useSnapTurn),
    _userHeightSetting(QStringList() << AVATAR_SETTINGS_GROUP_NAME << "userHeight", DEFAULT_AVATAR_HEIGHT),
    _flyingHMDSetting(QStringList() << AVATAR_SETTINGS_GROUP_NAME << "flyingHMD", _flyingPrefHMD),
    _avatarEntityCountSetting(QStringList() << AVATAR_SETTINGS_GROUP_NAME << "avatarEntityData" << "size", 0)
{
    _clientTraitsHandler.reset(new ClientTraitsHandler(this));

    // give the pointer to our head to inherited _headData variable from AvatarData
    _headData = new MyHead(this);

    _skeletonModel = std::make_shared<MySkeletonModel>(this, nullptr);
    _skeletonModel->setLoadingPriority(MYAVATAR_LOADING_PRIORITY);
    connect(_skeletonModel.get(), &Model::setURLFinished, this, &Avatar::setModelURLFinished);
    connect(_skeletonModel.get(), &Model::setURLFinished, this, [this](bool success) {
        if (success) {
            qApp->unloadAvatarScripts();
            _shouldLoadScripts = true;
        }
    });
    connect(_skeletonModel.get(), &Model::rigReady, this, [this]() {
        if (_shouldLoadScripts) {
            auto hfmModel = getSkeletonModel()->getHFMModel();
            qApp->loadAvatarScripts(hfmModel.scripts);
            _shouldLoadScripts = false;
        }
                // Load and convert old attachments to avatar entities
        if (_oldAttachmentData.size() > 0) {
            setAttachmentData(_oldAttachmentData);
            _oldAttachmentData.clear();
            _attachmentData.clear();
        }
    });
    connect(_skeletonModel.get(), &Model::rigReady, this, &Avatar::rigReady);
    connect(_skeletonModel.get(), &Model::rigReset, this, &Avatar::rigReset);
    connect(&_skeletonModel->getRig(), &Rig::onLoadComplete, this, &MyAvatar::updateCollisionCapsuleCache);
    connect(this, &MyAvatar::sensorToWorldScaleChanged, this, &MyAvatar::updateCollisionCapsuleCache);
    using namespace recording;
    _skeletonModel->flagAsCauterized();

    clearDriveKeys();

    // Necessary to select the correct slot
    using SlotType = void(MyAvatar::*)(const glm::vec3&, bool, const glm::quat&, bool);

    // connect to AddressManager signal for location jumps
    connect(DependencyManager::get<AddressManager>().data(), &AddressManager::locationChangeRequired,
            this, static_cast<SlotType>(&MyAvatar::goToFeetLocation));

    // handle scale constraints imposed on us by the domain-server
    auto& domainHandler = DependencyManager::get<NodeList>()->getDomainHandler();

    // when we connect to a domain and retrieve its settings, we restrict our max/min scale based on those settings
    connect(&domainHandler, &DomainHandler::settingsReceived, this, &MyAvatar::restrictScaleFromDomainSettings);

    // when we leave a domain we lift whatever restrictions that domain may have placed on our scale
    connect(&domainHandler, &DomainHandler::disconnectedFromDomain, this, &MyAvatar::leaveDomain);

    _bodySensorMatrix = deriveBodyFromHMDSensor();

    using namespace recording;

    auto player = DependencyManager::get<Deck>();
    auto recorder = DependencyManager::get<Recorder>();
    connect(player.data(), &Deck::playbackStateChanged, [=] {
        bool isPlaying = player->isPlaying();
        if (isPlaying) {
            auto recordingInterface = DependencyManager::get<RecordingScriptingInterface>();
            if (recordingInterface->getPlayFromCurrentLocation()) {
                setRecordingBasis();
            }
            _previousCollisionGroup = _characterController.computeCollisionGroup();
            _characterController.setCollisionless(true);
        } else {
            clearRecordingBasis();
            useFullAvatarURL(_fullAvatarURLFromPreferences, _fullAvatarModelName);
            if (_previousCollisionGroup != BULLET_COLLISION_GROUP_COLLISIONLESS) {
                _characterController.setCollisionless(false);
            }
        }

        auto audioIO = DependencyManager::get<AudioClient>();
        audioIO->setIsPlayingBackRecording(isPlaying);

        _skeletonModel->getRig().setEnableAnimations(!isPlaying);
    });

    connect(recorder.data(), &Recorder::recordingStateChanged, [=] {
        if (recorder->isRecording()) {
            createRecordingIDs();
            setRecordingBasis();
        } else {
            clearRecordingBasis();
        }
    });

    static const recording::FrameType AVATAR_FRAME_TYPE = recording::Frame::registerFrameType(AvatarData::FRAME_NAME);
    Frame::registerFrameHandler(AVATAR_FRAME_TYPE, [=](Frame::ConstPointer frame) {
        static AvatarData dummyAvatar;
        AvatarData::fromFrame(frame->data, dummyAvatar);
        if (getRecordingBasis()) {
            dummyAvatar.setRecordingBasis(getRecordingBasis());
        } else {
            dummyAvatar.clearRecordingBasis();
        }

        auto recordingInterface = DependencyManager::get<RecordingScriptingInterface>();

        if (recordingInterface->getPlayerUseSkeletonModel() && dummyAvatar.getSkeletonModelURL().isValid() &&
            (dummyAvatar.getSkeletonModelURL() != getSkeletonModelURL())) {

            setSkeletonModelURL(dummyAvatar.getSkeletonModelURL());
        }

        if (recordingInterface->getPlayerUseDisplayName() && dummyAvatar.getDisplayName() != getDisplayName()) {
            setDisplayName(dummyAvatar.getDisplayName());
        }

        setWorldPosition(dummyAvatar.getWorldPosition());
        setWorldOrientation(dummyAvatar.getWorldOrientation());

        if (!dummyAvatar.getAttachmentData().isEmpty()) {
            setAttachmentData(dummyAvatar.getAttachmentData());
        }

        auto headData = dummyAvatar.getHeadData();
        if (headData && _headData) {
            // blendshapes
            if (!headData->getBlendshapeCoefficients().isEmpty()) {
                _headData->setBlendshapeCoefficients(headData->getBlendshapeCoefficients());
            }
            // head orientation
            _headData->setLookAtPosition(headData->getLookAtPosition());
        }

        auto jointData = dummyAvatar.getRawJointData();
        if (jointData.length() > 0) {
            _skeletonModel->getRig().copyJointsFromJointData(jointData);
        }
    });

    connect(&(_skeletonModel->getRig()), SIGNAL(onLoadComplete()), this, SIGNAL(onLoadComplete()));

    _characterController.setDensity(_density);
}

MyAvatar::~MyAvatar() {
    _lookAtTargetAvatar.reset();
    delete _myScriptEngine;
    _myScriptEngine = nullptr;
}

void MyAvatar::setDominantHand(const QString& hand) {
    if (hand == DOMINANT_LEFT_HAND || hand == DOMINANT_RIGHT_HAND) {
        _dominantHand = hand;
        emit dominantHandChanged(_dominantHand);
    }
}

void MyAvatar::requestDisableHandTouch() {
    std::lock_guard<std::mutex> guard(_disableHandTouchMutex);
    _disableHandTouchCount++;
    emit shouldDisableHandTouchChanged(_disableHandTouchCount > 0);
}

void MyAvatar::requestEnableHandTouch() {
    std::lock_guard<std::mutex> guard(_disableHandTouchMutex);
    _disableHandTouchCount = std::max(_disableHandTouchCount - 1, 0);
    emit shouldDisableHandTouchChanged(_disableHandTouchCount > 0);
}

void MyAvatar::disableHandTouchForID(const QUuid& entityID) {
    emit disableHandTouchForIDChanged(entityID, true);
}

void MyAvatar::enableHandTouchForID(const QUuid& entityID) {
    emit disableHandTouchForIDChanged(entityID, false);
}

void MyAvatar::registerMetaTypes(ScriptEnginePointer engine) {
    QScriptValue value = engine->newQObject(this, QScriptEngine::QtOwnership, QScriptEngine::ExcludeDeleteLater | QScriptEngine::ExcludeChildObjects);
    engine->globalObject().setProperty("MyAvatar", value);

    QScriptValue driveKeys = engine->newObject();
    auto metaEnum = QMetaEnum::fromType<DriveKeys>();
    for (int i = 0; i < MAX_DRIVE_KEYS; ++i) {
        driveKeys.setProperty(metaEnum.key(i), metaEnum.value(i));
    }
    engine->globalObject().setProperty("DriveKeys", driveKeys);

    qScriptRegisterMetaType(engine.data(), audioListenModeToScriptValue, audioListenModeFromScriptValue);
    qScriptRegisterMetaType(engine.data(), driveKeysToScriptValue, driveKeysFromScriptValue);
}

void MyAvatar::setOrientationVar(const QVariant& newOrientationVar) {
    Avatar::setWorldOrientation(quatFromVariant(newOrientationVar));
}

QVariant MyAvatar::getOrientationVar() const {
    return quatToVariant(Avatar::getWorldOrientation());
}

glm::quat MyAvatar::getOrientationOutbound() const {
    // Allows MyAvatar to send out smoothed data to remote agents if required.
    if (_smoothOrientationTimer > SMOOTH_TIME_ORIENTATION) {
        return (getLocalOrientation());
    }

    // Smooth the remote avatar movement.
    float t = _smoothOrientationTimer / SMOOTH_TIME_ORIENTATION;
    float interp = Interpolate::easeInOutQuad(glm::clamp(t, 0.0f, 1.0f));
    return (slerp(_smoothOrientationInitial, _smoothOrientationTarget, interp));
}

// virtual
void MyAvatar::simulateAttachments(float deltaTime) {
    // don't update attachments here, do it in harvestResultsFromPhysicsSimulation()
}

QByteArray MyAvatar::toByteArrayStateful(AvatarDataDetail dataDetail, bool dropFaceTracking) {
    CameraMode mode = qApp->getCamera().getMode();
    _globalPosition = getWorldPosition();
    // This might not be right! Isn't the capsule local offset in avatar space, and don't we need to add the radius to the y as well? -HRS 5/26/17
    _globalBoundingBoxDimensions.x = _characterController.getCapsuleRadius();
    _globalBoundingBoxDimensions.y = _characterController.getCapsuleHalfHeight();
    _globalBoundingBoxDimensions.z = _characterController.getCapsuleRadius();
    _globalBoundingBoxOffset = _characterController.getCapsuleLocalOffset();
    if (mode == CAMERA_MODE_THIRD_PERSON || mode == CAMERA_MODE_INDEPENDENT) {
        // fake the avatar position that is sent up to the AvatarMixer
        glm::vec3 oldPosition = getWorldPosition();
        setWorldPosition(getSkeletonPosition());
        QByteArray array = AvatarData::toByteArrayStateful(dataDetail);
        // copy the correct position back
        setWorldPosition(oldPosition);
        return array;
    }
    return AvatarData::toByteArrayStateful(dataDetail);
}

void MyAvatar::resetSensorsAndBody() {
    if (QThread::currentThread() != thread()) {
        QMetaObject::invokeMethod(this, "resetSensorsAndBody");
        return;
    }

    qApp->getActiveDisplayPlugin()->resetSensors();
    reset(true, false, true);
}

void MyAvatar::centerBody() {
    if (QThread::currentThread() != thread()) {
        QMetaObject::invokeMethod(this, "centerBody");
        return;
    }

    // derive the desired body orientation from the current hmd orientation, before the sensor reset.
    auto newBodySensorMatrix = deriveBodyFromHMDSensor(); // Based on current cached HMD position/rotation..

    // transform this body into world space
    auto worldBodyMatrix = _sensorToWorldMatrix * newBodySensorMatrix;
    auto worldBodyPos = extractTranslation(worldBodyMatrix);
    auto worldBodyRot = glmExtractRotation(worldBodyMatrix);

    if (_characterController.getState() == CharacterController::State::Ground) {
        // the avatar's physical aspect thinks it is standing on something
        // therefore need to be careful to not "center" the body below the floor
        float downStep = glm::dot(worldBodyPos - getWorldPosition(), _worldUpDirection);
        if (downStep < -0.5f * _characterController.getCapsuleHalfHeight() + _characterController.getCapsuleRadius()) {
            worldBodyPos -= downStep * _worldUpDirection;
        }
    }

    // this will become our new position.
    setWorldPosition(worldBodyPos);
    setWorldOrientation(worldBodyRot);

    // reset the body in sensor space
    _bodySensorMatrix = newBodySensorMatrix;

    // rebuild the sensor to world matrix
    updateSensorToWorldMatrix();
}

void MyAvatar::clearIKJointLimitHistory() {
    if (QThread::currentThread() != thread()) {
        QMetaObject::invokeMethod(this, "clearIKJointLimitHistory");
        return;
    }

    _skeletonModel->getRig().clearIKJointLimitHistory();
}

void MyAvatar::reset(bool andRecenter, bool andReload, bool andHead) {

    assert(QThread::currentThread() == thread());

    // Reset dynamic state.
    _wasPushing = _isPushing = _isBraking = false;
    _follow.deactivate();
    if (andReload) {
        _skeletonModel->reset();
    }
    if (andHead) { // which drives camera in desktop
        getHead()->reset();
    }
    setThrust(glm::vec3(0.0f));

    if (andRecenter) {
        // derive the desired body orientation from the *old* hmd orientation, before the sensor reset.
        auto newBodySensorMatrix = deriveBodyFromHMDSensor(); // Based on current cached HMD position/rotation..

        // transform this body into world space
        auto worldBodyMatrix = _sensorToWorldMatrix * newBodySensorMatrix;
        auto worldBodyPos = extractTranslation(worldBodyMatrix);
        auto worldBodyRot = glmExtractRotation(worldBodyMatrix);

        // this will become our new position.
        setWorldPosition(worldBodyPos);
        setWorldOrientation(worldBodyRot);

        // now sample the new hmd orientation AFTER sensor reset, which should be identity.
        glm::mat4 identity;
        updateFromHMDSensorMatrix(identity);

        // update the body in sensor space using the new hmd sensor sample
        _bodySensorMatrix = deriveBodyFromHMDSensor();

        // rebuild the sensor to world matrix such that, the HMD will point in the desired orientation.
        // i.e. the along avatar's current position and orientation.
        updateSensorToWorldMatrix();
    }
}

void MyAvatar::updateSitStandState(float newHeightReading, float dt) {
    const float STANDING_HEIGHT_MULTIPLE = 1.2f;
    const float SITTING_HEIGHT_MULTIPLE = 0.833f;
    const float SITTING_TIMEOUT = 4.0f;  // 4 seconds
    const float STANDING_TIMEOUT = 0.3333f; // 1/3 second
    const float SITTING_UPPER_BOUND = 1.52f;
    if (!getIsSitStandStateLocked()) {
        if (!getIsAway() && getControllerPoseInAvatarFrame(controller::Action::HEAD).isValid()) {
            if (getIsInSittingState()) {
                if (newHeightReading > (STANDING_HEIGHT_MULTIPLE * _tippingPoint)) {
                    // if we recenter upwards then no longer in sitting state
                    _sitStandStateTimer += dt;
                    if (_sitStandStateTimer > STANDING_TIMEOUT) {
                        _averageUserHeightSensorSpace = newHeightReading;
                        _tippingPoint = newHeightReading;
                        setIsInSittingState(false);
                    }
                } else if (newHeightReading < (SITTING_HEIGHT_MULTIPLE * _tippingPoint)) {
                    // if we are mis labelled as sitting but we are standing in the real world this will
                    // make sure that a real sit is still recognized so we won't be stuck in sitting unable to change state
                    _sitStandStateTimer += dt;
                    if (_sitStandStateTimer > SITTING_TIMEOUT) {
                        _averageUserHeightSensorSpace = newHeightReading;
                        _tippingPoint = newHeightReading;
                        // here we stay in sit state but reset the average height
                        setIsInSittingState(true);
                    }
                } else {
                    // sanity check if average height greater than 5ft they are not sitting(or get off your dangerous barstool please)
                    if (_averageUserHeightSensorSpace > SITTING_UPPER_BOUND) {
                        setIsInSittingState(false);
                    } else {
                        // tipping point is average height when sitting.
                        _tippingPoint = _averageUserHeightSensorSpace;
                        _sitStandStateTimer = 0.0f;
                    }
                }
            } else {
                // in the standing state
                if (newHeightReading < (SITTING_HEIGHT_MULTIPLE * _tippingPoint)) {
                    _sitStandStateTimer += dt;
                    if (_sitStandStateTimer > SITTING_TIMEOUT) {
                        _averageUserHeightSensorSpace = newHeightReading;
                        _tippingPoint = newHeightReading;
                        setIsInSittingState(true);
                    }
                } else {
                    // use the mode height for the tipping point when we are standing.
                    _tippingPoint = getCurrentStandingHeight();
                    _sitStandStateTimer = 0.0f;
                }
            }
        } else {
            //if you are away then reset the average and set state to standing.
            _averageUserHeightSensorSpace = _userHeight.get();
            _tippingPoint = _userHeight.get();
            setIsInSittingState(false);
        }
    }
}

void MyAvatar::update(float deltaTime) {
    // update moving average of HMD facing in xz plane.
    const float HMD_FACING_TIMESCALE = getRotationRecenterFilterLength();
    const float PERCENTAGE_WEIGHT_HEAD_VS_SHOULDERS_AZIMUTH = 0.0f; // 100 percent shoulders
    const float COSINE_THIRTY_DEGREES = 0.866f;
    const float SQUATTY_TIMEOUT = 30.0f; // 30 seconds
    const float HEIGHT_FILTER_COEFFICIENT = 0.01f;

    float tau = deltaTime / HMD_FACING_TIMESCALE;
    setHipToHandController(computeHandAzimuth());

    // put the average hand azimuth into sensor space.
    // then mix it with head facing direction to determine rotation recenter
    int spine2Index = _skeletonModel->getRig().indexOfJoint("Spine2");
    if (getControllerPoseInAvatarFrame(controller::Action::LEFT_HAND).isValid() && getControllerPoseInAvatarFrame(controller::Action::RIGHT_HAND).isValid() && !(spine2Index < 0)) {

        // use the spine for the azimuth origin.
        glm::quat spine2Rot = getAbsoluteJointRotationInObjectFrame(spine2Index);
        glm::vec3 handHipAzimuthAvatarSpace = spine2Rot * glm::vec3(_hipToHandController.x, 0.0f, _hipToHandController.y);
        glm::vec3 handHipAzimuthWorldSpace = transformVectorFast(getTransform().getMatrix(), handHipAzimuthAvatarSpace);
        glm::mat4 sensorToWorldMat = getSensorToWorldMatrix();
        glm::mat4 worldToSensorMat = glm::inverse(sensorToWorldMat);
        glm::vec3 handHipAzimuthSensorSpace = transformVectorFast(worldToSensorMat, handHipAzimuthWorldSpace);
        glm::vec2 normedHandHipAzimuthSensorSpace(0.0f, 1.0f);
        if (glm::length(glm::vec2(handHipAzimuthSensorSpace.x, handHipAzimuthSensorSpace.z)) > 0.0f) {
            normedHandHipAzimuthSensorSpace = glm::normalize(glm::vec2(handHipAzimuthSensorSpace.x, handHipAzimuthSensorSpace.z));
            glm::vec2 headFacingPlusHandHipAzimuthMix = lerp(normedHandHipAzimuthSensorSpace, _headControllerFacing, PERCENTAGE_WEIGHT_HEAD_VS_SHOULDERS_AZIMUTH);
            _headControllerFacingMovingAverage = lerp(_headControllerFacingMovingAverage, headFacingPlusHandHipAzimuthMix, tau);
        } else {
            // use head facing if the chest arms vector is up or down.
            _headControllerFacingMovingAverage = lerp(_headControllerFacingMovingAverage, _headControllerFacing, tau);
        }
    } else {
        _headControllerFacingMovingAverage = lerp(_headControllerFacingMovingAverage, _headControllerFacing, tau);
    }

    if (_smoothOrientationTimer < SMOOTH_TIME_ORIENTATION) {
        _rotationChanged = usecTimestampNow();
        _smoothOrientationTimer += deltaTime;
    }

    controller::Pose newHeightReading = getControllerPoseInSensorFrame(controller::Action::HEAD);
    if (newHeightReading.isValid()) {
        int newHeightReadingInCentimeters = glm::floor(newHeightReading.getTranslation().y * CENTIMETERS_PER_METER);
        _averageUserHeightSensorSpace = lerp(_averageUserHeightSensorSpace, newHeightReading.getTranslation().y, HEIGHT_FILTER_COEFFICIENT);
        _recentModeReadings.insert(newHeightReadingInCentimeters);
        setCurrentStandingHeight(computeStandingHeightMode(newHeightReading));
        setAverageHeadRotation(computeAverageHeadRotation(getControllerPoseInAvatarFrame(controller::Action::HEAD)));
    }

    // if the spine is straight and the head is below the default position by 5 cm then increment squatty count.
    const float SQUAT_THRESHOLD = 0.05f;
    glm::vec3 headDefaultPositionAvatarSpace = getAbsoluteDefaultJointTranslationInObjectFrame(getJointIndex("Head"));
    glm::quat spine2OrientationAvatarSpace = getAbsoluteJointRotationInObjectFrame(getJointIndex("Spine2"));
    glm::vec3 upSpine2 = spine2OrientationAvatarSpace * glm::vec3(0.0f, 1.0f, 0.0f);
    if (glm::length(upSpine2) > 0.0f) {
        upSpine2 = glm::normalize(upSpine2);
    }
    float angleSpine2 = glm::dot(upSpine2, glm::vec3(0.0f, 1.0f, 0.0f));

    if (getControllerPoseInAvatarFrame(controller::Action::HEAD).getTranslation().y < (headDefaultPositionAvatarSpace.y - SQUAT_THRESHOLD) &&
        (angleSpine2 > COSINE_THIRTY_DEGREES) &&
        (getUserRecenterModel() != MyAvatar::SitStandModelType::ForceStand)) {

        _squatTimer += deltaTime;
        if (_squatTimer > SQUATTY_TIMEOUT) {
            _squatTimer = 0.0f;
            _follow._squatDetected = true;
        }
    } else {
        _squatTimer = 0.0f;
    }

    // put update sit stand state counts here
    updateSitStandState(newHeightReading.getTranslation().y, deltaTime);

    if (_drawAverageFacingEnabled) {
        auto sensorHeadPose = getControllerPoseInSensorFrame(controller::Action::HEAD);
        glm::vec3 worldHeadPos = transformPoint(getSensorToWorldMatrix(), sensorHeadPose.getTranslation());
        glm::vec3 worldFacingAverage = transformVectorFast(getSensorToWorldMatrix(), glm::vec3(_headControllerFacingMovingAverage.x, 0.0f, _headControllerFacingMovingAverage.y));
        glm::vec3 worldFacing = transformVectorFast(getSensorToWorldMatrix(), glm::vec3(_headControllerFacing.x, 0.0f, _headControllerFacing.y));
        DebugDraw::getInstance().drawRay(worldHeadPos, worldHeadPos + worldFacing, glm::vec4(0.0f, 1.0f, 0.0f, 1.0f));
        DebugDraw::getInstance().drawRay(worldHeadPos, worldHeadPos + worldFacingAverage, glm::vec4(0.0f, 0.0f, 1.0f, 1.0f));

        // draw hand azimuth vector
        glm::vec3 handAzimuthMidpoint = transformPoint(getTransform().getMatrix(), glm::vec3(_hipToHandController.x, 0.0f, _hipToHandController.y));
        DebugDraw::getInstance().drawRay(getWorldPosition(), handAzimuthMidpoint, glm::vec4(0.0f, 1.0f, 1.0f, 1.0f));
    }

    if (_goToPending) {
        setWorldPosition(_goToPosition);
        setWorldOrientation(_goToOrientation);
        _headControllerFacingMovingAverage = _headControllerFacing; // reset moving average
        _goToPending = false;
        // updateFromHMDSensorMatrix (called from paintGL) expects that the sensorToWorldMatrix is updated for any position changes
        // that happen between render and Application::update (which calls updateSensorToWorldMatrix to do so).
        // However, render/MyAvatar::update/Application::update don't always match (e.g., when using the separate avatar update thread),
        // so we update now. It's ok if it updates again in the normal way.
        updateSensorToWorldMatrix();
        emit positionGoneTo();
        // Run safety tests as soon as we can after goToLocation, or clear if we're not colliding.
        _physicsSafetyPending = getCollisionsEnabled();
        _characterController.recomputeFlying(); // In case we've gone to into the sky.
    }
    if (_goToFeetAjustment && _skeletonModelLoaded) {
        auto feetAjustment = getWorldPosition() - getWorldFeetPosition();
        _goToPosition = getWorldPosition() + feetAjustment;
        setWorldPosition(_goToPosition);
        _goToFeetAjustment = false;
    }
    if (_physicsSafetyPending && qApp->isPhysicsEnabled() && _characterController.isEnabledAndReady()) {
        // When needed and ready, arrange to check and fix.
        _physicsSafetyPending = false;
        if (_goToSafe) {
            safeLanding(_goToPosition); // no-op if already safe
        }
    }

    Head* head = getHead();
    head->relax(deltaTime);
    updateFromTrackers(deltaTime);

    if (getIsInWalkingState() && glm::length(getControllerPoseInAvatarFrame(controller::Action::HEAD).getVelocity()) < DEFAULT_AVATAR_WALK_SPEED_THRESHOLD) {
        setIsInWalkingState(false);
    }

    //  Get audio loudness data from audio input device
    // Also get the AudioClient so we can update the avatar bounding box data
    // on the AudioClient side.
    auto audio = DependencyManager::get<AudioClient>().data();
    setAudioLoudness(audio->getLastInputLoudness());
    setAudioAverageLoudness(audio->getAudioAverageInputLoudness());

    glm::vec3 halfBoundingBoxDimensions(_characterController.getCapsuleRadius(), _characterController.getCapsuleHalfHeight(), _characterController.getCapsuleRadius());
    // This might not be right! Isn't the capsule local offset in avatar space? -HRS 5/26/17
    halfBoundingBoxDimensions += _characterController.getCapsuleLocalOffset();
    QMetaObject::invokeMethod(audio, "setAvatarBoundingBoxParameters",
        Q_ARG(glm::vec3, (getWorldPosition() - halfBoundingBoxDimensions)),
        Q_ARG(glm::vec3, (halfBoundingBoxDimensions*2.0f)));

    if (getIdentityDataChanged()) {
        sendIdentityPacket();
    }

    _clientTraitsHandler->sendChangedTraitsToMixer();

    simulate(deltaTime, true);

    currentEnergy += energyChargeRate;
    currentEnergy -= getAccelerationEnergy();
    currentEnergy -= getAudioEnergy();

    if(didTeleport()) {
        currentEnergy = 0.0f;
    }
    currentEnergy = max(0.0f, min(currentEnergy,1.0f));
    emit energyChanged(currentEnergy);

    updateEyeContactTarget(deltaTime);
}

void MyAvatar::updateEyeContactTarget(float deltaTime) {

    _eyeContactTargetTimer -= deltaTime;
    if (_eyeContactTargetTimer < 0.0f) {

        const float CHANCE_OF_CHANGING_TARGET = 0.01f;
        if (randFloat() < CHANCE_OF_CHANGING_TARGET) {

            float const FIFTY_FIFTY_CHANCE = 0.5f;
            float const EYE_TO_MOUTH_CHANCE = 0.25f;
            switch (_eyeContactTarget) {
                case LEFT_EYE:
                    _eyeContactTarget = (randFloat() < EYE_TO_MOUTH_CHANCE) ? MOUTH : RIGHT_EYE;
                    break;
                case RIGHT_EYE:
                    _eyeContactTarget = (randFloat() < EYE_TO_MOUTH_CHANCE) ? MOUTH : LEFT_EYE;
                    break;
                case MOUTH:
                default:
                    _eyeContactTarget = (randFloat() < FIFTY_FIFTY_CHANCE) ? RIGHT_EYE : LEFT_EYE;
                    break;
            }

            const float EYE_TARGET_DELAY_TIME = 0.33f;
            _eyeContactTargetTimer = EYE_TARGET_DELAY_TIME;
        }
    }
}

extern QByteArray avatarStateToFrame(const AvatarData* _avatar);
extern void avatarStateFromFrame(const QByteArray& frameData, AvatarData* _avatar);

void MyAvatar::beParentOfChild(SpatiallyNestablePointer newChild) const {
    _cauterizationNeedsUpdate = true;
    SpatiallyNestable::beParentOfChild(newChild);
}

void MyAvatar::forgetChild(SpatiallyNestablePointer newChild) const {
    _cauterizationNeedsUpdate = true;
    SpatiallyNestable::forgetChild(newChild);
}

void MyAvatar::recalculateChildCauterization() const {
    _cauterizationNeedsUpdate = true;
}

bool MyAvatar::isFollowActive(FollowHelper::FollowType followType) const {
    return _follow.isActive(followType);
}

void MyAvatar::updateChildCauterization(SpatiallyNestablePointer object, bool cauterize) {
    if (object->getNestableType() == NestableType::Entity) {
        EntityItemPointer entity = std::static_pointer_cast<EntityItem>(object);
        entity->setCauterized(cauterize);
    }
}

void MyAvatar::simulate(float deltaTime, bool inView) {
    PerformanceTimer perfTimer("simulate");
    animateScaleChanges(deltaTime);

    setFlyingEnabled(getFlyingEnabled());

    if (_cauterizationNeedsUpdate) {
        _cauterizationNeedsUpdate = false;

        // Redisplay cauterized entities that are no longer children of the avatar.
        auto cauterizedChild = _cauterizedChildrenOfHead.begin();
        if (cauterizedChild != _cauterizedChildrenOfHead.end()) {
            auto children = getChildren();
            while (cauterizedChild != _cauterizedChildrenOfHead.end()) {
                if (!children.contains(*cauterizedChild)) {
                    updateChildCauterization(*cauterizedChild, false);
                    cauterizedChild = _cauterizedChildrenOfHead.erase(cauterizedChild);
                } else {
                    ++cauterizedChild;
                }
            }
        }

        // Update cauterization of entities that are children of the avatar.
        auto headBoneSet = _skeletonModel->getCauterizeBoneSet();
        forEachChild([&](SpatiallyNestablePointer object) {
            bool isChildOfHead = headBoneSet.find(object->getParentJointIndex()) != headBoneSet.end();
            if (isChildOfHead) {
                // Cauterize or display children of head per head drawing state.
                updateChildCauterization(object, !_prevShouldDrawHead);
                object->forEachDescendant([&](SpatiallyNestablePointer descendant) {
                    updateChildCauterization(descendant, !_prevShouldDrawHead);
                });
                _cauterizedChildrenOfHead.insert(object);
            } else if (_cauterizedChildrenOfHead.find(object) != _cauterizedChildrenOfHead.end()) {
                // Redisplay cauterized children that are not longer children of the head.
                updateChildCauterization(object, false);
                object->forEachDescendant([&](SpatiallyNestablePointer descendant) {
                    updateChildCauterization(descendant, false);
                });
                _cauterizedChildrenOfHead.erase(object);
            }
        });
    }

    {
        PerformanceTimer perfTimer("transform");
        bool stepAction = false;
        // When there are no step values, we zero out the last step pulse.
        // This allows a user to do faster snapping by tapping a control
        for (int i = STEP_TRANSLATE_X; !stepAction && i <= STEP_YAW; ++i) {
            if (getDriveKey((DriveKeys)i) != 0.0f) {
                stepAction = true;
            }
        }

        updateOrientation(deltaTime);
        updatePosition(deltaTime);
    }

    // update sensorToWorldMatrix for camera and hand controllers
    // before we perform rig animations and IK.
    updateSensorToWorldMatrix();

    {
        PerformanceTimer perfTimer("skeleton");

        _skeletonModel->getRig().setEnableDebugDrawIKTargets(_enableDebugDrawIKTargets);
        _skeletonModel->getRig().setEnableDebugDrawIKConstraints(_enableDebugDrawIKConstraints);
        _skeletonModel->getRig().setEnableDebugDrawIKChains(_enableDebugDrawIKChains);
        _skeletonModel->simulate(deltaTime);
    }

    // we've achived our final adjusted position and rotation for the avatar
    // and all of its joints, now update our attachements.
    Avatar::simulateAttachments(deltaTime);
    relayJointDataToChildren();
    updateGrabs();

    if (!_skeletonModel->hasSkeleton()) {
        // All the simulation that can be done has been done
        getHead()->setPosition(getWorldPosition()); // so audio-position isn't 0,0,0
        return;
    }

    {
        PerformanceTimer perfTimer("joints");
        // copy out the skeleton joints from the model
        if (_rigEnabled) {
            QWriteLocker writeLock(&_jointDataLock);
            _skeletonModel->getRig().copyJointsIntoJointData(_jointData);
        }
    }

    {
        PerformanceTimer perfTimer("head");
        Head* head = getHead();
        glm::vec3 headPosition;
        if (!_skeletonModel->getHeadPosition(headPosition)) {
            headPosition = getWorldPosition();
        }

        if (isNaN(headPosition)) {
            qCDebug(interfaceapp) << "MyAvatar::simulate headPosition is NaN";
            headPosition = glm::vec3(0.0f);
        }

        head->setPosition(headPosition);
        head->setScale(getModelScale());
        head->simulate(deltaTime);
    }

    // Record avatars movements.
    auto recorder = DependencyManager::get<recording::Recorder>();
    if (recorder->isRecording()) {
        static const recording::FrameType FRAME_TYPE = recording::Frame::registerFrameType(AvatarData::FRAME_NAME);
        recorder->recordFrame(FRAME_TYPE, toFrame(*this));
    }

    locationChanged();
    // if a entity-child of this avatar has moved outside of its queryAACube, update the cube and tell the entity server.
    auto entityTreeRenderer = qApp->getEntities();
    EntityTreePointer entityTree = entityTreeRenderer ? entityTreeRenderer->getTree() : nullptr;
    if (entityTree) {
        bool zoneAllowsFlying = true;
        bool collisionlessAllowed = true;
        entityTree->withWriteLock([&] {
            std::shared_ptr<ZoneEntityItem> zone = entityTreeRenderer->myAvatarZone();
            if (zone) {
                zoneAllowsFlying = zone->getFlyingAllowed();
                collisionlessAllowed = zone->getGhostingAllowed();
            }
            EntityEditPacketSender* packetSender = qApp->getEntityEditPacketSender();
            bool force = false;
            bool iShouldTellServer = true;
            forEachDescendant([&](SpatiallyNestablePointer object) {
                entityTree->updateEntityQueryAACube(object, packetSender, force, iShouldTellServer);
            });
        });
        bool isPhysicsEnabled = qApp->isPhysicsEnabled();
        _characterController.setFlyingAllowed((zoneAllowsFlying && _enableFlying) || !isPhysicsEnabled);
        _characterController.setCollisionlessAllowed(collisionlessAllowed);
    }

    handleChangedAvatarEntityData();

    updateFadingStatus();
}

// As far as I know no HMD system supports a play area of a kilometer in radius.
static const float MAX_HMD_ORIGIN_DISTANCE = 1000.0f;

// Pass a recent sample of the HMD to the avatar.
// This can also update the avatar's position to follow the HMD
// as it moves through the world.
void MyAvatar::updateFromHMDSensorMatrix(const glm::mat4& hmdSensorMatrix) {
    // update the sensorMatrices based on the new hmd pose
    _hmdSensorMatrix = hmdSensorMatrix;
    auto newHmdSensorPosition = extractTranslation(hmdSensorMatrix);

    if (newHmdSensorPosition != getHMDSensorPosition() &&
        glm::length(newHmdSensorPosition) > MAX_HMD_ORIGIN_DISTANCE) {
        qWarning() << "Invalid HMD sensor position " << newHmdSensorPosition;
        // Ignore unreasonable HMD sensor data
        return;
    }

    _hmdSensorPosition = newHmdSensorPosition;
    _hmdSensorOrientation = glmExtractRotation(hmdSensorMatrix);
    auto headPose = getControllerPoseInSensorFrame(controller::Action::HEAD);
    if (headPose.isValid()) {
        glm::quat bodyOrientation = computeBodyFacingFromHead(headPose.rotation, Vectors::UNIT_Y);
        _headControllerFacing = getFacingDir2D(bodyOrientation);
    } else {
        _headControllerFacing = glm::vec2(1.0f, 0.0f);
    }
}

// Find the vector halfway between the hip to hand azimuth vectors
// This midpoint hand azimuth is in Spine2 space
glm::vec2 MyAvatar::computeHandAzimuth() const {
    controller::Pose leftHandPoseAvatarSpace = getLeftHandPose();
    controller::Pose rightHandPoseAvatarSpace = getRightHandPose();
    controller::Pose headPoseAvatarSpace = getControllerPoseInAvatarFrame(controller::Action::HEAD);
    const float HALFWAY = 0.50f;

    glm::vec2 latestHipToHandController = _hipToHandController;

    int spine2Index = _skeletonModel->getRig().indexOfJoint("Spine2");
    if (leftHandPoseAvatarSpace.isValid() && rightHandPoseAvatarSpace.isValid() && headPoseAvatarSpace.isValid() && !(spine2Index < 0)) {

        glm::vec3 spine2Position = getAbsoluteJointTranslationInObjectFrame(spine2Index);
        glm::quat spine2Rotation = getAbsoluteJointRotationInObjectFrame(spine2Index);

        glm::vec3 rightHandOffset = rightHandPoseAvatarSpace.translation - spine2Position;
        glm::vec3 leftHandOffset = leftHandPoseAvatarSpace.translation - spine2Position;
        glm::vec3 rightHandSpine2Space = glm::inverse(spine2Rotation) * rightHandOffset;
        glm::vec3 leftHandSpine2Space = glm::inverse(spine2Rotation) * leftHandOffset;

        // we need the old azimuth reading to prevent flipping the facing direction 180
        // in the case where the hands go from being slightly less than 180 apart to slightly more than 180 apart.
        glm::vec2 oldAzimuthReading = _hipToHandController;
        if ((glm::length(glm::vec2(rightHandSpine2Space.x, rightHandSpine2Space.z)) > 0.0f) && (glm::length(glm::vec2(leftHandSpine2Space.x, leftHandSpine2Space.z)) > 0.0f)) {
            latestHipToHandController = lerp(glm::normalize(glm::vec2(rightHandSpine2Space.x, rightHandSpine2Space.z)), glm::normalize(glm::vec2(leftHandSpine2Space.x, leftHandSpine2Space.z)), HALFWAY);
        } else {
            latestHipToHandController = glm::vec2(0.0f, 1.0f);
        }

        glm::vec3 headLookAtAvatarSpace = transformVectorFast(headPoseAvatarSpace.getMatrix(), glm::vec3(0.0f, 0.0f, 1.0f));
        glm::vec3 headLookAtSpine2Space = glm::inverse(spine2Rotation) * headLookAtAvatarSpace;

        glm::vec2 headAzimuthSpine2Space = glm::vec2(headLookAtSpine2Space.x, headLookAtSpine2Space.z);
        if (glm::length(headAzimuthSpine2Space) > 0.0f) {
            headAzimuthSpine2Space = glm::normalize(headAzimuthSpine2Space);
        } else {
            headAzimuthSpine2Space = -latestHipToHandController;
        }

        // check the angular distance from forward and back
        float cosForwardAngle = glm::dot(latestHipToHandController, oldAzimuthReading);
        float cosHeadShoulder = glm::dot(-latestHipToHandController, headAzimuthSpine2Space);
        // if we are now closer to the 180 flip of the previous chest forward
        // then we negate our computed latestHipToHandController to keep the chest from flipping.
        // also check the head to shoulder azimuth difference if we negate.
        // don't negate the chest azimuth if this is greater than 100 degrees.
        if ((cosForwardAngle < 0.0f) && !(cosHeadShoulder < -0.2f)) {
            latestHipToHandController = -latestHipToHandController;
        }
    }
    return latestHipToHandController;
}

void MyAvatar::updateJointFromController(controller::Action poseKey, ThreadSafeValueCache<glm::mat4>& matrixCache) {
    assert(QThread::currentThread() == thread());
    auto userInputMapper = DependencyManager::get<UserInputMapper>();
    controller::Pose controllerPose = userInputMapper->getPoseState(poseKey);
    Transform transform;
    transform.setTranslation(controllerPose.getTranslation());
    transform.setRotation(controllerPose.getRotation());
    glm::mat4 controllerMatrix = transform.getMatrix();
    matrixCache.set(controllerMatrix);
}

// best called at end of main loop, after physics.
// update sensor to world matrix from current body position and hmd sensor.
// This is so the correct camera can be used for rendering.
void MyAvatar::updateSensorToWorldMatrix() {

    // update the sensor mat so that the body position will end up in the desired
    // position when driven from the head.
    float sensorToWorldScale = getEyeHeight() / getUserEyeHeight();
    glm::mat4 desiredMat = createMatFromScaleQuatAndPos(glm::vec3(sensorToWorldScale), getWorldOrientation(), getWorldPosition());
    _sensorToWorldMatrix = desiredMat * glm::inverse(_bodySensorMatrix);

    bool hasSensorToWorldScaleChanged = false;
    if (fabsf(getSensorToWorldScale() - sensorToWorldScale) > MIN_SCALE_CHANGED_DELTA) {
        hasSensorToWorldScaleChanged = true;
    }

    lateUpdatePalms();

    if (_enableDebugDrawSensorToWorldMatrix) {
        DebugDraw::getInstance().addMarker("sensorToWorldMatrix", glmExtractRotation(_sensorToWorldMatrix),
                                           extractTranslation(_sensorToWorldMatrix), glm::vec4(1));
    }

    _sensorToWorldMatrixCache.set(_sensorToWorldMatrix);
    updateJointFromController(controller::Action::LEFT_HAND, _controllerLeftHandMatrixCache);
    updateJointFromController(controller::Action::RIGHT_HAND, _controllerRightHandMatrixCache);
    
    if (hasSensorToWorldScaleChanged) {
        emit sensorToWorldScaleChanged(sensorToWorldScale);
    }
    
}

//  Update avatar head rotation with sensor data
void MyAvatar::updateFromTrackers(float deltaTime) {
    glm::vec3 estimatedRotation;

    bool hasHead = getControllerPoseInAvatarFrame(controller::Action::HEAD).isValid();
    bool playing = DependencyManager::get<recording::Deck>()->isPlaying();
    if (hasHead && playing) {
        return;
    }

    FaceTracker* tracker = qApp->getActiveFaceTracker();
    bool inFacetracker = tracker && !FaceTracker::isMuted();

    if (inFacetracker) {
        estimatedRotation = glm::degrees(safeEulerAngles(tracker->getHeadRotation()));
    }

    //  Rotate the body if the head is turned beyond the screen
    if (Menu::getInstance()->isOptionChecked(MenuOption::TurnWithHead)) {
        const float TRACKER_YAW_TURN_SENSITIVITY = 0.5f;
        const float TRACKER_MIN_YAW_TURN = 15.0f;
        const float TRACKER_MAX_YAW_TURN = 50.0f;
        if ( (fabs(estimatedRotation.y) > TRACKER_MIN_YAW_TURN) &&
             (fabs(estimatedRotation.y) < TRACKER_MAX_YAW_TURN) ) {
            if (estimatedRotation.y > 0.0f) {
                _bodyYawDelta += (estimatedRotation.y - TRACKER_MIN_YAW_TURN) * TRACKER_YAW_TURN_SENSITIVITY;
            } else {
                _bodyYawDelta += (estimatedRotation.y + TRACKER_MIN_YAW_TURN) * TRACKER_YAW_TURN_SENSITIVITY;
            }
        }
    }

    // Set the rotation of the avatar's head (as seen by others, not affecting view frustum)
    // to be scaled such that when the user's physical head is pointing at edge of screen, the
    // avatar head is at the edge of the in-world view frustum.  So while a real person may move
    // their head only 30 degrees or so, this may correspond to a 90 degree field of view.
    // Note that roll is magnified by a constant because it is not related to field of view.


    Head* head = getHead();
    if (hasHead || playing) {
        head->setDeltaPitch(estimatedRotation.x);
        head->setDeltaYaw(estimatedRotation.y);
        head->setDeltaRoll(estimatedRotation.z);
    } else {
        ViewFrustum viewFrustum;
        qApp->copyViewFrustum(viewFrustum);
        float magnifyFieldOfView = viewFrustum.getFieldOfView() / _realWorldFieldOfView.get();
        head->setDeltaPitch(estimatedRotation.x * magnifyFieldOfView);
        head->setDeltaYaw(estimatedRotation.y * magnifyFieldOfView);
        head->setDeltaRoll(estimatedRotation.z);
    }
}

glm::vec3 MyAvatar::getLeftHandPosition() const {
    auto pose = getControllerPoseInAvatarFrame(controller::Action::LEFT_HAND);
    return pose.isValid() ? pose.getTranslation() : glm::vec3(0.0f);
}

glm::vec3 MyAvatar::getRightHandPosition() const {
    auto pose = getControllerPoseInAvatarFrame(controller::Action::RIGHT_HAND);
    return pose.isValid() ? pose.getTranslation() : glm::vec3(0.0f);
}

glm::vec3 MyAvatar::getLeftHandTipPosition() const {
    const float TIP_LENGTH = 0.3f;
    auto pose = getControllerPoseInAvatarFrame(controller::Action::LEFT_HAND);
    return pose.isValid() ? pose.getTranslation() * pose.getRotation() + glm::vec3(0.0f, TIP_LENGTH, 0.0f) : glm::vec3(0.0f);
}

glm::vec3 MyAvatar::getRightHandTipPosition() const {
    const float TIP_LENGTH = 0.3f;
    auto pose = getControllerPoseInAvatarFrame(controller::Action::RIGHT_HAND);
    return pose.isValid() ? pose.getTranslation() * pose.getRotation() + glm::vec3(0.0f, TIP_LENGTH, 0.0f) : glm::vec3(0.0f);
}

controller::Pose MyAvatar::getLeftHandPose() const {
    return getControllerPoseInAvatarFrame(controller::Action::LEFT_HAND);
}

controller::Pose MyAvatar::getRightHandPose() const {
    return getControllerPoseInAvatarFrame(controller::Action::RIGHT_HAND);
}

controller::Pose MyAvatar::getLeftHandTipPose() const {
    auto pose = getLeftHandPose();
    glm::vec3 tipTrans = getLeftHandTipPosition();
    pose.velocity += glm::cross(pose.getAngularVelocity(), pose.getTranslation() - tipTrans);
    pose.translation = tipTrans;
    return pose;
}

controller::Pose MyAvatar::getRightHandTipPose() const {
    auto pose = getRightHandPose();
    glm::vec3 tipTrans = getRightHandTipPosition();
    pose.velocity += glm::cross(pose.getAngularVelocity(), pose.getTranslation() - tipTrans);
    pose.translation = tipTrans;
    return pose;
}

glm::vec3 MyAvatar::worldToJointPoint(const glm::vec3& position, const int jointIndex) const {
    glm::vec3 jointPos = getWorldPosition();//default value if no or invalid joint specified
    glm::quat jointRot = getWorldOrientation();//default value if no or invalid joint specified
    if (jointIndex != -1) {
        if (_skeletonModel->getJointPositionInWorldFrame(jointIndex, jointPos)) {
            _skeletonModel->getJointRotationInWorldFrame(jointIndex, jointRot);
        } else {
            qWarning() << "Invalid joint index specified: " << jointIndex;
        }
    }
    glm::vec3 modelOffset = position - jointPos;
    glm::vec3 jointSpacePosition = glm::inverse(jointRot) * modelOffset;

    return jointSpacePosition;
}

glm::vec3 MyAvatar::worldToJointDirection(const glm::vec3& worldDir, const int jointIndex) const {
    glm::quat jointRot = getWorldOrientation();//default value if no or invalid joint specified
    if ((jointIndex != -1) && (!_skeletonModel->getJointRotationInWorldFrame(jointIndex, jointRot))) {
        qWarning() << "Invalid joint index specified: " << jointIndex;
    }

    glm::vec3 jointSpaceDir = glm::inverse(jointRot) * worldDir;
    return jointSpaceDir;
}

glm::quat MyAvatar::worldToJointRotation(const glm::quat& worldRot, const int jointIndex) const {
    glm::quat jointRot = getWorldOrientation();//default value if no or invalid joint specified
    if ((jointIndex != -1) && (!_skeletonModel->getJointRotationInWorldFrame(jointIndex, jointRot))) {
        qWarning() << "Invalid joint index specified: " << jointIndex;
    }
    glm::quat jointSpaceRot = glm::inverse(jointRot) * worldRot;
    return jointSpaceRot;
}

glm::vec3 MyAvatar::jointToWorldPoint(const glm::vec3& jointSpacePos, const int jointIndex) const {
    glm::vec3 jointPos = getWorldPosition();//default value if no or invalid joint specified
    glm::quat jointRot = getWorldOrientation();//default value if no or invalid joint specified

    if (jointIndex != -1) {
        if (_skeletonModel->getJointPositionInWorldFrame(jointIndex, jointPos)) {
            _skeletonModel->getJointRotationInWorldFrame(jointIndex, jointRot);
        } else {
            qWarning() << "Invalid joint index specified: " << jointIndex;
        }
    }

    glm::vec3 worldOffset = jointRot * jointSpacePos;
    glm::vec3 worldPos = jointPos + worldOffset;

    return worldPos;
}

glm::vec3 MyAvatar::jointToWorldDirection(const glm::vec3& jointSpaceDir, const int jointIndex) const {
    glm::quat jointRot = getWorldOrientation();//default value if no or invalid joint specified
    if ((jointIndex != -1) && (!_skeletonModel->getJointRotationInWorldFrame(jointIndex, jointRot))) {
        qWarning() << "Invalid joint index specified: " << jointIndex;
    }
    glm::vec3 worldDir = jointRot * jointSpaceDir;
    return worldDir;
}

glm::quat MyAvatar::jointToWorldRotation(const glm::quat& jointSpaceRot, const int jointIndex) const {
    glm::quat jointRot = getWorldOrientation();//default value if no or invalid joint specified
    if ((jointIndex != -1) && (!_skeletonModel->getJointRotationInWorldFrame(jointIndex, jointRot))) {
        qWarning() << "Invalid joint index specified: " << jointIndex;
    }
    glm::quat worldRot = jointRot * jointSpaceRot;
    return worldRot;
}

// virtual
void MyAvatar::render(RenderArgs* renderArgs) {
    // don't render if we've been asked to disable local rendering
    if (!_shouldRender) {
        return; // exit early
    }
    Avatar::render(renderArgs);
}

void MyAvatar::overrideAnimation(const QString& url, float fps, bool loop, float firstFrame, float lastFrame) {
    if (QThread::currentThread() != thread()) {
        QMetaObject::invokeMethod(this, "overrideAnimation", Q_ARG(const QString&, url), Q_ARG(float, fps),
                                  Q_ARG(bool, loop), Q_ARG(float, firstFrame), Q_ARG(float, lastFrame));
        return;
    }
    _skeletonModel->getRig().overrideAnimation(url, fps, loop, firstFrame, lastFrame);
}

void MyAvatar::restoreAnimation() {
    if (QThread::currentThread() != thread()) {
        QMetaObject::invokeMethod(this, "restoreAnimation");
        return;
    }
    _skeletonModel->getRig().restoreAnimation();
}

QStringList MyAvatar::getAnimationRoles() {
    if (QThread::currentThread() != thread()) {
        QStringList result;
        BLOCKING_INVOKE_METHOD(this, "getAnimationRoles", Q_RETURN_ARG(QStringList, result));
        return result;
    }
    return _skeletonModel->getRig().getAnimationRoles();
}

void MyAvatar::overrideRoleAnimation(const QString& role, const QString& url, float fps, bool loop,
                                     float firstFrame, float lastFrame) {
    if (QThread::currentThread() != thread()) {
        QMetaObject::invokeMethod(this, "overrideRoleAnimation", Q_ARG(const QString&, role), Q_ARG(const QString&, url),
                                  Q_ARG(float, fps), Q_ARG(bool, loop), Q_ARG(float, firstFrame), Q_ARG(float, lastFrame));
        return;
    }
    _skeletonModel->getRig().overrideRoleAnimation(role, url, fps, loop, firstFrame, lastFrame);
}

void MyAvatar::restoreRoleAnimation(const QString& role) {
    if (QThread::currentThread() != thread()) {
        QMetaObject::invokeMethod(this, "restoreRoleAnimation", Q_ARG(const QString&, role));
        return;
    }
    _skeletonModel->getRig().restoreRoleAnimation(role);
}

void MyAvatar::saveAvatarUrl() {
    if (qApp->getSaveAvatarOverrideUrl() || !qApp->getAvatarOverrideUrl().isValid()) {
        _fullAvatarURLSetting.set(_fullAvatarURLFromPreferences == AvatarData::defaultFullAvatarModelUrl() ?
                                  "" :
                                  _fullAvatarURLFromPreferences.toString());
    }
}

void MyAvatar::resizeAvatarEntitySettingHandles(uint32_t maxIndex) {
    // The original Settings interface saved avatar-entity array data like this:
    // Avatar/avatarEntityData/size: 5
    // Avatar/avatarEntityData/1/id: ...
    // Avatar/avatarEntityData/1/properties: ...
    // ...
    // Avatar/avatarEntityData/5/id: ...
    // Avatar/avatarEntityData/5/properties: ...
    //
    // Create Setting::Handles to mimic this.
    uint32_t settingsIndex = (uint32_t)_avatarEntityIDSettings.size() + 1;
    while (settingsIndex <= maxIndex) {
        Setting::Handle<QUuid> idHandle(QStringList() << AVATAR_SETTINGS_GROUP_NAME << "avatarEntityData"
                                        << QString::number(settingsIndex) << "id", QUuid());
        _avatarEntityIDSettings.push_back(idHandle);
        Setting::Handle<QByteArray> dataHandle(QStringList() << AVATAR_SETTINGS_GROUP_NAME << "avatarEntityData"
                                               << QString::number(settingsIndex) << "properties", QByteArray());
        _avatarEntityDataSettings.push_back(dataHandle);
        settingsIndex++;
    }
}

void MyAvatar::saveData() {
    _dominantHandSetting.set(_dominantHand);
    _headPitchSetting.set(getHead()->getBasePitch());
    _scaleSetting.set(_targetScale);
    _yawSpeedSetting.set(_yawSpeed);
    _pitchSpeedSetting.set(_pitchSpeed);

    // only save the fullAvatarURL if it has not been overwritten on command line
    // (so the overrideURL is not valid), or it was overridden _and_ we specified
    // --replaceAvatarURL (so _saveAvatarOverrideUrl is true)
    if (qApp->getSaveAvatarOverrideUrl() || !qApp->getAvatarOverrideUrl().isValid() ) {
        _fullAvatarURLSetting.set(_fullAvatarURLFromPreferences == AvatarData::defaultFullAvatarModelUrl() ?
                                  "" :
                                  _fullAvatarURLFromPreferences.toString());
    }

    _fullAvatarModelNameSetting.set(_fullAvatarModelName);
    QUrl animGraphUrl = _prefOverrideAnimGraphUrl.get();
    _animGraphURLSetting.set(animGraphUrl);
    _displayNameSetting.set(_displayName);
    _collisionSoundURLSetting.set(_collisionSoundURL);
    _useSnapTurnSetting.set(_useSnapTurn);
    _userHeightSetting.set(getUserHeight());
    _flyingHMDSetting.set(getFlyingHMDPref());

    auto hmdInterface = DependencyManager::get<HMDScriptingInterface>();
    saveAvatarEntityDataToSettings();
}

void MyAvatar::saveAvatarEntityDataToSettings() {
    if (!_needToSaveAvatarEntitySettings) {
        return;
    }
    bool success = updateStaleAvatarEntityBlobs();
    if (!success) {
        return;
    }
    _needToSaveAvatarEntitySettings = false;

    uint32_t numEntities = (uint32_t)_cachedAvatarEntityBlobs.size();
    uint32_t prevNumEntities = _avatarEntityCountSetting.get(0);
    resizeAvatarEntitySettingHandles(std::max<uint32_t>(numEntities, prevNumEntities));

    // save new Settings
    if (numEntities > 0) {
        // save all unfortunately-formatted-binary-blobs to Settings
        _avatarEntitiesLock.withWriteLock([&] {
            uint32_t i = 0;
            AvatarEntityMap::const_iterator itr = _cachedAvatarEntityBlobs.begin();
            while (itr != _cachedAvatarEntityBlobs.end()) {
                _avatarEntityIDSettings[i].set(itr.key());
                _avatarEntityDataSettings[i].set(itr.value());
                ++itr;
                ++i;
            }
            numEntities = i;
        });
    }
    _avatarEntityCountSetting.set(numEntities);

    // remove old Settings if any
    if (numEntities < prevNumEntities) {
        uint32_t numEntitiesToRemove = prevNumEntities - numEntities;
        for (uint32_t i = 0; i < numEntitiesToRemove; ++i) {
            if (_avatarEntityIDSettings.size() > numEntities) {
                _avatarEntityIDSettings.back().remove();
                _avatarEntityIDSettings.pop_back();
            }
            if (_avatarEntityDataSettings.size() > numEntities) {
                _avatarEntityDataSettings.back().remove();
                _avatarEntityDataSettings.pop_back();
            }
        }
    }
}

float loadSetting(Settings& settings, const QString& name, float defaultValue) {
    float value = settings.value(name, defaultValue).toFloat();
    if (glm::isnan(value)) {
        value = defaultValue;
    }
    return value;
}

void MyAvatar::setToggleHips(bool followHead) {
    _follow.setToggleHipsFollowing(followHead);
}

void MyAvatar::FollowHelper::setToggleHipsFollowing(bool followHead) {
    _toggleHipsFollowing = followHead;
}

bool MyAvatar::FollowHelper::getToggleHipsFollowing() const {
    return _toggleHipsFollowing;
}

void MyAvatar::setEnableDebugDrawBaseOfSupport(bool isEnabled) {
    _enableDebugDrawBaseOfSupport = isEnabled;
}

void MyAvatar::setEnableDebugDrawDefaultPose(bool isEnabled) {
    _enableDebugDrawDefaultPose = isEnabled;

    if (!isEnabled) {
        AnimDebugDraw::getInstance().removeAbsolutePoses("myAvatarDefaultPoses");
    }
}

void MyAvatar::setEnableDebugDrawAnimPose(bool isEnabled) {
    _enableDebugDrawAnimPose = isEnabled;

    if (!isEnabled) {
        AnimDebugDraw::getInstance().removeAbsolutePoses("myAvatarAnimPoses");
    }
}

void MyAvatar::setEnableDebugDrawPosition(bool isEnabled) {
    if (isEnabled) {
        const glm::vec4 red(1.0f, 0.0f, 0.0f, 1.0f);
        DebugDraw::getInstance().addMyAvatarMarker("avatarPosition", glm::quat(), glm::vec3(), red);
    } else {
        DebugDraw::getInstance().removeMyAvatarMarker("avatarPosition");
    }
}

void MyAvatar::setEnableDebugDrawHandControllers(bool isEnabled) {
    _enableDebugDrawHandControllers = isEnabled;

    if (!isEnabled) {
        DebugDraw::getInstance().removeMarker("leftHandController");
        DebugDraw::getInstance().removeMarker("rightHandController");
    }
}

void MyAvatar::setEnableDebugDrawSensorToWorldMatrix(bool isEnabled) {
    _enableDebugDrawSensorToWorldMatrix = isEnabled;

    if (!isEnabled) {
        DebugDraw::getInstance().removeMarker("sensorToWorldMatrix");
    }
}

void MyAvatar::setEnableDebugDrawIKTargets(bool isEnabled) {
    _enableDebugDrawIKTargets = isEnabled;
}

void MyAvatar::setEnableDebugDrawIKConstraints(bool isEnabled) {
    _enableDebugDrawIKConstraints = isEnabled;
}

void MyAvatar::setEnableDebugDrawDetailedCollision(bool isEnabled) {
    _enableDebugDrawDetailedCollision = isEnabled;
}

void MyAvatar::setEnableDebugDrawIKChains(bool isEnabled) {
    _enableDebugDrawIKChains = isEnabled;
}

void MyAvatar::setEnableMeshVisible(bool isEnabled) {
    return Avatar::setEnableMeshVisible(isEnabled);
}

bool MyAvatar::getEnableMeshVisible() const {
    return Avatar::getEnableMeshVisible();
}

void MyAvatar::setEnableInverseKinematics(bool isEnabled) {
    _skeletonModel->getRig().setEnableInverseKinematics(isEnabled);
}

void MyAvatar::storeAvatarEntityDataPayload(const QUuid& entityID, const QByteArray& payload) {
    AvatarData::storeAvatarEntityDataPayload(entityID, payload);
    _avatarEntitiesLock.withWriteLock([&] {
        _cachedAvatarEntityBlobsToAddOrUpdate.push_back(entityID);
    });
}

void MyAvatar::clearAvatarEntity(const QUuid& entityID, bool requiresRemovalFromTree) {
    AvatarData::clearAvatarEntity(entityID, requiresRemovalFromTree);
    _avatarEntitiesLock.withWriteLock([&] {
        _cachedAvatarEntityBlobsToDelete.push_back(entityID);
    });
}

void MyAvatar::sanitizeAvatarEntityProperties(EntityItemProperties& properties) const {
    properties.setEntityHostType(entity::HostType::AVATAR);
    properties.setOwningAvatarID(getID());

    // there's no entity-server to tell us we're the simulation owner, so always set the
    // simulationOwner to the owningAvatarID and a high priority.
    properties.setSimulationOwner(getID(), AVATAR_ENTITY_SIMULATION_PRIORITY);

    if (properties.getParentID() == AVATAR_SELF_ID) {
        properties.setParentID(getID());
    }

    // When grabbing avatar entities, they are parented to the joint moving them, then when un-grabbed
    // they go back to the default parent (null uuid).  When un-gripped, others saw the entity disappear.
    // The thinking here is the local position was noticed as changing, but not the parentID (since it is now
    // back to the default), and the entity flew off somewhere.  Marking all changed definitely fixes this,
    // and seems safe (per Seth).
    properties.markAllChanged();
}

void MyAvatar::handleChangedAvatarEntityData() {
    // NOTE: this is a per-frame update
    if (getID().isNull() ||
        getID() == AVATAR_SELF_ID ||
        DependencyManager::get<NodeList>()->getSessionUUID() == QUuid()) {
        // wait until MyAvatar and this Node gets an ID before doing this.  Otherwise, various things go wrong:
        // things get their parent fixed up from AVATAR_SELF_ID to a null uuid which means "no parent".
        return;
    }
    if (_reloadAvatarEntityDataFromSettings) {
        loadAvatarEntityDataFromSettings();
    }

    auto treeRenderer = DependencyManager::get<EntityTreeRenderer>();
    EntityTreePointer entityTree = treeRenderer ? treeRenderer->getTree() : nullptr;
    if (!entityTree) {
        return;
    }

    // We collect changes to AvatarEntities and then handle them all in one spot per frame: handleChangedAvatarEntityData().
    // Basically this is a "transaction pattern" with an extra complication: these changes can come from two
    // "directions" and the "authoritative source" of each direction is different, so we maintain two distinct sets
    // of transaction lists:
    //
    // The _entitiesToDelete/Add/Update lists are for changes whose "authoritative sources" are already
    // correctly stored in _cachedAvatarEntityBlobs.  These come from loadAvatarEntityDataFromSettings() and
    // setAvatarEntityData().  These changes need to be extracted from _cachedAvatarEntityBlobs and applied to
    // real EntityItems.
    //
    // The _cachedAvatarEntityBlobsToDelete/Add/Update lists are for changes whose "authoritative sources" are
    // already reflected in real EntityItems. These changes need to be propagated to _cachedAvatarEntityBlobs
    // and eventually to Settings.
    //
    // The DELETEs also need to be propagated to the traits, which will eventually propagate to
    // AvatarData::_packedAvatarEntityData via deeper logic.

    // move the lists to minimize lock time
    std::vector<QUuid> cachedBlobsToDelete;
    std::vector<QUuid> cachedBlobsToUpdate;
    std::vector<QUuid> entitiesToDelete;
    std::vector<QUuid> entitiesToAdd;
    std::vector<QUuid> entitiesToUpdate;
    _avatarEntitiesLock.withWriteLock([&] {
        cachedBlobsToDelete = std::move(_cachedAvatarEntityBlobsToDelete);
        cachedBlobsToUpdate = std::move(_cachedAvatarEntityBlobsToAddOrUpdate);
        entitiesToDelete = std::move(_entitiesToDelete);
        entitiesToAdd = std::move(_entitiesToAdd);
        entitiesToUpdate = std::move(_entitiesToUpdate);
    });

    auto removeAllInstancesHelper = [] (const QUuid& id, std::vector<QUuid>& v) {
        uint32_t i = 0;
        while (i < v.size()) {
            if (id == v[i]) {
                v[i] = v.back();
                v.pop_back();
            } else {
                ++i;
            }
        }
    };

    // remove delete-add and delete-update overlap
    for (const auto& id : entitiesToDelete) {
        removeAllInstancesHelper(id, cachedBlobsToUpdate);
        removeAllInstancesHelper(id, entitiesToAdd);
        removeAllInstancesHelper(id, entitiesToUpdate);
    }
    for (const auto& id : cachedBlobsToDelete) {
        removeAllInstancesHelper(id, entitiesToUpdate);
        removeAllInstancesHelper(id, cachedBlobsToUpdate);
    }
    for (const auto& id : entitiesToAdd) {
        removeAllInstancesHelper(id, entitiesToUpdate);
    }

    // DELETE real entities
    for (const auto& id : entitiesToDelete) {
        entityTree->withWriteLock([&] {
            entityTree->deleteEntity(id);
        });
    }

    // ADD real entities
    EntityEditPacketSender* packetSender = qApp->getEntityEditPacketSender();
    for (const auto& id : entitiesToAdd) {
        bool blobFailed = false;
        EntityItemProperties properties;
        _avatarEntitiesLock.withReadLock([&] {
            AvatarEntityMap::iterator itr = _cachedAvatarEntityBlobs.find(id);
            if (itr == _cachedAvatarEntityBlobs.end()) {
                blobFailed = true; // blob doesn't exist
                return;
            }
            if (!EntityItemProperties::blobToProperties(*_myScriptEngine, itr.value(), properties)) {
                blobFailed = true; // blob is corrupt
            }
        });
        if (blobFailed) {
            // remove from _cachedAvatarEntityBlobUpdatesToSkip just in case:
            // avoids a resource leak when blob updates to be skipped are never actually skipped
            // when the blob fails to result in a real EntityItem
            _avatarEntitiesLock.withWriteLock([&] {
                removeAllInstancesHelper(id, _cachedAvatarEntityBlobUpdatesToSkip);
            });
            continue;
        }
        sanitizeAvatarEntityProperties(properties);
        entityTree->withWriteLock([&] {
            EntityItemPointer entity = entityTree->addEntity(id, properties);
            if (entity) {
                packetSender->queueEditEntityMessage(PacketType::EntityAdd, entityTree, id, properties);
            }
        });
    }

    // CHANGE real entities
    for (const auto& id : entitiesToUpdate) {
        EntityItemProperties properties;
        bool skip = false;
        _avatarEntitiesLock.withReadLock([&] {
            AvatarEntityMap::iterator itr = _cachedAvatarEntityBlobs.find(id);
            if (itr == _cachedAvatarEntityBlobs.end()) {
                skip = true;
                return;
            }
            if (!EntityItemProperties::blobToProperties(*_myScriptEngine, itr.value(), properties)) {
                skip = true;
            }
        });
        sanitizeAvatarEntityProperties(properties);
        entityTree->withWriteLock([&] {
            entityTree->updateEntity(id, properties);
        });
    }

    // DELETE cached blobs
    _avatarEntitiesLock.withWriteLock([&] {
        for (const auto& id : cachedBlobsToDelete) {
            AvatarEntityMap::iterator itr = _cachedAvatarEntityBlobs.find(id);
            // remove blob and remember to remove from settings
            if (itr != _cachedAvatarEntityBlobs.end()) {
                _cachedAvatarEntityBlobs.erase(itr);
                _needToSaveAvatarEntitySettings = true;
            }
            // also remove from list of stale blobs to avoid failed entity lookup later
            std::set<QUuid>::iterator blobItr = _staleCachedAvatarEntityBlobs.find(id);
            if (blobItr != _staleCachedAvatarEntityBlobs.end()) {
                _staleCachedAvatarEntityBlobs.erase(blobItr);
            }
            // also remove from _cachedAvatarEntityBlobUpdatesToSkip just in case:
            // avoids a resource leak when things are deleted before they could be skipped
            removeAllInstancesHelper(id, _cachedAvatarEntityBlobUpdatesToSkip);
        }
    });

    // ADD/UPDATE cached blobs
    for (const auto& id : cachedBlobsToUpdate) {
        // computing the blobs is expensive and we want to avoid it when possible
        // so we add these ids to _staleCachedAvatarEntityBlobs for later
        // and only build the blobs when absolutely necessary
        bool skip = false;
        uint32_t i = 0;
        _avatarEntitiesLock.withWriteLock([&] {
            while (i < _cachedAvatarEntityBlobUpdatesToSkip.size()) {
                if (id == _cachedAvatarEntityBlobUpdatesToSkip[i]) {
                    _cachedAvatarEntityBlobUpdatesToSkip[i] = _cachedAvatarEntityBlobUpdatesToSkip.back();
                    _cachedAvatarEntityBlobUpdatesToSkip.pop_back();
                    skip = true;
                    break; // assume no duplicates
                } else {
                    ++i;
                }
            }
        });
        if (!skip) {
            _staleCachedAvatarEntityBlobs.insert(id);
            _needToSaveAvatarEntitySettings = true;
        }
    }

    // DELETE traits
    // (no need to worry about the ADDs and UPDATEs: each will be handled when the interface
    // tries to send a real update packet (via AvatarData::storeAvatarEntityDataPayload()))
    if (_clientTraitsHandler) {
        // we have a client traits handler
        // flag removed entities as deleted so that changes are sent next frame
        _avatarEntitiesLock.withWriteLock([&] {
            for (const auto& id : entitiesToDelete) {
                if (_packedAvatarEntityData.find(id) != _packedAvatarEntityData.end()) {
                    _clientTraitsHandler->markInstancedTraitDeleted(AvatarTraits::AvatarEntity, id);
                }
            }
            for (const auto& id : cachedBlobsToDelete) {
                if (_packedAvatarEntityData.find(id) != _packedAvatarEntityData.end()) {
                    _clientTraitsHandler->markInstancedTraitDeleted(AvatarTraits::AvatarEntity, id);
                }
            }
        });
    }
}

bool MyAvatar::updateStaleAvatarEntityBlobs() const {
    // call this right before you actually need to use the blobs
    //
    // Note: this method is const (and modifies mutable data members)
    // so we can call it at the Last Minute inside other const methods
    //
    auto treeRenderer = DependencyManager::get<EntityTreeRenderer>();
    EntityTreePointer entityTree = treeRenderer ? treeRenderer->getTree() : nullptr;
    if (!entityTree) {
        return false;
    }

    std::set<QUuid> staleBlobs = std::move(_staleCachedAvatarEntityBlobs);
    int32_t numFound = 0;
    for (const auto& id : staleBlobs) {
        bool found = false;
        EntityItemProperties properties;
        entityTree->withReadLock([&] {
            EntityItemPointer entity = entityTree->findEntityByID(id);
            if (entity) {
                properties = entity->getProperties();
                found = true;
            }
        });
        if (found) {
            ++numFound;
            QByteArray blob;
            EntityItemProperties::propertiesToBlob(*_myScriptEngine, getID(), properties, blob);
            _avatarEntitiesLock.withWriteLock([&] {
                _cachedAvatarEntityBlobs[id] = blob;
            });
        }
    }
    return true;
}

void MyAvatar::prepareAvatarEntityDataForReload() {
    saveAvatarEntityDataToSettings();

    _avatarEntitiesLock.withWriteLock([&] {
        _packedAvatarEntityData.clear();
        _entitiesToDelete.clear();
        _entitiesToAdd.clear();
        _entitiesToUpdate.clear();
        _cachedAvatarEntityBlobs.clear();
        _cachedAvatarEntityBlobsToDelete.clear();
        _cachedAvatarEntityBlobsToAddOrUpdate.clear();
        _cachedAvatarEntityBlobUpdatesToSkip.clear();
    });

    _reloadAvatarEntityDataFromSettings = true;
}

AvatarEntityMap MyAvatar::getAvatarEntityData() const {
    // NOTE: the return value is expected to be a map of unfortunately-formatted-binary-blobs
    updateStaleAvatarEntityBlobs();
    AvatarEntityMap result;
    _avatarEntitiesLock.withReadLock([&] {
        result = _cachedAvatarEntityBlobs;
    });
    return result;
}

void MyAvatar::setAvatarEntityData(const AvatarEntityMap& avatarEntityData) {
    // Note: this is an invokable Script call
    // avatarEntityData is expected to be a map of QByteArrays that represent EntityItemProperties objects from JavaScript,
    // aka: unfortunately-formatted-binary-blobs because we store them in non-human-readable format in Settings.
    //
    if (avatarEntityData.size() > MAX_NUM_AVATAR_ENTITIES) {
        // the data is suspect
        qCDebug(interfaceapp) << "discard suspect AvatarEntityData with size =" << avatarEntityData.size();
        return;
    }

    // this overwrites ALL AvatarEntityData so we clear pending operations
    _avatarEntitiesLock.withWriteLock([&] {
        _packedAvatarEntityData.clear();
        _entitiesToDelete.clear();
        _entitiesToAdd.clear();
        _entitiesToUpdate.clear();
    });
    _needToSaveAvatarEntitySettings = true;

    _avatarEntitiesLock.withWriteLock([&] {
        // find new and updated IDs
        AvatarEntityMap::const_iterator constItr = avatarEntityData.begin();
        while (constItr != avatarEntityData.end()) {
            QUuid id = constItr.key();
            if (_cachedAvatarEntityBlobs.find(id) == _cachedAvatarEntityBlobs.end()) {
                _entitiesToAdd.push_back(id);
            } else {
                _entitiesToUpdate.push_back(id);
            }
            ++constItr;
        }
        // find and erase deleted IDs from _cachedAvatarEntityBlobs
        std::vector<QUuid> deletedIDs;
        AvatarEntityMap::iterator itr = _cachedAvatarEntityBlobs.begin();
        while (itr != _cachedAvatarEntityBlobs.end()) {
            QUuid id = itr.key();
            if (std::find(_entitiesToUpdate.begin(), _entitiesToUpdate.end(), id) == _entitiesToUpdate.end()) {
                deletedIDs.push_back(id);
                itr = _cachedAvatarEntityBlobs.erase(itr);
            } else {
                ++itr;
            }
        }
        // copy new data
        constItr = avatarEntityData.begin();
        while (constItr != avatarEntityData.end()) {
            _cachedAvatarEntityBlobs.insert(constItr.key(), constItr.value());
            ++constItr;
        }
        // erase deleted IDs from _packedAvatarEntityData
        for (const auto& id : deletedIDs) {
            itr = _packedAvatarEntityData.find(id);
            if (itr != _packedAvatarEntityData.end()) {
                _packedAvatarEntityData.erase(itr);
            } else {
                ++itr;
            }
            _entitiesToDelete.push_back(id);
        }
    });
}

void MyAvatar::updateAvatarEntity(const QUuid& entityID, const QByteArray& entityData) {
    // NOTE: this is an invokable Script call
    // TODO: we should handle the case where entityData is corrupt or invalid
    // BEFORE we store into _cachedAvatarEntityBlobs
    _needToSaveAvatarEntitySettings = true;
    _avatarEntitiesLock.withWriteLock([&] {
        AvatarEntityMap::iterator itr = _cachedAvatarEntityBlobs.find(entityID);
        if (itr != _cachedAvatarEntityBlobs.end()) {
            _entitiesToUpdate.push_back(entityID);
            itr.value() = entityData;
        } else {
            _entitiesToAdd.push_back(entityID);
            _cachedAvatarEntityBlobs.insert(entityID, entityData);
        }
    });
}

void MyAvatar::avatarEntityDataToJson(QJsonObject& root) const {
    updateStaleAvatarEntityBlobs();
    _avatarEntitiesLock.withReadLock([&] {
        if (!_cachedAvatarEntityBlobs.empty()) {
            QJsonArray avatarEntityJson;
            int entityCount = 0;
            AvatarEntityMap::const_iterator itr = _cachedAvatarEntityBlobs.begin();
            while (itr != _cachedAvatarEntityBlobs.end()) {
                QVariantMap entityData;
                QUuid id = _avatarEntityForRecording.size() == _cachedAvatarEntityBlobs.size() ? _avatarEntityForRecording.values()[entityCount++] : itr.key();
                entityData.insert("id", id);
                entityData.insert("properties", itr.value().toBase64());
                avatarEntityJson.push_back(QVariant(entityData).toJsonObject());
                ++itr;
            }
            const QString JSON_AVATAR_ENTITIES = QStringLiteral("attachedEntities");
            root[JSON_AVATAR_ENTITIES] = avatarEntityJson;
        }
    });
}

void MyAvatar::loadData() {
    if (!_myScriptEngine) {
        _myScriptEngine = new QScriptEngine();
    }
    getHead()->setBasePitch(_headPitchSetting.get());

    _yawSpeed = _yawSpeedSetting.get(_yawSpeed);
    _pitchSpeed = _pitchSpeedSetting.get(_pitchSpeed);

    _prefOverrideAnimGraphUrl.set(_animGraphURLSetting.get().toString());
    _fullAvatarURLFromPreferences = _fullAvatarURLSetting.get(QUrl(AvatarData::defaultFullAvatarModelUrl()));
    _fullAvatarModelName = _fullAvatarModelNameSetting.get(DEFAULT_FULL_AVATAR_MODEL_NAME).toString();

    useFullAvatarURL(_fullAvatarURLFromPreferences, _fullAvatarModelName);

    loadAvatarEntityDataFromSettings();

    // Flying preferences must be loaded before calling setFlyingEnabled()
    Setting::Handle<bool> firstRunVal { Settings::firstRun, true };
    setFlyingHMDPref(firstRunVal.get() ? false : _flyingHMDSetting.get());
    setFlyingEnabled(getFlyingEnabled());

    setDisplayName(_displayNameSetting.get());
    setCollisionSoundURL(_collisionSoundURLSetting.get(QUrl(DEFAULT_AVATAR_COLLISION_SOUND_URL)).toString());
    setSnapTurn(_useSnapTurnSetting.get());
    setDominantHand(_dominantHandSetting.get(DOMINANT_RIGHT_HAND).toLower());
    setUserHeight(_userHeightSetting.get(DEFAULT_AVATAR_HEIGHT));
    setTargetScale(_scaleSetting.get());

    setEnableMeshVisible(Menu::getInstance()->isOptionChecked(MenuOption::MeshVisible));
    _follow.setToggleHipsFollowing (Menu::getInstance()->isOptionChecked(MenuOption::ToggleHipsFollowing));
    setEnableDebugDrawBaseOfSupport(Menu::getInstance()->isOptionChecked(MenuOption::AnimDebugDrawBaseOfSupport));
    setEnableDebugDrawDefaultPose(Menu::getInstance()->isOptionChecked(MenuOption::AnimDebugDrawDefaultPose));
    setEnableDebugDrawAnimPose(Menu::getInstance()->isOptionChecked(MenuOption::AnimDebugDrawAnimPose));
    setEnableDebugDrawPosition(Menu::getInstance()->isOptionChecked(MenuOption::AnimDebugDrawPosition));
}

void MyAvatar::loadAvatarEntityDataFromSettings() {
    // this overwrites ALL AvatarEntityData so we clear pending operations
    _avatarEntitiesLock.withWriteLock([&] {
        _packedAvatarEntityData.clear();
        _entitiesToDelete.clear();
        _entitiesToAdd.clear();
        _entitiesToUpdate.clear();
    });
    _reloadAvatarEntityDataFromSettings = false;
    _needToSaveAvatarEntitySettings = false;

    int numEntities = _avatarEntityCountSetting.get(0);
    if (numEntities == 0) {
        return;
    }
    resizeAvatarEntitySettingHandles(numEntities);

    _avatarEntitiesLock.withWriteLock([&] {
        _entitiesToAdd.reserve(numEntities);
        // TODO: build map between old and new IDs so we can restitch parent-child relationships
        for (int i = 0; i < numEntities; i++) {
            QUuid id = QUuid::createUuid(); // generate a new ID
            _cachedAvatarEntityBlobs[id] = _avatarEntityDataSettings[i].get();
            _entitiesToAdd.push_back(id);
            // this blob is the "authoritative source" for this AvatarEntity and we want to avoid overwriting it
            // (the outgoing update packet will flag it for save-back into the blob)
            // which is why we remember its id: to skip its save-back later
            _cachedAvatarEntityBlobUpdatesToSkip.push_back(id);
        }
    });
}

void MyAvatar::saveAttachmentData(const AttachmentData& attachment) const {
    Settings settings;
    settings.beginGroup("savedAttachmentData");
    settings.beginGroup(_skeletonModel->getURL().toString());
    settings.beginGroup(attachment.modelURL.toString());
    settings.setValue("jointName", attachment.jointName);

    settings.beginGroup(attachment.jointName);
    settings.setValue("translation_x", attachment.translation.x);
    settings.setValue("translation_y", attachment.translation.y);
    settings.setValue("translation_z", attachment.translation.z);
    glm::vec3 eulers = safeEulerAngles(attachment.rotation);
    settings.setValue("rotation_x", eulers.x);
    settings.setValue("rotation_y", eulers.y);
    settings.setValue("rotation_z", eulers.z);
    settings.setValue("scale", attachment.scale);

    settings.endGroup();
    settings.endGroup();
    settings.endGroup();
    settings.endGroup();
}

AttachmentData MyAvatar::loadAttachmentData(const QUrl& modelURL, const QString& jointName) const {
    Settings settings;
    settings.beginGroup("savedAttachmentData");
    settings.beginGroup(_skeletonModel->getURL().toString());
    settings.beginGroup(modelURL.toString());

    AttachmentData attachment;
    attachment.modelURL = modelURL;
    if (jointName.isEmpty()) {
        attachment.jointName = settings.value("jointName").toString();
    } else {
        attachment.jointName = jointName;
    }
    settings.beginGroup(attachment.jointName);
    if (settings.contains("translation_x")) {
        attachment.translation.x = loadSetting(settings, "translation_x", 0.0f);
        attachment.translation.y = loadSetting(settings, "translation_y", 0.0f);
        attachment.translation.z = loadSetting(settings, "translation_z", 0.0f);
        glm::vec3 eulers;
        eulers.x = loadSetting(settings, "rotation_x", 0.0f);
        eulers.y = loadSetting(settings, "rotation_y", 0.0f);
        eulers.z = loadSetting(settings, "rotation_z", 0.0f);
        attachment.rotation = glm::quat(eulers);
        attachment.scale = loadSetting(settings, "scale", 1.0f);
    } else {
        attachment = AttachmentData();
    }

    settings.endGroup();
    settings.endGroup();
    settings.endGroup();
    settings.endGroup();

    return attachment;
}


int MyAvatar::parseDataFromBuffer(const QByteArray& buffer) {
    qCDebug(interfaceapp) << "Error: ignoring update packet for MyAvatar"
        << " packetLength = " << buffer.size();
    // this packet is just bad, so we pretend that we unpacked it ALL
    return buffer.size();
}

ScriptAvatarData* MyAvatar::getTargetAvatar() const {
    auto avatar = std::static_pointer_cast<Avatar>(_lookAtTargetAvatar.lock());
    if (avatar) {
        return new ScriptAvatar(avatar);
    } else {
        return nullptr;
    }
}

static float lookAtCostFunction(const glm::vec3& myForward, const glm::vec3& myPosition, const glm::vec3& otherForward, const glm::vec3& otherPosition,
                                bool otherIsTalking, bool lookingAtOtherAlready) {
    const float DISTANCE_FACTOR = 3.14f;
    const float MY_ANGLE_FACTOR = 1.0f;
    const float OTHER_ANGLE_FACTOR = 1.0f;
    const float OTHER_IS_TALKING_TERM = otherIsTalking ? 1.0f : 0.0f;
    const float LOOKING_AT_OTHER_ALREADY_TERM = lookingAtOtherAlready ? -0.2f : 0.0f;

    const float GREATEST_LOOKING_AT_DISTANCE = 10.0f;  // meters
    const float MAX_MY_ANGLE = PI / 8.0f; // 22.5 degrees, Don't look too far away from the head facing.
    const float MAX_OTHER_ANGLE = (3.0f * PI) / 4.0f;  // 135 degrees, Don't stare at the back of another avatars head.

    glm::vec3 d = otherPosition - myPosition;
    float distance = glm::length(d);
    glm::vec3 dUnit = d / distance;
    float myAngle = acosf(glm::dot(myForward, dUnit));
    float otherAngle = acosf(glm::dot(otherForward, -dUnit));

    if (distance > GREATEST_LOOKING_AT_DISTANCE || myAngle > MAX_MY_ANGLE || otherAngle > MAX_OTHER_ANGLE) {
        return FLT_MAX;
    } else {
        return (DISTANCE_FACTOR * distance +
                MY_ANGLE_FACTOR * myAngle +
                OTHER_ANGLE_FACTOR * otherAngle +
                OTHER_IS_TALKING_TERM +
                LOOKING_AT_OTHER_ALREADY_TERM);
    }
}

void MyAvatar::computeMyLookAtTarget(const AvatarHash& hash) {
    glm::vec3 myForward = getHead()->getFinalOrientationInWorldFrame() * IDENTITY_FORWARD;
    glm::vec3 myPosition = getHead()->getEyePosition();
    CameraMode mode = qApp->getCamera().getMode();
    if (mode == CAMERA_MODE_FIRST_PERSON) {
        myPosition = qApp->getCamera().getPosition();
    }

    float bestCost = FLT_MAX;
    std::shared_ptr<Avatar> bestAvatar;

    foreach (const AvatarSharedPointer& avatarData, hash) {
        std::shared_ptr<Avatar> avatar = std::static_pointer_cast<Avatar>(avatarData);
        if (!avatar->isMyAvatar() && avatar->isInitialized()) {
            glm::vec3 otherForward = avatar->getHead()->getForwardDirection();
            glm::vec3 otherPosition = avatar->getHead()->getEyePosition();
            const float TIME_WITHOUT_TALKING_THRESHOLD = 1.0f;
            bool otherIsTalking = avatar->getHead()->getTimeWithoutTalking() <= TIME_WITHOUT_TALKING_THRESHOLD;
            bool lookingAtOtherAlready = _lookAtTargetAvatar.lock().get() == avatar.get();
            float cost = lookAtCostFunction(myForward, myPosition, otherForward, otherPosition, otherIsTalking, lookingAtOtherAlready);
            if (cost < bestCost) {
                bestCost = cost;
                bestAvatar = avatar;
            }
        }
    }

    if (bestAvatar) {
        _lookAtTargetAvatar = bestAvatar;
        _targetAvatarPosition = bestAvatar->getWorldPosition();
    } else {
        _lookAtTargetAvatar.reset();
    }
}

void MyAvatar::snapOtherAvatarLookAtTargetsToMe(const AvatarHash& hash) {
    foreach (const AvatarSharedPointer& avatarData, hash) {
        std::shared_ptr<Avatar> avatar = std::static_pointer_cast<Avatar>(avatarData);
        if (!avatar->isMyAvatar() && avatar->isInitialized()) {
            if (_lookAtSnappingEnabled && avatar->getLookAtSnappingEnabled() && isLookingAtMe(avatar)) {

                // Alter their gaze to look directly at my camera; this looks more natural than looking at my avatar's face.
                glm::vec3 lookAtPosition = avatar->getHead()->getLookAtPosition(); // A position, in world space, on my avatar.

                // The camera isn't at the point midway between the avatar eyes. (Even without an HMD, the head can be offset a bit.)
                // Let's get everything to world space:
                glm::vec3 avatarLeftEye = getHead()->getLeftEyePosition();
                glm::vec3 avatarRightEye = getHead()->getRightEyePosition();

                // First find out where (in world space) the person is looking relative to that bridge-of-the-avatar point.
                // (We will be adding that offset to the camera position, after making some other adjustments.)
                glm::vec3 gazeOffset = lookAtPosition - getHead()->getEyePosition();

                 ViewFrustum viewFrustum;
                 qApp->copyViewFrustum(viewFrustum);

                 glm::vec3 viewPosition = viewFrustum.getPosition();
#if DEBUG_ALWAYS_LOOKAT_EYES_NOT_CAMERA
                 viewPosition = (avatarLeftEye + avatarRightEye) / 2.0f;
#endif
                // scale gazeOffset by IPD, if wearing an HMD.
                if (qApp->isHMDMode()) {
                    glm::quat viewOrientation = viewFrustum.getOrientation();
                    glm::mat4 leftEye = qApp->getEyeOffset(Eye::Left);
                    glm::mat4 rightEye = qApp->getEyeOffset(Eye::Right);
                    glm::vec3 leftEyeHeadLocal = glm::vec3(leftEye[3]);
                    glm::vec3 rightEyeHeadLocal = glm::vec3(rightEye[3]);
                    glm::vec3 humanLeftEye = viewPosition + (viewOrientation * leftEyeHeadLocal);
                    glm::vec3 humanRightEye = viewPosition + (viewOrientation * rightEyeHeadLocal);

                    auto hmdInterface = DependencyManager::get<HMDScriptingInterface>();
                    float ipdScale = hmdInterface->getIPDScale();

                    // Scale by proportional differences between avatar and human.
                    float humanEyeSeparationInModelSpace = glm::length(humanLeftEye - humanRightEye) * ipdScale;
                    float avatarEyeSeparation = glm::length(avatarLeftEye - avatarRightEye);
                    if (avatarEyeSeparation > 0.0f) {
                        gazeOffset = gazeOffset * humanEyeSeparationInModelSpace / avatarEyeSeparation;
                    }
                }

                // And now we can finally add that offset to the camera.
                glm::vec3 corrected = viewPosition + gazeOffset;

                avatar->getHead()->setCorrectedLookAtPosition(corrected);

            } else {
                avatar->getHead()->clearCorrectedLookAtPosition();
            }
        } else {
            avatar->getHead()->clearCorrectedLookAtPosition();
        }
    }
}

void MyAvatar::updateLookAtTargetAvatar() {

    // The AvatarManager is a mutable class shared by many threads.  We make a thread-safe deep copy of it,
    // to avoid having to hold a lock while we iterate over all the avatars within.
    AvatarHash hash = DependencyManager::get<AvatarManager>()->getHashCopy();

    // determine what the best look at target for my avatar should be.
    computeMyLookAtTarget(hash);

    // snap look at position for avatars that are looking at me.
    snapOtherAvatarLookAtTargetsToMe(hash);
}

void MyAvatar::clearLookAtTargetAvatar() {
    _lookAtTargetAvatar.reset();
}

eyeContactTarget MyAvatar::getEyeContactTarget() {
    return _eyeContactTarget;
}

glm::vec3 MyAvatar::getDefaultEyePosition() const {
    return getWorldPosition() + getWorldOrientation() * Quaternions::Y_180 * _skeletonModel->getDefaultEyeModelPosition();
}

const float SCRIPT_PRIORITY = 1.0f + 1.0f;
const float RECORDER_PRIORITY = 1.0f + 1.0f;

void MyAvatar::setJointRotations(const QVector<glm::quat>& jointRotations) {
    int numStates = glm::min(_skeletonModel->getJointStateCount(), jointRotations.size());
    for (int i = 0; i < numStates; ++i) {
        // HACK: ATM only Recorder calls setJointRotations() so we hardcode its priority here
        _skeletonModel->setJointRotation(i, true, jointRotations[i], RECORDER_PRIORITY);
    }
}

void MyAvatar::setJointData(int index, const glm::quat& rotation, const glm::vec3& translation) {
    switch (index) {
        case FARGRAB_RIGHTHAND_INDEX: {
            _farGrabRightMatrixCache.set(createMatFromQuatAndPos(rotation, translation));
            break;
        }
        case FARGRAB_LEFTHAND_INDEX: {
            _farGrabLeftMatrixCache.set(createMatFromQuatAndPos(rotation, translation));
            break;
        }
        case FARGRAB_MOUSE_INDEX: {
            _farGrabMouseMatrixCache.set(createMatFromQuatAndPos(rotation, translation));
            break;
        }
        default: {
            if (QThread::currentThread() != thread()) {
                QMetaObject::invokeMethod(this, "setJointData", Q_ARG(int, index), Q_ARG(const glm::quat&, rotation),
                                          Q_ARG(const glm::vec3&, translation));
                return;
            }
            // HACK: ATM only JS scripts call setJointData() on MyAvatar so we hardcode the priority
            _skeletonModel->getRig().setJointState(index, true, rotation, translation, SCRIPT_PRIORITY);
        }
    }
}

void MyAvatar::setJointRotation(int index, const glm::quat& rotation) {
    switch (index) {
        case FARGRAB_RIGHTHAND_INDEX: {
            glm::mat4 prevMat = _farGrabRightMatrixCache.get();
            glm::vec3 previousTranslation = extractTranslation(prevMat);
            _farGrabRightMatrixCache.set(createMatFromQuatAndPos(rotation, previousTranslation));
            break;
        }
        case FARGRAB_LEFTHAND_INDEX: {
            glm::mat4 prevMat = _farGrabLeftMatrixCache.get();
            glm::vec3 previousTranslation = extractTranslation(prevMat);
            _farGrabLeftMatrixCache.set(createMatFromQuatAndPos(rotation, previousTranslation));
            break;
        }
        case FARGRAB_MOUSE_INDEX: {
            glm::mat4 prevMat = _farGrabMouseMatrixCache.get();
            glm::vec3 previousTranslation = extractTranslation(prevMat);
            _farGrabMouseMatrixCache.set(createMatFromQuatAndPos(rotation, previousTranslation));
            break;
        }
        default: {
            if (QThread::currentThread() != thread()) {
                QMetaObject::invokeMethod(this, "setJointRotation", Q_ARG(int, index), Q_ARG(const glm::quat&, rotation));
                return;
            }
            // HACK: ATM only JS scripts call setJointData() on MyAvatar so we hardcode the priority
            _skeletonModel->getRig().setJointRotation(index, true, rotation, SCRIPT_PRIORITY);
        }
    }
}

void MyAvatar::setJointTranslation(int index, const glm::vec3& translation) {
    switch (index) {
        case FARGRAB_RIGHTHAND_INDEX: {
            glm::mat4 prevMat = _farGrabRightMatrixCache.get();
            glm::quat previousRotation = extractRotation(prevMat);
            _farGrabRightMatrixCache.set(createMatFromQuatAndPos(previousRotation, translation));
            break;
        }
        case FARGRAB_LEFTHAND_INDEX: {
            glm::mat4 prevMat = _farGrabLeftMatrixCache.get();
            glm::quat previousRotation = extractRotation(prevMat);
            _farGrabLeftMatrixCache.set(createMatFromQuatAndPos(previousRotation, translation));
            break;
        }
        case FARGRAB_MOUSE_INDEX: {
            glm::mat4 prevMat = _farGrabMouseMatrixCache.get();
            glm::quat previousRotation = extractRotation(prevMat);
            _farGrabMouseMatrixCache.set(createMatFromQuatAndPos(previousRotation, translation));
            break;
        }
        default: {
            if (QThread::currentThread() != thread()) {
                QMetaObject::invokeMethod(this, "setJointTranslation",
                                          Q_ARG(int, index), Q_ARG(const glm::vec3&, translation));
                return;
            }
            // HACK: ATM only JS scripts call setJointData() on MyAvatar so we hardcode the priority
            _skeletonModel->getRig().setJointTranslation(index, true, translation, SCRIPT_PRIORITY);
        }
    }
}

void MyAvatar::clearJointData(int index) {
    switch (index) {
        case FARGRAB_RIGHTHAND_INDEX: {
            _farGrabRightMatrixCache.invalidate();
            break;
        }
        case FARGRAB_LEFTHAND_INDEX: {
            _farGrabLeftMatrixCache.invalidate();
            break;
        }
        case FARGRAB_MOUSE_INDEX: {
            _farGrabMouseMatrixCache.invalidate();
            break;
        }
        default: {
            if (QThread::currentThread() != thread()) {
                QMetaObject::invokeMethod(this, "clearJointData", Q_ARG(int, index));
                return;
            }
            _skeletonModel->getRig().clearJointAnimationPriority(index);
        }
    }
}

void MyAvatar::setJointData(const QString& name, const glm::quat& rotation, const glm::vec3& translation) {
    if (QThread::currentThread() != thread()) {
        QMetaObject::invokeMethod(this, "setJointData", Q_ARG(QString, name), Q_ARG(const glm::quat&, rotation),
                                  Q_ARG(const glm::vec3&, translation));
        return;
    }
    writeLockWithNamedJointIndex(name, [&](int index) {
        setJointData(index, rotation, translation);
    });
}

void MyAvatar::setJointRotation(const QString& name, const glm::quat& rotation) {
    if (QThread::currentThread() != thread()) {
        QMetaObject::invokeMethod(this, "setJointRotation", Q_ARG(QString, name), Q_ARG(const glm::quat&, rotation));
        return;
    }
    writeLockWithNamedJointIndex(name, [&](int index) {
        setJointRotation(index, rotation);
    });
}

void MyAvatar::setJointTranslation(const QString& name, const glm::vec3& translation) {
    if (QThread::currentThread() != thread()) {
        QMetaObject::invokeMethod(this, "setJointTranslation", Q_ARG(QString, name), Q_ARG(const glm::vec3&, translation));
        return;
    }
    writeLockWithNamedJointIndex(name, [&](int index) {
        setJointTranslation(index, translation);
    });
}

void MyAvatar::clearJointData(const QString& name) {
    if (QThread::currentThread() != thread()) {
        QMetaObject::invokeMethod(this, "clearJointData", Q_ARG(QString, name));
        return;
    }
    writeLockWithNamedJointIndex(name, [&](int index) {
        clearJointData(index);
    });
}

void MyAvatar::clearJointsData() {
    if (QThread::currentThread() != thread()) {
        QMetaObject::invokeMethod(this, "clearJointsData");
        return;
    }
    _farGrabRightMatrixCache.invalidate();
    _farGrabLeftMatrixCache.invalidate();
    _farGrabMouseMatrixCache.invalidate();
    _skeletonModel->getRig().clearJointStates();
}

void MyAvatar::setSkeletonModelURL(const QUrl& skeletonModelURL) {
    _skeletonModelChangeCount++;
    int skeletonModelChangeCount = _skeletonModelChangeCount;

    auto previousSkeletonModelURL = _skeletonModelURL;
    Avatar::setSkeletonModelURL(skeletonModelURL);

    _skeletonModel->setTagMask(render::hifi::TAG_NONE);
    _skeletonModel->setGroupCulled(true);
    _skeletonModel->setVisibleInScene(true, qApp->getMain3DScene());

    _headBoneSet.clear();
    _cauterizationNeedsUpdate = true;
    _skeletonModelLoaded = false;

    std::shared_ptr<QMetaObject::Connection> skeletonConnection = std::make_shared<QMetaObject::Connection>();
    *skeletonConnection = QObject::connect(_skeletonModel.get(), &SkeletonModel::skeletonLoaded, [this, skeletonModelChangeCount, skeletonConnection]() {
       if (skeletonModelChangeCount == _skeletonModelChangeCount) {

           if (_fullAvatarModelName.isEmpty()) {
               // Store the FST file name into preferences
               const auto& mapping = _skeletonModel->getGeometry()->getMapping();
               if (mapping.value("name").isValid()) {
                   _fullAvatarModelName = mapping.value("name").toString();
               }
           }

           initHeadBones();
           _skeletonModel->setCauterizeBoneSet(_headBoneSet);
           _fstAnimGraphOverrideUrl = _skeletonModel->getGeometry()->getAnimGraphOverrideUrl();
           initAnimGraph();
           _skeletonModelLoaded = true;
       }
       QObject::disconnect(*skeletonConnection);
    });
    
    saveAvatarUrl();
    emit skeletonChanged();
}

bool isWearableEntity(const EntityItemPointer& entity) {
    return entity->isVisible()
        && (entity->getParentID() == DependencyManager::get<NodeList>()->getSessionUUID()
            || entity->getParentID() == AVATAR_SELF_ID);
}

void MyAvatar::removeAvatarEntity(const EntityItemID& entityID) {
    auto treeRenderer = DependencyManager::get<EntityTreeRenderer>();
    EntityTreePointer entityTree = treeRenderer ? treeRenderer->getTree() : nullptr;

<<<<<<< HEAD
    if (entityTree) {
        auto entity = entityTree->findEntityByID(entityID);
        if (entity && isWearableEntity(entity)) {
            entityTree->withWriteLock([&entityID, &entityTree] {
                // remove this entity first from the entity tree
                entityTree->deleteEntity(entityID, true, true);
            });
=======
    QList<QUuid> avatarEntityIDs;
    _avatarEntitiesLock.withReadLock([&] {
            avatarEntityIDs = _packedAvatarEntityData.keys();
    });
    for (const auto& entityID : avatarEntityIDs) {
        entityTree->withWriteLock([&entityID, &entityTree] {
            // remove this entity first from the entity tree
            entityTree->deleteEntity(entityID, true, true);
        });
>>>>>>> e4703167

            // remove the avatar entity from our internal list
            // (but indicate it doesn't need to be pulled from the tree)
            clearAvatarEntity(entityID, false);
        }
    }
}

<<<<<<< HEAD
void MyAvatar::clearAvatarEntities() {
    AvatarEntityMap avatarEntities = getAvatarEntityData();
    for (auto entityID : avatarEntities.keys()) {
        removeAvatarEntity(entityID);
=======
void MyAvatar::removeWearableAvatarEntities() {
    auto treeRenderer = DependencyManager::get<EntityTreeRenderer>();
    EntityTreePointer entityTree = treeRenderer ? treeRenderer->getTree() : nullptr;
    if (entityTree) {
        QList<QUuid> avatarEntityIDs;
        _avatarEntitiesLock.withReadLock([&] {
                avatarEntityIDs = _packedAvatarEntityData.keys();
        });
        for (const auto& entityID : avatarEntityIDs) {
            auto entity = entityTree->findEntityByID(entityID);
            if (entity && isWearableEntity(entity)) {
                entityTree->withWriteLock([&entityID, &entityTree] {
                    // remove this entity first from the entity tree
                    entityTree->deleteEntity(entityID, true, true);
                });

                // remove the avatar entity from our internal list
                // (but indicate it doesn't need to be pulled from the tree)
                clearAvatarEntity(entityID, false);
            }
        }
>>>>>>> e4703167
    }
}

QVariantList MyAvatar::getAvatarEntitiesVariant() {
    // NOTE: this method is NOT efficient
    QVariantList avatarEntitiesData;
    auto treeRenderer = DependencyManager::get<EntityTreeRenderer>();
    EntityTreePointer entityTree = treeRenderer ? treeRenderer->getTree() : nullptr;
    if (entityTree) {
        QList<QUuid> avatarEntityIDs;
        _avatarEntitiesLock.withReadLock([&] {
                avatarEntityIDs = _packedAvatarEntityData.keys();
        });
        for (const auto& entityID : avatarEntityIDs) {
            auto entity = entityTree->findEntityByID(entityID);
            if (!entity) {
                continue;
            }
            QVariantMap avatarEntityData;
            EncodeBitstreamParams params;
            auto desiredProperties = entity->getEntityProperties(params);
            desiredProperties += PROP_LOCAL_POSITION;
            desiredProperties += PROP_LOCAL_ROTATION;
            EntityItemProperties entityProperties = entity->getProperties(desiredProperties);
<<<<<<< HEAD
            QScriptValue scriptProperties = EntityItemPropertiesToScriptValue(&scriptEngine, entityProperties);
            avatarEntityData["id"] = entityID;
=======
            QScriptValue scriptProperties = EntityItemPropertiesToScriptValue(_myScriptEngine, entityProperties);
>>>>>>> e4703167
            avatarEntityData["properties"] = scriptProperties.toVariant();
            avatarEntitiesData.append(QVariant(avatarEntityData));
        }
    }
    return avatarEntitiesData;
}


void MyAvatar::resetFullAvatarURL() {
    auto lastAvatarURL = getFullAvatarURLFromPreferences();
    auto lastAvatarName = getFullAvatarModelName();
    useFullAvatarURL(QUrl());
    useFullAvatarURL(lastAvatarURL, lastAvatarName);
}

void MyAvatar::useFullAvatarURL(const QUrl& fullAvatarURL, const QString& modelName) {

    if (QThread::currentThread() != thread()) {
        BLOCKING_INVOKE_METHOD(this, "useFullAvatarURL",
                                  Q_ARG(const QUrl&, fullAvatarURL),
                                  Q_ARG(const QString&, modelName));
        return;
    }

    if (_fullAvatarURLFromPreferences != fullAvatarURL) {
        _fullAvatarURLFromPreferences = fullAvatarURL;
        _fullAvatarModelName = modelName;
    }

    const QString& urlString = fullAvatarURL.toString();
    if (urlString.isEmpty() || (fullAvatarURL != getSkeletonModelURL())) {
        setSkeletonModelURL(fullAvatarURL);
        UserActivityLogger::getInstance().changedModel("skeleton", urlString);
    }
}

glm::vec3 MyAvatar::getSkeletonPosition() const {
    CameraMode mode = qApp->getCamera().getMode();
    if (mode == CAMERA_MODE_THIRD_PERSON || mode == CAMERA_MODE_INDEPENDENT) {
        // The avatar is rotated PI about the yAxis, so we have to correct for it
        // to get the skeleton offset contribution in the world-frame.
        const glm::quat FLIP = glm::angleAxis(PI, glm::vec3(0.0f, 1.0f, 0.0f));
        return getWorldPosition() + getWorldOrientation() * FLIP * _skeletonOffset;
    }
    return Avatar::getWorldPosition();
}

void MyAvatar::rebuildCollisionShape() {
    // compute localAABox
    float scale = getModelScale();
    float radius = scale * _skeletonModel->getBoundingCapsuleRadius();
    float height = scale * _skeletonModel->getBoundingCapsuleHeight() + 2.0f * radius;
    glm::vec3 corner(-radius, -0.5f * height, -radius);
    corner += scale * _skeletonModel->getBoundingCapsuleOffset();
    glm::vec3 diagonal(2.0f * radius, height, 2.0f * radius);
    _characterController.setLocalBoundingBox(corner, diagonal);
}

void MyAvatar::setControllerPoseInSensorFrame(controller::Action action, const controller::Pose& pose) {
    std::lock_guard<std::mutex> guard(_controllerPoseMapMutex);
    auto iter = _controllerPoseMap.find(action);
    if (iter != _controllerPoseMap.end()) {
        iter->second = pose;
    } else {
        _controllerPoseMap.insert({ action, pose });
    }
}

controller::Pose MyAvatar::getControllerPoseInSensorFrame(controller::Action action) const {
    std::lock_guard<std::mutex> guard(_controllerPoseMapMutex);
    auto iter = _controllerPoseMap.find(action);
    if (iter != _controllerPoseMap.end()) {
        return iter->second;
    } else {
        return controller::Pose(); // invalid pose
    }
}

controller::Pose MyAvatar::getControllerPoseInWorldFrame(controller::Action action) const {
    auto pose = getControllerPoseInSensorFrame(action);
    if (pose.valid) {
        return pose.transform(getSensorToWorldMatrix());
    } else {
        return controller::Pose(); // invalid pose
    }
}

controller::Pose MyAvatar::getControllerPoseInAvatarFrame(controller::Action action) const {
    auto pose = getControllerPoseInWorldFrame(action);
    if (pose.valid) {
        glm::mat4 invAvatarMatrix = glm::inverse(createMatFromQuatAndPos(getWorldOrientation(), getWorldPosition()));
        return pose.transform(invAvatarMatrix);
    } else {
        return controller::Pose(); // invalid pose
    }
}

void MyAvatar::updateMotors() {
    _characterController.clearMotors();
    glm::quat motorRotation;

    const float FLYING_MOTOR_TIMESCALE = 0.05f;
    const float WALKING_MOTOR_TIMESCALE = 0.2f;
    const float INVALID_MOTOR_TIMESCALE = 1.0e6f;

    float horizontalMotorTimescale;
    float verticalMotorTimescale;

    if (_characterController.getState() == CharacterController::State::Hover ||
            _characterController.computeCollisionGroup() == BULLET_COLLISION_GROUP_COLLISIONLESS) {
        horizontalMotorTimescale = FLYING_MOTOR_TIMESCALE;
        verticalMotorTimescale = FLYING_MOTOR_TIMESCALE;
    } else {
        horizontalMotorTimescale = WALKING_MOTOR_TIMESCALE * getSensorToWorldScale();
        verticalMotorTimescale = INVALID_MOTOR_TIMESCALE;
    }

    if (_motionBehaviors & AVATAR_MOTION_ACTION_MOTOR_ENABLED) {
        if (_characterController.getState() == CharacterController::State::Hover ||
                _characterController.computeCollisionGroup() == BULLET_COLLISION_GROUP_COLLISIONLESS) {
            motorRotation = getMyHead()->getHeadOrientation();
        } else {
            // non-hovering = walking: follow camera twist about vertical but not lift
            // we decompose camera's rotation and store the twist part in motorRotation
            // however, we need to perform the decomposition in the avatar-frame
            // using the local UP axis and then transform back into world-frame
            glm::quat orientation = getWorldOrientation();
            glm::quat headOrientation = glm::inverse(orientation) * getMyHead()->getHeadOrientation(); // avatar-frame
            glm::quat liftRotation;
            swingTwistDecomposition(headOrientation, Vectors::UNIT_Y, liftRotation, motorRotation);
            motorRotation = orientation * motorRotation;
        }

        if (_isPushing || _isBraking || !_isBeingPushed) {
            _characterController.addMotor(_actionMotorVelocity, motorRotation, horizontalMotorTimescale, verticalMotorTimescale);
        } else {
            // _isBeingPushed must be true --> disable action motor by giving it a long timescale,
            // otherwise it's attempt to "stand in in place" could defeat scripted motor/thrusts
            _characterController.addMotor(_actionMotorVelocity, motorRotation, INVALID_MOTOR_TIMESCALE);
        }
    }
    if (_motionBehaviors & AVATAR_MOTION_SCRIPTED_MOTOR_ENABLED) {
        if (_scriptedMotorFrame == SCRIPTED_MOTOR_CAMERA_FRAME) {
            motorRotation = getMyHead()->getHeadOrientation() * glm::angleAxis(PI, Vectors::UNIT_Y);
        } else if (_scriptedMotorFrame == SCRIPTED_MOTOR_AVATAR_FRAME) {
            motorRotation = getWorldOrientation() * glm::angleAxis(PI, Vectors::UNIT_Y);
        } else {
            // world-frame
            motorRotation = glm::quat();
        }
        if (_scriptedMotorMode == SCRIPTED_MOTOR_SIMPLE_MODE) {
            _characterController.addMotor(_scriptedMotorVelocity, motorRotation, _scriptedMotorTimescale);
        } else {
            // dynamic mode
            _characterController.addMotor(_scriptedMotorVelocity, motorRotation, horizontalMotorTimescale, verticalMotorTimescale);
        }
    }

    // legacy support for 'MyAvatar::applyThrust()', which has always been implemented as a
    // short-lived linearAcceleration
    _characterController.setLinearAcceleration(_thrust);
    _thrust = Vectors::ZERO;
}

void MyAvatar::prepareForPhysicsSimulation() {
    relayDriveKeysToCharacterController();
    updateMotors();

    bool success;
    glm::vec3 parentVelocity = getParentVelocity(success);
    if (!success) {
        qDebug() << "Warning: getParentVelocity failed" << getID();
        parentVelocity = glm::vec3();
    }
    _characterController.handleChangedCollisionGroup();
    _characterController.setParentVelocity(parentVelocity);
    _characterController.setScaleFactor(getSensorToWorldScale());

    _characterController.setPositionAndOrientation(getWorldPosition(), getWorldOrientation());
    auto headPose = getControllerPoseInAvatarFrame(controller::Action::HEAD);
    if (headPose.isValid()) {
        _follow.prePhysicsUpdate(*this, deriveBodyFromHMDSensor(), _bodySensorMatrix, hasDriveInput());
    } else {
        _follow.deactivate();
    }

    _prePhysicsRoomPose = AnimPose(_sensorToWorldMatrix);
}

// There are a number of possible strategies for this set of tools through endRender, below.
void MyAvatar::nextAttitude(glm::vec3 position, glm::quat orientation) {
    bool success;
    Transform trans = getTransform(success);
    if (!success) {
        qCWarning(interfaceapp) << "Warning -- MyAvatar::nextAttitude failed";
        return;
    }
    trans.setTranslation(position);
    trans.setRotation(orientation);
    SpatiallyNestable::setTransform(trans, success);
    if (!success) {
        qCWarning(interfaceapp) << "Warning -- MyAvatar::nextAttitude failed";
    }
    updateAttitude(orientation);
}

void MyAvatar::harvestResultsFromPhysicsSimulation(float deltaTime) {
    glm::vec3 position;
    glm::quat orientation;
    if (_characterController.isEnabledAndReady()) {
        _characterController.getPositionAndOrientation(position, orientation);
    } else {
        position = getWorldPosition();
        orientation = getWorldOrientation();
    }
    nextAttitude(position, orientation);
    _bodySensorMatrix = _follow.postPhysicsUpdate(*this, _bodySensorMatrix);

    if (_characterController.isEnabledAndReady()) {
        setWorldVelocity(_characterController.getLinearVelocity() + _characterController.getFollowVelocity());
        if (_characterController.isStuck()) {
            _physicsSafetyPending = true;
            _goToPosition = getWorldPosition();
        }
    } else {
        setWorldVelocity(getWorldVelocity() + _characterController.getFollowVelocity());
    }
}

QString MyAvatar::getScriptedMotorFrame() const {
    QString frame = "avatar";
    if (_scriptedMotorFrame == SCRIPTED_MOTOR_CAMERA_FRAME) {
        frame = "camera";
    } else if (_scriptedMotorFrame == SCRIPTED_MOTOR_WORLD_FRAME) {
        frame = "world";
    }
    return frame;
}

QString MyAvatar::getScriptedMotorMode() const {
    QString mode = "simple";
    if (_scriptedMotorMode == SCRIPTED_MOTOR_DYNAMIC_MODE) {
        mode = "dynamic";
    }
    return mode;
}

void MyAvatar::setScriptedMotorVelocity(const glm::vec3& velocity) {
    float MAX_SCRIPTED_MOTOR_SPEED = 500.0f;
    _scriptedMotorVelocity = velocity;
    float speed = glm::length(_scriptedMotorVelocity);
    if (speed > MAX_SCRIPTED_MOTOR_SPEED) {
        _scriptedMotorVelocity *= MAX_SCRIPTED_MOTOR_SPEED / speed;
    }
}

void MyAvatar::setScriptedMotorTimescale(float timescale) {
    // we clamp the timescale on the large side (instead of just the low side) to prevent
    // obnoxiously large values from introducing NaN into avatar's velocity
    _scriptedMotorTimescale = glm::clamp(timescale, MIN_SCRIPTED_MOTOR_TIMESCALE,
            DEFAULT_SCRIPTED_MOTOR_TIMESCALE);
}

void MyAvatar::setScriptedMotorFrame(QString frame) {
    if (frame.toLower() == "camera") {
        _scriptedMotorFrame = SCRIPTED_MOTOR_CAMERA_FRAME;
    } else if (frame.toLower() == "avatar") {
        _scriptedMotorFrame = SCRIPTED_MOTOR_AVATAR_FRAME;
    } else if (frame.toLower() == "world") {
        _scriptedMotorFrame = SCRIPTED_MOTOR_WORLD_FRAME;
    }
}

void MyAvatar::setScriptedMotorMode(QString mode) {
    if (mode.toLower() == "simple") {
        _scriptedMotorMode = SCRIPTED_MOTOR_SIMPLE_MODE;
    } else if (mode.toLower() == "dynamic") {
        _scriptedMotorMode = SCRIPTED_MOTOR_DYNAMIC_MODE;
    }
}

void MyAvatar::clearScriptableSettings() {
    _scriptedMotorVelocity = Vectors::ZERO;
    _scriptedMotorTimescale = DEFAULT_SCRIPTED_MOTOR_TIMESCALE;
}

void MyAvatar::setCollisionSoundURL(const QString& url) {
    if (url != _collisionSoundURL) {
        _collisionSoundURL = url;

        emit newCollisionSoundURL(QUrl(_collisionSoundURL));
    }
}

SharedSoundPointer MyAvatar::getCollisionSound() {
    if (!_collisionSound) {
        _collisionSound = DependencyManager::get<SoundCache>()->getSound(_collisionSoundURL);
    }
    return _collisionSound;
}

void MyAvatar::attach(const QString& modelURL, const QString& jointName,
                      const glm::vec3& translation, const glm::quat& rotation,
                      float scale, bool isSoft,
                      bool allowDuplicates, bool useSaved) {
    if (QThread::currentThread() != thread()) {
        BLOCKING_INVOKE_METHOD(this, "attach",
            Q_ARG(const QString&, modelURL), 
            Q_ARG(const QString&, jointName), 
            Q_ARG(const glm::vec3&, translation), 
            Q_ARG(const glm::quat&, rotation),
            Q_ARG(float, scale),
            Q_ARG(bool, isSoft),
            Q_ARG(bool, allowDuplicates),
            Q_ARG(bool, useSaved)
        );
        return;
    }
    AttachmentData data;
    data.modelURL = modelURL;
    data.jointName = jointName;
    data.translation = translation;
    data.rotation = rotation;
    data.scale = scale;
    data.isSoft = isSoft;
    EntityItemProperties properties;
    attachmentDataToEntityProperties(data, properties);
    DependencyManager::get<EntityScriptingInterface>()->addEntity(properties, true);
    emit attachmentsChanged();
}

void MyAvatar::detachOne(const QString& modelURL, const QString& jointName) {
    if (QThread::currentThread() != thread()) {
        BLOCKING_INVOKE_METHOD(this, "detachOne",
            Q_ARG(const QString&, modelURL),
            Q_ARG(const QString&, jointName)
        );
        return;
    }
    QUuid entityID;
    if (findAvatarEntity(modelURL, jointName, entityID)) {
        DependencyManager::get<EntityScriptingInterface>()->deleteEntity(entityID);
    }
    emit attachmentsChanged();
}

void MyAvatar::detachAll(const QString& modelURL, const QString& jointName) {
    if (QThread::currentThread() != thread()) {
        BLOCKING_INVOKE_METHOD(this, "detachAll",
            Q_ARG(const QString&, modelURL),
            Q_ARG(const QString&, jointName)
        );
        return;
    }
    QUuid entityID;
    while (findAvatarEntity(modelURL, jointName, entityID)) {
        DependencyManager::get<EntityScriptingInterface>()->deleteEntity(entityID);
    }
    emit attachmentsChanged();
}

void MyAvatar::setAttachmentData(const QVector<AttachmentData>& attachmentData) {
    if (QThread::currentThread() != thread()) {
        BLOCKING_INVOKE_METHOD(this, "setAttachmentData",
            Q_ARG(const QVector<AttachmentData>&, attachmentData));
        return;
    }
    std::vector<EntityItemProperties> newEntitiesProperties;
    for (auto& data : attachmentData) {
        QUuid entityID;
        EntityItemProperties properties;
        if (findAvatarEntity(data.modelURL.toString(), data.jointName, entityID)) {
            properties = DependencyManager::get<EntityScriptingInterface>()->getEntityProperties(entityID);
        }
        attachmentDataToEntityProperties(data, properties);
        newEntitiesProperties.push_back(properties);
    }

    // clear any existing avatar entities
    clearAvatarEntities();

    for (auto& properties : newEntitiesProperties) {
        DependencyManager::get<EntityScriptingInterface>()->addEntity(properties, true);
    }
    emit attachmentsChanged();
}

QVector<AttachmentData> MyAvatar::getAttachmentData() const {    
    QVector<AttachmentData> attachmentData;
    QList<QUuid> avatarEntityIDs;
    _avatarEntitiesLock.withReadLock([&] {
        avatarEntityIDs = _packedAvatarEntityData.keys();
    });
    for (const auto& entityID : avatarEntityIDs) {
        auto properties = DependencyManager::get<EntityScriptingInterface>()->getEntityProperties(entityID);
        AttachmentData data = entityPropertiesToAttachmentData(properties);
        attachmentData.append(data);
    }
    return attachmentData;
}

QVariantList MyAvatar::getAttachmentsVariant() const {
    QVariantList result;
    for (const auto& attachment : getAttachmentData()) {
        result.append(attachment.toVariant());
    }
    return result;
}

void MyAvatar::setAttachmentsVariant(const QVariantList& variant) {
    if (QThread::currentThread() != thread()) {
        BLOCKING_INVOKE_METHOD(this, "setAttachmentsVariant",
            Q_ARG(const QVariantList&, variant));
        return;
    }
    QVector<AttachmentData> newAttachments;
    newAttachments.reserve(variant.size());
    for (const auto& attachmentVar : variant) {
        AttachmentData attachment;
        if (attachment.fromVariant(attachmentVar)) {
            newAttachments.append(attachment);
        }
    }
    setAttachmentData(newAttachments);   
}

bool MyAvatar::findAvatarEntity(const QString& modelURL, const QString& jointName, QUuid& entityID) {
    QList<QUuid> avatarEntityIDs;
    _avatarEntitiesLock.withReadLock([&] {
            avatarEntityIDs = _packedAvatarEntityData.keys();
    });
    for (const auto& entityID : avatarEntityIDs) {
        auto props = DependencyManager::get<EntityScriptingInterface>()->getEntityProperties(entityID);
        if (props.getModelURL() == modelURL &&
            (jointName.isEmpty() || props.getParentJointIndex() == getJointIndex(jointName))) {
            return true;
        }
    }
    return false;
}

AttachmentData MyAvatar::entityPropertiesToAttachmentData(const EntityItemProperties& properties) const {
    AttachmentData data;
    data.modelURL = properties.getModelURL();
    data.translation = properties.getLocalPosition();
    data.rotation = properties.getLocalRotation();
    data.isSoft = properties.getRelayParentJoints();
    int jointIndex = (int)properties.getParentJointIndex();
    if (jointIndex > -1 && jointIndex < getJointNames().size()) {
        data.jointName = getJointNames()[jointIndex];
    }
    return data;
}

void MyAvatar::attachmentDataToEntityProperties(const AttachmentData& data, EntityItemProperties& properties) {
    QString url = data.modelURL.toString();
    properties.setName(QFileInfo(url).baseName());
    properties.setType(EntityTypes::Model);
    properties.setParentID(AVATAR_SELF_ID);
    properties.setLocalPosition(data.translation);
    properties.setLocalRotation(data.rotation);
    if (!data.isSoft) {
        properties.setParentJointIndex(getJointIndex(data.jointName));
    } else {
        properties.setRelayParentJoints(true);
    }
    properties.setModelURL(url);
}

void MyAvatar::initHeadBones() {
    int neckJointIndex = -1;
    if (_skeletonModel->isLoaded()) {
        neckJointIndex = getJointIndex("Neck");
    }
    if (neckJointIndex == -1) {
        neckJointIndex = (getJointIndex("Head") - 1);
        if (neckJointIndex < 0) {
            // return if the head is not even there. can't cauterize!!
            return;
        }
    }
    _headBoneSet.clear();
    std::queue<int> q;
    q.push(neckJointIndex);
    _headBoneSet.insert(neckJointIndex);

    // hfmJoints only hold links to parents not children, so we have to do a bit of extra work here.
    while (q.size() > 0) {
        int jointIndex = q.front();
        for (int i = 0; i < _skeletonModel->getJointStateCount(); i++) {
            if (jointIndex == _skeletonModel->getParentJointIndex(i)) {
                _headBoneSet.insert(i);
                q.push(i);
            }
        }
        q.pop();
    }

    _cauterizationNeedsUpdate = true;
}

QUrl MyAvatar::getAnimGraphOverrideUrl() const {
    return _prefOverrideAnimGraphUrl.get();
}

void MyAvatar::setAnimGraphOverrideUrl(QUrl value) {
    _prefOverrideAnimGraphUrl.set(value);
    if (!value.isEmpty()) {
        setAnimGraphUrl(value);
    } else {
        initAnimGraph();
    }
}

QUrl MyAvatar::getAnimGraphUrl() const {
    return _currentAnimGraphUrl.get();
}

void MyAvatar::setAnimGraphUrl(const QUrl& url) {
    if (QThread::currentThread() != thread()) {
        QMetaObject::invokeMethod(this, "setAnimGraphUrl", Q_ARG(QUrl, url));
        return;
    }

    if (_currentAnimGraphUrl.get() == url) {
        return;
    }

    emit animGraphUrlChanged(url);

    destroyAnimGraph();
    _skeletonModel->reset(); // Why is this necessary? Without this, we crash in the next render.

    _currentAnimGraphUrl.set(url);
    _skeletonModel->getRig().initAnimGraph(url);
    connect(&(_skeletonModel->getRig()), SIGNAL(onLoadComplete()), this, SLOT(animGraphLoaded()));
}

void MyAvatar::initAnimGraph() {
    QUrl graphUrl;
    if (!_prefOverrideAnimGraphUrl.get().isEmpty()) {
        graphUrl = _prefOverrideAnimGraphUrl.get();
    } else if (!_fstAnimGraphOverrideUrl.isEmpty()) {
        graphUrl = _fstAnimGraphOverrideUrl;
    } else {
        graphUrl = PathUtils::resourcesUrl("avatar/avatar-animation.json");
    }

    emit animGraphUrlChanged(graphUrl);

    _skeletonModel->getRig().initAnimGraph(graphUrl);
    _currentAnimGraphUrl.set(graphUrl);
    connect(&(_skeletonModel->getRig()), SIGNAL(onLoadComplete()), this, SLOT(animGraphLoaded()));
}

void MyAvatar::destroyAnimGraph() {
    _skeletonModel->getRig().destroyAnimGraph();
}

void MyAvatar::animGraphLoaded() {
    _bodySensorMatrix = deriveBodyFromHMDSensor(); // Based on current cached HMD position/rotation..
    updateSensorToWorldMatrix(); // Uses updated position/orientation and _bodySensorMatrix changes
    _isAnimatingScale = true;
    _cauterizationNeedsUpdate = true;
    disconnect(&(_skeletonModel->getRig()), SIGNAL(onLoadComplete()), this, SLOT(animGraphLoaded()));
}

void MyAvatar::postUpdate(float deltaTime, const render::ScenePointer& scene) {

    Avatar::postUpdate(deltaTime, scene);
    if (_enableDebugDrawDefaultPose || _enableDebugDrawAnimPose) {

        auto animSkeleton = _skeletonModel->getRig().getAnimSkeleton();

        // the rig is in the skeletonModel frame
        AnimPose xform(glm::vec3(1), _skeletonModel->getRotation(), _skeletonModel->getTranslation());

        if (_enableDebugDrawDefaultPose && animSkeleton) {
            glm::vec4 gray(0.2f, 0.2f, 0.2f, 0.2f);
            AnimDebugDraw::getInstance().addAbsolutePoses("myAvatarDefaultPoses", animSkeleton, _skeletonModel->getRig().getAbsoluteDefaultPoses(), xform, gray);
        }

        if (_enableDebugDrawAnimPose && animSkeleton) {
            // build absolute AnimPoseVec from rig
            AnimPoseVec absPoses;
            const Rig& rig = _skeletonModel->getRig();
            absPoses.reserve(rig.getJointStateCount());
            for (int i = 0; i < rig.getJointStateCount(); i++) {
                absPoses.push_back(AnimPose(rig.getJointTransform(i)));
            }
            glm::vec4 cyan(0.1f, 0.6f, 0.6f, 1.0f);
            AnimDebugDraw::getInstance().addAbsolutePoses("myAvatarAnimPoses", animSkeleton, absPoses, xform, cyan);
        }
    }

    if (_enableDebugDrawHandControllers) {
        auto leftHandPose = getControllerPoseInWorldFrame(controller::Action::LEFT_HAND);
        auto rightHandPose = getControllerPoseInWorldFrame(controller::Action::RIGHT_HAND);

        if (leftHandPose.isValid()) {
            DebugDraw::getInstance().addMarker("leftHandController", leftHandPose.getRotation(), leftHandPose.getTranslation(), glm::vec4(1));
        } else {
            DebugDraw::getInstance().removeMarker("leftHandController");
        }

        if (rightHandPose.isValid()) {
            DebugDraw::getInstance().addMarker("rightHandController", rightHandPose.getRotation(), rightHandPose.getTranslation(), glm::vec4(1));
        } else {
            DebugDraw::getInstance().removeMarker("rightHandController");
        }
    }

    DebugDraw::getInstance().updateMyAvatarPos(getWorldPosition());
    DebugDraw::getInstance().updateMyAvatarRot(getWorldOrientation());

    AnimPose postUpdateRoomPose(_sensorToWorldMatrix);

    updateHoldActions(_prePhysicsRoomPose, postUpdateRoomPose);

    if (_enableDebugDrawDetailedCollision) {
        AnimPose rigToWorldPose(glm::vec3(1.0f), getWorldOrientation() * Quaternions::Y_180, getWorldPosition());
        const int NUM_DEBUG_COLORS = 8;
        const glm::vec4 DEBUG_COLORS[NUM_DEBUG_COLORS] = {
            glm::vec4(1.0f, 1.0f, 1.0f, 1.0f),
            glm::vec4(1.0f, 0.0f, 0.0f, 1.0f),
            glm::vec4(0.0f, 1.0f, 0.0f, 1.0f),
            glm::vec4(0.25f, 0.25f, 1.0f, 1.0f),
            glm::vec4(1.0f, 1.0f, 0.0f, 1.0f),
            glm::vec4(0.25f, 1.0f, 1.0f, 1.0f),
            glm::vec4(1.0f, 0.25f, 1.0f, 1.0f),
            glm::vec4(1.0f, 0.65f, 0.0f, 1.0f)  // Orange you glad I added this color?
        };

        if (_skeletonModel && _skeletonModel->isLoaded()) {
            const Rig& rig = _skeletonModel->getRig();
            const HFMModel& hfmModel = _skeletonModel->getHFMModel();
            for (int i = 0; i < rig.getJointStateCount(); i++) {
                AnimPose jointPose;
                rig.getAbsoluteJointPoseInRigFrame(i, jointPose);
                const HFMJointShapeInfo& shapeInfo = hfmModel.joints[i].shapeInfo;
                const AnimPose pose = rigToWorldPose * jointPose;
                for (size_t j = 0; j < shapeInfo.debugLines.size() / 2; j++) {
                    glm::vec3 pointA = pose.xformPoint(shapeInfo.debugLines[2 * j]);
                    glm::vec3 pointB = pose.xformPoint(shapeInfo.debugLines[2 * j + 1]);
                    DebugDraw::getInstance().drawRay(pointA, pointB, DEBUG_COLORS[i % NUM_DEBUG_COLORS]);
                }
            }
        }
    }
}

void MyAvatar::preDisplaySide(const RenderArgs* renderArgs) {

    // toggle using the cauterizedBones depending on where the camera is and the rendering pass type.
    const bool shouldDrawHead = shouldRenderHead(renderArgs);
    if (shouldDrawHead != _prevShouldDrawHead) {
        _cauterizationNeedsUpdate = true;
        _skeletonModel->setEnableCauterization(!shouldDrawHead);

        for (int i = 0; i < _attachmentData.size(); i++) {
            if (_attachmentData[i].jointName.compare("Head", Qt::CaseInsensitive) == 0 ||
                _attachmentData[i].jointName.compare("Neck", Qt::CaseInsensitive) == 0 ||
                _attachmentData[i].jointName.compare("LeftEye", Qt::CaseInsensitive) == 0 ||
                _attachmentData[i].jointName.compare("RightEye", Qt::CaseInsensitive) == 0 ||
                _attachmentData[i].jointName.compare("HeadTop_End", Qt::CaseInsensitive) == 0 ||
                _attachmentData[i].jointName.compare("Face", Qt::CaseInsensitive) == 0) {
                uint8_t modelRenderTagBits = shouldDrawHead ? render::hifi::TAG_ALL_VIEWS : render::hifi::TAG_SECONDARY_VIEW;

                _attachmentModels[i]->setTagMask(modelRenderTagBits);
                _attachmentModels[i]->setGroupCulled(false);
                _attachmentModels[i]->setCanCastShadow(true);
                _attachmentModels[i]->setVisibleInScene(true, qApp->getMain3DScene());
            }
        }
    }
    _prevShouldDrawHead = shouldDrawHead;
}

const float RENDER_HEAD_CUTOFF_DISTANCE = 0.47f;

bool MyAvatar::cameraInsideHead(const glm::vec3& cameraPosition) const {
    return glm::length(cameraPosition - getHeadPosition()) < (RENDER_HEAD_CUTOFF_DISTANCE * getModelScale());
}

bool MyAvatar::shouldRenderHead(const RenderArgs* renderArgs) const {
    bool defaultMode = renderArgs->_renderMode == RenderArgs::DEFAULT_RENDER_MODE;
    bool firstPerson = qApp->getCamera().getMode() == CAMERA_MODE_FIRST_PERSON;
    bool insideHead = cameraInsideHead(renderArgs->getViewFrustum().getPosition());
    return !defaultMode || !firstPerson || !insideHead;
}

void MyAvatar::setHasScriptedBlendshapes(bool hasScriptedBlendshapes) {
    if (hasScriptedBlendshapes == _hasScriptedBlendShapes) {
        return;
    }
    if (!hasScriptedBlendshapes) {
        // send a forced avatarData update to make sure the script can send neutal blendshapes on unload
        // without having to wait for the update loop, make sure _hasScriptedBlendShapes is still true
        // before sending the update, or else it won't send the neutal blendshapes to the receiving clients
        sendAvatarDataPacket(true);
    }
    _hasScriptedBlendShapes = hasScriptedBlendshapes;
}

void MyAvatar::setHasProceduralBlinkFaceMovement(bool hasProceduralBlinkFaceMovement) {
    _headData->setHasProceduralBlinkFaceMovement(hasProceduralBlinkFaceMovement);
}

void MyAvatar::setHasProceduralEyeFaceMovement(bool hasProceduralEyeFaceMovement) {
    _headData->setHasProceduralEyeFaceMovement(hasProceduralEyeFaceMovement);
}

void MyAvatar::setHasAudioEnabledFaceMovement(bool hasAudioEnabledFaceMovement) {
    _headData->setHasAudioEnabledFaceMovement(hasAudioEnabledFaceMovement);
}

void MyAvatar::setRotationRecenterFilterLength(float length) {
    const float MINIMUM_ROTATION_RECENTER_FILTER_LENGTH = 0.01f;
    _rotationRecenterFilterLength = std::max(MINIMUM_ROTATION_RECENTER_FILTER_LENGTH, length);
}

void MyAvatar::setRotationThreshold(float angleRadians) {
    _rotationThreshold = angleRadians;
}

void MyAvatar::updateOrientation(float deltaTime) {

    //  Smoothly rotate body with arrow keys
    float targetSpeed = getDriveKey(YAW) * _yawSpeed;
    if (targetSpeed != 0.0f) {
        const float ROTATION_RAMP_TIMESCALE = 0.1f;
        float blend = deltaTime / ROTATION_RAMP_TIMESCALE;
        if (blend > 1.0f) {
            blend = 1.0f;
        }
        _bodyYawDelta = (1.0f - blend) * _bodyYawDelta + blend * targetSpeed;
    } else if (_bodyYawDelta != 0.0f) {
        // attenuate body rotation speed
        const float ROTATION_DECAY_TIMESCALE = 0.05f;
        float attenuation = 1.0f - deltaTime / ROTATION_DECAY_TIMESCALE;
        if (attenuation < 0.0f) {
            attenuation = 0.0f;
        }
        _bodyYawDelta *= attenuation;

        float MINIMUM_ROTATION_RATE = 2.0f;
        if (fabsf(_bodyYawDelta) < MINIMUM_ROTATION_RATE) {
            _bodyYawDelta = 0.0f;
        }
    }

    float totalBodyYaw = _bodyYawDelta * deltaTime;


    // Comfort Mode: If you press any of the left/right rotation drive keys or input, you'll
    // get an instantaneous 15 degree turn. If you keep holding the key down you'll get another
    // snap turn every half second.
    bool snapTurn = false;
    if (getDriveKey(STEP_YAW) != 0.0f) {
        totalBodyYaw += getDriveKey(STEP_YAW);
        snapTurn = true;
    }

    // Use head/HMD roll to turn while flying, but not when standing still.
    if (qApp->isHMDMode() && getCharacterController()->getState() == CharacterController::State::Hover && _hmdRollControlEnabled && hasDriveInput()) {

        // Turn with head roll.
        const float MIN_CONTROL_SPEED = 2.0f * getSensorToWorldScale();  // meters / sec
        const glm::vec3 characterForward = getWorldOrientation() * Vectors::UNIT_NEG_Z;
        float forwardSpeed = glm::dot(characterForward, getWorldVelocity());

        // only enable roll-turns if we are moving forward or backward at greater then MIN_CONTROL_SPEED
        if (fabsf(forwardSpeed) >= MIN_CONTROL_SPEED) {

            float direction = forwardSpeed > 0.0f ? 1.0f : -1.0f;
            float rollAngle = glm::degrees(asinf(glm::dot(IDENTITY_UP, _hmdSensorOrientation * IDENTITY_RIGHT)));
            float rollSign = rollAngle < 0.0f ? -1.0f : 1.0f;
            rollAngle = fabsf(rollAngle);

            const float MIN_ROLL_ANGLE = _hmdRollControlDeadZone;
            const float MAX_ROLL_ANGLE = 90.0f;  // degrees

            if (rollAngle > MIN_ROLL_ANGLE) {
                // rate of turning is linearly proportional to rollAngle
                rollAngle = glm::clamp(rollAngle, MIN_ROLL_ANGLE, MAX_ROLL_ANGLE);

                // scale rollAngle into a value from zero to one.
                float rollFactor = (rollAngle - MIN_ROLL_ANGLE) / (MAX_ROLL_ANGLE - MIN_ROLL_ANGLE);

                float angularSpeed = rollSign * rollFactor * _hmdRollControlRate;
                totalBodyYaw += direction * angularSpeed * deltaTime;
            }
        }
    }

    // update body orientation by movement inputs
    glm::quat initialOrientation = getOrientationOutbound();
    setWorldOrientation(getWorldOrientation() * glm::quat(glm::radians(glm::vec3(0.0f, totalBodyYaw, 0.0f))));

    if (snapTurn) {
        // Whether or not there is an existing smoothing going on, just reset the smoothing timer and set the starting position as the avatar's current position, then smooth to the new position.
        _smoothOrientationInitial = initialOrientation;
        _smoothOrientationTarget = getWorldOrientation();
        _smoothOrientationTimer = 0.0f;
    }

    Head* head = getHead();
    auto headPose = getControllerPoseInAvatarFrame(controller::Action::HEAD);
    if (headPose.isValid()) {
        glm::quat localOrientation = headPose.rotation * Quaternions::Y_180;
        // these angles will be in radians
        // ... so they need to be converted to degrees before we do math...
        glm::vec3 euler = glm::eulerAngles(localOrientation) * DEGREES_PER_RADIAN;

        Head* head = getHead();
        head->setBaseYaw(YAW(euler));
        head->setBasePitch(PITCH(euler));
        head->setBaseRoll(ROLL(euler));
    } else {
        head->setBaseYaw(0.0f);
        head->setBasePitch(getHead()->getBasePitch() + getDriveKey(PITCH) * _pitchSpeed * deltaTime);
        head->setBaseRoll(0.0f);
    }
}

static float scaleSpeedByDirection(const glm::vec2 velocityDirection, const float forwardSpeed, const float backwardSpeed) {
    // for the elipse function -->  (x^2)/(backwardSpeed*backwardSpeed) + y^2/(forwardSpeed*forwardSpeed) = 1,  scale == y^2 when x is 0
    float fwdScale = forwardSpeed * forwardSpeed;
    float backScale = backwardSpeed * backwardSpeed;
    float scaledX = velocityDirection.x * backwardSpeed;
    float scaledSpeed = forwardSpeed;
    if (velocityDirection.y < 0.0f) {
        if (backScale > 0.0f) {
            float yValue = sqrtf(fwdScale * (1.0f - ((scaledX * scaledX) / backScale)));
            scaledSpeed = sqrtf((scaledX * scaledX) + (yValue * yValue));
        }
    } else {
        scaledSpeed = backwardSpeed;
    }
    return scaledSpeed;
}

void MyAvatar::updateActionMotor(float deltaTime) {
    bool thrustIsPushing = (glm::length2(_thrust) > EPSILON);
    bool scriptedMotorIsPushing = (_motionBehaviors & AVATAR_MOTION_SCRIPTED_MOTOR_ENABLED)
        && _scriptedMotorTimescale < MAX_CHARACTER_MOTOR_TIMESCALE;
    _isBeingPushed = thrustIsPushing || scriptedMotorIsPushing;
    if (_isPushing || _isBeingPushed) {
        // we don't want the motor to brake if a script is pushing the avatar around
        // (we assume the avatar is driving itself via script)
        _isBraking = false;
    } else {
        float speed = glm::length(_actionMotorVelocity);
        const float MIN_ACTION_BRAKE_SPEED = 0.1f;
        _isBraking = _wasPushing || (_isBraking && speed > MIN_ACTION_BRAKE_SPEED);
    }

    CharacterController::State state = _characterController.getState();

    // compute action input
    glm::vec3 forward = (getDriveKey(TRANSLATE_Z)) * IDENTITY_FORWARD;
    glm::vec3 right = (getDriveKey(TRANSLATE_X)) * IDENTITY_RIGHT;

    glm::vec3 direction = forward + right;
    if (state == CharacterController::State::Hover ||
            _characterController.computeCollisionGroup() == BULLET_COLLISION_GROUP_COLLISIONLESS) {
        glm::vec3 up = (getDriveKey(TRANSLATE_Y)) * IDENTITY_UP;
        direction += up;
    }

    _wasPushing = _isPushing;
    float directionLength = glm::length(direction);
    _isPushing = directionLength > EPSILON;

    // normalize direction
    if (_isPushing) {
        direction /= directionLength;
    } else {
        direction = Vectors::ZERO;
    }

    if (state == CharacterController::State::Hover) {
        // we're flying --> complex acceleration curve that builds on top of current motor speed and caps at some max speed

        float motorSpeed = glm::length(_actionMotorVelocity);
        float finalMaxMotorSpeed = getSensorToWorldScale() * DEFAULT_AVATAR_MAX_FLYING_SPEED * _walkSpeedScalar;
        float speedGrowthTimescale  = 2.0f;
        float speedIncreaseFactor = 1.8f * _walkSpeedScalar;
        motorSpeed *= 1.0f + glm::clamp(deltaTime / speedGrowthTimescale, 0.0f, 1.0f) * speedIncreaseFactor;
        const float maxBoostSpeed = getSensorToWorldScale() * MAX_BOOST_SPEED;

        if (_isPushing) {
            if (motorSpeed < maxBoostSpeed) {
                // an active action motor should never be slower than this
                float boostCoefficient = (maxBoostSpeed - motorSpeed) / maxBoostSpeed;
                motorSpeed += getSensorToWorldScale() * MIN_AVATAR_SPEED * boostCoefficient;
            } else if (motorSpeed > finalMaxMotorSpeed) {
                motorSpeed = finalMaxMotorSpeed;
            }
        }
        _actionMotorVelocity = motorSpeed * direction;
    } else {
        // we're interacting with a floor --> simple horizontal speed and exponential decay
        const glm::vec2 currentVel = { direction.x, direction.z };
        float scaledSpeed = scaleSpeedByDirection(currentVel, _walkSpeed.get(), _walkBackwardSpeed.get());
        // _walkSpeedScalar is a multiplier if we are in sprint mode, otherwise 1.0
        _actionMotorVelocity = getSensorToWorldScale() * (scaledSpeed * _walkSpeedScalar)  * direction;
    }

    float previousBoomLength = _boomLength;
    float boomChange = getDriveKey(ZOOM);
    _boomLength += 2.0f * _boomLength * boomChange + boomChange * boomChange;
    _boomLength = glm::clamp<float>(_boomLength, ZOOM_MIN, ZOOM_MAX);

    // May need to change view if boom length has changed
    if (previousBoomLength != _boomLength) {
        qApp->changeViewAsNeeded(_boomLength);
    }
}

void MyAvatar::updatePosition(float deltaTime) {
    if (_motionBehaviors & AVATAR_MOTION_ACTION_MOTOR_ENABLED) {
        updateActionMotor(deltaTime);
    }

    vec3 velocity = getWorldVelocity();
    float sensorToWorldScale = getSensorToWorldScale();
    float sensorToWorldScale2 = sensorToWorldScale * sensorToWorldScale;
    const float MOVING_SPEED_THRESHOLD_SQUARED = 0.0001f; // 0.01 m/s
    if (!_characterController.isEnabledAndReady()) {
        // _characterController is not in physics simulation but it can still compute its target velocity
        updateMotors();
        _characterController.computeNewVelocity(deltaTime, velocity);

        float speed2 = glm::length(velocity);
        if (speed2 > sensorToWorldScale2 * MIN_AVATAR_SPEED_SQUARED) {
            // update position ourselves
            applyPositionDelta(deltaTime * velocity);
        }
        measureMotionDerivatives(deltaTime);
        _moving = speed2 > sensorToWorldScale2 * MOVING_SPEED_THRESHOLD_SQUARED;
    } else {
        float speed2 = glm::length2(velocity);
        _moving = speed2 > sensorToWorldScale2 * MOVING_SPEED_THRESHOLD_SQUARED;

        if (_moving) {
            // scan for walkability
            glm::vec3 position = getWorldPosition();
            MyCharacterController::RayShotgunResult result;
            glm::vec3 step = deltaTime * (getWorldOrientation() * _actionMotorVelocity);
            _characterController.testRayShotgun(position, step, result);
            _characterController.setStepUpEnabled(result.walkable);
        }
    }
}

void MyAvatar::updateCollisionSound(const glm::vec3 &penetration, float deltaTime, float frequency) {
    // COLLISION SOUND API in Audio has been removed
}

bool findAvatarAvatarPenetration(const glm::vec3 positionA, float radiusA, float heightA,
        const glm::vec3 positionB, float radiusB, float heightB, glm::vec3& penetration) {
    glm::vec3 positionBA = positionB - positionA;
    float xzDistance = sqrt(positionBA.x * positionBA.x + positionBA.z * positionBA.z);
    if (xzDistance < (radiusA + radiusB)) {
        float yDistance = fabs(positionBA.y);
        float halfHeights = 0.5f * (heightA + heightB);
        if (yDistance < halfHeights) {
            // cylinders collide
            if (xzDistance > 0.0f) {
                positionBA.y = 0.0f;
                // note, penetration should point from A into B
                penetration = positionBA * ((radiusA + radiusB - xzDistance) / xzDistance);
                return true;
            } else {
                // exactly coaxial -- we'll return false for this case
                return false;
            }
        } else if (yDistance < halfHeights + radiusA + radiusB) {
            // caps collide
            if (positionBA.y < 0.0f) {
                // A is above B
                positionBA.y += halfHeights;
                float BA = glm::length(positionBA);
                penetration = positionBA * (radiusA + radiusB - BA) / BA;
                return true;
            } else {
                // A is below B
                positionBA.y -= halfHeights;
                float BA = glm::length(positionBA);
                penetration = positionBA * (radiusA + radiusB - BA) / BA;
                return true;
            }
        }
    }
    return false;
}

// There can be a separation between the _targetScale and the actual scale of the rendered avatar in a domain.
// When the avatar enters a domain where their target scale is not allowed according to the min/max
// we do not change their saved target scale. Instead, we use getDomainLimitedScale() to render the avatar
// at a domain appropriate size. When the avatar leaves the limiting domain, we'll return them to their previous target scale.
// While connected to a domain that limits avatar scale if the user manually changes their avatar scale, we change
// target scale to match the new scale they have chosen. When they leave the domain they will not return to the scale they were
// before they entered the limiting domain.

void MyAvatar::setGravity(float gravity) {
    _characterController.setGravity(gravity);
}

float MyAvatar::getGravity() {
    return _characterController.getGravity();
}

void MyAvatar::increaseSize() {
    float minScale = getDomainMinScale();
    float maxScale = getDomainMaxScale();

    float clampedTargetScale = glm::clamp(_targetScale, minScale, maxScale);
    float newTargetScale = glm::clamp(clampedTargetScale * (1.0f + SCALING_RATIO), minScale, maxScale);

    setTargetScale(newTargetScale);
}

void MyAvatar::decreaseSize() {
    float minScale = getDomainMinScale();
    float maxScale = getDomainMaxScale();

    float clampedTargetScale = glm::clamp(_targetScale, minScale, maxScale);
    float newTargetScale = glm::clamp(clampedTargetScale * (1.0f - SCALING_RATIO), minScale, maxScale);

    setTargetScale(newTargetScale);
}

void MyAvatar::resetSize() {
    // attempt to reset avatar size to the default (clamped to domain limits)
    const float DEFAULT_AVATAR_SCALE = 1.0f;
    setTargetScale(DEFAULT_AVATAR_SCALE);
}

void MyAvatar::restrictScaleFromDomainSettings(const QJsonObject& domainSettingsObject) {
    // pull out the minimum and maximum height and set them to restrict our scale

    static const QString AVATAR_SETTINGS_KEY = "avatars";
    auto avatarsObject = domainSettingsObject[AVATAR_SETTINGS_KEY].toObject();

    static const QString MIN_HEIGHT_OPTION = "min_avatar_height";
    float settingMinHeight = avatarsObject[MIN_HEIGHT_OPTION].toDouble(MIN_AVATAR_HEIGHT);
    setDomainMinimumHeight(settingMinHeight);

    static const QString MAX_HEIGHT_OPTION = "max_avatar_height";
    float settingMaxHeight = avatarsObject[MAX_HEIGHT_OPTION].toDouble(MAX_AVATAR_HEIGHT);
    setDomainMaximumHeight(settingMaxHeight);

    // make sure that the domain owner didn't flip min and max
    if (_domainMinimumHeight > _domainMaximumHeight) {
        std::swap(_domainMinimumHeight, _domainMaximumHeight);
    }

    // Set avatar current scale
    _targetScale = _scaleSetting.get();
    // clamp the desired _targetScale by the domain limits NOW, don't try to gracefully animate.  Because
    // this might cause our avatar to become embedded in the terrain.
    _targetScale = getDomainLimitedScale();

    qCDebug(interfaceapp) << "This domain requires a minimum avatar scale of " << _domainMinimumHeight
                          << " and a maximum avatar scale of " << _domainMaximumHeight;

    _isAnimatingScale = true;

    setModelScale(_targetScale);
    rebuildCollisionShape();

    _haveReceivedHeightLimitsFromDomain = true;
}

void MyAvatar::leaveDomain() {
    clearScaleRestriction();
    saveAvatarScale();
}

void MyAvatar::saveAvatarScale() {
    _scaleSetting.set(_targetScale);
}

void MyAvatar::clearScaleRestriction() {
    _domainMinimumHeight = MIN_AVATAR_HEIGHT;
    _domainMaximumHeight = MAX_AVATAR_HEIGHT;
    _haveReceivedHeightLimitsFromDomain = false;
}

void MyAvatar::goToLocation(const QVariant& propertiesVar) {
    qCDebug(interfaceapp, "MyAvatar QML goToLocation");
    auto properties = propertiesVar.toMap();
    if (!properties.contains("position")) {
        qCWarning(interfaceapp, "goToLocation called without a position variable");
        return;
    }

    bool validPosition;
    glm::vec3 v = vec3FromVariant(properties["position"], validPosition);
    if (!validPosition) {
        qCWarning(interfaceapp, "goToLocation called with invalid position variable");
        return;
    }
    bool validOrientation = false;
    glm::quat q;
    if (properties.contains("orientation")) {
        q = quatFromVariant(properties["orientation"], validOrientation);
        if (!validOrientation) {
            glm::vec3 eulerOrientation = vec3FromVariant(properties["orientation"], validOrientation);
            q = glm::quat(eulerOrientation);
            if (!validOrientation) {
                qCWarning(interfaceapp, "goToLocation called with invalid orientation variable");
            }
        }
    }

    if (validOrientation) {
        goToLocation(v, true, q);
    } else {
        goToLocation(v);
    }
}

void MyAvatar::goToFeetLocation(const glm::vec3& newPosition,
                                bool hasOrientation, const glm::quat& newOrientation,
                                bool shouldFaceLocation) {
    _goToFeetAjustment = true;
    goToLocation(newPosition, hasOrientation, newOrientation, shouldFaceLocation);
}

void MyAvatar::goToLocation(const glm::vec3& newPosition,
                            bool hasOrientation, const glm::quat& newOrientation,
                            bool shouldFaceLocation, bool withSafeLanding) {

    // Most cases of going to a place or user go through this now. Some possible improvements to think about in the future:
    // - It would be nice if this used the same teleport steps and smoothing as in the teleport.js script, as long as it
    //   still worked if the target is in the air.
    // - Sometimes (such as the response from /api/v1/users/:username/location), the location can be stale, but there is a
    //   node_id supplied by which we could update the information after going to the stale location first and "looking around".
    //   This could be passed through AddressManager::goToAddressFromObject => AddressManager::handleViewpoint => here.
    //   The trick is that you have to yield enough time to resolve the node_id.
    // - Instead of always doing the same thing for shouldFaceLocation -- which places users uncomfortabley on top of each other --
    //   it would be nice to see how many users are already "at" a person or place, and place ourself in semicircle or other shape
    //   around the target. Avatars and entities (specified by the node_id) could define an adjustable "face me" method that would
    //   compute the position (e.g., so that if I'm on stage, going to me would compute an available seat in the audience rather than
    //   being in my face on-stage). Note that this could work for going to an entity as well as to a person.

    qCDebug(interfaceapp).nospace() << "MyAvatar goToLocation - moving to " << newPosition.x << ", "
        << newPosition.y << ", " << newPosition.z;

    _goToPending = true;
    _goToPosition = newPosition;
    _goToSafe = withSafeLanding;
    _goToOrientation = getWorldOrientation();
    if (hasOrientation) {
        qCDebug(interfaceapp).nospace() << "MyAvatar goToLocation - new orientation is "
                                        << newOrientation.x << ", " << newOrientation.y << ", " << newOrientation.z << ", " << newOrientation.w;

        // orient the user to face the target
        glm::quat quatOrientation = cancelOutRollAndPitch(newOrientation);

        if (shouldFaceLocation) {
            quatOrientation = newOrientation * glm::angleAxis(PI, Vectors::UP);

            // move the user a couple units away
            const float DISTANCE_TO_USER = 2.0f;
            _goToPosition = newPosition - quatOrientation * IDENTITY_FORWARD * DISTANCE_TO_USER;
        }

        _goToOrientation = quatOrientation;
    }

    emit transformChanged();
}

void MyAvatar::goToLocationAndEnableCollisions(const glm::vec3& position) { // See use case in safeLanding.
    goToLocation(position);
    QMetaObject::invokeMethod(this, "setCollisionsEnabled", Qt::QueuedConnection, Q_ARG(bool, true));
}
bool MyAvatar::safeLanding(const glm::vec3& position) {
    // Considers all collision hull or non-collisionless primitive intersections on a vertical line through the point.
    // There needs to be a "landing" if:
    // a) the closest above and the closest below are less than the avatar capsule height apart, or
    // b) the above point is the top surface of an entity, indicating that we are inside it.
    // If no landing is required, we go to that point directly and return false;
    // When a landing is required by a, we find the highest intersection on that closest-agbove entity
    // (which may be that same "nearest above intersection"). That highest intersection is the candidate landing point.
    // For b, use that top surface point.
    // We then place our feet there, recurse with new capsule center point, and return true.

    if (QThread::currentThread() != thread()) {
        bool result;
        BLOCKING_INVOKE_METHOD(this, "safeLanding", Q_RETURN_ARG(bool, result), Q_ARG(const glm::vec3&, position));
        return result;
    }
    glm::vec3 better;
    if (!requiresSafeLanding(position, better)) {
        return false;
    }
    if (!getCollisionsEnabled()) {
        goToLocation(better);  // recurses on next update
     } else { // If you try to go while stuck, physics will keep you stuck.
        setCollisionsEnabled(false);
        // Don't goToLocation just yet. Yield so that physics can act on the above.
        QMetaObject::invokeMethod(this, "goToLocationAndEnableCollisions", Qt::QueuedConnection, // The equivalent of javascript nextTick
            Q_ARG(glm::vec3, better));
     }
     return true;
}

// If position is not reliably safe from being stuck by physics, answer true and place a candidate better position in betterPositionOut.
bool MyAvatar::requiresSafeLanding(const glm::vec3& positionIn, glm::vec3& betterPositionOut) {

    // We begin with utilities and tests. The Algorithm in four parts is below.
    // NOTE: we use estimated avatar height here instead of the bullet capsule halfHeight, because
    // the domain avatar height limiting might not have taken effect yet on the actual bullet shape.
    auto halfHeight = 0.5f * getHeight();

    if (halfHeight == 0) {
        return false; // zero height avatar
    }
    auto entityTree = DependencyManager::get<EntityTreeRenderer>()->getTree();
    if (!entityTree) {
        return false; // no entity tree
    }
    // More utilities.
    const auto capsuleCenter = positionIn;
    const auto up = _worldUpDirection, down = -up;
    glm::vec3 upperIntersection, upperNormal, lowerIntersection, lowerNormal;
    EntityItemID upperId, lowerId;
    QVector<EntityItemID> include{}, ignore{};
    auto mustMove = [&] {  // Place bottom of capsule at the upperIntersection, and check again based on the capsule center.
        betterPositionOut = upperIntersection + (up * halfHeight);
        return true;
    };
    auto findIntersection = [&](const glm::vec3& startPointIn, const glm::vec3& directionIn, glm::vec3& intersectionOut, EntityItemID& entityIdOut, glm::vec3& normalOut) {
        OctreeElementPointer element;
        float distance;
        BoxFace face;
        const auto lockType = Octree::Lock; // Should we refactor to take a lock just once?
        bool* accurateResult = NULL;

        // This isn't quite what we really want here. findRayIntersection always works on mesh, skipping entirely based on collidable.
        // What we really want is to use the collision hull!
        // See https://highfidelity.fogbugz.com/f/cases/5003/findRayIntersection-has-option-to-use-collidableOnly-but-doesn-t-actually-use-colliders
        QVariantMap extraInfo;
        EntityItemID entityID = entityTree->evalRayIntersection(startPointIn, directionIn, include, ignore,
            PickFilter(PickFilter::getBitMask(PickFilter::FlagBit::COLLIDABLE) | PickFilter::getBitMask(PickFilter::FlagBit::PRECISE)),
            element, distance, face, normalOut, extraInfo, lockType, accurateResult);
        if (entityID.isNull()) {
            return false;
        }
        intersectionOut = startPointIn + (directionIn * distance);
        entityIdOut = entityID;
        return true;
    };

    // The Algorithm, in four parts:

    if (!findIntersection(capsuleCenter, up, upperIntersection, upperId, upperNormal)) {
        // We currently believe that physics will reliably push us out if our feet are embedded,
        // as long as our capsule center is out and there's room above us. Here we have those
        // conditions, so no need to check our feet below.
        return false; // nothing above
    }

    if (!findIntersection(capsuleCenter, down, lowerIntersection, lowerId, lowerNormal)) {
        // Our head may be embedded, but our center is out and there's room below. See corresponding comment above.
        return false; // nothing below
    }

    // See if we have room between entities above and below, but that we are not contained.
    // First check if the surface above us is the bottom of something, and the surface below us it the top of something.
    // I.e., we are in a clearing between two objects.
    if (isDown(upperNormal) && isUp(lowerNormal)) {
        auto spaceBetween = glm::distance(upperIntersection, lowerIntersection);
        const float halfHeightFactor = 2.25f; // Until case 5003 is fixed (and maybe after?), we need a fudge factor. Also account for content modelers not being precise.
        if (spaceBetween > (halfHeightFactor * halfHeight)) {
            // There is room for us to fit in that clearing. If there wasn't, physics would oscilate us between the objects above and below.
            // We're now going to iterate upwards through successive upperIntersections, testing to see if we're contained within the top surface of some entity.
            // There will be one of two outcomes:
            // a) We're not contained, so we have enough room and our position is good.
            // b) We are contained, so we'll bail out of this but try again at a position above the containing entity.
            const int iterationLimit = 1000;
            for (int counter = 0; counter < iterationLimit; counter++) {
                ignore.push_back(upperId);
                if (!findIntersection(upperIntersection, up, upperIntersection, upperId, upperNormal)) {
                    // We're not inside an entity, and from the nested tests, we have room between what is above and below. So position is good!
                    return false; // enough room
                }
                if (isUp(upperNormal)) {
                    // This new intersection is the top surface of an entity that we have not yet seen, which means we're contained within it.
                    // We could break here and recurse from the top of the original ceiling, but since we've already done the work to find the top
                    // of the enclosing entity, let's put our feet at upperIntersection and start over.
                    return mustMove();
                }
                // We found a new bottom surface, which we're not interested in.
                // But there could still be a top surface above us for an entity we haven't seen, so keep looking upward.
            }
            qCDebug(interfaceapp) << "Loop in requiresSafeLanding. Floor/ceiling do not make sense.";
        }
    }

    include.push_back(upperId); // We're now looking for the intersection from above onto this entity.
    const float big = (float)TREE_SCALE;
    const auto skyHigh = up * big;
    auto fromAbove = capsuleCenter + skyHigh;
    if (!findIntersection(fromAbove, down, upperIntersection, upperId, upperNormal)) {
        return false; // Unable to find a landing
    }
    // Our arbitrary rule is to always go up. There's no need to look down or sideways for a "closer" safe candidate.
    return mustMove();
}

void MyAvatar::updateMotionBehaviorFromMenu() {

    if (QThread::currentThread() != thread()) {
        QMetaObject::invokeMethod(this, "updateMotionBehaviorFromMenu");
        return;
    }

    Menu* menu = Menu::getInstance();
    if (menu->isOptionChecked(MenuOption::ActionMotorControl)) {
        _motionBehaviors |= AVATAR_MOTION_ACTION_MOTOR_ENABLED;
    } else {
        _motionBehaviors &= ~AVATAR_MOTION_ACTION_MOTOR_ENABLED;
    }
    if (menu->isOptionChecked(MenuOption::ScriptedMotorControl)) {
        _motionBehaviors |= AVATAR_MOTION_SCRIPTED_MOTOR_ENABLED;
    } else {
        _motionBehaviors &= ~AVATAR_MOTION_SCRIPTED_MOTOR_ENABLED;
    }
    setProperty("lookAtSnappingEnabled", menu->isOptionChecked(MenuOption::EnableLookAtSnapping));
}

void MyAvatar::setFlyingEnabled(bool enabled) {
    if (QThread::currentThread() != thread()) {
        QMetaObject::invokeMethod(this, "setFlyingEnabled", Q_ARG(bool, enabled));
        return;
    }

    if (qApp->isHMDMode()) {
        setFlyingHMDPref(enabled);
    } else {
        setFlyingDesktopPref(enabled);
    }

    _enableFlying = enabled;
}

bool MyAvatar::isFlying() {
    // Avatar is Flying, and is not Falling, or Taking off
    return _characterController.getState() == CharacterController::State::Hover;
}

bool MyAvatar::isInAir() {
    // If Avatar is Hover, Falling, or Taking off, they are in Air.
    return _characterController.getState() != CharacterController::State::Ground;
}

bool MyAvatar::getFlyingEnabled() {
    // May return true even if client is not allowed to fly in the zone.
    return (qApp->isHMDMode() ? getFlyingHMDPref() : getFlyingDesktopPref());
}

void MyAvatar::setFlyingDesktopPref(bool enabled) {
    if (QThread::currentThread() != thread()) {
        QMetaObject::invokeMethod(this, "setFlyingDesktopPref", Q_ARG(bool, enabled));
        return;
    }

    _flyingPrefDesktop = enabled;
}

bool MyAvatar::getFlyingDesktopPref() {
    return _flyingPrefDesktop;
}

void MyAvatar::setFlyingHMDPref(bool enabled) {
    if (QThread::currentThread() != thread()) {
        QMetaObject::invokeMethod(this, "setFlyingHMDPref", Q_ARG(bool, enabled));
        return;
    }

    _flyingPrefHMD = enabled;
}

bool MyAvatar::getFlyingHMDPref() {
    return _flyingPrefHMD;
}

// Public interface for targetscale
float MyAvatar::getAvatarScale() {
    return getTargetScale();
}

void MyAvatar::setAvatarScale(float val) {

    if (QThread::currentThread() != thread()) {
        QMetaObject::invokeMethod(this, "setAvatarScale", Q_ARG(float, val));
        return;
    }

    setTargetScale(val);
}

void MyAvatar::setCollisionsEnabled(bool enabled) {

    if (QThread::currentThread() != thread()) {
        QMetaObject::invokeMethod(this, "setCollisionsEnabled", Q_ARG(bool, enabled));
        return;
    }
    _characterController.setCollisionless(!enabled);
    emit collisionsEnabledChanged(enabled);
}

bool MyAvatar::getCollisionsEnabled() {
    // may return 'false' even though the collisionless option was requested
    // because the zone may disallow collisionless avatars
    return _characterController.computeCollisionGroup() != BULLET_COLLISION_GROUP_COLLISIONLESS;
}

void MyAvatar::setOtherAvatarsCollisionsEnabled(bool enabled) {

    if (QThread::currentThread() != thread()) {
        QMetaObject::invokeMethod(this, "setOtherAvatarsCollisionsEnabled", Q_ARG(bool, enabled));
        return;
    }
    _collideWithOtherAvatars = enabled;
    emit otherAvatarsCollisionsEnabledChanged(enabled);
}

bool MyAvatar::getOtherAvatarsCollisionsEnabled() {
    return _collideWithOtherAvatars;
}

void MyAvatar::updateCollisionCapsuleCache() {
    glm::vec3 start, end;
    float radius;
    getCapsule(start, end, radius);
    QVariantMap capsule;
    capsule["start"] = vec3toVariant(start);
    capsule["end"] = vec3toVariant(end);
    capsule["radius"] = QVariant(radius);
    _collisionCapsuleCache.set(capsule);
}

// thread safe
QVariantMap MyAvatar::getCollisionCapsule() const {
    return _collisionCapsuleCache.get();
}

void MyAvatar::setCharacterControllerEnabled(bool enabled) {
    qCDebug(interfaceapp) << "MyAvatar.characterControllerEnabled is deprecated. Use MyAvatar.collisionsEnabled instead.";
    setCollisionsEnabled(enabled);
}

bool MyAvatar::getCharacterControllerEnabled() {
    qCDebug(interfaceapp) << "MyAvatar.characterControllerEnabled is deprecated. Use MyAvatar.collisionsEnabled instead.";
    return getCollisionsEnabled();
}

void MyAvatar::clearDriveKeys() {
    _driveKeys.fill(0.0f);
}

void MyAvatar::setDriveKey(DriveKeys key, float val) {
    try {
        _driveKeys.at(key) = val;
    } catch (const std::exception&) {
        qCCritical(interfaceapp) << Q_FUNC_INFO << ": Index out of bounds";
    }
}

float MyAvatar::getDriveKey(DriveKeys key) const {
    return isDriveKeyDisabled(key) ? 0.0f : getRawDriveKey(key);
}

float MyAvatar::getRawDriveKey(DriveKeys key) const {
    try {
        return _driveKeys.at(key);
    } catch (const std::exception&) {
        qCCritical(interfaceapp) << Q_FUNC_INFO << ": Index out of bounds";
        return 0.0f;
    }
}

void MyAvatar::relayDriveKeysToCharacterController() {
    if (getDriveKey(TRANSLATE_Y) > 0.0f && (!qApp->isHMDMode() || (useAdvancedMovementControls() && getFlyingHMDPref()))) {
        _characterController.jump();
    }
}

void MyAvatar::disableDriveKey(DriveKeys key) {
    try {
        _disabledDriveKeys.set(key);
    } catch (const std::exception&) {
        qCCritical(interfaceapp) << Q_FUNC_INFO << ": Index out of bounds";
    }
}

void MyAvatar::enableDriveKey(DriveKeys key) {
    try {
        _disabledDriveKeys.reset(key);
    } catch (const std::exception&) {
        qCCritical(interfaceapp) << Q_FUNC_INFO << ": Index out of bounds";
    }
}

bool MyAvatar::isDriveKeyDisabled(DriveKeys key) const {
    try {
        return _disabledDriveKeys.test(key);
    } catch (const std::exception&) {
        qCCritical(interfaceapp) << Q_FUNC_INFO << ": Index out of bounds";
        return true;
    }
}

void MyAvatar::triggerVerticalRecenter() {
    _follow.setForceActivateVertical(true);
}

void MyAvatar::triggerHorizontalRecenter() {
    _follow.setForceActivateHorizontal(true);
}

void MyAvatar::triggerRotationRecenter() {
    _follow.setForceActivateRotation(true);
}

// old school meat hook style
glm::mat4 MyAvatar::deriveBodyFromHMDSensor() const {
    glm::vec3 headPosition(0.0f, _userHeight.get(), 0.0f);
    glm::quat headOrientation;
    auto headPose = getControllerPoseInSensorFrame(controller::Action::HEAD);
    if (headPose.isValid()) {
        headPosition = headPose.translation;
        // AJT: TODO: can remove this Y_180
        headOrientation = headPose.rotation * Quaternions::Y_180;
    }
    const glm::quat headOrientationYawOnly = cancelOutRollAndPitch(headOrientation);

    const Rig& rig = _skeletonModel->getRig();
    int headIndex = rig.indexOfJoint("Head");
    int neckIndex = rig.indexOfJoint("Neck");
    int hipsIndex = rig.indexOfJoint("Hips");

    glm::vec3 rigHeadPos = headIndex != -1 ? rig.getAbsoluteDefaultPose(headIndex).trans() : DEFAULT_AVATAR_HEAD_POS;
    glm::vec3 rigNeckPos = neckIndex != -1 ? rig.getAbsoluteDefaultPose(neckIndex).trans() : DEFAULT_AVATAR_NECK_POS;
    glm::vec3 rigHipsPos = hipsIndex != -1 ? rig.getAbsoluteDefaultPose(hipsIndex).trans() : DEFAULT_AVATAR_HIPS_POS;

    glm::vec3 localHead = (rigHeadPos - rigHipsPos);
    glm::vec3 localNeck = (rigNeckPos - rigHipsPos);

    // apply simplistic head/neck model
    // figure out where the avatar body should be by applying offsets from the avatar's neck & head joints.

    // eyeToNeck offset is relative full HMD orientation.
    // while neckToRoot offset is only relative to HMDs yaw.
    // Y_180 is necessary because rig is z forward and hmdOrientation is -z forward

    // AJT: TODO: can remove this Y_180, if we remove the higher level one.
    glm::vec3 headToNeck = headOrientation * Quaternions::Y_180 * (localNeck - localHead);
    glm::vec3 neckToRoot = headOrientationYawOnly  * Quaternions::Y_180 * -localNeck;

    float invSensorToWorldScale = getUserEyeHeight() / getEyeHeight();
    glm::vec3 bodyPos = headPosition + invSensorToWorldScale * (headToNeck + neckToRoot);

    return createMatFromQuatAndPos(headOrientationYawOnly, bodyPos);
}

glm::mat4 MyAvatar::getSpine2RotationRigSpace() const {
    int spine2Index = _skeletonModel->getRig().indexOfJoint("Spine2");
    glm::quat spine2Rot = Quaternions::IDENTITY;
    if (!(spine2Index < 0)) {
        // use the spine for the azimuth origin.
        spine2Rot = getAbsoluteJointRotationInObjectFrame(spine2Index);
    }
    glm::vec3 spine2UpAvatarSpace = spine2Rot * glm::vec3(0.0f, 1.0f, 0.0f);
    glm::vec3 spine2FwdAvatarSpace = spine2Rot * glm::vec3(_hipToHandController.x, 0.0f, _hipToHandController.y);

    // static const glm::quat RIG_CHANGE_OF_BASIS = Quaternions::Y_180;
    // RIG_CHANGE_OF_BASIS * AVATAR_TO_RIG_ROTATION * inverse(RIG_CHANGE_OF_BASIS) = Quaternions::Y_180; //avatar Space;
    const glm::quat AVATAR_TO_RIG_ROTATION = Quaternions::Y_180;
    glm::vec3 spine2UpRigSpace = AVATAR_TO_RIG_ROTATION * spine2UpAvatarSpace;
    glm::vec3 spine2FwdRigSpace = AVATAR_TO_RIG_ROTATION * spine2FwdAvatarSpace;

    glm::vec3 u, v, w;
    if (glm::length(spine2FwdRigSpace) > 0.0f) {
        spine2FwdRigSpace = glm::normalize(spine2FwdRigSpace);
    } else {
        spine2FwdRigSpace = glm::vec3(0.0f, 0.0f, 1.0f);
    }
    if (glm::length(spine2UpRigSpace) > 0.0f) {
        spine2UpRigSpace = glm::normalize(spine2UpRigSpace);
    } else {
        spine2UpRigSpace = glm::vec3(0.0f, 1.0f, 0.0f);
    }
    generateBasisVectors(spine2UpRigSpace, spine2FwdRigSpace, u, v, w);
    glm::mat4 spine2RigSpace(glm::vec4(w, 0.0f), glm::vec4(u, 0.0f), glm::vec4(v, 0.0f), glm::vec4(glm::vec3(0.0f, 0.0f, 0.0f), 1.0f));
    return spine2RigSpace;
}

// ease in function for dampening cg movement
static float slope(float num) {
    const float CURVE_CONSTANT = 1.0f;
    float ret = 1.0f;
    if (num > 0.0f) {
        ret = 1.0f - (1.0f / (1.0f + CURVE_CONSTANT * num));
    }
    return ret;
}

// This function gives a soft clamp at the edge of the base of support
// dampenCgMovement returns the damped cg value in Avatar space.
// cgUnderHeadHandsAvatarSpace is also in Avatar space
// baseOfSupportScale is based on the height of the user
static glm::vec3 dampenCgMovement(glm::vec3 cgUnderHeadHandsAvatarSpace, float baseOfSupportScale) {
    float distanceFromCenterZ = cgUnderHeadHandsAvatarSpace.z;
    float distanceFromCenterX = cgUnderHeadHandsAvatarSpace.x;

    // In the forward direction we need a different scale because forward is in
    // the direction of the hip extensor joint, which means bending usually happens
    // well before reaching the edge of the base of support.
    const float clampFront = DEFAULT_AVATAR_SUPPORT_BASE_FRONT * DEFAULT_AVATAR_FORWARD_DAMPENING_FACTOR * baseOfSupportScale;
    float clampBack = DEFAULT_AVATAR_SUPPORT_BASE_BACK * DEFAULT_AVATAR_LATERAL_DAMPENING_FACTOR * baseOfSupportScale;
    float clampLeft = DEFAULT_AVATAR_SUPPORT_BASE_LEFT * DEFAULT_AVATAR_LATERAL_DAMPENING_FACTOR * baseOfSupportScale;
    float clampRight = DEFAULT_AVATAR_SUPPORT_BASE_RIGHT * DEFAULT_AVATAR_LATERAL_DAMPENING_FACTOR * baseOfSupportScale;
    glm::vec3 dampedCg(0.0f, 0.0f, 0.0f);

    // find the damped z coord of the cg
    if (cgUnderHeadHandsAvatarSpace.z < 0.0f) {
        // forward displacement
        dampedCg.z = slope(fabs(distanceFromCenterZ / clampFront)) * clampFront;
    } else {
        // backwards displacement
        dampedCg.z = slope(fabs(distanceFromCenterZ / clampBack)) * clampBack;
    }

    // find the damped x coord of the cg
    if (cgUnderHeadHandsAvatarSpace.x > 0.0f) {
        // right of center
        dampedCg.x = slope(fabs(distanceFromCenterX / clampRight)) * clampRight;
    } else {
        // left of center
        dampedCg.x = slope(fabs(distanceFromCenterX / clampLeft)) * clampLeft;
    }
    return dampedCg;
}

// computeCounterBalance returns the center of gravity in Avatar space
glm::vec3 MyAvatar::computeCounterBalance() {
    struct JointMass {
        QString name;
        float weight;
        glm::vec3 position;
        JointMass() {};
        JointMass(QString n, float w, glm::vec3 p) {
            name = n;
            weight = w;
            position = p;
        }
    };

    // init the body part weights
    JointMass cgHeadMass(QString("Head"), DEFAULT_AVATAR_HEAD_MASS, glm::vec3(0.0f, 0.0f, 0.0f));
    JointMass cgLeftHandMass(QString("LeftHand"), DEFAULT_AVATAR_LEFTHAND_MASS, glm::vec3(0.0f, 0.0f, 0.0f));
    JointMass cgRightHandMass(QString("RightHand"), DEFAULT_AVATAR_RIGHTHAND_MASS, glm::vec3(0.0f, 0.0f, 0.0f));
    glm::vec3 tposeHead = DEFAULT_AVATAR_HEAD_POS;
    glm::vec3 tposeHips = DEFAULT_AVATAR_HIPS_POS;
    glm::vec3 tposeRightFoot = DEFAULT_AVATAR_RIGHTFOOT_POS;

    if (_skeletonModel->getRig().indexOfJoint(cgHeadMass.name) != -1) {
        cgHeadMass.position = getAbsoluteJointTranslationInObjectFrame(_skeletonModel->getRig().indexOfJoint(cgHeadMass.name));
        tposeHead = getAbsoluteDefaultJointTranslationInObjectFrame(_skeletonModel->getRig().indexOfJoint(cgHeadMass.name));
    }
    if (_skeletonModel->getRig().indexOfJoint(cgLeftHandMass.name) != -1) {
        cgLeftHandMass.position = getAbsoluteJointTranslationInObjectFrame(_skeletonModel->getRig().indexOfJoint(cgLeftHandMass.name));
    } else {
        cgLeftHandMass.position = DEFAULT_AVATAR_LEFTHAND_POS;
    }
    if (_skeletonModel->getRig().indexOfJoint(cgRightHandMass.name) != -1) {
        cgRightHandMass.position = getAbsoluteJointTranslationInObjectFrame(_skeletonModel->getRig().indexOfJoint(cgRightHandMass.name));
    } else {
        cgRightHandMass.position = DEFAULT_AVATAR_RIGHTHAND_POS;
    }
    if (_skeletonModel->getRig().indexOfJoint("Hips") != -1) {
        tposeHips = getAbsoluteDefaultJointTranslationInObjectFrame(_skeletonModel->getRig().indexOfJoint("Hips"));
    }
    if (_skeletonModel->getRig().indexOfJoint("RightFoot") != -1) {
        tposeRightFoot = getAbsoluteDefaultJointTranslationInObjectFrame(_skeletonModel->getRig().indexOfJoint("RightFoot"));
    }

    // find the current center of gravity position based on head and hand moments
    glm::vec3 sumOfMoments = (cgHeadMass.weight * cgHeadMass.position) + (cgLeftHandMass.weight * cgLeftHandMass.position) + (cgRightHandMass.weight * cgRightHandMass.position);
    float totalMass = cgHeadMass.weight + cgLeftHandMass.weight + cgRightHandMass.weight;

    glm::vec3 currentCg = (1.0f / totalMass) * sumOfMoments;
    currentCg.y = 0.0f;
    // dampening the center of gravity, in effect, limits the value to the perimeter of the base of support
    float baseScale = 1.0f;
    if (getUserEyeHeight() > 0.0f) {
        baseScale = getUserEyeHeight() / DEFAULT_AVATAR_EYE_HEIGHT;
    }
    glm::vec3 desiredCg = dampenCgMovement(currentCg, baseScale);

    // compute hips position to maintain desiredCg
    glm::vec3 counterBalancedForHead = (totalMass + DEFAULT_AVATAR_HIPS_MASS) * desiredCg;
    counterBalancedForHead -= sumOfMoments;
    glm::vec3 counterBalancedCg = (1.0f / DEFAULT_AVATAR_HIPS_MASS) * counterBalancedForHead;

    // find the height of the hips
    glm::vec3 xzDiff((cgHeadMass.position.x - counterBalancedCg.x), 0.0f, (cgHeadMass.position.z - counterBalancedCg.z));
    float headMinusHipXz = glm::length(xzDiff);
    float headHipDefault = glm::length(tposeHead - tposeHips);
    float hipHeight = 0.0f;
    if (headHipDefault > headMinusHipXz) {
        hipHeight = sqrtf((headHipDefault * headHipDefault) - (headMinusHipXz * headMinusHipXz));
    }
    counterBalancedCg.y = (cgHeadMass.position.y - hipHeight);

    // this is to be sure that the feet don't lift off the floor.
    // add 5 centimeters to allow for going up on the toes.
    if (counterBalancedCg.y > (tposeHips.y + 0.05f)) {
        // if the height is higher than default hips, clamp to default hips
        counterBalancedCg.y = tposeHips.y + 0.05f;
    }
    return counterBalancedCg;
}

// this function matches the hips rotation to the new cghips-head axis
// headOrientation, headPosition and hipsPosition are in avatar space
// returns the matrix of the hips in Avatar space
static glm::mat4 computeNewHipsMatrix(glm::quat headOrientation, glm::vec3 headPosition, glm::vec3 hipsPosition) {

    glm::quat bodyOrientation = computeBodyFacingFromHead(headOrientation, Vectors::UNIT_Y);

    const float MIX_RATIO = 0.3f;
    glm::quat hipsRot = safeLerp(Quaternions::IDENTITY, bodyOrientation, MIX_RATIO);
    glm::vec3 hipsFacing = hipsRot * Vectors::UNIT_Z;

    glm::vec3 spineVec = headPosition - hipsPosition;
    glm::vec3 u, v, w;
    generateBasisVectors(glm::normalize(spineVec), hipsFacing, u, v, w);
    return glm::mat4(glm::vec4(w, 0.0f),
        glm::vec4(u, 0.0f),
        glm::vec4(v, 0.0f),
        glm::vec4(hipsPosition, 1.0f));
}

static void drawBaseOfSupport(float baseOfSupportScale, float footLocal, glm::mat4 avatarToWorld) {
    // scale the base of support based on user height
    float clampFront = DEFAULT_AVATAR_SUPPORT_BASE_FRONT * baseOfSupportScale;
    float clampBack = DEFAULT_AVATAR_SUPPORT_BASE_BACK * baseOfSupportScale;
    float clampLeft = DEFAULT_AVATAR_SUPPORT_BASE_LEFT * baseOfSupportScale;
    float clampRight = DEFAULT_AVATAR_SUPPORT_BASE_RIGHT * baseOfSupportScale;
    float floor = footLocal + 0.05f;

    // transform the base of support corners to world space
    glm::vec3 frontRight = transformPoint(avatarToWorld, { clampRight, floor, clampFront });
    glm::vec3 frontLeft = transformPoint(avatarToWorld, { clampLeft, floor, clampFront });
    glm::vec3 backRight = transformPoint(avatarToWorld, { clampRight, floor, clampBack });
    glm::vec3 backLeft = transformPoint(avatarToWorld, { clampLeft, floor, clampBack });

    // draw the borders
    const glm::vec4 rayColor = { 1.0f, 0.0f, 0.0f, 1.0f };
    DebugDraw::getInstance().drawRay(backLeft, frontLeft, rayColor);
    DebugDraw::getInstance().drawRay(backLeft, backRight, rayColor);
    DebugDraw::getInstance().drawRay(backRight, frontRight, rayColor);
    DebugDraw::getInstance().drawRay(frontLeft, frontRight, rayColor);
}

// this function finds the hips position using a center of gravity model that
// balances the head and hands with the hips over the base of support
// returns the rotation (-z forward) and position of the Avatar in Sensor space
glm::mat4 MyAvatar::deriveBodyUsingCgModel() {
    glm::mat4 sensorToWorldMat = getSensorToWorldMatrix();
    glm::mat4 worldToSensorMat = glm::inverse(sensorToWorldMat);
    auto headPose = getControllerPoseInSensorFrame(controller::Action::HEAD);

    glm::mat4 sensorHeadMat = createMatFromQuatAndPos(headPose.rotation * Quaternions::Y_180, headPose.translation);

    // convert into avatar space
    glm::mat4 avatarToWorldMat = getTransform().getMatrix();
    glm::mat4 avatarHeadMat = glm::inverse(avatarToWorldMat) * sensorToWorldMat * sensorHeadMat;

    if (_enableDebugDrawBaseOfSupport) {
        float scaleBaseOfSupport = getUserEyeHeight() / DEFAULT_AVATAR_EYE_HEIGHT;
        glm::vec3 rightFootPositionLocal = getAbsoluteJointTranslationInObjectFrame(_skeletonModel->getRig().indexOfJoint("RightFoot"));
        drawBaseOfSupport(scaleBaseOfSupport, rightFootPositionLocal.y, avatarToWorldMat);
    }

    // get the new center of gravity
    glm::vec3 cgHipsPosition = computeCounterBalance();

    // find the new hips rotation using the new head-hips axis as the up axis
    glm::mat4 avatarHipsMat = computeNewHipsMatrix(glmExtractRotation(avatarHeadMat), extractTranslation(avatarHeadMat), cgHipsPosition);

    // convert hips from avatar to sensor space
    // The Y_180 is to convert from z forward to -z forward.
    return worldToSensorMat * avatarToWorldMat * avatarHipsMat;
}

static bool isInsideLine(const glm::vec3& a, const glm::vec3& b, const glm::vec3& c) {
    return (((b.x - a.x) * (c.z - a.z) - (b.z - a.z) * (c.x - a.x)) > 0);
}

static bool withinBaseOfSupport(const controller::Pose& head) {
    float userScale = 1.0f;

    glm::vec3 frontLeft(-DEFAULT_AVATAR_LATERAL_STEPPING_THRESHOLD, 0.0f, -DEFAULT_AVATAR_ANTERIOR_STEPPING_THRESHOLD);
    glm::vec3 frontRight(DEFAULT_AVATAR_LATERAL_STEPPING_THRESHOLD, 0.0f, -DEFAULT_AVATAR_ANTERIOR_STEPPING_THRESHOLD);
    glm::vec3 backLeft(-DEFAULT_AVATAR_LATERAL_STEPPING_THRESHOLD, 0.0f, DEFAULT_AVATAR_POSTERIOR_STEPPING_THRESHOLD);
    glm::vec3 backRight(DEFAULT_AVATAR_LATERAL_STEPPING_THRESHOLD, 0.0f, DEFAULT_AVATAR_POSTERIOR_STEPPING_THRESHOLD);

    bool isWithinSupport = false;
    if (head.isValid()) {
        bool withinFrontBase = isInsideLine(userScale * frontLeft, userScale * frontRight, head.getTranslation());
        bool withinBackBase = isInsideLine(userScale * backRight, userScale * backLeft, head.getTranslation());
        bool withinLateralBase = (isInsideLine(userScale * frontRight, userScale * backRight, head.getTranslation()) &&
            isInsideLine(userScale * backLeft, userScale * frontLeft, head.getTranslation()));
        isWithinSupport = (withinFrontBase && withinBackBase && withinLateralBase);
    }
    return isWithinSupport;
}

static bool headAngularVelocityBelowThreshold(const controller::Pose& head) {
    glm::vec3 xzPlaneAngularVelocity(0.0f, 0.0f, 0.0f);
    if (head.isValid()) {
        xzPlaneAngularVelocity.x = head.getAngularVelocity().x;
        xzPlaneAngularVelocity.z = head.getAngularVelocity().z;
    }
    float magnitudeAngularVelocity = glm::length(xzPlaneAngularVelocity);
    bool isBelowThreshold = (magnitudeAngularVelocity < DEFAULT_AVATAR_HEAD_ANGULAR_VELOCITY_STEPPING_THRESHOLD);

    return isBelowThreshold;
}

static bool isWithinThresholdHeightMode(const controller::Pose& head, const float& newMode, const float& scale) {
    bool isWithinThreshold = true;
    if (head.isValid()) {
        isWithinThreshold = (head.getTranslation().y - newMode) > (DEFAULT_AVATAR_MODE_HEIGHT_STEPPING_THRESHOLD * scale);
    }
    return isWithinThreshold;
}

float MyAvatar::computeStandingHeightMode(const controller::Pose& head) {
    const float MODE_CORRECTION_FACTOR = 0.02f;
    int greatestFrequency = 0;
    int mode = 0;
    // init mode in meters to the current mode
    float modeInMeters = getCurrentStandingHeight();
    if (head.isValid()) {
        std::map<int, int> freq;
        for(auto recentModeReadingsIterator = _recentModeReadings.begin(); recentModeReadingsIterator != _recentModeReadings.end(); ++recentModeReadingsIterator) {
            freq[*recentModeReadingsIterator] += 1;
            if (freq[*recentModeReadingsIterator] > greatestFrequency) {
                greatestFrequency = freq[*recentModeReadingsIterator];
                mode = *recentModeReadingsIterator;
            }
        }

        modeInMeters = ((float)mode) / CENTIMETERS_PER_METER;
        if (!(modeInMeters > getCurrentStandingHeight())) {
            // if not greater check for a reset
            if (getResetMode() && getControllerPoseInAvatarFrame(controller::Action::HEAD).isValid()) {
                setResetMode(false);
                float resetModeInCentimeters = glm::floor((head.getTranslation().y - MODE_CORRECTION_FACTOR)*CENTIMETERS_PER_METER);
                modeInMeters = (resetModeInCentimeters / CENTIMETERS_PER_METER);
                _recentModeReadings.clear();

            } else {
                // if not greater and no reset, keep the mode as it is
                modeInMeters = getCurrentStandingHeight();

            }
        }
    }
    return modeInMeters;
}

static bool handDirectionMatchesHeadDirection(const controller::Pose& leftHand, const controller::Pose& rightHand, const controller::Pose& head) {
    const float VELOCITY_EPSILON = 0.02f;
    bool leftHandDirectionMatchesHead = true;
    bool rightHandDirectionMatchesHead = true;
    glm::vec3 xzHeadVelocity(head.velocity.x, 0.0f, head.velocity.z);
    if (leftHand.isValid() && head.isValid()) {
        glm::vec3 xzLeftHandVelocity(leftHand.velocity.x, 0.0f, leftHand.velocity.z);
        if ((glm::length(xzLeftHandVelocity) > VELOCITY_EPSILON) && (glm::length(xzHeadVelocity) > VELOCITY_EPSILON)) {
            float handDotHeadLeft = glm::dot(glm::normalize(xzLeftHandVelocity), glm::normalize(xzHeadVelocity));
            leftHandDirectionMatchesHead = ((handDotHeadLeft > DEFAULT_HANDS_VELOCITY_DIRECTION_STEPPING_THRESHOLD));
        } else {
            leftHandDirectionMatchesHead = false;
        }
    }
    if (rightHand.isValid() && head.isValid()) {
        glm::vec3 xzRightHandVelocity(rightHand.velocity.x, 0.0f, rightHand.velocity.z);
        if ((glm::length(xzRightHandVelocity) > VELOCITY_EPSILON) && (glm::length(xzHeadVelocity) > VELOCITY_EPSILON)) {
            float handDotHeadRight = glm::dot(glm::normalize(xzRightHandVelocity), glm::normalize(xzHeadVelocity));
            rightHandDirectionMatchesHead = (handDotHeadRight > DEFAULT_HANDS_VELOCITY_DIRECTION_STEPPING_THRESHOLD);
        } else {
            rightHandDirectionMatchesHead = false;
        }
    }
    return leftHandDirectionMatchesHead && rightHandDirectionMatchesHead;
}

static bool handAngularVelocityBelowThreshold(const controller::Pose& leftHand, const controller::Pose& rightHand) {
    float leftHandXZAngularVelocity = 0.0f;
    float rightHandXZAngularVelocity = 0.0f;
    if (leftHand.isValid()) {
        glm::vec3 xzLeftHandAngularVelocity(leftHand.angularVelocity.x, 0.0f, leftHand.angularVelocity.z);
        leftHandXZAngularVelocity = glm::length(xzLeftHandAngularVelocity);
    }
    if (rightHand.isValid()) {
        glm::vec3 xzRightHandAngularVelocity(rightHand.angularVelocity.x, 0.0f, rightHand.angularVelocity.z);
        rightHandXZAngularVelocity = glm::length(xzRightHandAngularVelocity);
    }
    return ((leftHandXZAngularVelocity < DEFAULT_HANDS_ANGULAR_VELOCITY_STEPPING_THRESHOLD) &&
        (rightHandXZAngularVelocity < DEFAULT_HANDS_ANGULAR_VELOCITY_STEPPING_THRESHOLD));
}

static bool headVelocityGreaterThanThreshold(const controller::Pose& head) {
    float headVelocityMagnitude = 0.0f;
    if (head.isValid()) {
        headVelocityMagnitude = glm::length(head.getVelocity());
    }
    return headVelocityMagnitude > DEFAULT_HEAD_VELOCITY_STEPPING_THRESHOLD;
}

glm::quat MyAvatar::computeAverageHeadRotation(const controller::Pose& head) {
    const float AVERAGING_RATE = 0.03f;
    return safeLerp(_averageHeadRotation, head.getRotation(), AVERAGING_RATE);
}

static bool isHeadLevel(const controller::Pose& head, const glm::quat& averageHeadRotation) {
    glm::vec3 diffFromAverageEulers(0.0f, 0.0f, 0.0f);
    if (head.isValid()) {
        glm::vec3 averageHeadEulers = glm::degrees(safeEulerAngles(averageHeadRotation));
        glm::vec3 currentHeadEulers = glm::degrees(safeEulerAngles(head.getRotation()));
        diffFromAverageEulers = averageHeadEulers - currentHeadEulers;
    }
    return ((fabs(diffFromAverageEulers.x) < DEFAULT_HEAD_PITCH_STEPPING_TOLERANCE) && (fabs(diffFromAverageEulers.z) < DEFAULT_HEAD_ROLL_STEPPING_TOLERANCE));
}

float MyAvatar::getUserHeight() const {
    return _userHeight.get();
}

void MyAvatar::setUserHeight(float value) {
    _userHeight.set(value);

    float sensorToWorldScale = getEyeHeight() / getUserEyeHeight();
    emit sensorToWorldScaleChanged(sensorToWorldScale);
}

float MyAvatar::getUserEyeHeight() const {
    float ratio = DEFAULT_AVATAR_EYE_TO_TOP_OF_HEAD / DEFAULT_AVATAR_HEIGHT;
    float userHeight = _userHeight.get();
    return userHeight - userHeight * ratio;
}

bool MyAvatar::getIsInWalkingState() const {
    return _isInWalkingState;
}

bool MyAvatar::getIsInSittingState() const {
    return _isInSittingState.get();
}

MyAvatar::SitStandModelType MyAvatar::getUserRecenterModel() const {
    return _userRecenterModel.get();
}

bool MyAvatar::getIsSitStandStateLocked() const {
    return _lockSitStandState.get();
}

float MyAvatar::getWalkSpeed() const {
    return _walkSpeed.get() * _walkSpeedScalar;
}

float MyAvatar::getWalkBackwardSpeed() const {
    return _walkSpeed.get() * _walkSpeedScalar;
}

bool MyAvatar::isReadyForPhysics() const {
    return qApp->isServerlessMode() || _haveReceivedHeightLimitsFromDomain;
}

void MyAvatar::setSprintMode(bool sprint) {
    _walkSpeedScalar = sprint ? _sprintSpeed.get() : AVATAR_WALK_SPEED_SCALAR;
}

void MyAvatar::setIsInWalkingState(bool isWalking) {
    _isInWalkingState = isWalking;
}

void MyAvatar::setIsInSittingState(bool isSitting) {
    _sitStandStateTimer = 0.0f;
    _squatTimer = 0.0f;
    // on reset height we need the count to be more than one in case the user sits and stands up quickly.
    _isInSittingState.set(isSitting);
    setResetMode(true);
    if (isSitting) {
        setCenterOfGravityModelEnabled(false);
    } else {
        setCenterOfGravityModelEnabled(true);
    }
    setSitStandStateChange(true);
}

void MyAvatar::setUserRecenterModel(MyAvatar::SitStandModelType modelName) {

    _userRecenterModel.set(modelName);

    switch (modelName) {
        case MyAvatar::SitStandModelType::ForceSit:
            setHMDLeanRecenterEnabled(true);
            setIsInSittingState(true);
            setIsSitStandStateLocked(true);
            break;
        case MyAvatar::SitStandModelType::ForceStand:
            setHMDLeanRecenterEnabled(true);
            setIsInSittingState(false);
            setIsSitStandStateLocked(true);
            break;
        case MyAvatar::SitStandModelType::Auto:
        default:
            setHMDLeanRecenterEnabled(true);
            setIsInSittingState(false);
            setIsSitStandStateLocked(false);
            break;
        case MyAvatar::SitStandModelType::DisableHMDLean:
            setHMDLeanRecenterEnabled(false);
            setIsInSittingState(false);
            setIsSitStandStateLocked(false);
            break;
    }
}

void MyAvatar::setIsSitStandStateLocked(bool isLocked) {
    _lockSitStandState.set(isLocked);
    _sitStandStateTimer = 0.0f;
    _squatTimer = 0.0f;
    _averageUserHeightSensorSpace = _userHeight.get();
    _tippingPoint = _userHeight.get();
    if (!isLocked) {
        // always start the auto transition mode in standing state.
        setIsInSittingState(false);
    }
}

void MyAvatar::setWalkSpeed(float value) {
    _walkSpeed.set(value);
}

void MyAvatar::setWalkBackwardSpeed(float value) {
    _walkBackwardSpeed.set(value);
}

void MyAvatar::setSprintSpeed(float value) {
    _sprintSpeed.set(value);
}

float MyAvatar::getSprintSpeed() const {
    return _sprintSpeed.get();
}

void MyAvatar::setSitStandStateChange(bool stateChanged) {
    _sitStandStateChange = stateChanged;
}

float MyAvatar::getSitStandStateChange() const {
    return _sitStandStateChange;
}

QVector<QString> MyAvatar::getScriptUrls() {
    QVector<QString> scripts = _skeletonModel->isLoaded() ? _skeletonModel->getHFMModel().scripts : QVector<QString>();
    return scripts;
}

glm::vec3 MyAvatar::getPositionForAudio() {
    glm::vec3 result;
    switch (_audioListenerMode) {
        case AudioListenerMode::FROM_HEAD:
            result = getHead()->getPosition();
            break;
        case AudioListenerMode::FROM_CAMERA:
            result = qApp->getCamera().getPosition();
            break;
        case AudioListenerMode::CUSTOM:
            result = _customListenPosition;
            break;
    }

    if (isNaN(result)) {
        qCDebug(interfaceapp) << "MyAvatar::getPositionForAudio produced NaN" << _audioListenerMode;
        result = glm::vec3(0.0f);
    }

    return result;
}

glm::quat MyAvatar::getOrientationForAudio() {
    glm::quat result;

    switch (_audioListenerMode) {
        case AudioListenerMode::FROM_HEAD:
            result = getHead()->getFinalOrientationInWorldFrame();
            break;
        case AudioListenerMode::FROM_CAMERA:
            result = qApp->getCamera().getOrientation();
            break;
        case AudioListenerMode::CUSTOM:
            result = _customListenOrientation;
            break;
    }

    if (isNaN(result)) {
        qCDebug(interfaceapp) << "MyAvatar::getOrientationForAudio produced NaN" << _audioListenerMode;
        result = glm::quat();
    }

    return result;
}

void MyAvatar::setAudioListenerMode(AudioListenerMode audioListenerMode) {
    if (_audioListenerMode != audioListenerMode) {
        _audioListenerMode = audioListenerMode;
        emit audioListenerModeChanged();
    }
}

QScriptValue audioListenModeToScriptValue(QScriptEngine* engine, const AudioListenerMode& audioListenerMode) {
    return audioListenerMode;
}

void audioListenModeFromScriptValue(const QScriptValue& object, AudioListenerMode& audioListenerMode) {
    audioListenerMode = static_cast<AudioListenerMode>(object.toUInt16());
}

QScriptValue driveKeysToScriptValue(QScriptEngine* engine, const MyAvatar::DriveKeys& driveKeys) {
    return driveKeys;
}

void driveKeysFromScriptValue(const QScriptValue& object, MyAvatar::DriveKeys& driveKeys) {
    driveKeys = static_cast<MyAvatar::DriveKeys>(object.toUInt16());
}


void MyAvatar::lateUpdatePalms() {
    Avatar::updatePalms();
}

static const float FOLLOW_TIME = 0.5f;

MyAvatar::FollowHelper::FollowHelper() {
    deactivate();
}

void MyAvatar::FollowHelper::deactivate() {
    for (int i = 0; i < NumFollowTypes; i++) {
        deactivate((FollowType)i);
    }
}

void MyAvatar::FollowHelper::deactivate(FollowType type) {
    assert(type >= 0 && type < NumFollowTypes);
    _timeRemaining[(int)type] = 0.0f;
}

void MyAvatar::FollowHelper::activate(FollowType type) {
    assert(type >= 0 && type < NumFollowTypes);
    // TODO: Perhaps, the follow time should be proportional to the displacement.
    _timeRemaining[(int)type] = FOLLOW_TIME;
}

bool MyAvatar::FollowHelper::isActive(FollowType type) const {
    assert(type >= 0 && type < NumFollowTypes);
    return _timeRemaining[(int)type] > 0.0f;
}

bool MyAvatar::FollowHelper::isActive() const {
    for (int i = 0; i < NumFollowTypes; i++) {
        if (isActive((FollowType)i)) {
            return true;
        }
    }
    return false;
}

float MyAvatar::FollowHelper::getMaxTimeRemaining() const {
    float max = 0.0f;
    for (int i = 0; i < NumFollowTypes; i++) {
        if (_timeRemaining[i] > max) {
            max = _timeRemaining[i];
        }
    }
    return max;
}

void MyAvatar::FollowHelper::decrementTimeRemaining(float dt) {
    for (int i = 0; i < NumFollowTypes; i++) {
        _timeRemaining[i] -= dt;
    }
}

bool MyAvatar::FollowHelper::shouldActivateRotation(const MyAvatar& myAvatar, const glm::mat4& desiredBodyMatrix, const glm::mat4& currentBodyMatrix) const {
    const float FOLLOW_ROTATION_THRESHOLD = cosf(myAvatar.getRotationThreshold());
    glm::vec2 bodyFacing = getFacingDir2D(currentBodyMatrix);
    return glm::dot(-myAvatar.getHeadControllerFacingMovingAverage(), bodyFacing) < FOLLOW_ROTATION_THRESHOLD;
}

bool MyAvatar::FollowHelper::shouldActivateHorizontal(const MyAvatar& myAvatar, const glm::mat4& desiredBodyMatrix, const glm::mat4& currentBodyMatrix) const {
    // -z axis of currentBodyMatrix in world space.
    glm::vec3 forward = glm::normalize(glm::vec3(-currentBodyMatrix[0][2], -currentBodyMatrix[1][2], -currentBodyMatrix[2][2]));
    // x axis of currentBodyMatrix in world space.
    glm::vec3 right = glm::normalize(glm::vec3(currentBodyMatrix[0][0], currentBodyMatrix[1][0], currentBodyMatrix[2][0]));
    glm::vec3 offset = extractTranslation(desiredBodyMatrix) - extractTranslation(currentBodyMatrix);
    controller::Pose currentHeadPose = myAvatar.getControllerPoseInAvatarFrame(controller::Action::HEAD);

    float forwardLeanAmount = glm::dot(forward, offset);
    float lateralLeanAmount = glm::dot(right, offset);

    const float MAX_LATERAL_LEAN = 0.3f;
    const float MAX_FORWARD_LEAN = 0.15f;
    const float MAX_BACKWARD_LEAN = 0.1f;

    bool stepDetected = false;
    if (myAvatar.getIsInSittingState()) {
        if (!withinBaseOfSupport(currentHeadPose)) {
            stepDetected = true;
        }
    } else if (forwardLeanAmount > 0 && forwardLeanAmount > MAX_FORWARD_LEAN) {
        stepDetected = true;
    } else if (forwardLeanAmount < 0 && forwardLeanAmount < -MAX_BACKWARD_LEAN) {
        stepDetected = true;
    } else {
        stepDetected = fabs(lateralLeanAmount) > MAX_LATERAL_LEAN;
    }
    return stepDetected;
}

bool MyAvatar::FollowHelper::shouldActivateHorizontalCG(MyAvatar& myAvatar) const {

    // get the current readings
    controller::Pose currentHeadPose = myAvatar.getControllerPoseInAvatarFrame(controller::Action::HEAD);
    controller::Pose currentLeftHandPose = myAvatar.getControllerPoseInAvatarFrame(controller::Action::LEFT_HAND);
    controller::Pose currentRightHandPose = myAvatar.getControllerPoseInAvatarFrame(controller::Action::RIGHT_HAND);
    controller::Pose currentHeadSensorPose = myAvatar.getControllerPoseInSensorFrame(controller::Action::HEAD);

    bool stepDetected = false;
    float myScale = myAvatar.getAvatarScale();

    if (myAvatar.getIsInWalkingState()) {
        stepDetected = true;
    } else {
        if (!withinBaseOfSupport(currentHeadPose) &&
            headAngularVelocityBelowThreshold(currentHeadPose) &&
            isWithinThresholdHeightMode(currentHeadSensorPose, myAvatar.getCurrentStandingHeight(), myScale) &&
            handDirectionMatchesHeadDirection(currentLeftHandPose, currentRightHandPose, currentHeadPose) &&
            handAngularVelocityBelowThreshold(currentLeftHandPose, currentRightHandPose) &&
            headVelocityGreaterThanThreshold(currentHeadPose) &&
            isHeadLevel(currentHeadPose, myAvatar.getAverageHeadRotation())) {
            // a step is detected
            stepDetected = true;
            if (glm::length(currentHeadPose.velocity) > DEFAULT_AVATAR_WALK_SPEED_THRESHOLD) {
                myAvatar.setIsInWalkingState(true);
            }
        } else {
            glm::vec3 defaultHipsPosition = myAvatar.getAbsoluteDefaultJointTranslationInObjectFrame(myAvatar.getJointIndex("Hips"));
            glm::vec3 defaultHeadPosition = myAvatar.getAbsoluteDefaultJointTranslationInObjectFrame(myAvatar.getJointIndex("Head"));
            glm::vec3 currentHeadPosition = currentHeadPose.getTranslation();
            float anatomicalHeadToHipsDistance = glm::length(defaultHeadPosition - defaultHipsPosition);
            if (!isActive(Horizontal) &&
                (!isActive(Vertical)) &&
                (glm::length(currentHeadPosition - defaultHipsPosition) > (anatomicalHeadToHipsDistance + (DEFAULT_AVATAR_SPINE_STRETCH_LIMIT * anatomicalHeadToHipsDistance)))) {
                myAvatar.setResetMode(true);
                stepDetected = true;
                if (glm::length(currentHeadPose.velocity) > DEFAULT_AVATAR_WALK_SPEED_THRESHOLD) {
                    myAvatar.setIsInWalkingState(true);
                }
            }
        }
    }
    return stepDetected;
}

bool MyAvatar::FollowHelper::shouldActivateVertical(const MyAvatar& myAvatar, const glm::mat4& desiredBodyMatrix, const glm::mat4& currentBodyMatrix) const {
    const float CYLINDER_TOP = 0.1f;
    const float CYLINDER_BOTTOM = -1.5f;
    const float SITTING_BOTTOM = -0.02f;

    glm::vec3 offset = extractTranslation(desiredBodyMatrix) - extractTranslation(currentBodyMatrix);
    bool returnValue = false;

    if (myAvatar.getSitStandStateChange()) {
        returnValue = true;
    } else {
        if (myAvatar.getIsInSittingState()) {
            if (myAvatar.getIsSitStandStateLocked()) {
                returnValue = (offset.y > CYLINDER_TOP);
            }
            if (offset.y < SITTING_BOTTOM) {
                // we recenter more easily when in sitting state.
                returnValue = true;
            }
        } else {
            // in the standing state
            returnValue = (offset.y > CYLINDER_TOP) || (offset.y < CYLINDER_BOTTOM);
            // finally check for squats in standing
            if (_squatDetected) {
                returnValue = true;
            }
        }
    }
    return returnValue;
}

void MyAvatar::FollowHelper::prePhysicsUpdate(MyAvatar& myAvatar, const glm::mat4& desiredBodyMatrix,
                                              const glm::mat4& currentBodyMatrix, bool hasDriveInput) {

    if (myAvatar.getHMDLeanRecenterEnabled() &&
        qApp->getCamera().getMode() != CAMERA_MODE_MIRROR) {
        if (!isActive(Rotation) && (shouldActivateRotation(myAvatar, desiredBodyMatrix, currentBodyMatrix) || hasDriveInput)) {
            activate(Rotation);
            myAvatar.setHeadControllerFacingMovingAverage(myAvatar.getHeadControllerFacing());
        }
        if (myAvatar.getCenterOfGravityModelEnabled()) {
            if (!isActive(Horizontal) && (shouldActivateHorizontalCG(myAvatar) || hasDriveInput)) {
                activate(Horizontal);
                if (myAvatar.getEnableStepResetRotation()) {
                    activate(Rotation);
                    myAvatar.setHeadControllerFacingMovingAverage(myAvatar.getHeadControllerFacing());
                }
            }
        } else {
            // center of gravity model is not enabled
            if (!isActive(Horizontal) && (shouldActivateHorizontal(myAvatar, desiredBodyMatrix, currentBodyMatrix) || hasDriveInput)) {
                activate(Horizontal);
                if (myAvatar.getEnableStepResetRotation() && !myAvatar.getIsInSittingState()) {
                    activate(Rotation);
                    myAvatar.setHeadControllerFacingMovingAverage(myAvatar.getHeadControllerFacing());
                }
            }
        }
        if (!isActive(Vertical) && (shouldActivateVertical(myAvatar, desiredBodyMatrix, currentBodyMatrix) || hasDriveInput)) {
            activate(Vertical);
            if (_squatDetected) {
                _squatDetected = false;
            }
        }
    } else {
        if (!isActive(Rotation) && getForceActivateRotation()) {
            activate(Rotation);
            myAvatar.setHeadControllerFacingMovingAverage(myAvatar.getHeadControllerFacing());
            setForceActivateRotation(false);
        }
        if (!isActive(Horizontal) && getForceActivateHorizontal()) {
            activate(Horizontal);
            setForceActivateHorizontal(false);
        }
        if (!isActive(Vertical) && getForceActivateVertical()) {
            activate(Vertical);
            setForceActivateVertical(false);
        }
    }

    glm::mat4 desiredWorldMatrix = myAvatar.getSensorToWorldMatrix() * desiredBodyMatrix;
    glm::mat4 currentWorldMatrix = myAvatar.getSensorToWorldMatrix() * currentBodyMatrix;

    AnimPose followWorldPose(currentWorldMatrix);

    glm::quat currentHipsLocal = myAvatar.getAbsoluteJointRotationInObjectFrame(myAvatar.getJointIndex("Hips"));
    const glm::quat hipsinWorldSpace = followWorldPose.rot() * (Quaternions::Y_180 * (currentHipsLocal));
    const glm::vec3 avatarUpWorld = glm::normalize(followWorldPose.rot()*(Vectors::UP));
    glm::quat resultingSwingInWorld;
    glm::quat resultingTwistInWorld;
    swingTwistDecomposition(hipsinWorldSpace, avatarUpWorld, resultingSwingInWorld, resultingTwistInWorld);

    // remove scale present from sensorToWorldMatrix
    followWorldPose.scale() = glm::vec3(1.0f);

    if (isActive(Rotation)) {
            //use the hmd reading for the hips follow
            followWorldPose.rot() = glmExtractRotation(desiredWorldMatrix);
    }
    if (isActive(Horizontal)) {
        glm::vec3 desiredTranslation = extractTranslation(desiredWorldMatrix);
        followWorldPose.trans().x = desiredTranslation.x;
        followWorldPose.trans().z = desiredTranslation.z;
    }
    if (isActive(Vertical)) {
        glm::vec3 desiredTranslation = extractTranslation(desiredWorldMatrix);
        followWorldPose.trans().y = desiredTranslation.y;
    }

    myAvatar.getCharacterController()->setFollowParameters(followWorldPose, getMaxTimeRemaining());
}

glm::mat4 MyAvatar::FollowHelper::postPhysicsUpdate(MyAvatar& myAvatar, const glm::mat4& currentBodyMatrix) {
    if (isActive()) {
        float dt = myAvatar.getCharacterController()->getFollowTime();
        decrementTimeRemaining(dt);

        // apply follow displacement to the body matrix.
        glm::vec3 worldLinearDisplacement = myAvatar.getCharacterController()->getFollowLinearDisplacement();
        glm::quat worldAngularDisplacement = myAvatar.getCharacterController()->getFollowAngularDisplacement();

        glm::mat4 sensorToWorldMatrix = myAvatar.getSensorToWorldMatrix();
        glm::mat4 worldToSensorMatrix = glm::inverse(sensorToWorldMatrix);

        glm::vec3 sensorLinearDisplacement = transformVectorFast(worldToSensorMatrix, worldLinearDisplacement);
        glm::quat sensorAngularDisplacement = glmExtractRotation(worldToSensorMatrix) * worldAngularDisplacement * glmExtractRotation(sensorToWorldMatrix);

        glm::mat4 newBodyMat = createMatFromQuatAndPos(sensorAngularDisplacement * glmExtractRotation(currentBodyMatrix),
                                                       sensorLinearDisplacement + extractTranslation(currentBodyMatrix));
        if (myAvatar.getSitStandStateChange()) {
            myAvatar.setSitStandStateChange(false);
            deactivate(Vertical);
            setTranslation(newBodyMat, extractTranslation(myAvatar.deriveBodyFromHMDSensor()));
        }
        return newBodyMat;
    } else {
        return currentBodyMatrix;
    }
}

bool MyAvatar::FollowHelper::getForceActivateRotation() const {
    return _forceActivateRotation;
}

void MyAvatar::FollowHelper::setForceActivateRotation(bool val) {
    _forceActivateRotation = val;
}

bool MyAvatar::FollowHelper::getForceActivateVertical() const {
    return _forceActivateVertical;
}

void MyAvatar::FollowHelper::setForceActivateVertical(bool val) {
    _forceActivateVertical = val;
}

bool MyAvatar::FollowHelper::getForceActivateHorizontal() const {
    return _forceActivateHorizontal;
}

void MyAvatar::FollowHelper::setForceActivateHorizontal(bool val) {
    _forceActivateHorizontal = val;
}

float MyAvatar::getAccelerationEnergy() {
    glm::vec3 velocity = getWorldVelocity();
    int changeInVelocity = abs(velocity.length() - priorVelocity.length());
    float changeInEnergy = priorVelocity.length() * changeInVelocity * AVATAR_MOVEMENT_ENERGY_CONSTANT;
    priorVelocity = velocity;

    return changeInEnergy;
}

float MyAvatar::getEnergy() {
    return currentEnergy;
}

void MyAvatar::setEnergy(float value) {
    currentEnergy = value;
}

float MyAvatar::getAudioEnergy() {
    return getAudioLoudness() * AUDIO_ENERGY_CONSTANT;
}

bool MyAvatar::didTeleport() {
    glm::vec3 pos = getWorldPosition();
    glm::vec3 changeInPosition = pos - lastPosition;
    lastPosition = pos;
    return (changeInPosition.length() > MAX_AVATAR_MOVEMENT_PER_FRAME);
}

bool MyAvatar::hasDriveInput() const {
    return fabsf(getDriveKey(TRANSLATE_X)) > 0.0f || fabsf(getDriveKey(TRANSLATE_Y)) > 0.0f || fabsf(getDriveKey(TRANSLATE_Z)) > 0.0f;
}

void MyAvatar::setAway(bool value) {
    _isAway = value;
    if (_isAway) {
        emit wentAway();
    } else {
        emit wentActive();
    }
}

// The resulting matrix is used to render the hand controllers, even if the camera is decoupled from the avatar.
// Specificly, if we are rendering using a third person camera.  We would like to render the hand controllers in front of the camera,
// not in front of the avatar.
glm::mat4 MyAvatar::computeCameraRelativeHandControllerMatrix(const glm::mat4& controllerSensorMatrix) const {

    // Fetch the current camera transform.
    glm::mat4 cameraWorldMatrix = qApp->getCamera().getTransform();
    if (qApp->getCamera().getMode() == CAMERA_MODE_MIRROR) {
        cameraWorldMatrix *= createMatFromScaleQuatAndPos(vec3(-1.0f, 1.0f, 1.0f), glm::quat(), glm::vec3());
    }

    // move the camera into sensor space.
    glm::mat4 cameraSensorMatrix = glm::inverse(getSensorToWorldMatrix()) * cameraWorldMatrix;

    // cancel out scale
    glm::vec3 scale = extractScale(cameraSensorMatrix);
    cameraSensorMatrix = glm::scale(cameraSensorMatrix, 1.0f / scale);

    // measure the offset from the hmd and the camera, in sensor space
    glm::mat4 delta = cameraSensorMatrix * glm::inverse(getHMDSensorMatrix());

    // apply the delta offset to the controller, in sensor space, then transform it into world space.
    glm::mat4 controllerWorldMatrix = getSensorToWorldMatrix() * delta * controllerSensorMatrix;

    // transform controller into avatar space
    glm::mat4 avatarMatrix = createMatFromQuatAndPos(getWorldOrientation(), getWorldPosition());
    return glm::inverse(avatarMatrix) * controllerWorldMatrix;
}

glm::quat MyAvatar::getAbsoluteJointRotationInObjectFrame(int index) const {
    if (index < 0) {
        index += numeric_limits<unsigned short>::max() + 1; // 65536
    }

    switch (index) {
        case CONTROLLER_LEFTHAND_INDEX: {
            return getControllerPoseInAvatarFrame(controller::Action::LEFT_HAND).getRotation();
        }
        case CONTROLLER_RIGHTHAND_INDEX: {
            return getControllerPoseInAvatarFrame(controller::Action::RIGHT_HAND).getRotation();
        }
        case CAMERA_RELATIVE_CONTROLLER_LEFTHAND_INDEX: {
            auto pose = getControllerPoseInSensorFrame(controller::Action::LEFT_HAND);
            glm::mat4 controllerSensorMatrix = createMatFromQuatAndPos(pose.rotation, pose.translation);
            glm::mat4 result = computeCameraRelativeHandControllerMatrix(controllerSensorMatrix);
            return glmExtractRotation(result);
        }
        case CAMERA_RELATIVE_CONTROLLER_RIGHTHAND_INDEX: {
            auto pose = getControllerPoseInSensorFrame(controller::Action::RIGHT_HAND);
            glm::mat4 controllerSensorMatrix = createMatFromQuatAndPos(pose.rotation, pose.translation);
            glm::mat4 result = computeCameraRelativeHandControllerMatrix(controllerSensorMatrix);
            return glmExtractRotation(result);
        }
        case CAMERA_MATRIX_INDEX: {
            bool success;
            Transform avatarTransform;
            Transform::mult(avatarTransform, getParentTransform(success), getLocalTransform());
            glm::mat4 invAvatarMat = avatarTransform.getInverseMatrix();
            return glmExtractRotation(invAvatarMat * qApp->getCamera().getTransform());
        }
        default: {
            return Avatar::getAbsoluteJointRotationInObjectFrame(index);
        }
    }
}

glm::vec3 MyAvatar::getAbsoluteJointTranslationInObjectFrame(int index) const {
    if (index < 0) {
        index += numeric_limits<unsigned short>::max() + 1; // 65536
    }

    switch (index) {
        case CONTROLLER_LEFTHAND_INDEX: {
            return getControllerPoseInAvatarFrame(controller::Action::LEFT_HAND).getTranslation();
        }
        case CONTROLLER_RIGHTHAND_INDEX: {
            return getControllerPoseInAvatarFrame(controller::Action::RIGHT_HAND).getTranslation();
        }
        case CAMERA_RELATIVE_CONTROLLER_LEFTHAND_INDEX: {
            auto pose = getControllerPoseInSensorFrame(controller::Action::LEFT_HAND);
            glm::mat4 controllerSensorMatrix = createMatFromQuatAndPos(pose.rotation, pose.translation);
            glm::mat4 result = computeCameraRelativeHandControllerMatrix(controllerSensorMatrix);
            return extractTranslation(result);
        }
        case CAMERA_RELATIVE_CONTROLLER_RIGHTHAND_INDEX: {
            auto pose = getControllerPoseInSensorFrame(controller::Action::RIGHT_HAND);
            glm::mat4 controllerSensorMatrix = createMatFromQuatAndPos(pose.rotation, pose.translation);
            glm::mat4 result = computeCameraRelativeHandControllerMatrix(controllerSensorMatrix);
            return extractTranslation(result);
        }
        case CAMERA_MATRIX_INDEX: {
            bool success;
            Transform avatarTransform;
            Transform::mult(avatarTransform, getParentTransform(success), getLocalTransform());
            glm::mat4 invAvatarMat = avatarTransform.getInverseMatrix();
            return extractTranslation(invAvatarMat * qApp->getCamera().getTransform());
        }
        default: {
            return Avatar::getAbsoluteJointTranslationInObjectFrame(index);
        }
    }
}

glm::mat4 MyAvatar::getCenterEyeCalibrationMat() const {
    // TODO: as an optimization cache this computation, then invalidate the cache when the avatar model is changed.
    int rightEyeIndex = _skeletonModel->getRig().indexOfJoint("RightEye");
    int leftEyeIndex = _skeletonModel->getRig().indexOfJoint("LeftEye");
    if (rightEyeIndex >= 0 && leftEyeIndex >= 0) {
        auto centerEyePos = (getAbsoluteDefaultJointTranslationInObjectFrame(rightEyeIndex) + getAbsoluteDefaultJointTranslationInObjectFrame(leftEyeIndex)) * 0.5f;
        auto centerEyeRot = Quaternions::Y_180;
        return createMatFromQuatAndPos(centerEyeRot, centerEyePos / getSensorToWorldScale());
    } else {
        glm::mat4 headMat = getHeadCalibrationMat();
        return createMatFromQuatAndPos(DEFAULT_AVATAR_MIDDLE_EYE_ROT, extractTranslation(headMat) + DEFAULT_AVATAR_HEAD_TO_MIDDLE_EYE_OFFSET);
    }
}

glm::mat4 MyAvatar::getHeadCalibrationMat() const {
    // TODO: as an optimization cache this computation, then invalidate the cache when the avatar model is changed.
    int headIndex = _skeletonModel->getRig().indexOfJoint("Head");
    if (headIndex >= 0) {
        auto headPos = getAbsoluteDefaultJointTranslationInObjectFrame(headIndex);
        auto headRot = getAbsoluteDefaultJointRotationInObjectFrame(headIndex);

        return createMatFromQuatAndPos(headRot, headPos / getSensorToWorldScale());
    } else {
        return createMatFromQuatAndPos(DEFAULT_AVATAR_HEAD_ROT, DEFAULT_AVATAR_HEAD_POS);
    }
}

glm::mat4 MyAvatar::getSpine2CalibrationMat() const {
    // TODO: as an optimization cache this computation, then invalidate the cache when the avatar model is changed.
    int spine2Index = _skeletonModel->getRig().indexOfJoint("Spine2");
    if (spine2Index >= 0) {
        auto spine2Pos = getAbsoluteDefaultJointTranslationInObjectFrame(spine2Index);
        auto spine2Rot = getAbsoluteDefaultJointRotationInObjectFrame(spine2Index);
        return createMatFromQuatAndPos(spine2Rot, spine2Pos / getSensorToWorldScale());
    } else {
        return createMatFromQuatAndPos(DEFAULT_AVATAR_SPINE2_ROT, DEFAULT_AVATAR_SPINE2_POS);
    }
}

glm::mat4 MyAvatar::getHipsCalibrationMat() const {
    // TODO: as an optimization cache this computation, then invalidate the cache when the avatar model is changed.
    int hipsIndex = _skeletonModel->getRig().indexOfJoint("Hips");
    if (hipsIndex >= 0) {
        auto hipsPos = getAbsoluteDefaultJointTranslationInObjectFrame(hipsIndex);
        auto hipsRot = getAbsoluteDefaultJointRotationInObjectFrame(hipsIndex);
        return createMatFromQuatAndPos(hipsRot, hipsPos / getSensorToWorldScale());
    } else {
        return createMatFromQuatAndPos(DEFAULT_AVATAR_HIPS_ROT, DEFAULT_AVATAR_HIPS_POS);
    }
}

glm::mat4 MyAvatar::getLeftFootCalibrationMat() const {
    // TODO: as an optimization cache this computation, then invalidate the cache when the avatar model is changed.
    int leftFootIndex = _skeletonModel->getRig().indexOfJoint("LeftFoot");
    if (leftFootIndex >= 0) {
        auto leftFootPos = getAbsoluteDefaultJointTranslationInObjectFrame(leftFootIndex);
        auto leftFootRot = getAbsoluteDefaultJointRotationInObjectFrame(leftFootIndex);
        return createMatFromQuatAndPos(leftFootRot, leftFootPos / getSensorToWorldScale());
    } else {
        return createMatFromQuatAndPos(DEFAULT_AVATAR_LEFTFOOT_ROT, DEFAULT_AVATAR_LEFTFOOT_POS);
    }
}

glm::mat4 MyAvatar::getRightFootCalibrationMat() const {
    // TODO: as an optimization cache this computation, then invalidate the cache when the avatar model is changed.
    int rightFootIndex = _skeletonModel->getRig().indexOfJoint("RightFoot");
    if (rightFootIndex >= 0) {
        auto rightFootPos = getAbsoluteDefaultJointTranslationInObjectFrame(rightFootIndex);
        auto rightFootRot = getAbsoluteDefaultJointRotationInObjectFrame(rightFootIndex);
        return createMatFromQuatAndPos(rightFootRot, rightFootPos / getSensorToWorldScale());
    } else {
        return createMatFromQuatAndPos(DEFAULT_AVATAR_RIGHTFOOT_ROT, DEFAULT_AVATAR_RIGHTFOOT_POS);
    }
}

glm::mat4 MyAvatar::getRightArmCalibrationMat() const {
    int rightArmIndex = _skeletonModel->getRig().indexOfJoint("RightArm");
    if (rightArmIndex >= 0) {
        auto rightArmPos = getAbsoluteDefaultJointTranslationInObjectFrame(rightArmIndex);
        auto rightArmRot = getAbsoluteDefaultJointRotationInObjectFrame(rightArmIndex);
        return createMatFromQuatAndPos(rightArmRot, rightArmPos / getSensorToWorldScale());
    } else {
        return createMatFromQuatAndPos(DEFAULT_AVATAR_RIGHTARM_ROT, DEFAULT_AVATAR_RIGHTARM_POS);
    }
}

glm::mat4 MyAvatar::getLeftArmCalibrationMat() const {
    int leftArmIndex = _skeletonModel->getRig().indexOfJoint("LeftArm");
    if (leftArmIndex >= 0) {
        auto leftArmPos = getAbsoluteDefaultJointTranslationInObjectFrame(leftArmIndex);
        auto leftArmRot = getAbsoluteDefaultJointRotationInObjectFrame(leftArmIndex);
        return createMatFromQuatAndPos(leftArmRot, leftArmPos / getSensorToWorldScale());
    } else {
        return createMatFromQuatAndPos(DEFAULT_AVATAR_LEFTARM_ROT, DEFAULT_AVATAR_LEFTARM_POS);
    }
}

glm::mat4 MyAvatar::getRightHandCalibrationMat() const {
    int rightHandIndex = _skeletonModel->getRig().indexOfJoint("RightHand");
    if (rightHandIndex >= 0) {
        auto rightHandPos = getAbsoluteDefaultJointTranslationInObjectFrame(rightHandIndex);
        auto rightHandRot = getAbsoluteDefaultJointRotationInObjectFrame(rightHandIndex);
        return createMatFromQuatAndPos(rightHandRot, rightHandPos / getSensorToWorldScale());
    } else {
        return createMatFromQuatAndPos(DEFAULT_AVATAR_RIGHTHAND_ROT, DEFAULT_AVATAR_RIGHTHAND_POS);
    }
}

glm::mat4 MyAvatar::getLeftHandCalibrationMat() const {
    int leftHandIndex = _skeletonModel->getRig().indexOfJoint("LeftHand");
    if (leftHandIndex >= 0) {
        auto leftHandPos = getAbsoluteDefaultJointTranslationInObjectFrame(leftHandIndex);
        auto leftHandRot = getAbsoluteDefaultJointRotationInObjectFrame(leftHandIndex);
        return createMatFromQuatAndPos(leftHandRot, leftHandPos / getSensorToWorldScale());
    } else {
        return createMatFromQuatAndPos(DEFAULT_AVATAR_LEFTHAND_ROT, DEFAULT_AVATAR_LEFTHAND_POS);
    }
}

bool MyAvatar::pinJoint(int index, const glm::vec3& position, const glm::quat& orientation) {
    std::lock_guard<std::mutex> guard(_pinnedJointsMutex);
    auto hipsIndex = getJointIndex("Hips");
    if (index != hipsIndex) {
        qWarning() << "Pinning is only supported for the hips joint at the moment.";
        return false;
    }

    slamPosition(position);
    setWorldOrientation(orientation);

    auto it = std::find(_pinnedJoints.begin(), _pinnedJoints.end(), index);
    if (it == _pinnedJoints.end()) {
        _pinnedJoints.push_back(index);
    }

    return true;
}

bool MyAvatar::isJointPinned(int index) {
    std::lock_guard<std::mutex> guard(_pinnedJointsMutex);
    auto it = std::find(_pinnedJoints.begin(), _pinnedJoints.end(), index);
    return it != _pinnedJoints.end();
}

bool MyAvatar::clearPinOnJoint(int index) {
    std::lock_guard<std::mutex> guard(_pinnedJointsMutex);
    auto it = std::find(_pinnedJoints.begin(), _pinnedJoints.end(), index);
    if (it != _pinnedJoints.end()) {
        _pinnedJoints.erase(it);
        return true;
    }
    return false;
}

float MyAvatar::getIKErrorOnLastSolve() const {
    return _skeletonModel->getRig().getIKErrorOnLastSolve();
}

// thread-safe
void MyAvatar::addHoldAction(AvatarActionHold* holdAction) {
    std::lock_guard<std::mutex> guard(_holdActionsMutex);
    _holdActions.push_back(holdAction);
}

// thread-safe
void MyAvatar::removeHoldAction(AvatarActionHold* holdAction) {
    std::lock_guard<std::mutex> guard(_holdActionsMutex);
    auto iter = std::find(std::begin(_holdActions), std::end(_holdActions), holdAction);
    if (iter != std::end(_holdActions)) {
        _holdActions.erase(iter);
    }
}

void MyAvatar::updateHoldActions(const AnimPose& prePhysicsPose, const AnimPose& postUpdatePose) {
    auto entityTreeRenderer = qApp->getEntities();
    EntityTreePointer entityTree = entityTreeRenderer ? entityTreeRenderer->getTree() : nullptr;
    if (entityTree) {
        // lateAvatarUpdate will modify entity position & orientation, so we need an entity write lock
        entityTree->withWriteLock([&] {

            // to prevent actions from adding or removing themselves from the _holdActions vector
            // while we are iterating, we need to enter a critical section.
            std::lock_guard<std::mutex> guard(_holdActionsMutex);

            for (auto& holdAction : _holdActions) {
                holdAction->lateAvatarUpdate(prePhysicsPose, postUpdatePose);
            }
        });
    }
}

bool MyAvatar::isRecenteringHorizontally() const {
    return _follow.isActive(FollowHelper::Horizontal);
}

const MyHead* MyAvatar::getMyHead() const {
    return static_cast<const MyHead*>(getHead());
}

void MyAvatar::setModelScale(float scale) {
    bool changed = (scale != getModelScale());
    Avatar::setModelScale(scale);
    if (changed) {
        float sensorToWorldScale = getEyeHeight() / getUserEyeHeight();
        emit sensorToWorldScaleChanged(sensorToWorldScale);
        emit scaleChanged();
    }
}

SpatialParentTree* MyAvatar::getParentTree() const {
    auto entityTreeRenderer = qApp->getEntities();
    EntityTreePointer entityTree = entityTreeRenderer ? entityTreeRenderer->getTree() : nullptr;
    return entityTree.get();
}

const QUuid MyAvatar::grab(const QUuid& targetID, int parentJointIndex,
                           glm::vec3 positionalOffset, glm::quat rotationalOffset) {
    auto grabID = QUuid::createUuid();
    // create a temporary grab object to get grabData

    QString hand = "none";
    if (parentJointIndex == CONTROLLER_RIGHTHAND_INDEX ||
        parentJointIndex == CAMERA_RELATIVE_CONTROLLER_RIGHTHAND_INDEX ||
        parentJointIndex == FARGRAB_RIGHTHAND_INDEX ||
        parentJointIndex == getJointIndex("RightHand")) {
        hand = "right";
    } else if (parentJointIndex == CONTROLLER_LEFTHAND_INDEX ||
               parentJointIndex == CAMERA_RELATIVE_CONTROLLER_LEFTHAND_INDEX ||
               parentJointIndex == FARGRAB_LEFTHAND_INDEX ||
               parentJointIndex == getJointIndex("LeftHand")) {
        hand = "left";
    }

    Grab tmpGrab(DependencyManager::get<NodeList>()->getSessionUUID(),
                 targetID, parentJointIndex, hand, positionalOffset, rotationalOffset);
    QByteArray grabData = tmpGrab.toByteArray();
    bool dataChanged = updateAvatarGrabData(grabID, grabData);

    if (dataChanged && _clientTraitsHandler) {
        // indicate that the changed data should be sent to the mixer
        _clientTraitsHandler->markInstancedTraitUpdated(AvatarTraits::Grab, grabID);
    }

    return grabID;
}

void MyAvatar::releaseGrab(const QUuid& grabID) {
    bool tellHandler { false };

    _avatarGrabsLock.withWriteLock([&] {
        if (_avatarGrabData.remove(grabID)) {
            _deletedAvatarGrabs.insert(grabID);
            tellHandler = true;
        }
    });

    if (tellHandler && _clientTraitsHandler) {
        // indicate the deletion of the data to the mixer
        _clientTraitsHandler->markInstancedTraitDeleted(AvatarTraits::Grab, grabID);
    }
}<|MERGE_RESOLUTION|>--- conflicted
+++ resolved
@@ -1810,19 +1810,27 @@
 
 void MyAvatar::updateAvatarEntity(const QUuid& entityID, const QByteArray& entityData) {
     // NOTE: this is an invokable Script call
-    // TODO: we should handle the case where entityData is corrupt or invalid
-    // BEFORE we store into _cachedAvatarEntityBlobs
-    _needToSaveAvatarEntitySettings = true;
+    bool changed = false;
     _avatarEntitiesLock.withWriteLock([&] {
-        AvatarEntityMap::iterator itr = _cachedAvatarEntityBlobs.find(entityID);
-        if (itr != _cachedAvatarEntityBlobs.end()) {
-            _entitiesToUpdate.push_back(entityID);
-            itr.value() = entityData;
+        auto data = QJsonDocument::fromBinaryData(entityData);
+        if (data.isEmpty() || data.isNull() || !data.isObject() || data.object().isEmpty()) {
+            qDebug() << "ERROR!  Trying to update with invalid avatar entity data.  Skipping." << data;
         } else {
-            _entitiesToAdd.push_back(entityID);
-            _cachedAvatarEntityBlobs.insert(entityID, entityData);
+            auto itr = _cachedAvatarEntityBlobs.find(entityID);
+            if (itr == _cachedAvatarEntityBlobs.end()) {
+                _entitiesToAdd.push_back(entityID);
+                _cachedAvatarEntityBlobs.insert(entityID, entityData);
+                changed = true;
+            } else {
+                _entitiesToUpdate.push_back(entityID);
+                itr.value() = entityData;
+                changed = true;
+            }
         }
     });
+    if (changed) {
+        _needToSaveAvatarEntitySettings = true;
+    }
 }
 
 void MyAvatar::avatarEntityDataToJson(QJsonObject& root) const {
@@ -2366,7 +2374,6 @@
     auto treeRenderer = DependencyManager::get<EntityTreeRenderer>();
     EntityTreePointer entityTree = treeRenderer ? treeRenderer->getTree() : nullptr;
 
-<<<<<<< HEAD
     if (entityTree) {
         auto entity = entityTree->findEntityByID(entityID);
         if (entity && isWearableEntity(entity)) {
@@ -2374,17 +2381,6 @@
                 // remove this entity first from the entity tree
                 entityTree->deleteEntity(entityID, true, true);
             });
-=======
-    QList<QUuid> avatarEntityIDs;
-    _avatarEntitiesLock.withReadLock([&] {
-            avatarEntityIDs = _packedAvatarEntityData.keys();
-    });
-    for (const auto& entityID : avatarEntityIDs) {
-        entityTree->withWriteLock([&entityID, &entityTree] {
-            // remove this entity first from the entity tree
-            entityTree->deleteEntity(entityID, true, true);
-        });
->>>>>>> e4703167
 
             // remove the avatar entity from our internal list
             // (but indicate it doesn't need to be pulled from the tree)
@@ -2393,34 +2389,13 @@
     }
 }
 
-<<<<<<< HEAD
 void MyAvatar::clearAvatarEntities() {
-    AvatarEntityMap avatarEntities = getAvatarEntityData();
-    for (auto entityID : avatarEntities.keys()) {
+    QList<QUuid> avatarEntityIDs;
+    _avatarEntitiesLock.withReadLock([&] {
+        avatarEntityIDs = _packedAvatarEntityData.keys();
+    });
+    for (auto entityID : avatarEntityIDs) {
         removeAvatarEntity(entityID);
-=======
-void MyAvatar::removeWearableAvatarEntities() {
-    auto treeRenderer = DependencyManager::get<EntityTreeRenderer>();
-    EntityTreePointer entityTree = treeRenderer ? treeRenderer->getTree() : nullptr;
-    if (entityTree) {
-        QList<QUuid> avatarEntityIDs;
-        _avatarEntitiesLock.withReadLock([&] {
-                avatarEntityIDs = _packedAvatarEntityData.keys();
-        });
-        for (const auto& entityID : avatarEntityIDs) {
-            auto entity = entityTree->findEntityByID(entityID);
-            if (entity && isWearableEntity(entity)) {
-                entityTree->withWriteLock([&entityID, &entityTree] {
-                    // remove this entity first from the entity tree
-                    entityTree->deleteEntity(entityID, true, true);
-                });
-
-                // remove the avatar entity from our internal list
-                // (but indicate it doesn't need to be pulled from the tree)
-                clearAvatarEntity(entityID, false);
-            }
-        }
->>>>>>> e4703167
     }
 }
 
@@ -2445,12 +2420,8 @@
             desiredProperties += PROP_LOCAL_POSITION;
             desiredProperties += PROP_LOCAL_ROTATION;
             EntityItemProperties entityProperties = entity->getProperties(desiredProperties);
-<<<<<<< HEAD
-            QScriptValue scriptProperties = EntityItemPropertiesToScriptValue(&scriptEngine, entityProperties);
+            QScriptValue scriptProperties = EntityItemPropertiesToScriptValue(_myScriptEngine, entityProperties);
             avatarEntityData["id"] = entityID;
-=======
-            QScriptValue scriptProperties = EntityItemPropertiesToScriptValue(_myScriptEngine, entityProperties);
->>>>>>> e4703167
             avatarEntityData["properties"] = scriptProperties.toVariant();
             avatarEntitiesData.append(QVariant(avatarEntityData));
         }
