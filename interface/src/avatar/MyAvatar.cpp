--- conflicted
+++ resolved
@@ -299,14 +299,6 @@
 void MyAvatar::simulate(float deltaTime) {
     PerformanceTimer perfTimer("simulate");
 
-<<<<<<< HEAD
-    // Play back recording
-    if (_player && _player->isPlaying()) {
-        _player->play();
-    }
-
-=======
->>>>>>> a0c1f9a1
     if (getAvatarScale() != _targetScale) {
         float scale = (1.0f - SMOOTHING_RATIO) * getAvatarScale() + SMOOTHING_RATIO * _targetScale;
         setAvatarScale(scale);
@@ -602,99 +594,6 @@
     }
 }
 
-<<<<<<< HEAD
-bool MyAvatar::isRecording() {
-    if (!_recorder) {
-        return false;
-    }
-    if (QThread::currentThread() != thread()) {
-        bool result;
-        QMetaObject::invokeMethod(this, "isRecording", Qt::BlockingQueuedConnection,
-                                  Q_RETURN_ARG(bool, result));
-        return result;
-    }
-    return _recorder && _recorder->isRecording();
-}
-
-qint64 MyAvatar::recorderElapsed() {
-    if (!_recorder) {
-        return 0;
-    }
-    if (QThread::currentThread() != thread()) {
-        qint64 result;
-        QMetaObject::invokeMethod(this, "recorderElapsed", Qt::BlockingQueuedConnection,
-                                  Q_RETURN_ARG(qint64, result));
-        return result;
-    }
-    return _recorder->elapsed();
-}
-
-void MyAvatar::startRecording() {
-    if (QThread::currentThread() != thread()) {
-        QMetaObject::invokeMethod(this, "startRecording", Qt::BlockingQueuedConnection);
-        return;
-    }
-    if (!_recorder) {
-        _recorder = QSharedPointer<Recorder>::create(this);
-    }
-    // connect to AudioClient's signal so we get input audio
-    auto audioClient = DependencyManager::get<AudioClient>();
-    connect(audioClient.data(), &AudioClient::inputReceived, _recorder.data(),
-            &Recorder::recordAudio, Qt::BlockingQueuedConnection);
-
-    _recorder->startRecording();
-}
-
-void MyAvatar::stopRecording() {
-    if (!_recorder) {
-        return;
-    }
-    if (QThread::currentThread() != thread()) {
-        QMetaObject::invokeMethod(this, "stopRecording", Qt::BlockingQueuedConnection);
-        return;
-    }
-    if (_recorder) {
-        // stop grabbing audio from the AudioClient
-        auto audioClient = DependencyManager::get<AudioClient>();
-        disconnect(audioClient.data(), 0, _recorder.data(), 0);
-
-        _recorder->stopRecording();
-    }
-}
-
-void MyAvatar::saveRecording(QString filename) {
-    if (!_recorder) {
-        qCDebug(interfaceapp) << "There is no recording to save";
-        return;
-    }
-    if (QThread::currentThread() != thread()) {
-        QMetaObject::invokeMethod(this, "saveRecording", Qt::BlockingQueuedConnection,
-                                  Q_ARG(QString, filename));
-        return;
-    }
-    if (_recorder) {
-        _recorder->saveToFile(filename);
-    }
-}
-
-void MyAvatar::loadLastRecording() {
-    if (QThread::currentThread() != thread()) {
-        QMetaObject::invokeMethod(this, "loadLastRecording", Qt::BlockingQueuedConnection);
-        return;
-    }
-    if (!_recorder) {
-        qCDebug(interfaceapp) << "There is no recording to load";
-        return;
-    }
-    if (!_player) {
-        _player = QSharedPointer<Player>::create(this);
-    }
-
-    _player->loadRecording(_recorder->getRecording());
-}
-
-=======
->>>>>>> a0c1f9a1
 void MyAvatar::startAnimation(const QString& url, float fps, float priority,
         bool loop, bool hold, float firstFrame, float lastFrame, const QStringList& maskedJoints) {
     if (QThread::currentThread() != thread()) {
