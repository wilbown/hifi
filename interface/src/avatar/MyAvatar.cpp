//
//  MyAvatar.cpp
//  interface/src/avatar
//
//  Created by Mark Peng on 8/16/13.
//  Copyright 2012 High Fidelity, Inc.
//
//  Distributed under the Apache License, Version 2.0.
//  See the accompanying file LICENSE or http://www.apache.org/licenses/LICENSE-2.0.html
//

#include "MyAvatar.h"

#include <algorithm>
#include <vector>

#include <QBuffer>

#include <glm/gtx/norm.hpp>
#include <glm/gtx/vector_angle.hpp>

#include <QtCore/QTimer>

#include <shared/QtHelpers.h>
#include <scripting/HMDScriptingInterface.h>
#include <AccountManager.h>
#include <AddressManager.h>
#include <AudioClient.h>
#include <display-plugins/DisplayPlugin.h>
#include <FSTReader.h>
#include <GeometryUtil.h>
#include <NodeList.h>
#include <udt/PacketHeaders.h>
#include <PathUtils.h>
#include <PerfStat.h>
#include <SharedUtil.h>
#include <SoundCache.h>
#include <ModelEntityItem.h>
#include <GLMHelpers.h>
#include <TextRenderer3D.h>
#include <UserActivityLogger.h>
#include <AnimDebugDraw.h>
#include <AnimClip.h>
#include <AnimInverseKinematics.h>
#include <recording/Deck.h>
#include <recording/Recorder.h>
#include <recording/Clip.h>
#include <recording/Frame.h>
#include <RecordingScriptingInterface.h>
#include <trackers/FaceTracker.h>
#include <RenderableModelEntityItem.h>

#include "MyHead.h"
#include "MySkeletonModel.h"
#include "AnimUtil.h"
#include "Application.h"
#include "AvatarManager.h"
#include "AvatarActionHold.h"
#include "Menu.h"
#include "Util.h"
#include "InterfaceLogging.h"
#include "DebugDraw.h"
#include "EntityEditPacketSender.h"
#include "MovingEntitiesOperator.h"
#include "SceneScriptingInterface.h"

using namespace std;

const float DEFAULT_REAL_WORLD_FIELD_OF_VIEW_DEGREES = 30.0f;

const float YAW_SPEED_DEFAULT = 100.0f;   // degrees/sec
const float PITCH_SPEED_DEFAULT = 75.0f; // degrees/sec

const float MAX_BOOST_SPEED = 0.5f * DEFAULT_AVATAR_MAX_WALKING_SPEED; // action motor gets additive boost below this speed
const float MIN_AVATAR_SPEED = 0.05f;
const float MIN_AVATAR_SPEED_SQUARED = MIN_AVATAR_SPEED * MIN_AVATAR_SPEED; // speed is set to zero below this

float MIN_SCRIPTED_MOTOR_TIMESCALE = 0.005f;
float DEFAULT_SCRIPTED_MOTOR_TIMESCALE = 1.0e6f;
const int SCRIPTED_MOTOR_CAMERA_FRAME = 0;
const int SCRIPTED_MOTOR_AVATAR_FRAME = 1;
const int SCRIPTED_MOTOR_WORLD_FRAME = 2;
const int SCRIPTED_MOTOR_SIMPLE_MODE = 0;
const int SCRIPTED_MOTOR_DYNAMIC_MODE = 1;
const QString& DEFAULT_AVATAR_COLLISION_SOUND_URL = "https://hifi-public.s3.amazonaws.com/sounds/Collisions-otherorganic/Body_Hits_Impact.wav";

const float MyAvatar::ZOOM_MIN = 0.5f;
const float MyAvatar::ZOOM_MAX = 25.0f;
const float MyAvatar::ZOOM_DEFAULT = 1.5f;
const float MIN_SCALE_CHANGED_DELTA = 0.001f;
const int MODE_READINGS_RING_BUFFER_SIZE = 500;
const float CENTIMETERS_PER_METER = 100.0f;

const QString AVATAR_SETTINGS_GROUP_NAME { "Avatar" };

MyAvatar::MyAvatar(QThread* thread) :
    Avatar(thread),
    _yawSpeed(YAW_SPEED_DEFAULT),
    _pitchSpeed(PITCH_SPEED_DEFAULT),
    _scriptedMotorTimescale(DEFAULT_SCRIPTED_MOTOR_TIMESCALE),
    _scriptedMotorFrame(SCRIPTED_MOTOR_CAMERA_FRAME),
    _scriptedMotorMode(SCRIPTED_MOTOR_SIMPLE_MODE),
    _motionBehaviors(AVATAR_MOTION_DEFAULTS),
    _characterController(this),
    _eyeContactTarget(LEFT_EYE),
    _realWorldFieldOfView("realWorldFieldOfView",
                          DEFAULT_REAL_WORLD_FIELD_OF_VIEW_DEGREES),
    _useAdvancedMovementControls("advancedMovementForHandControllersIsChecked", true),
    _showPlayArea("showPlayArea", true),
    _smoothOrientationTimer(std::numeric_limits<float>::max()),
    _smoothOrientationInitial(),
    _smoothOrientationTarget(),
    _hmdSensorMatrix(),
    _hmdSensorOrientation(),
    _hmdSensorPosition(),
    _recentModeReadings(MODE_READINGS_RING_BUFFER_SIZE),
    _bodySensorMatrix(),
    _goToPending(false),
    _goToSafe(true),
    _goToFeetAjustment(false),
    _goToPosition(),
    _goToOrientation(),
    _prevShouldDrawHead(true),
    _audioListenerMode(FROM_HEAD),
    _dominantHandSetting(QStringList() << AVATAR_SETTINGS_GROUP_NAME << "dominantHand", DOMINANT_RIGHT_HAND),
    _headPitchSetting(QStringList() << AVATAR_SETTINGS_GROUP_NAME << "", 0.0f),
    _scaleSetting(QStringList() << AVATAR_SETTINGS_GROUP_NAME << "scale", _targetScale),
    _yawSpeedSetting(QStringList() << AVATAR_SETTINGS_GROUP_NAME << "yawSpeed", _yawSpeed),
    _pitchSpeedSetting(QStringList() << AVATAR_SETTINGS_GROUP_NAME << "pitchSpeed", _pitchSpeed),
    _fullAvatarURLSetting(QStringList() << AVATAR_SETTINGS_GROUP_NAME << "fullAvatarURL",
                          AvatarData::defaultFullAvatarModelUrl()),
    _fullAvatarModelNameSetting(QStringList() << AVATAR_SETTINGS_GROUP_NAME << "fullAvatarModelName", _fullAvatarModelName),
    _animGraphURLSetting(QStringList() << AVATAR_SETTINGS_GROUP_NAME << "animGraphURL", QUrl("")),
    _displayNameSetting(QStringList() << AVATAR_SETTINGS_GROUP_NAME << "displayName", ""),
    _collisionSoundURLSetting(QStringList() << AVATAR_SETTINGS_GROUP_NAME << "collisionSoundURL", QUrl(_collisionSoundURL)),
    _useSnapTurnSetting(QStringList() << AVATAR_SETTINGS_GROUP_NAME << "useSnapTurn", _useSnapTurn),
    _userHeightSetting(QStringList() << AVATAR_SETTINGS_GROUP_NAME << "userHeight", DEFAULT_AVATAR_HEIGHT),
    _flyingHMDSetting(QStringList() << AVATAR_SETTINGS_GROUP_NAME << "flyingHMD", _flyingPrefHMD),
    _avatarEntityCountSetting(QStringList() << AVATAR_SETTINGS_GROUP_NAME << "avatarEntityData" << "size", 0)
{
    _clientTraitsHandler = std::unique_ptr<ClientTraitsHandler>(new ClientTraitsHandler(this));

    // give the pointer to our head to inherited _headData variable from AvatarData
    _headData = new MyHead(this);

    _skeletonModel = std::make_shared<MySkeletonModel>(this, nullptr);
    _skeletonModel->setLoadingPriority(MYAVATAR_LOADING_PRIORITY);
    connect(_skeletonModel.get(), &Model::setURLFinished, this, &Avatar::setModelURLFinished);
    connect(_skeletonModel.get(), &Model::setURLFinished, this, [this](bool success) {
        if (success) {
            qApp->unloadAvatarScripts();
            _shouldLoadScripts = true;
        }
    });
    connect(_skeletonModel.get(), &Model::rigReady, this, [this]() {
        if (_shouldLoadScripts) {
            auto geometry = getSkeletonModel()->getFBXGeometry();
            qApp->loadAvatarScripts(geometry.scripts);
            _shouldLoadScripts = false;
        }
                // Load and convert old attachments to avatar entities
        if (_oldAttachmentData.size() > 0) {
            setAttachmentData(_oldAttachmentData);
            _oldAttachmentData.clear();
            _attachmentData.clear();
        }
    });
    connect(_skeletonModel.get(), &Model::rigReady, this, &Avatar::rigReady);
    connect(_skeletonModel.get(), &Model::rigReset, this, &Avatar::rigReset);
    connect(&_skeletonModel->getRig(), &Rig::onLoadComplete, this, &MyAvatar::updateCollisionCapsuleCache);
    connect(this, &MyAvatar::sensorToWorldScaleChanged, this, &MyAvatar::updateCollisionCapsuleCache);
    using namespace recording;
    _skeletonModel->flagAsCauterized();

    clearDriveKeys();

    // Necessary to select the correct slot
    using SlotType = void(MyAvatar::*)(const glm::vec3&, bool, const glm::quat&, bool);

    // connect to AddressManager signal for location jumps
    connect(DependencyManager::get<AddressManager>().data(), &AddressManager::locationChangeRequired,
            this, static_cast<SlotType>(&MyAvatar::goToFeetLocation));

    // handle scale constraints imposed on us by the domain-server
    auto& domainHandler = DependencyManager::get<NodeList>()->getDomainHandler();

    // when we connect to a domain and retrieve its settings, we restrict our max/min scale based on those settings
    connect(&domainHandler, &DomainHandler::settingsReceived, this, &MyAvatar::restrictScaleFromDomainSettings);

    // when we leave a domain we lift whatever restrictions that domain may have placed on our scale
    connect(&domainHandler, &DomainHandler::disconnectedFromDomain, this, &MyAvatar::leaveDomain);

    _bodySensorMatrix = deriveBodyFromHMDSensor();

    using namespace recording;

    auto player = DependencyManager::get<Deck>();
    auto recorder = DependencyManager::get<Recorder>();
    connect(player.data(), &Deck::playbackStateChanged, [=] {
        bool isPlaying = player->isPlaying();
        if (isPlaying) {
            auto recordingInterface = DependencyManager::get<RecordingScriptingInterface>();
            if (recordingInterface->getPlayFromCurrentLocation()) {
                setRecordingBasis();
            }
            _previousCollisionGroup = _characterController.computeCollisionGroup();
            _characterController.setCollisionless(true);
        } else {
            clearRecordingBasis();
            useFullAvatarURL(_fullAvatarURLFromPreferences, _fullAvatarModelName);
            if (_previousCollisionGroup != BULLET_COLLISION_GROUP_COLLISIONLESS) {
                _characterController.setCollisionless(false);
            }
        }

        auto audioIO = DependencyManager::get<AudioClient>();
        audioIO->setIsPlayingBackRecording(isPlaying);

        _skeletonModel->getRig().setEnableAnimations(!isPlaying);
    });

    connect(recorder.data(), &Recorder::recordingStateChanged, [=] {
        if (recorder->isRecording()) {
            createRecordingIDs();
            setRecordingBasis();
        } else {
            clearRecordingBasis();
        }
    });

    static const recording::FrameType AVATAR_FRAME_TYPE = recording::Frame::registerFrameType(AvatarData::FRAME_NAME);
    Frame::registerFrameHandler(AVATAR_FRAME_TYPE, [=](Frame::ConstPointer frame) {
        static AvatarData dummyAvatar;
        AvatarData::fromFrame(frame->data, dummyAvatar);
        if (getRecordingBasis()) {
            dummyAvatar.setRecordingBasis(getRecordingBasis());
        } else {
            dummyAvatar.clearRecordingBasis();
        }

        auto recordingInterface = DependencyManager::get<RecordingScriptingInterface>();

        if (recordingInterface->getPlayerUseSkeletonModel() && dummyAvatar.getSkeletonModelURL().isValid() &&
            (dummyAvatar.getSkeletonModelURL() != getSkeletonModelURL())) {

            setSkeletonModelURL(dummyAvatar.getSkeletonModelURL());
        }

        if (recordingInterface->getPlayerUseDisplayName() && dummyAvatar.getDisplayName() != getDisplayName()) {
            setDisplayName(dummyAvatar.getDisplayName());
        }

        setWorldPosition(dummyAvatar.getWorldPosition());
        setWorldOrientation(dummyAvatar.getWorldOrientation());

        if (!dummyAvatar.getAttachmentData().isEmpty()) {
            setAttachmentData(dummyAvatar.getAttachmentData());
        }

        auto headData = dummyAvatar.getHeadData();
        if (headData && _headData) {
            // blendshapes
            if (!headData->getBlendshapeCoefficients().isEmpty()) {
                _headData->setBlendshapeCoefficients(headData->getBlendshapeCoefficients());
            }
            // head orientation
            _headData->setLookAtPosition(headData->getLookAtPosition());
        }

        auto jointData = dummyAvatar.getRawJointData();
        if (jointData.length() > 0) {
            _skeletonModel->getRig().copyJointsFromJointData(jointData);
        }
    });

    connect(&(_skeletonModel->getRig()), SIGNAL(onLoadComplete()), this, SIGNAL(onLoadComplete()));

    _characterController.setDensity(_density);
}

MyAvatar::~MyAvatar() {
    _lookAtTargetAvatar.reset();
}

void MyAvatar::setDominantHand(const QString& hand) {
    if (hand == DOMINANT_LEFT_HAND || hand == DOMINANT_RIGHT_HAND) {
        _dominantHand = hand;
        emit dominantHandChanged(_dominantHand);
    }
}

void MyAvatar::requestDisableHandTouch() {
    std::lock_guard<std::mutex> guard(_disableHandTouchMutex);
    _disableHandTouchCount++;
    emit shouldDisableHandTouchChanged(_disableHandTouchCount > 0);
}

void MyAvatar::requestEnableHandTouch() {
    std::lock_guard<std::mutex> guard(_disableHandTouchMutex);
    _disableHandTouchCount = std::max(_disableHandTouchCount - 1, 0);
    emit shouldDisableHandTouchChanged(_disableHandTouchCount > 0);
}

void MyAvatar::disableHandTouchForID(const QUuid& entityID) {
    emit disableHandTouchForIDChanged(entityID, true);
}

void MyAvatar::enableHandTouchForID(const QUuid& entityID) {
    emit disableHandTouchForIDChanged(entityID, false);
}

void MyAvatar::registerMetaTypes(ScriptEnginePointer engine) {
    QScriptValue value = engine->newQObject(this, QScriptEngine::QtOwnership, QScriptEngine::ExcludeDeleteLater | QScriptEngine::ExcludeChildObjects);
    engine->globalObject().setProperty("MyAvatar", value);

    QScriptValue driveKeys = engine->newObject();
    auto metaEnum = QMetaEnum::fromType<DriveKeys>();
    for (int i = 0; i < MAX_DRIVE_KEYS; ++i) {
        driveKeys.setProperty(metaEnum.key(i), metaEnum.value(i));
    }
    engine->globalObject().setProperty("DriveKeys", driveKeys);

    qScriptRegisterMetaType(engine.data(), audioListenModeToScriptValue, audioListenModeFromScriptValue);
    qScriptRegisterMetaType(engine.data(), driveKeysToScriptValue, driveKeysFromScriptValue);
}

void MyAvatar::setOrientationVar(const QVariant& newOrientationVar) {
    Avatar::setWorldOrientation(quatFromVariant(newOrientationVar));
}

QVariant MyAvatar::getOrientationVar() const {
    return quatToVariant(Avatar::getWorldOrientation());
}

glm::quat MyAvatar::getOrientationOutbound() const {
    // Allows MyAvatar to send out smoothed data to remote agents if required.
    if (_smoothOrientationTimer > SMOOTH_TIME_ORIENTATION) {
        return (getLocalOrientation());
    }

    // Smooth the remote avatar movement.
    float t = _smoothOrientationTimer / SMOOTH_TIME_ORIENTATION;
    float interp = Interpolate::easeInOutQuad(glm::clamp(t, 0.0f, 1.0f));
    return (slerp(_smoothOrientationInitial, _smoothOrientationTarget, interp));
}

// virtual
void MyAvatar::simulateAttachments(float deltaTime) {
    // don't update attachments here, do it in harvestResultsFromPhysicsSimulation()
}

QByteArray MyAvatar::toByteArrayStateful(AvatarDataDetail dataDetail, bool dropFaceTracking) {
    CameraMode mode = qApp->getCamera().getMode();
    _globalPosition = getWorldPosition();
    // This might not be right! Isn't the capsule local offset in avatar space, and don't we need to add the radius to the y as well? -HRS 5/26/17
    _globalBoundingBoxDimensions.x = _characterController.getCapsuleRadius();
    _globalBoundingBoxDimensions.y = _characterController.getCapsuleHalfHeight();
    _globalBoundingBoxDimensions.z = _characterController.getCapsuleRadius();
    _globalBoundingBoxOffset = _characterController.getCapsuleLocalOffset();
    if (mode == CAMERA_MODE_THIRD_PERSON || mode == CAMERA_MODE_INDEPENDENT) {
        // fake the avatar position that is sent up to the AvatarMixer
        glm::vec3 oldPosition = getWorldPosition();
        setWorldPosition(getSkeletonPosition());
        QByteArray array = AvatarData::toByteArrayStateful(dataDetail);
        // copy the correct position back
        setWorldPosition(oldPosition);
        return array;
    }
    return AvatarData::toByteArrayStateful(dataDetail);
}

void MyAvatar::resetSensorsAndBody() {
    if (QThread::currentThread() != thread()) {
        QMetaObject::invokeMethod(this, "resetSensorsAndBody");
        return;
    }

    qApp->getActiveDisplayPlugin()->resetSensors();
    reset(true, false, true);
}

void MyAvatar::centerBody() {
    if (QThread::currentThread() != thread()) {
        QMetaObject::invokeMethod(this, "centerBody");
        return;
    }

    // derive the desired body orientation from the current hmd orientation, before the sensor reset.
    auto newBodySensorMatrix = deriveBodyFromHMDSensor(); // Based on current cached HMD position/rotation..

    // transform this body into world space
    auto worldBodyMatrix = _sensorToWorldMatrix * newBodySensorMatrix;
    auto worldBodyPos = extractTranslation(worldBodyMatrix);
    auto worldBodyRot = glmExtractRotation(worldBodyMatrix);

    if (_characterController.getState() == CharacterController::State::Ground) {
        // the avatar's physical aspect thinks it is standing on something
        // therefore need to be careful to not "center" the body below the floor
        float downStep = glm::dot(worldBodyPos - getWorldPosition(), _worldUpDirection);
        if (downStep < -0.5f * _characterController.getCapsuleHalfHeight() + _characterController.getCapsuleRadius()) {
            worldBodyPos -= downStep * _worldUpDirection;
        }
    }

    // this will become our new position.
    setWorldPosition(worldBodyPos);
    setWorldOrientation(worldBodyRot);

    // reset the body in sensor space
    _bodySensorMatrix = newBodySensorMatrix;

    // rebuild the sensor to world matrix
    updateSensorToWorldMatrix();
}

void MyAvatar::clearIKJointLimitHistory() {
    if (QThread::currentThread() != thread()) {
        QMetaObject::invokeMethod(this, "clearIKJointLimitHistory");
        return;
    }

    _skeletonModel->getRig().clearIKJointLimitHistory();
}

void MyAvatar::reset(bool andRecenter, bool andReload, bool andHead) {

    assert(QThread::currentThread() == thread());

    // Reset dynamic state.
    _wasPushing = _isPushing = _isBraking = false;
    _follow.deactivate();
    if (andReload) {
        _skeletonModel->reset();
    }
    if (andHead) { // which drives camera in desktop
        getHead()->reset();
    }
    setThrust(glm::vec3(0.0f));

    if (andRecenter) {
        // derive the desired body orientation from the *old* hmd orientation, before the sensor reset.
        auto newBodySensorMatrix = deriveBodyFromHMDSensor(); // Based on current cached HMD position/rotation..

        // transform this body into world space
        auto worldBodyMatrix = _sensorToWorldMatrix * newBodySensorMatrix;
        auto worldBodyPos = extractTranslation(worldBodyMatrix);
        auto worldBodyRot = glmExtractRotation(worldBodyMatrix);

        // this will become our new position.
        setWorldPosition(worldBodyPos);
        setWorldOrientation(worldBodyRot);

        // now sample the new hmd orientation AFTER sensor reset, which should be identity.
        glm::mat4 identity;
        updateFromHMDSensorMatrix(identity);

        // update the body in sensor space using the new hmd sensor sample
        _bodySensorMatrix = deriveBodyFromHMDSensor();

        // rebuild the sensor to world matrix such that, the HMD will point in the desired orientation.
        // i.e. the along avatar's current position and orientation.
        updateSensorToWorldMatrix();
    }
}

void MyAvatar::updateSitStandState(float newHeightReading, float dt) {
    const float STANDING_HEIGHT_MULTIPLE = 1.2f;
    const float SITTING_HEIGHT_MULTIPLE = 0.833f;
    const float SITTING_TIMEOUT = 4.0f;  // 4 seconds
    const float STANDING_TIMEOUT = 0.3333f; // 1/3 second
    const float SITTING_UPPER_BOUND = 1.52f;
    if (!getIsSitStandStateLocked()) {
        if (!getIsAway() && qApp->isHMDMode()) {
            if (getIsInSittingState()) {
                if (newHeightReading > (STANDING_HEIGHT_MULTIPLE * _tippingPoint)) {
                    // if we recenter upwards then no longer in sitting state
                    _sitStandStateTimer += dt;
                    if (_sitStandStateTimer > STANDING_TIMEOUT) {
                        _averageUserHeightSensorSpace = newHeightReading;
                        _tippingPoint = newHeightReading;
                        setIsInSittingState(false);
                    }
                } else if (newHeightReading < (SITTING_HEIGHT_MULTIPLE * _tippingPoint)) {
                    // if we are mis labelled as sitting but we are standing in the real world this will
                    // make sure that a real sit is still recognized so we won't be stuck in sitting unable to change state
                    _sitStandStateTimer += dt;
                    if (_sitStandStateTimer > SITTING_TIMEOUT) {
                        _averageUserHeightSensorSpace = newHeightReading;
                        _tippingPoint = newHeightReading;
                        // here we stay in sit state but reset the average height
                        setIsInSittingState(true);
                    }
                } else {
                    // sanity check if average height greater than 5ft they are not sitting(or get off your dangerous barstool please)
                    if (_averageUserHeightSensorSpace > SITTING_UPPER_BOUND) {
                        setIsInSittingState(false);
                    } else {
                        // tipping point is average height when sitting.
                        _tippingPoint = _averageUserHeightSensorSpace;
                        _sitStandStateTimer = 0.0f;
                    }
                }
            } else {
                // in the standing state
                if (newHeightReading < (SITTING_HEIGHT_MULTIPLE * _tippingPoint)) {
                    _sitStandStateTimer += dt;
                    if (_sitStandStateTimer > SITTING_TIMEOUT) {
                        _averageUserHeightSensorSpace = newHeightReading;
                        _tippingPoint = newHeightReading;
                        setIsInSittingState(true);
                    }
                } else {
                    // use the mode height for the tipping point when we are standing.
                    _tippingPoint = getCurrentStandingHeight();
                    _sitStandStateTimer = 0.0f;
                }
            }
        } else {
            //if you are away then reset the average and set state to standing.
            _averageUserHeightSensorSpace = _userHeight.get();
            _tippingPoint = _userHeight.get();
            setIsInSittingState(false);
        }
    }
}

void MyAvatar::update(float deltaTime) {
    // update moving average of HMD facing in xz plane.
    const float HMD_FACING_TIMESCALE = getRotationRecenterFilterLength();
    const float PERCENTAGE_WEIGHT_HEAD_VS_SHOULDERS_AZIMUTH = 0.0f; // 100 percent shoulders
    const float COSINE_THIRTY_DEGREES = 0.866f;
    const float SQUATTY_TIMEOUT = 30.0f; // 30 seconds

    float tau = deltaTime / HMD_FACING_TIMESCALE;
    setHipToHandController(computeHandAzimuth());
    qCDebug(interfaceapp) << " the sit state is " << _isInSittingState.get() << " the lock is " << _lockSitStandState.get();

    // put the average hand azimuth into sensor space.
    // then mix it with head facing direction to determine rotation recenter
    if (getControllerPoseInAvatarFrame(controller::Action::LEFT_HAND).isValid() && getControllerPoseInAvatarFrame(controller::Action::RIGHT_HAND).isValid()) {
        glm::vec3 handHipAzimuthWorldSpace = transformVectorFast(getTransform().getMatrix(), glm::vec3(_hipToHandController.x, 0.0f, _hipToHandController.y));
        glm::mat4 sensorToWorldMat = getSensorToWorldMatrix();
        glm::mat4 worldToSensorMat = glm::inverse(sensorToWorldMat);
        glm::vec3 handHipAzimuthSensorSpace = transformVectorFast(worldToSensorMat, handHipAzimuthWorldSpace);
        glm::vec2 normedHandHipAzimuthSensorSpace(0.0f, 1.0f);
        if (glm::length(glm::vec2(handHipAzimuthSensorSpace.x, handHipAzimuthSensorSpace.z)) > 0.0f) {
            normedHandHipAzimuthSensorSpace = glm::normalize(glm::vec2(handHipAzimuthSensorSpace.x, handHipAzimuthSensorSpace.z));
        }
        glm::vec2 headFacingPlusHandHipAzimuthMix = lerp(normedHandHipAzimuthSensorSpace, _headControllerFacing, PERCENTAGE_WEIGHT_HEAD_VS_SHOULDERS_AZIMUTH);
        _headControllerFacingMovingAverage = lerp(_headControllerFacingMovingAverage, headFacingPlusHandHipAzimuthMix, tau);
    } else {
        _headControllerFacingMovingAverage = lerp(_headControllerFacingMovingAverage, _headControllerFacing, tau);
    }

    if (_smoothOrientationTimer < SMOOTH_TIME_ORIENTATION) {
        _rotationChanged = usecTimestampNow();
        _smoothOrientationTimer += deltaTime;
    }

    controller::Pose newHeightReading = getControllerPoseInSensorFrame(controller::Action::HEAD);
    if (newHeightReading.isValid()) {
        int newHeightReadingInCentimeters = glm::floor(newHeightReading.getTranslation().y * CENTIMETERS_PER_METER);
        _averageUserHeightSensorSpace = lerp(_averageUserHeightSensorSpace, newHeightReading.getTranslation().y, 0.01f);
        _recentModeReadings.insert(newHeightReadingInCentimeters);
        setCurrentStandingHeight(computeStandingHeightMode(newHeightReading));
        setAverageHeadRotation(computeAverageHeadRotation(getControllerPoseInAvatarFrame(controller::Action::HEAD)));
    }

    // if the spine is straight and the head is below the default position by 5 cm then increment squatty count.
    const float SQUAT_THRESHOLD = 0.05f;
    glm::vec3 headDefaultPositionAvatarSpace = getAbsoluteDefaultJointTranslationInObjectFrame(getJointIndex("Head"));
    glm::quat spine2OrientationAvatarSpace = getAbsoluteJointRotationInObjectFrame(getJointIndex("Spine2"));
    glm::vec3 upSpine2 = spine2OrientationAvatarSpace * glm::vec3(0.0f, 1.0f, 0.0f);
    if (glm::length(upSpine2) > 0.0f) {
        upSpine2 = glm::normalize(upSpine2);
    }
    float angleSpine2 = glm::dot(upSpine2, glm::vec3(0.0f, 1.0f, 0.0f));
    if (getControllerPoseInAvatarFrame(controller::Action::HEAD).getTranslation().y < (headDefaultPositionAvatarSpace.y - SQUAT_THRESHOLD) && (angleSpine2 > COSINE_THIRTY_DEGREES)) {
        _squatTimer += deltaTime;
        if (_squatTimer > SQUATTY_TIMEOUT) {
            _squatTimer = 0.0f;
            _follow._squatDetected = true;
        }
    } else {
        _squatTimer = 0.0f;
    }

    // put update sit stand state counts here
    updateSitStandState(newHeightReading.getTranslation().y, deltaTime);

    if (_drawAverageFacingEnabled) {
        auto sensorHeadPose = getControllerPoseInSensorFrame(controller::Action::HEAD);
        glm::vec3 worldHeadPos = transformPoint(getSensorToWorldMatrix(), sensorHeadPose.getTranslation());
        glm::vec3 worldFacingAverage = transformVectorFast(getSensorToWorldMatrix(), glm::vec3(_headControllerFacingMovingAverage.x, 0.0f, _headControllerFacingMovingAverage.y));
        glm::vec3 worldFacing = transformVectorFast(getSensorToWorldMatrix(), glm::vec3(_headControllerFacing.x, 0.0f, _headControllerFacing.y));
        DebugDraw::getInstance().drawRay(worldHeadPos, worldHeadPos + worldFacing, glm::vec4(0.0f, 1.0f, 0.0f, 1.0f));
        DebugDraw::getInstance().drawRay(worldHeadPos, worldHeadPos + worldFacingAverage, glm::vec4(0.0f, 0.0f, 1.0f, 1.0f));

        // draw hand azimuth vector
        glm::vec3 handAzimuthMidpoint = transformPoint(getTransform().getMatrix(), glm::vec3(_hipToHandController.x, 0.0f, _hipToHandController.y));
        DebugDraw::getInstance().drawRay(getWorldPosition(), handAzimuthMidpoint, glm::vec4(0.0f, 1.0f, 1.0f, 1.0f));
    }

    if (_goToPending) {
        setWorldPosition(_goToPosition);
        setWorldOrientation(_goToOrientation);
        _headControllerFacingMovingAverage = _headControllerFacing; // reset moving average
        _goToPending = false;
        // updateFromHMDSensorMatrix (called from paintGL) expects that the sensorToWorldMatrix is updated for any position changes
        // that happen between render and Application::update (which calls updateSensorToWorldMatrix to do so).
        // However, render/MyAvatar::update/Application::update don't always match (e.g., when using the separate avatar update thread),
        // so we update now. It's ok if it updates again in the normal way.
        updateSensorToWorldMatrix();
        emit positionGoneTo();
        // Run safety tests as soon as we can after goToLocation, or clear if we're not colliding.
        _physicsSafetyPending = getCollisionsEnabled();
        _characterController.recomputeFlying(); // In case we've gone to into the sky.
    }
    if (_goToFeetAjustment && _skeletonModelLoaded) {
        auto feetAjustment = getWorldPosition() - getWorldFeetPosition();
        _goToPosition = getWorldPosition() + feetAjustment;
        setWorldPosition(_goToPosition);
        _goToFeetAjustment = false;
    }
    if (_physicsSafetyPending && qApp->isPhysicsEnabled() && _characterController.isEnabledAndReady()) {
        // When needed and ready, arrange to check and fix.
        _physicsSafetyPending = false;
        if (_goToSafe) {
            safeLanding(_goToPosition); // no-op if already safe
        }
    }

    Head* head = getHead();
    head->relax(deltaTime);
    updateFromTrackers(deltaTime);

    if (getIsInWalkingState() && glm::length(getControllerPoseInAvatarFrame(controller::Action::HEAD).getVelocity()) < DEFAULT_AVATAR_WALK_SPEED_THRESHOLD) {
        setIsInWalkingState(false);
    }

    //  Get audio loudness data from audio input device
    // Also get the AudioClient so we can update the avatar bounding box data
    // on the AudioClient side.
    auto audio = DependencyManager::get<AudioClient>().data();
    setAudioLoudness(audio->getLastInputLoudness());
    setAudioAverageLoudness(audio->getAudioAverageInputLoudness());

    glm::vec3 halfBoundingBoxDimensions(_characterController.getCapsuleRadius(), _characterController.getCapsuleHalfHeight(), _characterController.getCapsuleRadius());
    // This might not be right! Isn't the capsule local offset in avatar space? -HRS 5/26/17
    halfBoundingBoxDimensions += _characterController.getCapsuleLocalOffset();
    QMetaObject::invokeMethod(audio, "setAvatarBoundingBoxParameters",
        Q_ARG(glm::vec3, (getWorldPosition() - halfBoundingBoxDimensions)),
        Q_ARG(glm::vec3, (halfBoundingBoxDimensions*2.0f)));

    if (getIdentityDataChanged()) {
        sendIdentityPacket();
    }

    _clientTraitsHandler->sendChangedTraitsToMixer();

    simulate(deltaTime);

    currentEnergy += energyChargeRate;
    currentEnergy -= getAccelerationEnergy();
    currentEnergy -= getAudioEnergy();

    if(didTeleport()) {
        currentEnergy = 0.0f;
    }
    currentEnergy = max(0.0f, min(currentEnergy,1.0f));
    emit energyChanged(currentEnergy);

    updateEyeContactTarget(deltaTime);
}

void MyAvatar::updateEyeContactTarget(float deltaTime) {

    _eyeContactTargetTimer -= deltaTime;
    if (_eyeContactTargetTimer < 0.0f) {

        const float CHANCE_OF_CHANGING_TARGET = 0.01f;
        if (randFloat() < CHANCE_OF_CHANGING_TARGET) {

            float const FIFTY_FIFTY_CHANCE = 0.5f;
            float const EYE_TO_MOUTH_CHANCE = 0.25f;
            switch (_eyeContactTarget) {
                case LEFT_EYE:
                    _eyeContactTarget = (randFloat() < EYE_TO_MOUTH_CHANCE) ? MOUTH : RIGHT_EYE;
                    break;
                case RIGHT_EYE:
                    _eyeContactTarget = (randFloat() < EYE_TO_MOUTH_CHANCE) ? MOUTH : LEFT_EYE;
                    break;
                case MOUTH:
                default:
                    _eyeContactTarget = (randFloat() < FIFTY_FIFTY_CHANCE) ? RIGHT_EYE : LEFT_EYE;
                    break;
            }

            const float EYE_TARGET_DELAY_TIME = 0.33f;
            _eyeContactTargetTimer = EYE_TARGET_DELAY_TIME;
        }
    }
}

extern QByteArray avatarStateToFrame(const AvatarData* _avatar);
extern void avatarStateFromFrame(const QByteArray& frameData, AvatarData* _avatar);

void MyAvatar::beParentOfChild(SpatiallyNestablePointer newChild) const {
    _cauterizationNeedsUpdate = true;
    SpatiallyNestable::beParentOfChild(newChild);
}

void MyAvatar::forgetChild(SpatiallyNestablePointer newChild) const {
    _cauterizationNeedsUpdate = true;
    SpatiallyNestable::forgetChild(newChild);
}

void MyAvatar::recalculateChildCauterization() const {
    _cauterizationNeedsUpdate = true;
}

void MyAvatar::updateChildCauterization(SpatiallyNestablePointer object, bool cauterize) {
    if (object->getNestableType() == NestableType::Entity) {
        EntityItemPointer entity = std::static_pointer_cast<EntityItem>(object);
        entity->setCauterized(cauterize);
    }
}

void MyAvatar::simulate(float deltaTime) {
    PerformanceTimer perfTimer("simulate");
    animateScaleChanges(deltaTime);
    
    setFlyingEnabled(getFlyingEnabled());

    if (_cauterizationNeedsUpdate) {
        _cauterizationNeedsUpdate = false;

        // Redisplay cauterized entities that are no longer children of the avatar.
        auto cauterizedChild = _cauterizedChildrenOfHead.begin();
        if (cauterizedChild != _cauterizedChildrenOfHead.end()) {
            auto children = getChildren();
            while (cauterizedChild != _cauterizedChildrenOfHead.end()) {
                if (!children.contains(*cauterizedChild)) {
                    updateChildCauterization(*cauterizedChild, false);
                    cauterizedChild = _cauterizedChildrenOfHead.erase(cauterizedChild);
                } else {
                    ++cauterizedChild;
                }
            }
        }

        // Update cauterization of entities that are children of the avatar.
        auto headBoneSet = _skeletonModel->getCauterizeBoneSet();
        forEachChild([&](SpatiallyNestablePointer object) {
            bool isChildOfHead = headBoneSet.find(object->getParentJointIndex()) != headBoneSet.end();
            if (isChildOfHead) {
                // Cauterize or display children of head per head drawing state.
                updateChildCauterization(object, !_prevShouldDrawHead);
                object->forEachDescendant([&](SpatiallyNestablePointer descendant) {
                    updateChildCauterization(descendant, !_prevShouldDrawHead);
                });
                _cauterizedChildrenOfHead.insert(object);
            } else if (_cauterizedChildrenOfHead.find(object) != _cauterizedChildrenOfHead.end()) {
                // Redisplay cauterized children that are not longer children of the head.
                updateChildCauterization(object, false);
                object->forEachDescendant([&](SpatiallyNestablePointer descendant) {
                    updateChildCauterization(descendant, false);
                });
                _cauterizedChildrenOfHead.erase(object);
            }
        });
    }

    {
        PerformanceTimer perfTimer("transform");
        bool stepAction = false;
        // When there are no step values, we zero out the last step pulse.
        // This allows a user to do faster snapping by tapping a control
        for (int i = STEP_TRANSLATE_X; !stepAction && i <= STEP_YAW; ++i) {
            if (getDriveKey((DriveKeys)i) != 0.0f) {
                stepAction = true;
            }
        }

        updateOrientation(deltaTime);
        updatePosition(deltaTime);
    }

    // update sensorToWorldMatrix for camera and hand controllers
    // before we perform rig animations and IK.
    updateSensorToWorldMatrix();

    // if we detect the hand controller is at rest, i.e. lying on the table, or the hand is too far away from the hmd
    // disable the associated hand controller input.
    {
        // NOTE: all poses are in sensor space.
        auto leftHandIter = _controllerPoseMap.find(controller::Action::LEFT_HAND);
        if (leftHandIter != _controllerPoseMap.end() && leftHandIter->second.isValid()) {
            _leftHandAtRestDetector.update(leftHandIter->second.getTranslation(), leftHandIter->second.getRotation());
            if (_leftHandAtRestDetector.isAtRest()) {
                leftHandIter->second.valid = false;
            }
        } else {
            _leftHandAtRestDetector.invalidate();
        }

        auto rightHandIter = _controllerPoseMap.find(controller::Action::RIGHT_HAND);
        if (rightHandIter != _controllerPoseMap.end() && rightHandIter->second.isValid()) {
            _rightHandAtRestDetector.update(rightHandIter->second.getTranslation(), rightHandIter->second.getRotation());
            if (_rightHandAtRestDetector.isAtRest()) {
                rightHandIter->second.valid = false;
            }
        } else {
            _rightHandAtRestDetector.invalidate();
        }

        auto headIter = _controllerPoseMap.find(controller::Action::HEAD);

        // The 99th percentile man has a spine to fingertip to height ratio of 0.45.  Lets increase that by about 10% to 0.5
        // then measure the distance the center of the eyes to the finger tips.  To come up with this ratio.
        // From "The Measure of Man and Woman: Human Factors in Design, Revised Edition" by Alvin R. Tilley, Henry Dreyfuss Associates
        const float MAX_HEAD_TO_HAND_DISTANCE_RATIO = 0.52f;

        float maxHeadHandDistance = getUserHeight() * MAX_HEAD_TO_HAND_DISTANCE_RATIO;
        if (glm::length(headIter->second.getTranslation() - leftHandIter->second.getTranslation()) > maxHeadHandDistance) {
            leftHandIter->second.valid = false;
        }
        if (glm::length(headIter->second.getTranslation() - rightHandIter->second.getTranslation()) > maxHeadHandDistance) {
            rightHandIter->second.valid = false;
        }
    }

    {
        PerformanceTimer perfTimer("skeleton");

        _skeletonModel->getRig().setEnableDebugDrawIKTargets(_enableDebugDrawIKTargets);
        _skeletonModel->getRig().setEnableDebugDrawIKConstraints(_enableDebugDrawIKConstraints);
        _skeletonModel->getRig().setEnableDebugDrawIKChains(_enableDebugDrawIKChains);
        _skeletonModel->simulate(deltaTime);
    }

    // we've achived our final adjusted position and rotation for the avatar
    // and all of its joints, now update our attachements.
    Avatar::simulateAttachments(deltaTime);
    relayJointDataToChildren();

    if (!_skeletonModel->hasSkeleton()) {
        // All the simulation that can be done has been done
        getHead()->setPosition(getWorldPosition()); // so audio-position isn't 0,0,0
        return;
    }

    {
        PerformanceTimer perfTimer("joints");
        // copy out the skeleton joints from the model
        if (_rigEnabled) {
            QWriteLocker writeLock(&_jointDataLock);
            _skeletonModel->getRig().copyJointsIntoJointData(_jointData);
        }
    }

    {
        PerformanceTimer perfTimer("head");
        Head* head = getHead();
        glm::vec3 headPosition;
        if (!_skeletonModel->getHeadPosition(headPosition)) {
            headPosition = getWorldPosition();
        }

        if (isNaN(headPosition)) {
            qCDebug(interfaceapp) << "MyAvatar::simulate headPosition is NaN";
            headPosition = glm::vec3(0.0f);
        }

        head->setPosition(headPosition);
        head->setScale(getModelScale());
        head->simulate(deltaTime);
    }

    // Record avatars movements.
    auto recorder = DependencyManager::get<recording::Recorder>();
    if (recorder->isRecording()) {
        static const recording::FrameType FRAME_TYPE = recording::Frame::registerFrameType(AvatarData::FRAME_NAME);
        recorder->recordFrame(FRAME_TYPE, toFrame(*this));
    }

    locationChanged();
    // if a entity-child of this avatar has moved outside of its queryAACube, update the cube and tell the entity server.
    auto entityTreeRenderer = qApp->getEntities();
    EntityTreePointer entityTree = entityTreeRenderer ? entityTreeRenderer->getTree() : nullptr;
    if (entityTree) {
        bool zoneAllowsFlying = true;
        bool collisionlessAllowed = true;
        entityTree->withWriteLock([&] {
            std::shared_ptr<ZoneEntityItem> zone = entityTreeRenderer->myAvatarZone();
            if (zone) {
                zoneAllowsFlying = zone->getFlyingAllowed();
                collisionlessAllowed = zone->getGhostingAllowed();
            }
            auto now = usecTimestampNow();
            EntityEditPacketSender* packetSender = qApp->getEntityEditPacketSender();
            MovingEntitiesOperator moveOperator;
            forEachDescendant([&](SpatiallyNestablePointer object) {
                // if the queryBox has changed, tell the entity-server
                if (object->getNestableType() == NestableType::Entity && object->updateQueryAACube()) {
                    EntityItemPointer entity = std::static_pointer_cast<EntityItem>(object);
                    bool success;
                    AACube newCube = entity->getQueryAACube(success);
                    if (success) {
                        moveOperator.addEntityToMoveList(entity, newCube);
                    }
                    // send an edit packet to update the entity-server about the queryAABox
                    // unless it is client-only
                    if (packetSender && !entity->getClientOnly()) {
                        EntityItemProperties properties = entity->getProperties();
                        properties.setQueryAACubeDirty();
                        properties.setLastEdited(now);

                        packetSender->queueEditEntityMessage(PacketType::EntityEdit, entityTree,
                                                             entity->getID(), properties);
                        entity->setLastBroadcast(usecTimestampNow());

                        entity->forEachDescendant([&](SpatiallyNestablePointer descendant) {
                            EntityItemPointer entityDescendant = std::dynamic_pointer_cast<EntityItem>(descendant);
                            if (entityDescendant && !entityDescendant->getClientOnly() && descendant->updateQueryAACube()) {
                                EntityItemProperties descendantProperties;
                                descendantProperties.setQueryAACube(descendant->getQueryAACube());
                                descendantProperties.setLastEdited(now);
                                packetSender->queueEditEntityMessage(PacketType::EntityEdit, entityTree,
                                                                     entityDescendant->getID(), descendantProperties);
                                entityDescendant->setLastBroadcast(now); // for debug/physics status icons
                            }
                        });
                    }
                }
            });
            // also update the position of children in our local octree
            if (moveOperator.hasMovingEntities()) {
                PerformanceTimer perfTimer("recurseTreeWithOperator");
                entityTree->recurseTreeWithOperator(&moveOperator);
            }
        });
        bool isPhysicsEnabled = qApp->isPhysicsEnabled();
        _characterController.setFlyingAllowed((zoneAllowsFlying && _enableFlying) || !isPhysicsEnabled);
        _characterController.setCollisionlessAllowed(collisionlessAllowed);
    }

    updateAvatarEntities();
}

// As far as I know no HMD system supports a play area of a kilometer in radius.
static const float MAX_HMD_ORIGIN_DISTANCE = 1000.0f;

// Pass a recent sample of the HMD to the avatar.
// This can also update the avatar's position to follow the HMD
// as it moves through the world.
void MyAvatar::updateFromHMDSensorMatrix(const glm::mat4& hmdSensorMatrix) {
    // update the sensorMatrices based on the new hmd pose
    _hmdSensorMatrix = hmdSensorMatrix;
    auto newHmdSensorPosition = extractTranslation(hmdSensorMatrix);

    if (newHmdSensorPosition != getHMDSensorPosition() &&
        glm::length(newHmdSensorPosition) > MAX_HMD_ORIGIN_DISTANCE) {
        qWarning() << "Invalid HMD sensor position " << newHmdSensorPosition;
        // Ignore unreasonable HMD sensor data
        return;
    }

    _hmdSensorPosition = newHmdSensorPosition;
    _hmdSensorOrientation = glmExtractRotation(hmdSensorMatrix);
    auto headPose = getControllerPoseInSensorFrame(controller::Action::HEAD);
    if (headPose.isValid()) {
        glm::quat bodyOrientation = computeBodyFacingFromHead(headPose.rotation, Vectors::UNIT_Y);
        _headControllerFacing = getFacingDir2D(bodyOrientation);
    } else {
        _headControllerFacing = glm::vec2(1.0f, 0.0f);
    }
}

// Find the vector halfway between the hip to hand azimuth vectors
// This midpoint hand azimuth is in Avatar space
glm::vec2 MyAvatar::computeHandAzimuth() const {
    controller::Pose leftHandPoseAvatarSpace = getLeftHandPose();
    controller::Pose rightHandPoseAvatarSpace = getRightHandPose();
    controller::Pose headPoseAvatarSpace = getControllerPoseInAvatarFrame(controller::Action::HEAD);
    const float HALFWAY = 0.50f;
    glm::vec2 latestHipToHandController = _hipToHandController;

    if (leftHandPoseAvatarSpace.isValid() && rightHandPoseAvatarSpace.isValid() && headPoseAvatarSpace.isValid()) {
        // we need the old azimuth reading to prevent flipping the facing direction 180
        // in the case where the hands go from being slightly less than 180 apart to slightly more than 180 apart.
        glm::vec2 oldAzimuthReading = _hipToHandController;
        if ((glm::length(glm::vec2(rightHandPoseAvatarSpace.translation.x, rightHandPoseAvatarSpace.translation.z)) > 0.0f) && (glm::length(glm::vec2(leftHandPoseAvatarSpace.translation.x, leftHandPoseAvatarSpace.translation.z)) > 0.0f)) {
            latestHipToHandController = lerp(glm::normalize(glm::vec2(rightHandPoseAvatarSpace.translation.x, rightHandPoseAvatarSpace.translation.z)), glm::normalize(glm::vec2(leftHandPoseAvatarSpace.translation.x, leftHandPoseAvatarSpace.translation.z)), HALFWAY);
        } else {
            latestHipToHandController = glm::vec2(0.0f, -1.0f);
        }

        glm::vec3 headLookAtAvatarSpace = transformVectorFast(headPoseAvatarSpace.getMatrix(), glm::vec3(0.0f, 0.0f, 1.0f));
        glm::vec2 headAzimuthAvatarSpace = glm::vec2(headLookAtAvatarSpace.x, headLookAtAvatarSpace.z);
        if (glm::length(headAzimuthAvatarSpace) > 0.0f) {
            headAzimuthAvatarSpace = glm::normalize(headAzimuthAvatarSpace);
        } else {
            headAzimuthAvatarSpace = -latestHipToHandController;
        }

        // check the angular distance from forward and back
        float cosForwardAngle = glm::dot(latestHipToHandController, oldAzimuthReading);
        float cosHeadShoulder = glm::dot(-latestHipToHandController, headAzimuthAvatarSpace);
        // if we are now closer to the 180 flip of the previous chest forward
        // then we negate our computed latestHipToHandController to keep the chest from flipping.
        // also check the head to shoulder azimuth difference if we negate.
        // don't negate the chest azimuth if this is greater than 100 degrees.
        if ((cosForwardAngle < 0.0f) && !(cosHeadShoulder < -0.2f)) {
            latestHipToHandController = -latestHipToHandController;
        }
    }
    return latestHipToHandController;
}

void MyAvatar::updateJointFromController(controller::Action poseKey, ThreadSafeValueCache<glm::mat4>& matrixCache) {
    assert(QThread::currentThread() == thread());
    auto userInputMapper = DependencyManager::get<UserInputMapper>();
    controller::Pose controllerPose = userInputMapper->getPoseState(poseKey);
    Transform transform;
    transform.setTranslation(controllerPose.getTranslation());
    transform.setRotation(controllerPose.getRotation());
    glm::mat4 controllerMatrix = transform.getMatrix();
    matrixCache.set(controllerMatrix);
}

// best called at end of main loop, after physics.
// update sensor to world matrix from current body position and hmd sensor.
// This is so the correct camera can be used for rendering.
void MyAvatar::updateSensorToWorldMatrix() {

    // update the sensor mat so that the body position will end up in the desired
    // position when driven from the head.
    float sensorToWorldScale = getEyeHeight() / getUserEyeHeight();
    glm::mat4 desiredMat = createMatFromScaleQuatAndPos(glm::vec3(sensorToWorldScale), getWorldOrientation(), getWorldPosition());
    _sensorToWorldMatrix = desiredMat * glm::inverse(_bodySensorMatrix);

    bool hasSensorToWorldScaleChanged = false;
    if (fabsf(getSensorToWorldScale() - sensorToWorldScale) > MIN_SCALE_CHANGED_DELTA) {
        hasSensorToWorldScaleChanged = true;
    }

    lateUpdatePalms();

    if (_enableDebugDrawSensorToWorldMatrix) {
        DebugDraw::getInstance().addMarker("sensorToWorldMatrix", glmExtractRotation(_sensorToWorldMatrix),
                                           extractTranslation(_sensorToWorldMatrix), glm::vec4(1));
    }

    _sensorToWorldMatrixCache.set(_sensorToWorldMatrix);
    updateJointFromController(controller::Action::LEFT_HAND, _controllerLeftHandMatrixCache);
    updateJointFromController(controller::Action::RIGHT_HAND, _controllerRightHandMatrixCache);
    
    if (hasSensorToWorldScaleChanged) {
        setTransitScale(sensorToWorldScale);
        emit sensorToWorldScaleChanged(sensorToWorldScale);
    }
    
}

//  Update avatar head rotation with sensor data
void MyAvatar::updateFromTrackers(float deltaTime) {
    glm::vec3 estimatedRotation;

    bool inHmd = qApp->isHMDMode();
    bool playing = DependencyManager::get<recording::Deck>()->isPlaying();
    if (inHmd && playing) {
        return;
    }

    FaceTracker* tracker = qApp->getActiveFaceTracker();
    bool inFacetracker = tracker && !FaceTracker::isMuted();

    if (inFacetracker) {
        estimatedRotation = glm::degrees(safeEulerAngles(tracker->getHeadRotation()));
    }

    //  Rotate the body if the head is turned beyond the screen
    if (Menu::getInstance()->isOptionChecked(MenuOption::TurnWithHead)) {
        const float TRACKER_YAW_TURN_SENSITIVITY = 0.5f;
        const float TRACKER_MIN_YAW_TURN = 15.0f;
        const float TRACKER_MAX_YAW_TURN = 50.0f;
        if ( (fabs(estimatedRotation.y) > TRACKER_MIN_YAW_TURN) &&
             (fabs(estimatedRotation.y) < TRACKER_MAX_YAW_TURN) ) {
            if (estimatedRotation.y > 0.0f) {
                _bodyYawDelta += (estimatedRotation.y - TRACKER_MIN_YAW_TURN) * TRACKER_YAW_TURN_SENSITIVITY;
            } else {
                _bodyYawDelta += (estimatedRotation.y + TRACKER_MIN_YAW_TURN) * TRACKER_YAW_TURN_SENSITIVITY;
            }
        }
    }

    // Set the rotation of the avatar's head (as seen by others, not affecting view frustum)
    // to be scaled such that when the user's physical head is pointing at edge of screen, the
    // avatar head is at the edge of the in-world view frustum.  So while a real person may move
    // their head only 30 degrees or so, this may correspond to a 90 degree field of view.
    // Note that roll is magnified by a constant because it is not related to field of view.


    Head* head = getHead();
    if (inHmd || playing) {
        head->setDeltaPitch(estimatedRotation.x);
        head->setDeltaYaw(estimatedRotation.y);
        head->setDeltaRoll(estimatedRotation.z);
    } else {
        ViewFrustum viewFrustum;
        qApp->copyViewFrustum(viewFrustum);
        float magnifyFieldOfView = viewFrustum.getFieldOfView() / _realWorldFieldOfView.get();
        head->setDeltaPitch(estimatedRotation.x * magnifyFieldOfView);
        head->setDeltaYaw(estimatedRotation.y * magnifyFieldOfView);
        head->setDeltaRoll(estimatedRotation.z);
    }
}

glm::vec3 MyAvatar::getLeftHandPosition() const {
    auto pose = getControllerPoseInAvatarFrame(controller::Action::LEFT_HAND);
    return pose.isValid() ? pose.getTranslation() : glm::vec3(0.0f);
}

glm::vec3 MyAvatar::getRightHandPosition() const {
    auto pose = getControllerPoseInAvatarFrame(controller::Action::RIGHT_HAND);
    return pose.isValid() ? pose.getTranslation() : glm::vec3(0.0f);
}

glm::vec3 MyAvatar::getLeftHandTipPosition() const {
    const float TIP_LENGTH = 0.3f;
    auto pose = getControllerPoseInAvatarFrame(controller::Action::LEFT_HAND);
    return pose.isValid() ? pose.getTranslation() * pose.getRotation() + glm::vec3(0.0f, TIP_LENGTH, 0.0f) : glm::vec3(0.0f);
}

glm::vec3 MyAvatar::getRightHandTipPosition() const {
    const float TIP_LENGTH = 0.3f;
    auto pose = getControllerPoseInAvatarFrame(controller::Action::RIGHT_HAND);
    return pose.isValid() ? pose.getTranslation() * pose.getRotation() + glm::vec3(0.0f, TIP_LENGTH, 0.0f) : glm::vec3(0.0f);
}

controller::Pose MyAvatar::getLeftHandPose() const {
    return getControllerPoseInAvatarFrame(controller::Action::LEFT_HAND);
}

controller::Pose MyAvatar::getRightHandPose() const {
    return getControllerPoseInAvatarFrame(controller::Action::RIGHT_HAND);
}

controller::Pose MyAvatar::getLeftHandTipPose() const {
    auto pose = getLeftHandPose();
    glm::vec3 tipTrans = getLeftHandTipPosition();
    pose.velocity += glm::cross(pose.getAngularVelocity(), pose.getTranslation() - tipTrans);
    pose.translation = tipTrans;
    return pose;
}

controller::Pose MyAvatar::getRightHandTipPose() const {
    auto pose = getRightHandPose();
    glm::vec3 tipTrans = getRightHandTipPosition();
    pose.velocity += glm::cross(pose.getAngularVelocity(), pose.getTranslation() - tipTrans);
    pose.translation = tipTrans;
    return pose;
}

glm::vec3 MyAvatar::worldToJointPoint(const glm::vec3& position, const int jointIndex) const {
    glm::vec3 jointPos = getWorldPosition();//default value if no or invalid joint specified
    glm::quat jointRot = getWorldOrientation();//default value if no or invalid joint specified
    if (jointIndex != -1) {
        if (_skeletonModel->getJointPositionInWorldFrame(jointIndex, jointPos)) {
            _skeletonModel->getJointRotationInWorldFrame(jointIndex, jointRot);
        } else {
            qWarning() << "Invalid joint index specified: " << jointIndex;
        }
    }
    glm::vec3 modelOffset = position - jointPos;
    glm::vec3 jointSpacePosition = glm::inverse(jointRot) * modelOffset;

    return jointSpacePosition;
}

glm::vec3 MyAvatar::worldToJointDirection(const glm::vec3& worldDir, const int jointIndex) const {
    glm::quat jointRot = getWorldOrientation();//default value if no or invalid joint specified
    if ((jointIndex != -1) && (!_skeletonModel->getJointRotationInWorldFrame(jointIndex, jointRot))) {
        qWarning() << "Invalid joint index specified: " << jointIndex;
    }

    glm::vec3 jointSpaceDir = glm::inverse(jointRot) * worldDir;
    return jointSpaceDir;
}

glm::quat MyAvatar::worldToJointRotation(const glm::quat& worldRot, const int jointIndex) const {
    glm::quat jointRot = getWorldOrientation();//default value if no or invalid joint specified
    if ((jointIndex != -1) && (!_skeletonModel->getJointRotationInWorldFrame(jointIndex, jointRot))) {
        qWarning() << "Invalid joint index specified: " << jointIndex;
    }
    glm::quat jointSpaceRot = glm::inverse(jointRot) * worldRot;
    return jointSpaceRot;
}

glm::vec3 MyAvatar::jointToWorldPoint(const glm::vec3& jointSpacePos, const int jointIndex) const {
    glm::vec3 jointPos = getWorldPosition();//default value if no or invalid joint specified
    glm::quat jointRot = getWorldOrientation();//default value if no or invalid joint specified

    if (jointIndex != -1) {
        if (_skeletonModel->getJointPositionInWorldFrame(jointIndex, jointPos)) {
            _skeletonModel->getJointRotationInWorldFrame(jointIndex, jointRot);
        } else {
            qWarning() << "Invalid joint index specified: " << jointIndex;
        }
    }

    glm::vec3 worldOffset = jointRot * jointSpacePos;
    glm::vec3 worldPos = jointPos + worldOffset;

    return worldPos;
}

glm::vec3 MyAvatar::jointToWorldDirection(const glm::vec3& jointSpaceDir, const int jointIndex) const {
    glm::quat jointRot = getWorldOrientation();//default value if no or invalid joint specified
    if ((jointIndex != -1) && (!_skeletonModel->getJointRotationInWorldFrame(jointIndex, jointRot))) {
        qWarning() << "Invalid joint index specified: " << jointIndex;
    }
    glm::vec3 worldDir = jointRot * jointSpaceDir;
    return worldDir;
}

glm::quat MyAvatar::jointToWorldRotation(const glm::quat& jointSpaceRot, const int jointIndex) const {
    glm::quat jointRot = getWorldOrientation();//default value if no or invalid joint specified
    if ((jointIndex != -1) && (!_skeletonModel->getJointRotationInWorldFrame(jointIndex, jointRot))) {
        qWarning() << "Invalid joint index specified: " << jointIndex;
    }
    glm::quat worldRot = jointRot * jointSpaceRot;
    return worldRot;
}

// virtual
void MyAvatar::render(RenderArgs* renderArgs) {
    // don't render if we've been asked to disable local rendering
    if (!_shouldRender) {
        return; // exit early
    }
    Avatar::render(renderArgs);
}

void MyAvatar::overrideAnimation(const QString& url, float fps, bool loop, float firstFrame, float lastFrame) {
    if (QThread::currentThread() != thread()) {
        QMetaObject::invokeMethod(this, "overrideAnimation", Q_ARG(const QString&, url), Q_ARG(float, fps),
                                  Q_ARG(bool, loop), Q_ARG(float, firstFrame), Q_ARG(float, lastFrame));
        return;
    }
    _skeletonModel->getRig().overrideAnimation(url, fps, loop, firstFrame, lastFrame);
}

void MyAvatar::restoreAnimation() {
    if (QThread::currentThread() != thread()) {
        QMetaObject::invokeMethod(this, "restoreAnimation");
        return;
    }
    _skeletonModel->getRig().restoreAnimation();
}

QStringList MyAvatar::getAnimationRoles() {
    if (QThread::currentThread() != thread()) {
        QStringList result;
        BLOCKING_INVOKE_METHOD(this, "getAnimationRoles", Q_RETURN_ARG(QStringList, result));
        return result;
    }
    return _skeletonModel->getRig().getAnimationRoles();
}

void MyAvatar::overrideRoleAnimation(const QString& role, const QString& url, float fps, bool loop,
                                     float firstFrame, float lastFrame) {
    if (QThread::currentThread() != thread()) {
        QMetaObject::invokeMethod(this, "overrideRoleAnimation", Q_ARG(const QString&, role), Q_ARG(const QString&, url),
                                  Q_ARG(float, fps), Q_ARG(bool, loop), Q_ARG(float, firstFrame), Q_ARG(float, lastFrame));
        return;
    }
    _skeletonModel->getRig().overrideRoleAnimation(role, url, fps, loop, firstFrame, lastFrame);
}

void MyAvatar::restoreRoleAnimation(const QString& role) {
    if (QThread::currentThread() != thread()) {
        QMetaObject::invokeMethod(this, "restoreRoleAnimation", Q_ARG(const QString&, role));
        return;
    }
    _skeletonModel->getRig().restoreRoleAnimation(role);
}

void MyAvatar::saveAvatarUrl() {
    if (qApp->getSaveAvatarOverrideUrl() || !qApp->getAvatarOverrideUrl().isValid()) {
        _fullAvatarURLSetting.set(_fullAvatarURLFromPreferences == AvatarData::defaultFullAvatarModelUrl() ?
                                  "" :
                                  _fullAvatarURLFromPreferences.toString());
    }
}

void MyAvatar::resizeAvatarEntitySettingHandles(unsigned int avatarEntityIndex) {
    // The original Settings interface saved avatar-entity array data like this:
    // Avatar/avatarEntityData/size: 5
    // Avatar/avatarEntityData/1/id: ...
    // Avatar/avatarEntityData/1/properties: ...
    // ...
    // Avatar/avatarEntityData/5/id: ...
    // Avatar/avatarEntityData/5/properties: ...
    //
    // Create Setting::Handles to mimic this.

    while (_avatarEntityIDSettings.size() <= avatarEntityIndex) {
        Setting::Handle<QUuid> idHandle(QStringList() << AVATAR_SETTINGS_GROUP_NAME << "avatarEntityData"
                                        << QString::number(avatarEntityIndex + 1) << "id", QUuid());
        _avatarEntityIDSettings.push_back(idHandle);
        Setting::Handle<QByteArray> dataHandle(QStringList() << AVATAR_SETTINGS_GROUP_NAME << "avatarEntityData"
                                               << QString::number(avatarEntityIndex + 1) << "properties", QByteArray());
        _avatarEntityDataSettings.push_back(dataHandle);
    }
}

void MyAvatar::saveData() {
    _dominantHandSetting.set(_dominantHand);
    _headPitchSetting.set(getHead()->getBasePitch());
    _scaleSetting.set(_targetScale);
    _yawSpeedSetting.set(_yawSpeed);
    _pitchSpeedSetting.set(_pitchSpeed);

    // only save the fullAvatarURL if it has not been overwritten on command line
    // (so the overrideURL is not valid), or it was overridden _and_ we specified
    // --replaceAvatarURL (so _saveAvatarOverrideUrl is true)
    if (qApp->getSaveAvatarOverrideUrl() || !qApp->getAvatarOverrideUrl().isValid() ) {
        _fullAvatarURLSetting.set(_fullAvatarURLFromPreferences == AvatarData::defaultFullAvatarModelUrl() ?
                                  "" :
                                  _fullAvatarURLFromPreferences.toString());
    }

    _fullAvatarModelNameSetting.set(_fullAvatarModelName);
    QUrl animGraphUrl = _prefOverrideAnimGraphUrl.get();
    _animGraphURLSetting.set(animGraphUrl);
    _displayNameSetting.set(_displayName);
    _collisionSoundURLSetting.set(_collisionSoundURL);
    _useSnapTurnSetting.set(_useSnapTurn);
    _userHeightSetting.set(getUserHeight());
    _flyingHMDSetting.set(getFlyingHMDPref());

    auto hmdInterface = DependencyManager::get<HMDScriptingInterface>();
    _avatarEntitiesLock.withReadLock([&] {
        QList<QUuid> avatarEntityIDs = _avatarEntityData.keys();
        unsigned int avatarEntityCount = avatarEntityIDs.size();
        unsigned int previousAvatarEntityCount = _avatarEntityCountSetting.get(0);
        resizeAvatarEntitySettingHandles(std::max<unsigned int>(avatarEntityCount, previousAvatarEntityCount));
        _avatarEntityCountSetting.set(avatarEntityCount);

        unsigned int avatarEntityIndex = 0;
        for (auto entityID : avatarEntityIDs) {
            _avatarEntityIDSettings[avatarEntityIndex].set(entityID);
            _avatarEntityDataSettings[avatarEntityIndex].set(_avatarEntityData.value(entityID));
            avatarEntityIndex++;
        }

        // clean up any left-over (due to the list shrinking) slots
        for (; avatarEntityIndex < previousAvatarEntityCount; avatarEntityIndex++) {
            _avatarEntityIDSettings[avatarEntityIndex].remove();
            _avatarEntityDataSettings[avatarEntityIndex].remove();
        }
    });
}

float loadSetting(Settings& settings, const QString& name, float defaultValue) {
    float value = settings.value(name, defaultValue).toFloat();
    if (glm::isnan(value)) {
        value = defaultValue;
    }
    return value;
}

void MyAvatar::setToggleHips(bool followHead) {
    _follow.setToggleHipsFollowing(followHead);
}

void MyAvatar::FollowHelper::setToggleHipsFollowing(bool followHead) {
    _toggleHipsFollowing = followHead;
}

bool MyAvatar::FollowHelper::getToggleHipsFollowing() const {
    return _toggleHipsFollowing;
}

void MyAvatar::setEnableDebugDrawBaseOfSupport(bool isEnabled) {
    _enableDebugDrawBaseOfSupport = isEnabled;
}

void MyAvatar::setEnableDebugDrawDefaultPose(bool isEnabled) {
    _enableDebugDrawDefaultPose = isEnabled;

    if (!isEnabled) {
        AnimDebugDraw::getInstance().removeAbsolutePoses("myAvatarDefaultPoses");
    }
}

void MyAvatar::setEnableDebugDrawAnimPose(bool isEnabled) {
    _enableDebugDrawAnimPose = isEnabled;

    if (!isEnabled) {
        AnimDebugDraw::getInstance().removeAbsolutePoses("myAvatarAnimPoses");
    }
}

void MyAvatar::setEnableDebugDrawPosition(bool isEnabled) {
    if (isEnabled) {
        const glm::vec4 red(1.0f, 0.0f, 0.0f, 1.0f);
        DebugDraw::getInstance().addMyAvatarMarker("avatarPosition", glm::quat(), glm::vec3(), red);
    } else {
        DebugDraw::getInstance().removeMyAvatarMarker("avatarPosition");
    }
}

void MyAvatar::setEnableDebugDrawHandControllers(bool isEnabled) {
    _enableDebugDrawHandControllers = isEnabled;

    if (!isEnabled) {
        DebugDraw::getInstance().removeMarker("leftHandController");
        DebugDraw::getInstance().removeMarker("rightHandController");
    }
}

void MyAvatar::setEnableDebugDrawSensorToWorldMatrix(bool isEnabled) {
    _enableDebugDrawSensorToWorldMatrix = isEnabled;

    if (!isEnabled) {
        DebugDraw::getInstance().removeMarker("sensorToWorldMatrix");
    }
}

void MyAvatar::setEnableDebugDrawIKTargets(bool isEnabled) {
    _enableDebugDrawIKTargets = isEnabled;
}

void MyAvatar::setEnableDebugDrawIKConstraints(bool isEnabled) {
    _enableDebugDrawIKConstraints = isEnabled;
}

void MyAvatar::setEnableDebugDrawDetailedCollision(bool isEnabled) {
    _enableDebugDrawDetailedCollision = isEnabled;
}

void MyAvatar::setEnableDebugDrawIKChains(bool isEnabled) {
    _enableDebugDrawIKChains = isEnabled;
}

void MyAvatar::setEnableMeshVisible(bool isEnabled) {
    return Avatar::setEnableMeshVisible(isEnabled);
}

bool MyAvatar::getEnableMeshVisible() const {
    return Avatar::getEnableMeshVisible();
}

void MyAvatar::setEnableInverseKinematics(bool isEnabled) {
    _skeletonModel->getRig().setEnableInverseKinematics(isEnabled);
}

void MyAvatar::loadData() {
    getHead()->setBasePitch(_headPitchSetting.get());

    _yawSpeed = _yawSpeedSetting.get(_yawSpeed);
    _pitchSpeed = _pitchSpeedSetting.get(_pitchSpeed);

    _prefOverrideAnimGraphUrl.set(_prefOverrideAnimGraphUrl.get().toString());
    _fullAvatarURLFromPreferences = _fullAvatarURLSetting.get(QUrl(AvatarData::defaultFullAvatarModelUrl()));
    _fullAvatarModelName = _fullAvatarModelNameSetting.get(DEFAULT_FULL_AVATAR_MODEL_NAME).toString();

    useFullAvatarURL(_fullAvatarURLFromPreferences, _fullAvatarModelName);

    int avatarEntityCount = _avatarEntityCountSetting.get(0);
    for (int i = 0; i < avatarEntityCount; i++) {
        resizeAvatarEntitySettingHandles(i);
        // QUuid entityID = QUuid::createUuid(); // generate a new ID
        QUuid entityID = _avatarEntityIDSettings[i].get(QUuid());
        QByteArray properties = _avatarEntityDataSettings[i].get();
        updateAvatarEntity(entityID, properties);
    }

    // Flying preferences must be loaded before calling setFlyingEnabled()
    Setting::Handle<bool> firstRunVal { Settings::firstRun, true };
    setFlyingHMDPref(firstRunVal.get() ? false : _flyingHMDSetting.get());
    setFlyingEnabled(getFlyingEnabled());

    setDisplayName(_displayNameSetting.get());
    setCollisionSoundURL(_collisionSoundURLSetting.get(QUrl(DEFAULT_AVATAR_COLLISION_SOUND_URL)).toString());
    setSnapTurn(_useSnapTurnSetting.get());
    setDominantHand(_dominantHandSetting.get(DOMINANT_RIGHT_HAND).toLower());
    setUserHeight(_userHeightSetting.get(DEFAULT_AVATAR_HEIGHT));

    setEnableMeshVisible(Menu::getInstance()->isOptionChecked(MenuOption::MeshVisible));
    _follow.setToggleHipsFollowing (Menu::getInstance()->isOptionChecked(MenuOption::ToggleHipsFollowing));
    setEnableDebugDrawBaseOfSupport(Menu::getInstance()->isOptionChecked(MenuOption::AnimDebugDrawBaseOfSupport));
    setEnableDebugDrawDefaultPose(Menu::getInstance()->isOptionChecked(MenuOption::AnimDebugDrawDefaultPose));
    setEnableDebugDrawAnimPose(Menu::getInstance()->isOptionChecked(MenuOption::AnimDebugDrawAnimPose));
    setEnableDebugDrawPosition(Menu::getInstance()->isOptionChecked(MenuOption::AnimDebugDrawPosition));
}

void MyAvatar::saveAttachmentData(const AttachmentData& attachment) const {
    Settings settings;
    settings.beginGroup("savedAttachmentData");
    settings.beginGroup(_skeletonModel->getURL().toString());
    settings.beginGroup(attachment.modelURL.toString());
    settings.setValue("jointName", attachment.jointName);

    settings.beginGroup(attachment.jointName);
    settings.setValue("translation_x", attachment.translation.x);
    settings.setValue("translation_y", attachment.translation.y);
    settings.setValue("translation_z", attachment.translation.z);
    glm::vec3 eulers = safeEulerAngles(attachment.rotation);
    settings.setValue("rotation_x", eulers.x);
    settings.setValue("rotation_y", eulers.y);
    settings.setValue("rotation_z", eulers.z);
    settings.setValue("scale", attachment.scale);

    settings.endGroup();
    settings.endGroup();
    settings.endGroup();
    settings.endGroup();
}

AttachmentData MyAvatar::loadAttachmentData(const QUrl& modelURL, const QString& jointName) const {
    Settings settings;
    settings.beginGroup("savedAttachmentData");
    settings.beginGroup(_skeletonModel->getURL().toString());
    settings.beginGroup(modelURL.toString());

    AttachmentData attachment;
    attachment.modelURL = modelURL;
    if (jointName.isEmpty()) {
        attachment.jointName = settings.value("jointName").toString();
    } else {
        attachment.jointName = jointName;
    }
    settings.beginGroup(attachment.jointName);
    if (settings.contains("translation_x")) {
        attachment.translation.x = loadSetting(settings, "translation_x", 0.0f);
        attachment.translation.y = loadSetting(settings, "translation_y", 0.0f);
        attachment.translation.z = loadSetting(settings, "translation_z", 0.0f);
        glm::vec3 eulers;
        eulers.x = loadSetting(settings, "rotation_x", 0.0f);
        eulers.y = loadSetting(settings, "rotation_y", 0.0f);
        eulers.z = loadSetting(settings, "rotation_z", 0.0f);
        attachment.rotation = glm::quat(eulers);
        attachment.scale = loadSetting(settings, "scale", 1.0f);
    } else {
        attachment = AttachmentData();
    }

    settings.endGroup();
    settings.endGroup();
    settings.endGroup();
    settings.endGroup();

    return attachment;
}


int MyAvatar::parseDataFromBuffer(const QByteArray& buffer) {
    qCDebug(interfaceapp) << "Error: ignoring update packet for MyAvatar"
        << " packetLength = " << buffer.size();
    // this packet is just bad, so we pretend that we unpacked it ALL
    return buffer.size();
}

ScriptAvatarData* MyAvatar::getTargetAvatar() const {
    auto avatar = std::static_pointer_cast<Avatar>(_lookAtTargetAvatar.lock());
    if (avatar) {
        return new ScriptAvatar(avatar);
    } else {
        return nullptr;
    }
}

void MyAvatar::updateLookAtTargetAvatar() {
    //
    //  Look at the avatar whose eyes are closest to the ray in direction of my avatar's head
    //  And set the correctedLookAt for all (nearby) avatars that are looking at me.
    _lookAtTargetAvatar.reset();
    _targetAvatarPosition = glm::vec3(0.0f);

    glm::vec3 lookForward = getHead()->getFinalOrientationInWorldFrame() * IDENTITY_FORWARD;
    glm::vec3 cameraPosition = qApp->getCamera().getPosition();

    float smallestAngleTo = glm::radians(DEFAULT_FIELD_OF_VIEW_DEGREES) / 2.0f;
    const float KEEP_LOOKING_AT_CURRENT_ANGLE_FACTOR = 1.3f;
    const float GREATEST_LOOKING_AT_DISTANCE = 10.0f;

    AvatarHash hash = DependencyManager::get<AvatarManager>()->getHashCopy();

    foreach (const AvatarSharedPointer& avatarPointer, hash) {
        auto avatar = static_pointer_cast<Avatar>(avatarPointer);
        bool isCurrentTarget = avatar->getIsLookAtTarget();
        float distanceTo = glm::length(avatar->getHead()->getEyePosition() - cameraPosition);
        avatar->setIsLookAtTarget(false);
        if (!avatar->isMyAvatar() && avatar->isInitialized() &&
            (distanceTo < GREATEST_LOOKING_AT_DISTANCE * getModelScale())) {
            float radius = glm::length(avatar->getHead()->getEyePosition() - avatar->getHead()->getRightEyePosition());
            float angleTo = coneSphereAngle(getHead()->getEyePosition(), lookForward, avatar->getHead()->getEyePosition(), radius);
            if (angleTo < (smallestAngleTo * (isCurrentTarget ? KEEP_LOOKING_AT_CURRENT_ANGLE_FACTOR : 1.0f))) {
                _lookAtTargetAvatar = avatarPointer;
                _targetAvatarPosition = avatarPointer->getWorldPosition();
            }
            if (_lookAtSnappingEnabled && avatar->getLookAtSnappingEnabled() && isLookingAtMe(avatar)) {

                // Alter their gaze to look directly at my camera; this looks more natural than looking at my avatar's face.
                glm::vec3 lookAtPosition = avatar->getHead()->getLookAtPosition(); // A position, in world space, on my avatar.

                // The camera isn't at the point midway between the avatar eyes. (Even without an HMD, the head can be offset a bit.)
                // Let's get everything to world space:
                glm::vec3 avatarLeftEye = getHead()->getLeftEyePosition();
                glm::vec3 avatarRightEye = getHead()->getRightEyePosition();

                // First find out where (in world space) the person is looking relative to that bridge-of-the-avatar point.
                // (We will be adding that offset to the camera position, after making some other adjustments.)
                glm::vec3 gazeOffset = lookAtPosition - getHead()->getEyePosition();

                 ViewFrustum viewFrustum;
                 qApp->copyViewFrustum(viewFrustum);

                 glm::vec3 viewPosition = viewFrustum.getPosition();
#if DEBUG_ALWAYS_LOOKAT_EYES_NOT_CAMERA
                 viewPosition = (avatarLeftEye + avatarRightEye) / 2.0f;
#endif
                // scale gazeOffset by IPD, if wearing an HMD.
                if (qApp->isHMDMode()) {
                    glm::quat viewOrientation = viewFrustum.getOrientation();
                    glm::mat4 leftEye = qApp->getEyeOffset(Eye::Left);
                    glm::mat4 rightEye = qApp->getEyeOffset(Eye::Right);
                    glm::vec3 leftEyeHeadLocal = glm::vec3(leftEye[3]);
                    glm::vec3 rightEyeHeadLocal = glm::vec3(rightEye[3]);
                    glm::vec3 humanLeftEye = viewPosition + (viewOrientation * leftEyeHeadLocal);
                    glm::vec3 humanRightEye = viewPosition + (viewOrientation * rightEyeHeadLocal);

                    auto hmdInterface = DependencyManager::get<HMDScriptingInterface>();
                    float ipdScale = hmdInterface->getIPDScale();

                    // Scale by proportional differences between avatar and human.
                    float humanEyeSeparationInModelSpace = glm::length(humanLeftEye - humanRightEye) * ipdScale;
                    float avatarEyeSeparation = glm::length(avatarLeftEye - avatarRightEye);
                    if (avatarEyeSeparation > 0.0f) {
                        gazeOffset = gazeOffset * humanEyeSeparationInModelSpace / avatarEyeSeparation;
                    }
                }

                // And now we can finally add that offset to the camera.
                glm::vec3 corrected = viewPosition + gazeOffset;

                avatar->getHead()->setCorrectedLookAtPosition(corrected);

            } else {
                avatar->getHead()->clearCorrectedLookAtPosition();
            }
        } else {
            avatar->getHead()->clearCorrectedLookAtPosition();
        }
    }
    auto avatarPointer = _lookAtTargetAvatar.lock();
    if (avatarPointer) {
        static_pointer_cast<Avatar>(avatarPointer)->setIsLookAtTarget(true);
    }
}

void MyAvatar::clearLookAtTargetAvatar() {
    _lookAtTargetAvatar.reset();
}

eyeContactTarget MyAvatar::getEyeContactTarget() {
    return _eyeContactTarget;
}

glm::vec3 MyAvatar::getDefaultEyePosition() const {
    return getWorldPosition() + getWorldOrientation() * Quaternions::Y_180 * _skeletonModel->getDefaultEyeModelPosition();
}

const float SCRIPT_PRIORITY = 1.0f + 1.0f;
const float RECORDER_PRIORITY = 1.0f + 1.0f;

void MyAvatar::setJointRotations(const QVector<glm::quat>& jointRotations) {
    int numStates = glm::min(_skeletonModel->getJointStateCount(), jointRotations.size());
    for (int i = 0; i < numStates; ++i) {
        // HACK: ATM only Recorder calls setJointRotations() so we hardcode its priority here
        _skeletonModel->setJointRotation(i, true, jointRotations[i], RECORDER_PRIORITY);
    }
}

void MyAvatar::setJointData(int index, const glm::quat& rotation, const glm::vec3& translation) {
    switch (index) {
        case FARGRAB_RIGHTHAND_INDEX: {
            _farGrabRightMatrixCache.set(createMatFromQuatAndPos(rotation, translation));
            break;
        }
        case FARGRAB_LEFTHAND_INDEX: {
            _farGrabLeftMatrixCache.set(createMatFromQuatAndPos(rotation, translation));
            break;
        }
        case FARGRAB_MOUSE_INDEX: {
            _farGrabMouseMatrixCache.set(createMatFromQuatAndPos(rotation, translation));
            break;
        }
        default: {
            if (QThread::currentThread() != thread()) {
                QMetaObject::invokeMethod(this, "setJointData", Q_ARG(int, index), Q_ARG(const glm::quat&, rotation),
                                          Q_ARG(const glm::vec3&, translation));
                return;
            }
            // HACK: ATM only JS scripts call setJointData() on MyAvatar so we hardcode the priority
            _skeletonModel->getRig().setJointState(index, true, rotation, translation, SCRIPT_PRIORITY);
        }
    }
}

void MyAvatar::setJointRotation(int index, const glm::quat& rotation) {
    switch (index) {
        case FARGRAB_RIGHTHAND_INDEX: {
            glm::mat4 prevMat = _farGrabRightMatrixCache.get();
            glm::vec3 previousTranslation = extractTranslation(prevMat);
            _farGrabRightMatrixCache.set(createMatFromQuatAndPos(rotation, previousTranslation));
            break;
        }
        case FARGRAB_LEFTHAND_INDEX: {
            glm::mat4 prevMat = _farGrabLeftMatrixCache.get();
            glm::vec3 previousTranslation = extractTranslation(prevMat);
            _farGrabLeftMatrixCache.set(createMatFromQuatAndPos(rotation, previousTranslation));
            break;
        }
        case FARGRAB_MOUSE_INDEX: {
            glm::mat4 prevMat = _farGrabMouseMatrixCache.get();
            glm::vec3 previousTranslation = extractTranslation(prevMat);
            _farGrabMouseMatrixCache.set(createMatFromQuatAndPos(rotation, previousTranslation));
            break;
        }
        default: {
            if (QThread::currentThread() != thread()) {
                QMetaObject::invokeMethod(this, "setJointRotation", Q_ARG(int, index), Q_ARG(const glm::quat&, rotation));
                return;
            }
            // HACK: ATM only JS scripts call setJointData() on MyAvatar so we hardcode the priority
            _skeletonModel->getRig().setJointRotation(index, true, rotation, SCRIPT_PRIORITY);
        }
    }
}

void MyAvatar::setJointTranslation(int index, const glm::vec3& translation) {
    switch (index) {
        case FARGRAB_RIGHTHAND_INDEX: {
            glm::mat4 prevMat = _farGrabRightMatrixCache.get();
            glm::quat previousRotation = extractRotation(prevMat);
            _farGrabRightMatrixCache.set(createMatFromQuatAndPos(previousRotation, translation));
            break;
        }
        case FARGRAB_LEFTHAND_INDEX: {
            glm::mat4 prevMat = _farGrabLeftMatrixCache.get();
            glm::quat previousRotation = extractRotation(prevMat);
            _farGrabLeftMatrixCache.set(createMatFromQuatAndPos(previousRotation, translation));
            break;
        }
        case FARGRAB_MOUSE_INDEX: {
            glm::mat4 prevMat = _farGrabMouseMatrixCache.get();
            glm::quat previousRotation = extractRotation(prevMat);
            _farGrabMouseMatrixCache.set(createMatFromQuatAndPos(previousRotation, translation));
            break;
        }
        default: {
            if (QThread::currentThread() != thread()) {
                QMetaObject::invokeMethod(this, "setJointTranslation",
                                          Q_ARG(int, index), Q_ARG(const glm::vec3&, translation));
                return;
            }
            // HACK: ATM only JS scripts call setJointData() on MyAvatar so we hardcode the priority
            _skeletonModel->getRig().setJointTranslation(index, true, translation, SCRIPT_PRIORITY);
        }
    }
}

void MyAvatar::clearJointData(int index) {
    switch (index) {
        case FARGRAB_RIGHTHAND_INDEX: {
            _farGrabRightMatrixCache.invalidate();
            break;
        }
        case FARGRAB_LEFTHAND_INDEX: {
            _farGrabLeftMatrixCache.invalidate();
            break;
        }
        case FARGRAB_MOUSE_INDEX: {
            _farGrabMouseMatrixCache.invalidate();
            break;
        }
        default: {
            if (QThread::currentThread() != thread()) {
                QMetaObject::invokeMethod(this, "clearJointData", Q_ARG(int, index));
                return;
            }
            _skeletonModel->getRig().clearJointAnimationPriority(index);
        }
    }
}

void MyAvatar::setJointData(const QString& name, const glm::quat& rotation, const glm::vec3& translation) {
    if (QThread::currentThread() != thread()) {
        QMetaObject::invokeMethod(this, "setJointData", Q_ARG(QString, name), Q_ARG(const glm::quat&, rotation),
                                  Q_ARG(const glm::vec3&, translation));
        return;
    }
    writeLockWithNamedJointIndex(name, [&](int index) {
        setJointData(index, rotation, translation);
    });
}

void MyAvatar::setJointRotation(const QString& name, const glm::quat& rotation) {
    if (QThread::currentThread() != thread()) {
        QMetaObject::invokeMethod(this, "setJointRotation", Q_ARG(QString, name), Q_ARG(const glm::quat&, rotation));
        return;
    }
    writeLockWithNamedJointIndex(name, [&](int index) {
        setJointRotation(index, rotation);
    });
}

void MyAvatar::setJointTranslation(const QString& name, const glm::vec3& translation) {
    if (QThread::currentThread() != thread()) {
        QMetaObject::invokeMethod(this, "setJointTranslation", Q_ARG(QString, name), Q_ARG(const glm::vec3&, translation));
        return;
    }
    writeLockWithNamedJointIndex(name, [&](int index) {
        setJointTranslation(index, translation);
    });
}

void MyAvatar::clearJointData(const QString& name) {
    if (QThread::currentThread() != thread()) {
        QMetaObject::invokeMethod(this, "clearJointData", Q_ARG(QString, name));
        return;
    }
    writeLockWithNamedJointIndex(name, [&](int index) {
        clearJointData(index);
    });
}

void MyAvatar::clearJointsData() {
    if (QThread::currentThread() != thread()) {
        QMetaObject::invokeMethod(this, "clearJointsData");
        return;
    }
    _farGrabRightMatrixCache.invalidate();
    _farGrabLeftMatrixCache.invalidate();
    _farGrabMouseMatrixCache.invalidate();
    _skeletonModel->getRig().clearJointStates();
}

void MyAvatar::setSkeletonModelURL(const QUrl& skeletonModelURL) {
    _skeletonModelChangeCount++;
    int skeletonModelChangeCount = _skeletonModelChangeCount;

    auto previousSkeletonModelURL = _skeletonModelURL;
    Avatar::setSkeletonModelURL(skeletonModelURL);

    _skeletonModel->setTagMask(render::hifi::TAG_NONE);
    _skeletonModel->setGroupCulled(true);
    _skeletonModel->setVisibleInScene(true, qApp->getMain3DScene());

    _headBoneSet.clear();
    _cauterizationNeedsUpdate = true;
    _skeletonModelLoaded = false;

    std::shared_ptr<QMetaObject::Connection> skeletonConnection = std::make_shared<QMetaObject::Connection>();
    *skeletonConnection = QObject::connect(_skeletonModel.get(), &SkeletonModel::skeletonLoaded, [this, skeletonModelChangeCount, skeletonConnection]() {
       if (skeletonModelChangeCount == _skeletonModelChangeCount) {

           if (_fullAvatarModelName.isEmpty()) {
               // Store the FST file name into preferences
               const auto& mapping = _skeletonModel->getGeometry()->getMapping();
               if (mapping.value("name").isValid()) {
                   _fullAvatarModelName = mapping.value("name").toString();
               }
           }

           initHeadBones();
           _skeletonModel->setCauterizeBoneSet(_headBoneSet);
           _fstAnimGraphOverrideUrl = _skeletonModel->getGeometry()->getAnimGraphOverrideUrl();
           initAnimGraph();
           _skeletonModelLoaded = true;
       }
       QObject::disconnect(*skeletonConnection);
    });
    
    saveAvatarUrl();
    emit skeletonChanged();
}

bool isWearableEntity(const EntityItemPointer& entity) {
    return entity->isVisible()
        && (entity->getParentJointIndex() != INVALID_JOINT_INDEX
            || (entity->getType() == EntityTypes::Model && (std::static_pointer_cast<ModelEntityItem>(entity))->getRelayParentJoints()))
        && (entity->getParentID() == DependencyManager::get<NodeList>()->getSessionUUID()
            || entity->getParentID() == AVATAR_SELF_ID);
}

void MyAvatar::clearAvatarEntities() {
    auto treeRenderer = DependencyManager::get<EntityTreeRenderer>();
    EntityTreePointer entityTree = treeRenderer ? treeRenderer->getTree() : nullptr;

    AvatarEntityMap avatarEntities = getAvatarEntityData();
    for (auto entityID : avatarEntities.keys()) {
        entityTree->withWriteLock([&entityID, &entityTree] {
            // remove this entity first from the entity tree
            entityTree->deleteEntity(entityID, true, true);
        });

        // remove the avatar entity from our internal list
        // (but indicate it doesn't need to be pulled from the tree)
        clearAvatarEntity(entityID, false);
    }
}

void MyAvatar::removeWearableAvatarEntities() {
    auto treeRenderer = DependencyManager::get<EntityTreeRenderer>();
    EntityTreePointer entityTree = treeRenderer ? treeRenderer->getTree() : nullptr;
    
    if (entityTree) {
        AvatarEntityMap avatarEntities = getAvatarEntityData();
        for (auto entityID : avatarEntities.keys()) {
            auto entity = entityTree->findEntityByID(entityID);
            if (entity && isWearableEntity(entity)) {
                entityTree->withWriteLock([&entityID, &entityTree] {
                    // remove this entity first from the entity tree
                    entityTree->deleteEntity(entityID, true, true);
                });

                // remove the avatar entity from our internal list
                // (but indicate it doesn't need to be pulled from the tree)
                clearAvatarEntity(entityID, false);
            }
        }
    }
}

QVariantList MyAvatar::getAvatarEntitiesVariant() {
    QVariantList avatarEntitiesData;
    QScriptEngine scriptEngine;
    auto treeRenderer = DependencyManager::get<EntityTreeRenderer>();
    EntityTreePointer entityTree = treeRenderer ? treeRenderer->getTree() : nullptr;
    if (entityTree) {
        AvatarEntityMap avatarEntities = getAvatarEntityData();
        for (auto entityID : avatarEntities.keys()) {
            auto entity = entityTree->findEntityByID(entityID);
            if (!entity) {
                continue;
            }
            QVariantMap avatarEntityData;
            EncodeBitstreamParams params;
            auto desiredProperties = entity->getEntityProperties(params);
            desiredProperties += PROP_LOCAL_POSITION;
            desiredProperties += PROP_LOCAL_ROTATION;
            EntityItemProperties entityProperties = entity->getProperties(desiredProperties);
            QScriptValue scriptProperties = EntityItemPropertiesToScriptValue(&scriptEngine, entityProperties);
            avatarEntityData["properties"] = scriptProperties.toVariant();
            avatarEntitiesData.append(QVariant(avatarEntityData));
        }
    }
    return avatarEntitiesData;
}


void MyAvatar::resetFullAvatarURL() {
    auto lastAvatarURL = getFullAvatarURLFromPreferences();
    auto lastAvatarName = getFullAvatarModelName();
    useFullAvatarURL(QUrl());
    useFullAvatarURL(lastAvatarURL, lastAvatarName);
}

void MyAvatar::useFullAvatarURL(const QUrl& fullAvatarURL, const QString& modelName) {

    if (QThread::currentThread() != thread()) {
        BLOCKING_INVOKE_METHOD(this, "useFullAvatarURL",
                                  Q_ARG(const QUrl&, fullAvatarURL),
                                  Q_ARG(const QString&, modelName));
        return;
    }

    if (_fullAvatarURLFromPreferences != fullAvatarURL) {
        _fullAvatarURLFromPreferences = fullAvatarURL;
        _fullAvatarModelName = modelName;
    }

    const QString& urlString = fullAvatarURL.toString();
    if (urlString.isEmpty() || (fullAvatarURL != getSkeletonModelURL())) {
        setSkeletonModelURL(fullAvatarURL);
        UserActivityLogger::getInstance().changedModel("skeleton", urlString);
    }
}

glm::vec3 MyAvatar::getSkeletonPosition() const {
    CameraMode mode = qApp->getCamera().getMode();
    if (mode == CAMERA_MODE_THIRD_PERSON || mode == CAMERA_MODE_INDEPENDENT) {
        // The avatar is rotated PI about the yAxis, so we have to correct for it
        // to get the skeleton offset contribution in the world-frame.
        const glm::quat FLIP = glm::angleAxis(PI, glm::vec3(0.0f, 1.0f, 0.0f));
        return getWorldPosition() + getWorldOrientation() * FLIP * _skeletonOffset;
    }
    return Avatar::getWorldPosition();
}

void MyAvatar::rebuildCollisionShape() {
    // compute localAABox
    float scale = getModelScale();
    float radius = scale * _skeletonModel->getBoundingCapsuleRadius();
    float height = scale * _skeletonModel->getBoundingCapsuleHeight() + 2.0f * radius;
    glm::vec3 corner(-radius, -0.5f * height, -radius);
    corner += scale * _skeletonModel->getBoundingCapsuleOffset();
    glm::vec3 diagonal(2.0f * radius, height, 2.0f * radius);
    _characterController.setLocalBoundingBox(corner, diagonal);
}

void MyAvatar::setControllerPoseInSensorFrame(controller::Action action, const controller::Pose& pose) {
    std::lock_guard<std::mutex> guard(_controllerPoseMapMutex);
    auto iter = _controllerPoseMap.find(action);
    if (iter != _controllerPoseMap.end()) {
        iter->second = pose;
    } else {
        _controllerPoseMap.insert({ action, pose });
    }
}

controller::Pose MyAvatar::getControllerPoseInSensorFrame(controller::Action action) const {
    std::lock_guard<std::mutex> guard(_controllerPoseMapMutex);
    auto iter = _controllerPoseMap.find(action);
    if (iter != _controllerPoseMap.end()) {
        return iter->second;
    } else {
        return controller::Pose(); // invalid pose
    }
}

controller::Pose MyAvatar::getControllerPoseInWorldFrame(controller::Action action) const {
    auto pose = getControllerPoseInSensorFrame(action);
    if (pose.valid) {
        return pose.transform(getSensorToWorldMatrix());
    } else {
        return controller::Pose(); // invalid pose
    }
}

controller::Pose MyAvatar::getControllerPoseInAvatarFrame(controller::Action action) const {
    auto pose = getControllerPoseInWorldFrame(action);
    if (pose.valid) {
        glm::mat4 invAvatarMatrix = glm::inverse(createMatFromQuatAndPos(getWorldOrientation(), getWorldPosition()));
        return pose.transform(invAvatarMatrix);
    } else {
        return controller::Pose(); // invalid pose
    }
}

void MyAvatar::updateMotors() {
    _characterController.clearMotors();
    glm::quat motorRotation;

    const float FLYING_MOTOR_TIMESCALE = 0.05f;
    const float WALKING_MOTOR_TIMESCALE = 0.2f;
    const float INVALID_MOTOR_TIMESCALE = 1.0e6f;

    float horizontalMotorTimescale;
    float verticalMotorTimescale;

    if (_characterController.getState() == CharacterController::State::Hover ||
            _characterController.computeCollisionGroup() == BULLET_COLLISION_GROUP_COLLISIONLESS) {
        horizontalMotorTimescale = FLYING_MOTOR_TIMESCALE;
        verticalMotorTimescale = FLYING_MOTOR_TIMESCALE;
    } else {
        horizontalMotorTimescale = WALKING_MOTOR_TIMESCALE * getSensorToWorldScale();
        verticalMotorTimescale = INVALID_MOTOR_TIMESCALE;
    }

    if (_motionBehaviors & AVATAR_MOTION_ACTION_MOTOR_ENABLED) {
        if (_characterController.getState() == CharacterController::State::Hover ||
                _characterController.computeCollisionGroup() == BULLET_COLLISION_GROUP_COLLISIONLESS) {
            motorRotation = getMyHead()->getHeadOrientation();
        } else {
            // non-hovering = walking: follow camera twist about vertical but not lift
            // we decompose camera's rotation and store the twist part in motorRotation
            // however, we need to perform the decomposition in the avatar-frame
            // using the local UP axis and then transform back into world-frame
            glm::quat orientation = getWorldOrientation();
            glm::quat headOrientation = glm::inverse(orientation) * getMyHead()->getHeadOrientation(); // avatar-frame
            glm::quat liftRotation;
            swingTwistDecomposition(headOrientation, Vectors::UNIT_Y, liftRotation, motorRotation);
            motorRotation = orientation * motorRotation;
        }

        if (_isPushing || _isBraking || !_isBeingPushed) {
            _characterController.addMotor(_actionMotorVelocity, motorRotation, horizontalMotorTimescale, verticalMotorTimescale);
        } else {
            // _isBeingPushed must be true --> disable action motor by giving it a long timescale,
            // otherwise it's attempt to "stand in in place" could defeat scripted motor/thrusts
            _characterController.addMotor(_actionMotorVelocity, motorRotation, INVALID_MOTOR_TIMESCALE);
        }
    }
    if (_motionBehaviors & AVATAR_MOTION_SCRIPTED_MOTOR_ENABLED) {
        if (_scriptedMotorFrame == SCRIPTED_MOTOR_CAMERA_FRAME) {
            motorRotation = getMyHead()->getHeadOrientation() * glm::angleAxis(PI, Vectors::UNIT_Y);
        } else if (_scriptedMotorFrame == SCRIPTED_MOTOR_AVATAR_FRAME) {
            motorRotation = getWorldOrientation() * glm::angleAxis(PI, Vectors::UNIT_Y);
        } else {
            // world-frame
            motorRotation = glm::quat();
        }
        if (_scriptedMotorMode == SCRIPTED_MOTOR_SIMPLE_MODE) {
            _characterController.addMotor(_scriptedMotorVelocity, motorRotation, _scriptedMotorTimescale);
        } else {
            // dynamic mode
            _characterController.addMotor(_scriptedMotorVelocity, motorRotation, horizontalMotorTimescale, verticalMotorTimescale);
        }
    }

    // legacy support for 'MyAvatar::applyThrust()', which has always been implemented as a
    // short-lived linearAcceleration
    _characterController.setLinearAcceleration(_thrust);
    _thrust = Vectors::ZERO;
}

void MyAvatar::prepareForPhysicsSimulation() {
    relayDriveKeysToCharacterController();
    updateMotors();

    bool success;
    glm::vec3 parentVelocity = getParentVelocity(success);
    if (!success) {
        qDebug() << "Warning: getParentVelocity failed" << getID();
        parentVelocity = glm::vec3();
    }
    _characterController.handleChangedCollisionGroup();
    _characterController.setParentVelocity(parentVelocity);
    _characterController.setScaleFactor(getSensorToWorldScale());

    _characterController.setPositionAndOrientation(getWorldPosition(), getWorldOrientation());
    auto headPose = getControllerPoseInAvatarFrame(controller::Action::HEAD);
    if (headPose.isValid()) {
        _follow.prePhysicsUpdate(*this, deriveBodyFromHMDSensor(), _bodySensorMatrix, hasDriveInput());
    } else {
        _follow.deactivate();
    }

    _prePhysicsRoomPose = AnimPose(_sensorToWorldMatrix);
}

// There are a number of possible strategies for this set of tools through endRender, below.
void MyAvatar::nextAttitude(glm::vec3 position, glm::quat orientation) {
    bool success;
    Transform trans = getTransform(success);
    if (!success) {
        qCWarning(interfaceapp) << "Warning -- MyAvatar::nextAttitude failed";
        return;
    }
    trans.setTranslation(position);
    trans.setRotation(orientation);
    SpatiallyNestable::setTransform(trans, success);
    if (!success) {
        qCWarning(interfaceapp) << "Warning -- MyAvatar::nextAttitude failed";
    }
    updateAttitude(orientation);
}

void MyAvatar::harvestResultsFromPhysicsSimulation(float deltaTime) {
    glm::vec3 position;
    glm::quat orientation;
    if (_characterController.isEnabledAndReady()) {
        _characterController.getPositionAndOrientation(position, orientation);
    } else {
        position = getWorldPosition();
        orientation = getWorldOrientation();
    }
    nextAttitude(position, orientation);
    _bodySensorMatrix = _follow.postPhysicsUpdate(*this, _bodySensorMatrix);

    if (_characterController.isEnabledAndReady()) {
        setWorldVelocity(_characterController.getLinearVelocity() + _characterController.getFollowVelocity());
        if (_characterController.isStuck()) {
            _physicsSafetyPending = true;
            _goToPosition = getWorldPosition();
        }
    } else {
        setWorldVelocity(getWorldVelocity() + _characterController.getFollowVelocity());
    }
}

QString MyAvatar::getScriptedMotorFrame() const {
    QString frame = "avatar";
    if (_scriptedMotorFrame == SCRIPTED_MOTOR_CAMERA_FRAME) {
        frame = "camera";
    } else if (_scriptedMotorFrame == SCRIPTED_MOTOR_WORLD_FRAME) {
        frame = "world";
    }
    return frame;
}

QString MyAvatar::getScriptedMotorMode() const {
    QString mode = "simple";
    if (_scriptedMotorMode == SCRIPTED_MOTOR_DYNAMIC_MODE) {
        mode = "dynamic";
    }
    return mode;
}

void MyAvatar::setScriptedMotorVelocity(const glm::vec3& velocity) {
    float MAX_SCRIPTED_MOTOR_SPEED = 500.0f;
    _scriptedMotorVelocity = velocity;
    float speed = glm::length(_scriptedMotorVelocity);
    if (speed > MAX_SCRIPTED_MOTOR_SPEED) {
        _scriptedMotorVelocity *= MAX_SCRIPTED_MOTOR_SPEED / speed;
    }
}

void MyAvatar::setScriptedMotorTimescale(float timescale) {
    // we clamp the timescale on the large side (instead of just the low side) to prevent
    // obnoxiously large values from introducing NaN into avatar's velocity
    _scriptedMotorTimescale = glm::clamp(timescale, MIN_SCRIPTED_MOTOR_TIMESCALE,
            DEFAULT_SCRIPTED_MOTOR_TIMESCALE);
}

void MyAvatar::setScriptedMotorFrame(QString frame) {
    if (frame.toLower() == "camera") {
        _scriptedMotorFrame = SCRIPTED_MOTOR_CAMERA_FRAME;
    } else if (frame.toLower() == "avatar") {
        _scriptedMotorFrame = SCRIPTED_MOTOR_AVATAR_FRAME;
    } else if (frame.toLower() == "world") {
        _scriptedMotorFrame = SCRIPTED_MOTOR_WORLD_FRAME;
    }
}

void MyAvatar::setScriptedMotorMode(QString mode) {
    if (mode.toLower() == "simple") {
        _scriptedMotorMode = SCRIPTED_MOTOR_SIMPLE_MODE;
    } else if (mode.toLower() == "dynamic") {
        _scriptedMotorMode = SCRIPTED_MOTOR_DYNAMIC_MODE;
    }
}

void MyAvatar::clearScriptableSettings() {
    _scriptedMotorVelocity = Vectors::ZERO;
    _scriptedMotorTimescale = DEFAULT_SCRIPTED_MOTOR_TIMESCALE;
}

void MyAvatar::setCollisionSoundURL(const QString& url) {
    if (url != _collisionSoundURL) {
        _collisionSoundURL = url;

        emit newCollisionSoundURL(QUrl(_collisionSoundURL));
    }
}

SharedSoundPointer MyAvatar::getCollisionSound() {
    if (!_collisionSound) {
        _collisionSound = DependencyManager::get<SoundCache>()->getSound(_collisionSoundURL);
    }
    return _collisionSound;
}

void MyAvatar::attach(const QString& modelURL, const QString& jointName,
                      const glm::vec3& translation, const glm::quat& rotation,
                      float scale, bool isSoft,
                      bool allowDuplicates, bool useSaved) {
    if (QThread::currentThread() != thread()) {
        BLOCKING_INVOKE_METHOD(this, "attach",
            Q_ARG(const QString&, modelURL), 
            Q_ARG(const QString&, jointName), 
            Q_ARG(const glm::vec3&, translation), 
            Q_ARG(const glm::quat&, rotation),
            Q_ARG(float, scale),
            Q_ARG(bool, isSoft),
            Q_ARG(bool, allowDuplicates),
            Q_ARG(bool, useSaved)
        );
        return;
    }
    AttachmentData data;
    data.modelURL = modelURL;
    data.jointName = jointName;
    data.translation = translation;
    data.rotation = rotation;
    data.scale = scale;
    data.isSoft = isSoft;
    EntityItemProperties properties;
    attachmentDataToEntityProperties(data, properties);
    DependencyManager::get<EntityScriptingInterface>()->addEntity(properties, true);
    emit attachmentsChanged();
}

void MyAvatar::detachOne(const QString& modelURL, const QString& jointName) {
    if (QThread::currentThread() != thread()) {
        BLOCKING_INVOKE_METHOD(this, "detachOne",
            Q_ARG(const QString&, modelURL),
            Q_ARG(const QString&, jointName)
        );
        return;
    }
    QUuid entityID;
    if (findAvatarEntity(modelURL, jointName, entityID)) {
        DependencyManager::get<EntityScriptingInterface>()->deleteEntity(entityID);
    }
    emit attachmentsChanged();
}

void MyAvatar::detachAll(const QString& modelURL, const QString& jointName) {
    if (QThread::currentThread() != thread()) {
        BLOCKING_INVOKE_METHOD(this, "detachAll",
            Q_ARG(const QString&, modelURL),
            Q_ARG(const QString&, jointName)
        );
        return;
    }
    QUuid entityID;
    while (findAvatarEntity(modelURL, jointName, entityID)) {
        DependencyManager::get<EntityScriptingInterface>()->deleteEntity(entityID);
    }
    emit attachmentsChanged();
}

void MyAvatar::setAttachmentData(const QVector<AttachmentData>& attachmentData) {
    if (QThread::currentThread() != thread()) {
        BLOCKING_INVOKE_METHOD(this, "setAttachmentData",
            Q_ARG(const QVector<AttachmentData>&, attachmentData));
        return;
    }
    std::vector<EntityItemProperties> newEntitiesProperties;
    for (auto& data : attachmentData) {
        QUuid entityID;
        EntityItemProperties properties;
        if (findAvatarEntity(data.modelURL.toString(), data.jointName, entityID)) {
            properties = DependencyManager::get<EntityScriptingInterface>()->getEntityProperties(entityID);
        }
        attachmentDataToEntityProperties(data, properties);
        newEntitiesProperties.push_back(properties);
    }

    // clear any existing avatar entities
    clearAvatarEntities();

    for (auto& properties : newEntitiesProperties) {
        DependencyManager::get<EntityScriptingInterface>()->addEntity(properties, true);
    }
    emit attachmentsChanged();
}

QVector<AttachmentData> MyAvatar::getAttachmentData() const {    
    QVector<AttachmentData> avatarData;
    auto avatarEntities = getAvatarEntityData();
    AvatarEntityMap::const_iterator dataItr = avatarEntities.begin();
    while (dataItr != avatarEntities.end()) {
        QUuid entityID = dataItr.key();
        auto properties = DependencyManager::get<EntityScriptingInterface>()->getEntityProperties(entityID);
        AttachmentData data = entityPropertiesToAttachmentData(properties);
        avatarData.append(data);
        dataItr++;
    }
    return avatarData;
}

QVariantList MyAvatar::getAttachmentsVariant() const {
    QVariantList result;
    for (const auto& attachment : getAttachmentData()) {
        result.append(attachment.toVariant());
    }
    return result;
}

void MyAvatar::setAttachmentsVariant(const QVariantList& variant) {
    if (QThread::currentThread() != thread()) {
        BLOCKING_INVOKE_METHOD(this, "setAttachmentsVariant",
            Q_ARG(const QVariantList&, variant));
        return;
    }
    QVector<AttachmentData> newAttachments;
    newAttachments.reserve(variant.size());
    for (const auto& attachmentVar : variant) {
        AttachmentData attachment;
        if (attachment.fromVariant(attachmentVar)) {
            newAttachments.append(attachment);
        }
    }
    setAttachmentData(newAttachments);   
}

bool MyAvatar::findAvatarEntity(const QString& modelURL, const QString& jointName, QUuid& entityID) {
    auto avatarEntities = getAvatarEntityData();
    AvatarEntityMap::const_iterator dataItr = avatarEntities.begin();
    while (dataItr != avatarEntities.end()) {
        entityID = dataItr.key();
        auto props = DependencyManager::get<EntityScriptingInterface>()->getEntityProperties(entityID);
        if (props.getModelURL() == modelURL &&
            (jointName.isEmpty() || props.getParentJointIndex() == getJointIndex(jointName))) {
            return true;
        }
        dataItr++;
    }
    return false;
}

AttachmentData MyAvatar::entityPropertiesToAttachmentData(const EntityItemProperties& properties) const {
    AttachmentData data;
    data.modelURL = properties.getModelURL();
    data.translation = properties.getLocalPosition();
    data.rotation = properties.getLocalRotation();
    data.isSoft = properties.getRelayParentJoints();
    int jointIndex = (int)properties.getParentJointIndex();
    if (jointIndex > -1 && jointIndex < getJointNames().size()) {
        data.jointName = getJointNames()[jointIndex];
    }
    return data;
}

void MyAvatar::attachmentDataToEntityProperties(const AttachmentData& data, EntityItemProperties& properties) {
    QString url = data.modelURL.toString();
    properties.setName(QFileInfo(url).baseName());
    properties.setType(EntityTypes::Model);
    properties.setParentID(AVATAR_SELF_ID);
    properties.setLocalPosition(data.translation);
    properties.setLocalRotation(data.rotation);
    if (!data.isSoft) {
        properties.setParentJointIndex(getJointIndex(data.jointName));
    } else {
        properties.setRelayParentJoints(true);
    }
    properties.setModelURL(url);
}

void MyAvatar::initHeadBones() {
    int neckJointIndex = -1;
    if (_skeletonModel->isLoaded()) {
        neckJointIndex = _skeletonModel->getFBXGeometry().neckJointIndex;
    }
    if (neckJointIndex == -1) {
        neckJointIndex = (_skeletonModel->getFBXGeometry().headJointIndex - 1);
        if (neckJointIndex < 0) {
            // return if the head is not even there. can't cauterize!!
            return;
        }
    }
    _headBoneSet.clear();
    std::queue<int> q;
    q.push(neckJointIndex);
    _headBoneSet.insert(neckJointIndex);

    // fbxJoints only hold links to parents not children, so we have to do a bit of extra work here.
    while (q.size() > 0) {
        int jointIndex = q.front();
        for (int i = 0; i < _skeletonModel->getJointStateCount(); i++) {
            if (jointIndex == _skeletonModel->getParentJointIndex(i)) {
                _headBoneSet.insert(i);
                q.push(i);
            }
        }
        q.pop();
    }

    _cauterizationNeedsUpdate = true;
}

QUrl MyAvatar::getAnimGraphOverrideUrl() const {
    return _prefOverrideAnimGraphUrl.get();
}

void MyAvatar::setAnimGraphOverrideUrl(QUrl value) {
    _prefOverrideAnimGraphUrl.set(value);
    if (!value.isEmpty()) {
        setAnimGraphUrl(value);
    } else {
        initAnimGraph();
    }
}

QUrl MyAvatar::getAnimGraphUrl() const {
    return _currentAnimGraphUrl.get();
}

void MyAvatar::setAnimGraphUrl(const QUrl& url) {
    if (QThread::currentThread() != thread()) {
        QMetaObject::invokeMethod(this, "setAnimGraphUrl", Q_ARG(QUrl, url));
        return;
    }

    if (_currentAnimGraphUrl.get() == url) {
        return;
    }

    emit animGraphUrlChanged(url);

    destroyAnimGraph();
    _skeletonModel->reset(); // Why is this necessary? Without this, we crash in the next render.

    _currentAnimGraphUrl.set(url);
    _skeletonModel->getRig().initAnimGraph(url);
    connect(&(_skeletonModel->getRig()), SIGNAL(onLoadComplete()), this, SLOT(animGraphLoaded()));
}

void MyAvatar::initAnimGraph() {
    QUrl graphUrl;
    if (!_prefOverrideAnimGraphUrl.get().isEmpty()) {
        graphUrl = _prefOverrideAnimGraphUrl.get();
    } else if (!_fstAnimGraphOverrideUrl.isEmpty()) {
        graphUrl = _fstAnimGraphOverrideUrl;
    } else {
        graphUrl = PathUtils::resourcesUrl("avatar/avatar-animation.json");
    }

    emit animGraphUrlChanged(graphUrl);

    _skeletonModel->getRig().initAnimGraph(graphUrl);
    _currentAnimGraphUrl.set(graphUrl);
    connect(&(_skeletonModel->getRig()), SIGNAL(onLoadComplete()), this, SLOT(animGraphLoaded()));
}

void MyAvatar::destroyAnimGraph() {
    _skeletonModel->getRig().destroyAnimGraph();
}

void MyAvatar::animGraphLoaded() {
    _bodySensorMatrix = deriveBodyFromHMDSensor(); // Based on current cached HMD position/rotation..
    updateSensorToWorldMatrix(); // Uses updated position/orientation and _bodySensorMatrix changes
    _isAnimatingScale = true;
    _cauterizationNeedsUpdate = true;
    disconnect(&(_skeletonModel->getRig()), SIGNAL(onLoadComplete()), this, SLOT(animGraphLoaded()));
}

void MyAvatar::postUpdate(float deltaTime, const render::ScenePointer& scene) {

    Avatar::postUpdate(deltaTime, scene);
    if (_enableDebugDrawDefaultPose || _enableDebugDrawAnimPose) {

        auto animSkeleton = _skeletonModel->getRig().getAnimSkeleton();

        // the rig is in the skeletonModel frame
        AnimPose xform(glm::vec3(1), _skeletonModel->getRotation(), _skeletonModel->getTranslation());

        if (_enableDebugDrawDefaultPose && animSkeleton) {
            glm::vec4 gray(0.2f, 0.2f, 0.2f, 0.2f);
            AnimDebugDraw::getInstance().addAbsolutePoses("myAvatarDefaultPoses", animSkeleton, _skeletonModel->getRig().getAbsoluteDefaultPoses(), xform, gray);
        }

        if (_enableDebugDrawAnimPose && animSkeleton) {
            // build absolute AnimPoseVec from rig
            AnimPoseVec absPoses;
            const Rig& rig = _skeletonModel->getRig();
            absPoses.reserve(rig.getJointStateCount());
            for (int i = 0; i < rig.getJointStateCount(); i++) {
                absPoses.push_back(AnimPose(rig.getJointTransform(i)));
            }
            glm::vec4 cyan(0.1f, 0.6f, 0.6f, 1.0f);
            AnimDebugDraw::getInstance().addAbsolutePoses("myAvatarAnimPoses", animSkeleton, absPoses, xform, cyan);
        }
    }

    if (_enableDebugDrawHandControllers) {
        auto leftHandPose = getControllerPoseInWorldFrame(controller::Action::LEFT_HAND);
        auto rightHandPose = getControllerPoseInWorldFrame(controller::Action::RIGHT_HAND);

        if (leftHandPose.isValid()) {
            DebugDraw::getInstance().addMarker("leftHandController", leftHandPose.getRotation(), leftHandPose.getTranslation(), glm::vec4(1));
        } else {
            DebugDraw::getInstance().removeMarker("leftHandController");
        }

        if (rightHandPose.isValid()) {
            DebugDraw::getInstance().addMarker("rightHandController", rightHandPose.getRotation(), rightHandPose.getTranslation(), glm::vec4(1));
        } else {
            DebugDraw::getInstance().removeMarker("rightHandController");
        }
    }

    DebugDraw::getInstance().updateMyAvatarPos(getWorldPosition());
    DebugDraw::getInstance().updateMyAvatarRot(getWorldOrientation());

    AnimPose postUpdateRoomPose(_sensorToWorldMatrix);

    updateHoldActions(_prePhysicsRoomPose, postUpdateRoomPose);

    if (_enableDebugDrawDetailedCollision) {
        AnimPose rigToWorldPose(glm::vec3(1.0f), getWorldOrientation() * Quaternions::Y_180, getWorldPosition());
        const int NUM_DEBUG_COLORS = 8;
        const glm::vec4 DEBUG_COLORS[NUM_DEBUG_COLORS] = {
            glm::vec4(1.0f, 1.0f, 1.0f, 1.0f),
            glm::vec4(1.0f, 0.0f, 0.0f, 1.0f),
            glm::vec4(0.0f, 1.0f, 0.0f, 1.0f),
            glm::vec4(0.25f, 0.25f, 1.0f, 1.0f),
            glm::vec4(1.0f, 1.0f, 0.0f, 1.0f),
            glm::vec4(0.25f, 1.0f, 1.0f, 1.0f),
            glm::vec4(1.0f, 0.25f, 1.0f, 1.0f),
            glm::vec4(1.0f, 0.65f, 0.0f, 1.0f)  // Orange you glad I added this color?
        };

        if (_skeletonModel && _skeletonModel->isLoaded()) {
            const Rig& rig = _skeletonModel->getRig();
            const FBXGeometry& geometry = _skeletonModel->getFBXGeometry();
            for (int i = 0; i < rig.getJointStateCount(); i++) {
                AnimPose jointPose;
                rig.getAbsoluteJointPoseInRigFrame(i, jointPose);
                const FBXJointShapeInfo& shapeInfo = geometry.joints[i].shapeInfo;
                const AnimPose pose = rigToWorldPose * jointPose;
                for (size_t j = 0; j < shapeInfo.debugLines.size() / 2; j++) {
                    glm::vec3 pointA = pose.xformPoint(shapeInfo.debugLines[2 * j]);
                    glm::vec3 pointB = pose.xformPoint(shapeInfo.debugLines[2 * j + 1]);
                    DebugDraw::getInstance().drawRay(pointA, pointB, DEBUG_COLORS[i % NUM_DEBUG_COLORS]);
                }
            }
        }
    }
}

void MyAvatar::preDisplaySide(const RenderArgs* renderArgs) {

    // toggle using the cauterizedBones depending on where the camera is and the rendering pass type.
    const bool shouldDrawHead = shouldRenderHead(renderArgs);
    if (shouldDrawHead != _prevShouldDrawHead) {
        _cauterizationNeedsUpdate = true;
        _skeletonModel->setEnableCauterization(!shouldDrawHead);

        for (int i = 0; i < _attachmentData.size(); i++) {
            if (_attachmentData[i].jointName.compare("Head", Qt::CaseInsensitive) == 0 ||
                _attachmentData[i].jointName.compare("Neck", Qt::CaseInsensitive) == 0 ||
                _attachmentData[i].jointName.compare("LeftEye", Qt::CaseInsensitive) == 0 ||
                _attachmentData[i].jointName.compare("RightEye", Qt::CaseInsensitive) == 0 ||
                _attachmentData[i].jointName.compare("HeadTop_End", Qt::CaseInsensitive) == 0 ||
                _attachmentData[i].jointName.compare("Face", Qt::CaseInsensitive) == 0) {
                uint8_t modelRenderTagBits = shouldDrawHead ? render::hifi::TAG_ALL_VIEWS : render::hifi::TAG_SECONDARY_VIEW;

                _attachmentModels[i]->setTagMask(modelRenderTagBits);
                _attachmentModels[i]->setGroupCulled(false);
                _attachmentModels[i]->setCanCastShadow(true);
                _attachmentModels[i]->setVisibleInScene(true, qApp->getMain3DScene());
            }
        }
    }
    _prevShouldDrawHead = shouldDrawHead;
}

const float RENDER_HEAD_CUTOFF_DISTANCE = 0.47f;

bool MyAvatar::cameraInsideHead(const glm::vec3& cameraPosition) const {
    return glm::length(cameraPosition - getHeadPosition()) < (RENDER_HEAD_CUTOFF_DISTANCE * getModelScale());
}

bool MyAvatar::shouldRenderHead(const RenderArgs* renderArgs) const {
    bool defaultMode = renderArgs->_renderMode == RenderArgs::DEFAULT_RENDER_MODE;
    bool firstPerson = qApp->getCamera().getMode() == CAMERA_MODE_FIRST_PERSON;
    bool insideHead = cameraInsideHead(renderArgs->getViewFrustum().getPosition());
    return !defaultMode || !firstPerson || !insideHead;
}

void MyAvatar::setHasScriptedBlendshapes(bool hasScriptedBlendshapes) {
    if (hasScriptedBlendshapes == _hasScriptedBlendShapes) {
        return;
    }
    if (!hasScriptedBlendshapes) {
        // send a forced avatarData update to make sure the script can send neutal blendshapes on unload
        // without having to wait for the update loop, make sure _hasScriptedBlendShapes is still true
        // before sending the update, or else it won't send the neutal blendshapes to the receiving clients
        sendAvatarDataPacket(true);
    }
    _hasScriptedBlendShapes = hasScriptedBlendshapes;
}

void MyAvatar::setHasProceduralBlinkFaceMovement(bool hasProceduralBlinkFaceMovement) {
    _headData->setHasProceduralBlinkFaceMovement(hasProceduralBlinkFaceMovement);
}

void MyAvatar::setHasProceduralEyeFaceMovement(bool hasProceduralEyeFaceMovement) {
    _headData->setHasProceduralEyeFaceMovement(hasProceduralEyeFaceMovement);
}

void MyAvatar::setHasAudioEnabledFaceMovement(bool hasAudioEnabledFaceMovement) {
    _headData->setHasAudioEnabledFaceMovement(hasAudioEnabledFaceMovement);
}

void MyAvatar::setRotationRecenterFilterLength(float length) {
    const float MINIMUM_ROTATION_RECENTER_FILTER_LENGTH = 0.01f;
    _rotationRecenterFilterLength = std::max(MINIMUM_ROTATION_RECENTER_FILTER_LENGTH, length);
}

void MyAvatar::setRotationThreshold(float angleRadians) {
    _rotationThreshold = angleRadians;
}

void MyAvatar::updateOrientation(float deltaTime) {

    //  Smoothly rotate body with arrow keys
    float targetSpeed = getDriveKey(YAW) * _yawSpeed;
    if (targetSpeed != 0.0f) {
        const float ROTATION_RAMP_TIMESCALE = 0.1f;
        float blend = deltaTime / ROTATION_RAMP_TIMESCALE;
        if (blend > 1.0f) {
            blend = 1.0f;
        }
        _bodyYawDelta = (1.0f - blend) * _bodyYawDelta + blend * targetSpeed;
    } else if (_bodyYawDelta != 0.0f) {
        // attenuate body rotation speed
        const float ROTATION_DECAY_TIMESCALE = 0.05f;
        float attenuation = 1.0f - deltaTime / ROTATION_DECAY_TIMESCALE;
        if (attenuation < 0.0f) {
            attenuation = 0.0f;
        }
        _bodyYawDelta *= attenuation;

        float MINIMUM_ROTATION_RATE = 2.0f;
        if (fabsf(_bodyYawDelta) < MINIMUM_ROTATION_RATE) {
            _bodyYawDelta = 0.0f;
        }
    }

    float totalBodyYaw = _bodyYawDelta * deltaTime;


    // Comfort Mode: If you press any of the left/right rotation drive keys or input, you'll
    // get an instantaneous 15 degree turn. If you keep holding the key down you'll get another
    // snap turn every half second.
    bool snapTurn = false;
    if (getDriveKey(STEP_YAW) != 0.0f) {
        totalBodyYaw += getDriveKey(STEP_YAW);
        snapTurn = true;
    }

    // Use head/HMD roll to turn while flying, but not when standing still.
    if (qApp->isHMDMode() && getCharacterController()->getState() == CharacterController::State::Hover && _hmdRollControlEnabled && hasDriveInput()) {

        // Turn with head roll.
        const float MIN_CONTROL_SPEED = 2.0f * getSensorToWorldScale();  // meters / sec
        const glm::vec3 characterForward = getWorldOrientation() * Vectors::UNIT_NEG_Z;
        float forwardSpeed = glm::dot(characterForward, getWorldVelocity());

        // only enable roll-turns if we are moving forward or backward at greater then MIN_CONTROL_SPEED
        if (fabsf(forwardSpeed) >= MIN_CONTROL_SPEED) {

            float direction = forwardSpeed > 0.0f ? 1.0f : -1.0f;
            float rollAngle = glm::degrees(asinf(glm::dot(IDENTITY_UP, _hmdSensorOrientation * IDENTITY_RIGHT)));
            float rollSign = rollAngle < 0.0f ? -1.0f : 1.0f;
            rollAngle = fabsf(rollAngle);

            const float MIN_ROLL_ANGLE = _hmdRollControlDeadZone;
            const float MAX_ROLL_ANGLE = 90.0f;  // degrees

            if (rollAngle > MIN_ROLL_ANGLE) {
                // rate of turning is linearly proportional to rollAngle
                rollAngle = glm::clamp(rollAngle, MIN_ROLL_ANGLE, MAX_ROLL_ANGLE);

                // scale rollAngle into a value from zero to one.
                float rollFactor = (rollAngle - MIN_ROLL_ANGLE) / (MAX_ROLL_ANGLE - MIN_ROLL_ANGLE);

                float angularSpeed = rollSign * rollFactor * _hmdRollControlRate;
                totalBodyYaw += direction * angularSpeed * deltaTime;
            }
        }
    }

    // update body orientation by movement inputs
    glm::quat initialOrientation = getOrientationOutbound();
    setWorldOrientation(getWorldOrientation() * glm::quat(glm::radians(glm::vec3(0.0f, totalBodyYaw, 0.0f))));

    if (snapTurn) {
        // Whether or not there is an existing smoothing going on, just reset the smoothing timer and set the starting position as the avatar's current position, then smooth to the new position.
        _smoothOrientationInitial = initialOrientation;
        _smoothOrientationTarget = getWorldOrientation();
        _smoothOrientationTimer = 0.0f;
    }

    Head* head = getHead();
    auto headPose = getControllerPoseInAvatarFrame(controller::Action::HEAD);
    if (headPose.isValid()) {
        glm::quat localOrientation = headPose.rotation * Quaternions::Y_180;
        // these angles will be in radians
        // ... so they need to be converted to degrees before we do math...
        glm::vec3 euler = glm::eulerAngles(localOrientation) * DEGREES_PER_RADIAN;

        Head* head = getHead();
        head->setBaseYaw(YAW(euler));
        head->setBasePitch(PITCH(euler));
        head->setBaseRoll(ROLL(euler));
    } else {
        head->setBaseYaw(0.0f);
        head->setBasePitch(getHead()->getBasePitch() + getDriveKey(PITCH) * _pitchSpeed * deltaTime);
        head->setBaseRoll(0.0f);
    }
}

static float scaleSpeedByDirection(const glm::vec2 velocityDirection, const float forwardSpeed, const float backwardSpeed) {
    // for the elipse function -->  (x^2)/(backwardSpeed*backwardSpeed) + y^2/(forwardSpeed*forwardSpeed) = 1,  scale == y^2 when x is 0
    float fwdScale = forwardSpeed * forwardSpeed;
    float backScale = backwardSpeed * backwardSpeed;
    float scaledX = velocityDirection.x * backwardSpeed;
    float scaledSpeed = forwardSpeed;
    if (velocityDirection.y < 0.0f) {
        if (backScale > 0.0f) {
            float yValue = sqrtf(fwdScale * (1.0f - ((scaledX * scaledX) / backScale)));
            scaledSpeed = sqrtf((scaledX * scaledX) + (yValue * yValue));
        }
    } else {
        scaledSpeed = backwardSpeed;
    }
    return scaledSpeed;
}

void MyAvatar::updateActionMotor(float deltaTime) {
    bool thrustIsPushing = (glm::length2(_thrust) > EPSILON);
    bool scriptedMotorIsPushing = (_motionBehaviors & AVATAR_MOTION_SCRIPTED_MOTOR_ENABLED)
        && _scriptedMotorTimescale < MAX_CHARACTER_MOTOR_TIMESCALE;
    _isBeingPushed = thrustIsPushing || scriptedMotorIsPushing;
    if (_isPushing || _isBeingPushed) {
        // we don't want the motor to brake if a script is pushing the avatar around
        // (we assume the avatar is driving itself via script)
        _isBraking = false;
    } else {
        float speed = glm::length(_actionMotorVelocity);
        const float MIN_ACTION_BRAKE_SPEED = 0.1f;
        _isBraking = _wasPushing || (_isBraking && speed > MIN_ACTION_BRAKE_SPEED);
    }

    CharacterController::State state = _characterController.getState();

    // compute action input
    glm::vec3 forward = (getDriveKey(TRANSLATE_Z)) * IDENTITY_FORWARD;
    glm::vec3 right = (getDriveKey(TRANSLATE_X)) * IDENTITY_RIGHT;

    glm::vec3 direction = forward + right;
    if (state == CharacterController::State::Hover ||
            _characterController.computeCollisionGroup() == BULLET_COLLISION_GROUP_COLLISIONLESS) {
        glm::vec3 up = (getDriveKey(TRANSLATE_Y)) * IDENTITY_UP;
        direction += up;
    }

    _wasPushing = _isPushing;
    float directionLength = glm::length(direction);
    _isPushing = directionLength > EPSILON;

    // normalize direction
    if (_isPushing) {
        direction /= directionLength;
    } else {
        direction = Vectors::ZERO;
    }

    if (state == CharacterController::State::Hover) {
        // we're flying --> complex acceleration curve that builds on top of current motor speed and caps at some max speed

        float motorSpeed = glm::length(_actionMotorVelocity);
        float finalMaxMotorSpeed = getSensorToWorldScale() * DEFAULT_AVATAR_MAX_FLYING_SPEED * _walkSpeedScalar;
        float speedGrowthTimescale  = 2.0f;
        float speedIncreaseFactor = 1.8f * _walkSpeedScalar;
        motorSpeed *= 1.0f + glm::clamp(deltaTime / speedGrowthTimescale, 0.0f, 1.0f) * speedIncreaseFactor;
        const float maxBoostSpeed = getSensorToWorldScale() * MAX_BOOST_SPEED;

        if (_isPushing) {
            if (motorSpeed < maxBoostSpeed) {
                // an active action motor should never be slower than this
                float boostCoefficient = (maxBoostSpeed - motorSpeed) / maxBoostSpeed;
                motorSpeed += getSensorToWorldScale() * MIN_AVATAR_SPEED * boostCoefficient;
            } else if (motorSpeed > finalMaxMotorSpeed) {
                motorSpeed = finalMaxMotorSpeed;
            }
        }
        _actionMotorVelocity = motorSpeed * direction;
    } else {
        // we're interacting with a floor --> simple horizontal speed and exponential decay
        const glm::vec2 currentVel = { direction.x, direction.z };
        float scaledSpeed = scaleSpeedByDirection(currentVel, _walkSpeed.get(), _walkBackwardSpeed.get());
        // _walkSpeedScalar is a multiplier if we are in sprint mode, otherwise 1.0
        _actionMotorVelocity = getSensorToWorldScale() * (scaledSpeed * _walkSpeedScalar)  * direction;
    }

    float previousBoomLength = _boomLength;
    float boomChange = getDriveKey(ZOOM);
    _boomLength += 2.0f * _boomLength * boomChange + boomChange * boomChange;
    _boomLength = glm::clamp<float>(_boomLength, ZOOM_MIN, ZOOM_MAX);

    // May need to change view if boom length has changed
    if (previousBoomLength != _boomLength) {
        qApp->changeViewAsNeeded(_boomLength);
    }
}

void MyAvatar::updatePosition(float deltaTime) {
    if (_motionBehaviors & AVATAR_MOTION_ACTION_MOTOR_ENABLED) {
        updateActionMotor(deltaTime);
    }

    vec3 velocity = getWorldVelocity();
    float sensorToWorldScale = getSensorToWorldScale();
    float sensorToWorldScale2 = sensorToWorldScale * sensorToWorldScale;
    const float MOVING_SPEED_THRESHOLD_SQUARED = 0.0001f; // 0.01 m/s
    if (!_characterController.isEnabledAndReady()) {
        // _characterController is not in physics simulation but it can still compute its target velocity
        updateMotors();
        _characterController.computeNewVelocity(deltaTime, velocity);

        float speed2 = glm::length(velocity);
        if (speed2 > sensorToWorldScale2 * MIN_AVATAR_SPEED_SQUARED) {
            // update position ourselves
            applyPositionDelta(deltaTime * velocity);
        }
        measureMotionDerivatives(deltaTime);
        _moving = speed2 > sensorToWorldScale2 * MOVING_SPEED_THRESHOLD_SQUARED;
    } else {
        float speed2 = glm::length2(velocity);
        _moving = speed2 > sensorToWorldScale2 * MOVING_SPEED_THRESHOLD_SQUARED;

        if (_moving) {
            // scan for walkability
            glm::vec3 position = getWorldPosition();
            MyCharacterController::RayShotgunResult result;
            glm::vec3 step = deltaTime * (getWorldOrientation() * _actionMotorVelocity);
            _characterController.testRayShotgun(position, step, result);
            _characterController.setStepUpEnabled(result.walkable);
        }
    }
}

void MyAvatar::updateCollisionSound(const glm::vec3 &penetration, float deltaTime, float frequency) {
    // COLLISION SOUND API in Audio has been removed
}

bool findAvatarAvatarPenetration(const glm::vec3 positionA, float radiusA, float heightA,
        const glm::vec3 positionB, float radiusB, float heightB, glm::vec3& penetration) {
    glm::vec3 positionBA = positionB - positionA;
    float xzDistance = sqrt(positionBA.x * positionBA.x + positionBA.z * positionBA.z);
    if (xzDistance < (radiusA + radiusB)) {
        float yDistance = fabs(positionBA.y);
        float halfHeights = 0.5f * (heightA + heightB);
        if (yDistance < halfHeights) {
            // cylinders collide
            if (xzDistance > 0.0f) {
                positionBA.y = 0.0f;
                // note, penetration should point from A into B
                penetration = positionBA * ((radiusA + radiusB - xzDistance) / xzDistance);
                return true;
            } else {
                // exactly coaxial -- we'll return false for this case
                return false;
            }
        } else if (yDistance < halfHeights + radiusA + radiusB) {
            // caps collide
            if (positionBA.y < 0.0f) {
                // A is above B
                positionBA.y += halfHeights;
                float BA = glm::length(positionBA);
                penetration = positionBA * (radiusA + radiusB - BA) / BA;
                return true;
            } else {
                // A is below B
                positionBA.y -= halfHeights;
                float BA = glm::length(positionBA);
                penetration = positionBA * (radiusA + radiusB - BA) / BA;
                return true;
            }
        }
    }
    return false;
}

// There can be a separation between the _targetScale and the actual scale of the rendered avatar in a domain.
// When the avatar enters a domain where their target scale is not allowed according to the min/max
// we do not change their saved target scale. Instead, we use getDomainLimitedScale() to render the avatar
// at a domain appropriate size. When the avatar leaves the limiting domain, we'll return them to their previous target scale.
// While connected to a domain that limits avatar scale if the user manually changes their avatar scale, we change
// target scale to match the new scale they have chosen. When they leave the domain they will not return to the scale they were
// before they entered the limiting domain.

void MyAvatar::setGravity(float gravity) {
    _characterController.setGravity(gravity);
}

float MyAvatar::getGravity() {
    return _characterController.getGravity();
}

void MyAvatar::increaseSize() {
    float minScale = getDomainMinScale();
    float maxScale = getDomainMaxScale();

    float clampedTargetScale = glm::clamp(_targetScale, minScale, maxScale);
    float newTargetScale = glm::clamp(clampedTargetScale * (1.0f + SCALING_RATIO), minScale, maxScale);

    setTargetScale(newTargetScale);
}

void MyAvatar::decreaseSize() {
    float minScale = getDomainMinScale();
    float maxScale = getDomainMaxScale();

    float clampedTargetScale = glm::clamp(_targetScale, minScale, maxScale);
    float newTargetScale = glm::clamp(clampedTargetScale * (1.0f - SCALING_RATIO), minScale, maxScale);

    setTargetScale(newTargetScale);
}

void MyAvatar::resetSize() {
    // attempt to reset avatar size to the default (clamped to domain limits)
    const float DEFAULT_AVATAR_SCALE = 1.0f;
    setTargetScale(DEFAULT_AVATAR_SCALE);
}

void MyAvatar::restrictScaleFromDomainSettings(const QJsonObject& domainSettingsObject) {
    // pull out the minimum and maximum height and set them to restrict our scale

    static const QString AVATAR_SETTINGS_KEY = "avatars";
    auto avatarsObject = domainSettingsObject[AVATAR_SETTINGS_KEY].toObject();

    static const QString MIN_HEIGHT_OPTION = "min_avatar_height";
    float settingMinHeight = avatarsObject[MIN_HEIGHT_OPTION].toDouble(MIN_AVATAR_HEIGHT);
    setDomainMinimumHeight(settingMinHeight);

    static const QString MAX_HEIGHT_OPTION = "max_avatar_height";
    float settingMaxHeight = avatarsObject[MAX_HEIGHT_OPTION].toDouble(MAX_AVATAR_HEIGHT);
    setDomainMaximumHeight(settingMaxHeight);

    // make sure that the domain owner didn't flip min and max
    if (_domainMinimumHeight > _domainMaximumHeight) {
        std::swap(_domainMinimumHeight, _domainMaximumHeight);
    }

    // Set avatar current scale
    _targetScale = _scaleSetting.get();
    // clamp the desired _targetScale by the domain limits NOW, don't try to gracefully animate.  Because
    // this might cause our avatar to become embedded in the terrain.
    _targetScale = getDomainLimitedScale();

    qCDebug(interfaceapp) << "This domain requires a minimum avatar scale of " << _domainMinimumHeight
                          << " and a maximum avatar scale of " << _domainMaximumHeight;

    _isAnimatingScale = true;

    setModelScale(_targetScale);
    rebuildCollisionShape();

    _haveReceivedHeightLimitsFromDomain = true;
}

void MyAvatar::leaveDomain() {
    clearScaleRestriction();
    saveAvatarScale();
}

void MyAvatar::saveAvatarScale() {
    _scaleSetting.set(_targetScale);
}

void MyAvatar::clearScaleRestriction() {
    _domainMinimumHeight = MIN_AVATAR_HEIGHT;
    _domainMaximumHeight = MAX_AVATAR_HEIGHT;
    _haveReceivedHeightLimitsFromDomain = false;
}

void MyAvatar::goToLocation(const QVariant& propertiesVar) {
    qCDebug(interfaceapp, "MyAvatar QML goToLocation");
    auto properties = propertiesVar.toMap();
    if (!properties.contains("position")) {
        qCWarning(interfaceapp, "goToLocation called without a position variable");
        return;
    }

    bool validPosition;
    glm::vec3 v = vec3FromVariant(properties["position"], validPosition);
    if (!validPosition) {
        qCWarning(interfaceapp, "goToLocation called with invalid position variable");
        return;
    }
    bool validOrientation = false;
    glm::quat q;
    if (properties.contains("orientation")) {
        q = quatFromVariant(properties["orientation"], validOrientation);
        if (!validOrientation) {
            glm::vec3 eulerOrientation = vec3FromVariant(properties["orientation"], validOrientation);
            q = glm::quat(eulerOrientation);
            if (!validOrientation) {
                qCWarning(interfaceapp, "goToLocation called with invalid orientation variable");
            }
        }
    }

    if (validOrientation) {
        goToLocation(v, true, q);
    } else {
        goToLocation(v);
    }
}

void MyAvatar::goToFeetLocation(const glm::vec3& newPosition,
                                bool hasOrientation, const glm::quat& newOrientation,
                                bool shouldFaceLocation) {
    _goToFeetAjustment = true;
    goToLocation(newPosition, hasOrientation, newOrientation, shouldFaceLocation);
}

void MyAvatar::goToLocation(const glm::vec3& newPosition,
                            bool hasOrientation, const glm::quat& newOrientation,
                            bool shouldFaceLocation, bool withSafeLanding) {

    // Most cases of going to a place or user go through this now. Some possible improvements to think about in the future:
    // - It would be nice if this used the same teleport steps and smoothing as in the teleport.js script, as long as it
    //   still worked if the target is in the air.
    // - Sometimes (such as the response from /api/v1/users/:username/location), the location can be stale, but there is a
    //   node_id supplied by which we could update the information after going to the stale location first and "looking around".
    //   This could be passed through AddressManager::goToAddressFromObject => AddressManager::handleViewpoint => here.
    //   The trick is that you have to yield enough time to resolve the node_id.
    // - Instead of always doing the same thing for shouldFaceLocation -- which places users uncomfortabley on top of each other --
    //   it would be nice to see how many users are already "at" a person or place, and place ourself in semicircle or other shape
    //   around the target. Avatars and entities (specified by the node_id) could define an adjustable "face me" method that would
    //   compute the position (e.g., so that if I'm on stage, going to me would compute an available seat in the audience rather than
    //   being in my face on-stage). Note that this could work for going to an entity as well as to a person.

    qCDebug(interfaceapp).nospace() << "MyAvatar goToLocation - moving to " << newPosition.x << ", "
        << newPosition.y << ", " << newPosition.z;

    _goToPending = true;
    _goToPosition = newPosition;
    _goToSafe = withSafeLanding;
    _goToOrientation = getWorldOrientation();
    if (hasOrientation) {
        qCDebug(interfaceapp).nospace() << "MyAvatar goToLocation - new orientation is "
                                        << newOrientation.x << ", " << newOrientation.y << ", " << newOrientation.z << ", " << newOrientation.w;

        // orient the user to face the target
        glm::quat quatOrientation = cancelOutRollAndPitch(newOrientation);

        if (shouldFaceLocation) {
            quatOrientation = newOrientation * glm::angleAxis(PI, Vectors::UP);

            // move the user a couple units away
            const float DISTANCE_TO_USER = 2.0f;
            _goToPosition = newPosition - quatOrientation * IDENTITY_FORWARD * DISTANCE_TO_USER;
        }

        _goToOrientation = quatOrientation;
    }

    emit transformChanged();
}

void MyAvatar::goToLocationAndEnableCollisions(const glm::vec3& position) { // See use case in safeLanding.
    goToLocation(position);
    QMetaObject::invokeMethod(this, "setCollisionsEnabled", Qt::QueuedConnection, Q_ARG(bool, true));
}
bool MyAvatar::safeLanding(const glm::vec3& position) {
    // Considers all collision hull or non-collisionless primitive intersections on a vertical line through the point.
    // There needs to be a "landing" if:
    // a) the closest above and the closest below are less than the avatar capsule height apart, or
    // b) the above point is the top surface of an entity, indicating that we are inside it.
    // If no landing is required, we go to that point directly and return false;
    // When a landing is required by a, we find the highest intersection on that closest-agbove entity
    // (which may be that same "nearest above intersection"). That highest intersection is the candidate landing point.
    // For b, use that top surface point.
    // We then place our feet there, recurse with new capsule center point, and return true.

    if (QThread::currentThread() != thread()) {
        bool result;
        BLOCKING_INVOKE_METHOD(this, "safeLanding", Q_RETURN_ARG(bool, result), Q_ARG(const glm::vec3&, position));
        return result;
    }
    glm::vec3 better;
    if (!requiresSafeLanding(position, better)) {
        return false;
    }
    if (!getCollisionsEnabled()) {
        goToLocation(better);  // recurses on next update
     } else { // If you try to go while stuck, physics will keep you stuck.
        setCollisionsEnabled(false);
        // Don't goToLocation just yet. Yield so that physics can act on the above.
        QMetaObject::invokeMethod(this, "goToLocationAndEnableCollisions", Qt::QueuedConnection, // The equivalent of javascript nextTick
            Q_ARG(glm::vec3, better));
     }
     return true;
}

// If position is not reliably safe from being stuck by physics, answer true and place a candidate better position in betterPositionOut.
bool MyAvatar::requiresSafeLanding(const glm::vec3& positionIn, glm::vec3& betterPositionOut) {

    // We begin with utilities and tests. The Algorithm in four parts is below.
    // NOTE: we use estimated avatar height here instead of the bullet capsule halfHeight, because
    // the domain avatar height limiting might not have taken effect yet on the actual bullet shape.
    auto halfHeight = 0.5f * getHeight();

    if (halfHeight == 0) {
        return false; // zero height avatar
    }
    auto entityTree = DependencyManager::get<EntityTreeRenderer>()->getTree();
    if (!entityTree) {
        return false; // no entity tree
    }
    // More utilities.
    const auto capsuleCenter = positionIn;
    const auto up = _worldUpDirection, down = -up;
    glm::vec3 upperIntersection, upperNormal, lowerIntersection, lowerNormal;
    EntityItemID upperId, lowerId;
    QVector<EntityItemID> include{}, ignore{};
    auto mustMove = [&] {  // Place bottom of capsule at the upperIntersection, and check again based on the capsule center.
        betterPositionOut = upperIntersection + (up * halfHeight);
        return true;
    };
    auto findIntersection = [&](const glm::vec3& startPointIn, const glm::vec3& directionIn, glm::vec3& intersectionOut, EntityItemID& entityIdOut, glm::vec3& normalOut) {
        OctreeElementPointer element;
        float distance;
        BoxFace face;
        const bool visibleOnly = false;
        // This isn't quite what we really want here. findRayIntersection always works on mesh, skipping entirely based on collidable.
        // What we really want is to use the collision hull!
        // See https://highfidelity.fogbugz.com/f/cases/5003/findRayIntersection-has-option-to-use-collidableOnly-but-doesn-t-actually-use-colliders
        const bool collidableOnly = true;
        const bool precisionPicking = true;
        const auto lockType = Octree::Lock; // Should we refactor to take a lock just once?
        bool* accurateResult = NULL;

        QVariantMap extraInfo;
        EntityItemID entityID = entityTree->findRayIntersection(startPointIn, directionIn, include, ignore, visibleOnly, collidableOnly, precisionPicking,
            element, distance, face, normalOut, extraInfo, lockType, accurateResult);
        if (entityID.isNull()) {
            return false;
        }
        intersectionOut = startPointIn + (directionIn * distance);
        entityIdOut = entityID;
        return true;
    };

    // The Algorithm, in four parts:

    if (!findIntersection(capsuleCenter, up, upperIntersection, upperId, upperNormal)) {
        // We currently believe that physics will reliably push us out if our feet are embedded,
        // as long as our capsule center is out and there's room above us. Here we have those
        // conditions, so no need to check our feet below.
        return false; // nothing above
    }

    if (!findIntersection(capsuleCenter, down, lowerIntersection, lowerId, lowerNormal)) {
        // Our head may be embedded, but our center is out and there's room below. See corresponding comment above.
        return false; // nothing below
    }

    // See if we have room between entities above and below, but that we are not contained.
    // First check if the surface above us is the bottom of something, and the surface below us it the top of something.
    // I.e., we are in a clearing between two objects.
    if (isDown(upperNormal) && isUp(lowerNormal)) {
        auto spaceBetween = glm::distance(upperIntersection, lowerIntersection);
        const float halfHeightFactor = 2.25f; // Until case 5003 is fixed (and maybe after?), we need a fudge factor. Also account for content modelers not being precise.
        if (spaceBetween > (halfHeightFactor * halfHeight)) {
            // There is room for us to fit in that clearing. If there wasn't, physics would oscilate us between the objects above and below.
            // We're now going to iterate upwards through successive upperIntersections, testing to see if we're contained within the top surface of some entity.
            // There will be one of two outcomes:
            // a) We're not contained, so we have enough room and our position is good.
            // b) We are contained, so we'll bail out of this but try again at a position above the containing entity.
            const int iterationLimit = 1000;
            for (int counter = 0; counter < iterationLimit; counter++) {
                ignore.push_back(upperId);
                if (!findIntersection(upperIntersection, up, upperIntersection, upperId, upperNormal)) {
                    // We're not inside an entity, and from the nested tests, we have room between what is above and below. So position is good!
                    return false; // enough room
                }
                if (isUp(upperNormal)) {
                    // This new intersection is the top surface of an entity that we have not yet seen, which means we're contained within it.
                    // We could break here and recurse from the top of the original ceiling, but since we've already done the work to find the top
                    // of the enclosing entity, let's put our feet at upperIntersection and start over.
                    return mustMove();
                }
                // We found a new bottom surface, which we're not interested in.
                // But there could still be a top surface above us for an entity we haven't seen, so keep looking upward.
            }
            qCDebug(interfaceapp) << "Loop in requiresSafeLanding. Floor/ceiling do not make sense.";
        }
    }

    include.push_back(upperId); // We're now looking for the intersection from above onto this entity.
    const float big = (float)TREE_SCALE;
    const auto skyHigh = up * big;
    auto fromAbove = capsuleCenter + skyHigh;
    if (!findIntersection(fromAbove, down, upperIntersection, upperId, upperNormal)) {
        return false; // Unable to find a landing
    }
    // Our arbitrary rule is to always go up. There's no need to look down or sideways for a "closer" safe candidate.
    return mustMove();
}

void MyAvatar::updateMotionBehaviorFromMenu() {

    if (QThread::currentThread() != thread()) {
        QMetaObject::invokeMethod(this, "updateMotionBehaviorFromMenu");
        return;
    }

    Menu* menu = Menu::getInstance();
    if (menu->isOptionChecked(MenuOption::ActionMotorControl)) {
        _motionBehaviors |= AVATAR_MOTION_ACTION_MOTOR_ENABLED;
    } else {
        _motionBehaviors &= ~AVATAR_MOTION_ACTION_MOTOR_ENABLED;
    }
    if (menu->isOptionChecked(MenuOption::ScriptedMotorControl)) {
        _motionBehaviors |= AVATAR_MOTION_SCRIPTED_MOTOR_ENABLED;
    } else {
        _motionBehaviors &= ~AVATAR_MOTION_SCRIPTED_MOTOR_ENABLED;
    }
    setProperty("lookAtSnappingEnabled", menu->isOptionChecked(MenuOption::EnableLookAtSnapping));
}

void MyAvatar::setFlyingEnabled(bool enabled) {
    if (QThread::currentThread() != thread()) {
        QMetaObject::invokeMethod(this, "setFlyingEnabled", Q_ARG(bool, enabled));
        return;
    }

    if (qApp->isHMDMode()) {
        setFlyingHMDPref(enabled);
    } else {
        setFlyingDesktopPref(enabled);
    }

    _enableFlying = enabled;
}

bool MyAvatar::isFlying() {
    // Avatar is Flying, and is not Falling, or Taking off
    return _characterController.getState() == CharacterController::State::Hover;
}

bool MyAvatar::isInAir() {
    // If Avatar is Hover, Falling, or Taking off, they are in Air.
    return _characterController.getState() != CharacterController::State::Ground;
}

bool MyAvatar::getFlyingEnabled() {
    // May return true even if client is not allowed to fly in the zone.
    return (qApp->isHMDMode() ? getFlyingHMDPref() : getFlyingDesktopPref());
}

void MyAvatar::setFlyingDesktopPref(bool enabled) {
    if (QThread::currentThread() != thread()) {
        QMetaObject::invokeMethod(this, "setFlyingDesktopPref", Q_ARG(bool, enabled));
        return;
    }

    _flyingPrefDesktop = enabled;
}

bool MyAvatar::getFlyingDesktopPref() {
    return _flyingPrefDesktop;
}

void MyAvatar::setFlyingHMDPref(bool enabled) {
    if (QThread::currentThread() != thread()) {
        QMetaObject::invokeMethod(this, "setFlyingHMDPref", Q_ARG(bool, enabled));
        return;
    }

    _flyingPrefHMD = enabled;
}

bool MyAvatar::getFlyingHMDPref() {
    return _flyingPrefHMD;
}

// Public interface for targetscale
float MyAvatar::getAvatarScale() {
    return getTargetScale();
}

void MyAvatar::setAvatarScale(float val) {

    if (QThread::currentThread() != thread()) {
        QMetaObject::invokeMethod(this, "setAvatarScale", Q_ARG(float, val));
        return;
    }

    setTargetScale(val);
}

void MyAvatar::setCollisionsEnabled(bool enabled) {

    if (QThread::currentThread() != thread()) {
        QMetaObject::invokeMethod(this, "setCollisionsEnabled", Q_ARG(bool, enabled));
        return;
    }

    _characterController.setCollisionless(!enabled);
    emit collisionsEnabledChanged(enabled);
}

bool MyAvatar::getCollisionsEnabled() {
    // may return 'false' even though the collisionless option was requested
    // because the zone may disallow collisionless avatars
    return _characterController.computeCollisionGroup() != BULLET_COLLISION_GROUP_COLLISIONLESS;
}

void MyAvatar::updateCollisionCapsuleCache() {
    glm::vec3 start, end;
    float radius;
    getCapsule(start, end, radius);
    QVariantMap capsule;
    capsule["start"] = vec3toVariant(start);
    capsule["end"] = vec3toVariant(end);
    capsule["radius"] = QVariant(radius);
    _collisionCapsuleCache.set(capsule);
}

// thread safe
QVariantMap MyAvatar::getCollisionCapsule() const {
    return _collisionCapsuleCache.get();
}

void MyAvatar::setCharacterControllerEnabled(bool enabled) {
    qCDebug(interfaceapp) << "MyAvatar.characterControllerEnabled is deprecated. Use MyAvatar.collisionsEnabled instead.";
    setCollisionsEnabled(enabled);
}

bool MyAvatar::getCharacterControllerEnabled() {
    qCDebug(interfaceapp) << "MyAvatar.characterControllerEnabled is deprecated. Use MyAvatar.collisionsEnabled instead.";
    return getCollisionsEnabled();
}

void MyAvatar::clearDriveKeys() {
    _driveKeys.fill(0.0f);
}

void MyAvatar::setDriveKey(DriveKeys key, float val) {
    try {
        _driveKeys.at(key) = val;
    } catch (const std::exception&) {
        qCCritical(interfaceapp) << Q_FUNC_INFO << ": Index out of bounds";
    }
}

float MyAvatar::getDriveKey(DriveKeys key) const {
    return isDriveKeyDisabled(key) ? 0.0f : getRawDriveKey(key);
}

float MyAvatar::getRawDriveKey(DriveKeys key) const {
    try {
        return _driveKeys.at(key);
    } catch (const std::exception&) {
        qCCritical(interfaceapp) << Q_FUNC_INFO << ": Index out of bounds";
        return 0.0f;
    }
}

void MyAvatar::relayDriveKeysToCharacterController() {
    if (getDriveKey(TRANSLATE_Y) > 0.0f && (!qApp->isHMDMode() || (useAdvancedMovementControls() && getFlyingHMDPref()))) {
        _characterController.jump();
    }
}

void MyAvatar::disableDriveKey(DriveKeys key) {
    try {
        _disabledDriveKeys.set(key);
    } catch (const std::exception&) {
        qCCritical(interfaceapp) << Q_FUNC_INFO << ": Index out of bounds";
    }
}

void MyAvatar::enableDriveKey(DriveKeys key) {
    try {
        _disabledDriveKeys.reset(key);
    } catch (const std::exception&) {
        qCCritical(interfaceapp) << Q_FUNC_INFO << ": Index out of bounds";
    }
}

bool MyAvatar::isDriveKeyDisabled(DriveKeys key) const {
    try {
        return _disabledDriveKeys.test(key);
    } catch (const std::exception&) {
        qCCritical(interfaceapp) << Q_FUNC_INFO << ": Index out of bounds";
        return true;
    }
}

void MyAvatar::triggerVerticalRecenter() {
    _follow.setForceActivateVertical(true);
}

void MyAvatar::triggerHorizontalRecenter() {
    _follow.setForceActivateHorizontal(true);
}

void MyAvatar::triggerRotationRecenter() {
    _follow.setForceActivateRotation(true);
}

// old school meat hook style
glm::mat4 MyAvatar::deriveBodyFromHMDSensor() const {
    glm::vec3 headPosition;
    glm::quat headOrientation;
    auto headPose = getControllerPoseInSensorFrame(controller::Action::HEAD);
    if (headPose.isValid()) {
        headPosition = headPose.translation;
        // AJT: TODO: can remove this Y_180
        headOrientation = headPose.rotation * Quaternions::Y_180;
    }
    const glm::quat headOrientationYawOnly = cancelOutRollAndPitch(headOrientation);

    const Rig& rig = _skeletonModel->getRig();
    int headIndex = rig.indexOfJoint("Head");
    int neckIndex = rig.indexOfJoint("Neck");
    int hipsIndex = rig.indexOfJoint("Hips");

    glm::vec3 rigHeadPos = headIndex != -1 ? rig.getAbsoluteDefaultPose(headIndex).trans() : DEFAULT_AVATAR_HEAD_POS;
    glm::vec3 rigNeckPos = neckIndex != -1 ? rig.getAbsoluteDefaultPose(neckIndex).trans() : DEFAULT_AVATAR_NECK_POS;
    glm::vec3 rigHipsPos = hipsIndex != -1 ? rig.getAbsoluteDefaultPose(hipsIndex).trans() : DEFAULT_AVATAR_HIPS_POS;

    glm::vec3 localHead = (rigHeadPos - rigHipsPos);
    glm::vec3 localNeck = (rigNeckPos - rigHipsPos);

    // apply simplistic head/neck model
    // figure out where the avatar body should be by applying offsets from the avatar's neck & head joints.

    // eyeToNeck offset is relative full HMD orientation.
    // while neckToRoot offset is only relative to HMDs yaw.
    // Y_180 is necessary because rig is z forward and hmdOrientation is -z forward

    // AJT: TODO: can remove this Y_180, if we remove the higher level one.
    glm::vec3 headToNeck = headOrientation * Quaternions::Y_180 * (localNeck - localHead);
    glm::vec3 neckToRoot = headOrientationYawOnly  * Quaternions::Y_180 * -localNeck;

    float invSensorToWorldScale = getUserEyeHeight() / getEyeHeight();
    glm::vec3 bodyPos = headPosition + invSensorToWorldScale * (headToNeck + neckToRoot);

    return createMatFromQuatAndPos(headOrientationYawOnly, bodyPos);
}

glm::mat4 MyAvatar::getSpine2RotationRigSpace() const {

    // static const glm::quat RIG_CHANGE_OF_BASIS = Quaternions::Y_180;
    // RIG_CHANGE_OF_BASIS * AVATAR_TO_RIG_ROTATION * inverse(RIG_CHANGE_OF_BASIS) = Quaternions::Y_180; //avatar Space;
    const glm::quat AVATAR_TO_RIG_ROTATION = Quaternions::Y_180;
    glm::vec3 hipToHandRigSpace = AVATAR_TO_RIG_ROTATION * glm::vec3(_hipToHandController.x, 0.0f, _hipToHandController.y);

    glm::vec3 u, v, w;
    if (glm::length(hipToHandRigSpace) > 0.0f) {
        hipToHandRigSpace = glm::normalize(hipToHandRigSpace);
    } else {
        hipToHandRigSpace = glm::vec3(0.0f, 0.0f, 1.0f);
    }
    generateBasisVectors(glm::vec3(0.0f,1.0f,0.0f), hipToHandRigSpace, u, v, w);
    glm::mat4 spine2RigSpace(glm::vec4(w, 0.0f), glm::vec4(u, 0.0f), glm::vec4(v, 0.0f), glm::vec4(glm::vec3(0.0f, 0.0f, 0.0f), 1.0f));
    return spine2RigSpace;
}

// ease in function for dampening cg movement
static float slope(float num) {
    const float CURVE_CONSTANT = 1.0f;
    float ret = 1.0f;
    if (num > 0.0f) {
        ret = 1.0f - (1.0f / (1.0f + CURVE_CONSTANT * num));
    }
    return ret;
}

// This function gives a soft clamp at the edge of the base of support
// dampenCgMovement returns the damped cg value in Avatar space.
// cgUnderHeadHandsAvatarSpace is also in Avatar space
// baseOfSupportScale is based on the height of the user
static glm::vec3 dampenCgMovement(glm::vec3 cgUnderHeadHandsAvatarSpace, float baseOfSupportScale) {
    float distanceFromCenterZ = cgUnderHeadHandsAvatarSpace.z;
    float distanceFromCenterX = cgUnderHeadHandsAvatarSpace.x;

    // In the forward direction we need a different scale because forward is in
    // the direction of the hip extensor joint, which means bending usually happens
    // well before reaching the edge of the base of support.
    const float clampFront = DEFAULT_AVATAR_SUPPORT_BASE_FRONT * DEFAULT_AVATAR_FORWARD_DAMPENING_FACTOR * baseOfSupportScale;
    float clampBack = DEFAULT_AVATAR_SUPPORT_BASE_BACK * DEFAULT_AVATAR_LATERAL_DAMPENING_FACTOR * baseOfSupportScale;
    float clampLeft = DEFAULT_AVATAR_SUPPORT_BASE_LEFT * DEFAULT_AVATAR_LATERAL_DAMPENING_FACTOR * baseOfSupportScale;
    float clampRight = DEFAULT_AVATAR_SUPPORT_BASE_RIGHT * DEFAULT_AVATAR_LATERAL_DAMPENING_FACTOR * baseOfSupportScale;
    glm::vec3 dampedCg(0.0f, 0.0f, 0.0f);

    // find the damped z coord of the cg
    if (cgUnderHeadHandsAvatarSpace.z < 0.0f) {
        // forward displacement
        dampedCg.z = slope(fabs(distanceFromCenterZ / clampFront)) * clampFront;
    } else {
        // backwards displacement
        dampedCg.z = slope(fabs(distanceFromCenterZ / clampBack)) * clampBack;
    }

    // find the damped x coord of the cg
    if (cgUnderHeadHandsAvatarSpace.x > 0.0f) {
        // right of center
        dampedCg.x = slope(fabs(distanceFromCenterX / clampRight)) * clampRight;
    } else {
        // left of center
        dampedCg.x = slope(fabs(distanceFromCenterX / clampLeft)) * clampLeft;
    }
    return dampedCg;
}

// computeCounterBalance returns the center of gravity in Avatar space
glm::vec3 MyAvatar::computeCounterBalance() {
    struct JointMass {
        QString name;
        float weight;
        glm::vec3 position;
        JointMass() {};
        JointMass(QString n, float w, glm::vec3 p) {
            name = n;
            weight = w;
            position = p;
        }
    };

    // init the body part weights
    JointMass cgHeadMass(QString("Head"), DEFAULT_AVATAR_HEAD_MASS, glm::vec3(0.0f, 0.0f, 0.0f));
    JointMass cgLeftHandMass(QString("LeftHand"), DEFAULT_AVATAR_LEFTHAND_MASS, glm::vec3(0.0f, 0.0f, 0.0f));
    JointMass cgRightHandMass(QString("RightHand"), DEFAULT_AVATAR_RIGHTHAND_MASS, glm::vec3(0.0f, 0.0f, 0.0f));
    glm::vec3 tposeHead = DEFAULT_AVATAR_HEAD_POS;
    glm::vec3 tposeHips = DEFAULT_AVATAR_HIPS_POS;
    glm::vec3 tposeRightFoot = DEFAULT_AVATAR_RIGHTFOOT_POS;

    if (_skeletonModel->getRig().indexOfJoint(cgHeadMass.name) != -1) {
        cgHeadMass.position = getAbsoluteJointTranslationInObjectFrame(_skeletonModel->getRig().indexOfJoint(cgHeadMass.name));
        tposeHead = getAbsoluteDefaultJointTranslationInObjectFrame(_skeletonModel->getRig().indexOfJoint(cgHeadMass.name));
    }
    if (_skeletonModel->getRig().indexOfJoint(cgLeftHandMass.name) != -1) {
        cgLeftHandMass.position = getAbsoluteJointTranslationInObjectFrame(_skeletonModel->getRig().indexOfJoint(cgLeftHandMass.name));
    } else {
        cgLeftHandMass.position = DEFAULT_AVATAR_LEFTHAND_POS;
    }
    if (_skeletonModel->getRig().indexOfJoint(cgRightHandMass.name) != -1) {
        cgRightHandMass.position = getAbsoluteJointTranslationInObjectFrame(_skeletonModel->getRig().indexOfJoint(cgRightHandMass.name));
    } else {
        cgRightHandMass.position = DEFAULT_AVATAR_RIGHTHAND_POS;
    }
    if (_skeletonModel->getRig().indexOfJoint("Hips") != -1) {
        tposeHips = getAbsoluteDefaultJointTranslationInObjectFrame(_skeletonModel->getRig().indexOfJoint("Hips"));
    }
    if (_skeletonModel->getRig().indexOfJoint("RightFoot") != -1) {
        tposeRightFoot = getAbsoluteDefaultJointTranslationInObjectFrame(_skeletonModel->getRig().indexOfJoint("RightFoot"));
    }

    // find the current center of gravity position based on head and hand moments
    glm::vec3 sumOfMoments = (cgHeadMass.weight * cgHeadMass.position) + (cgLeftHandMass.weight * cgLeftHandMass.position) + (cgRightHandMass.weight * cgRightHandMass.position);
    float totalMass = cgHeadMass.weight + cgLeftHandMass.weight + cgRightHandMass.weight;

    glm::vec3 currentCg = (1.0f / totalMass) * sumOfMoments;
    currentCg.y = 0.0f;
    // dampening the center of gravity, in effect, limits the value to the perimeter of the base of support
    float baseScale = 1.0f;
    if (getUserEyeHeight() > 0.0f) {
        baseScale = getUserEyeHeight() / DEFAULT_AVATAR_EYE_HEIGHT;
    }
    glm::vec3 desiredCg = dampenCgMovement(currentCg, baseScale);

    // compute hips position to maintain desiredCg
    glm::vec3 counterBalancedForHead = (totalMass + DEFAULT_AVATAR_HIPS_MASS) * desiredCg;
    counterBalancedForHead -= sumOfMoments;
    glm::vec3 counterBalancedCg = (1.0f / DEFAULT_AVATAR_HIPS_MASS) * counterBalancedForHead;

    // find the height of the hips
    glm::vec3 xzDiff((cgHeadMass.position.x - counterBalancedCg.x), 0.0f, (cgHeadMass.position.z - counterBalancedCg.z));
    float headMinusHipXz = glm::length(xzDiff);
    float headHipDefault = glm::length(tposeHead - tposeHips);
    float hipHeight = 0.0f;
    if (headHipDefault > headMinusHipXz) {
        hipHeight = sqrtf((headHipDefault * headHipDefault) - (headMinusHipXz * headMinusHipXz));
    }
    counterBalancedCg.y = (cgHeadMass.position.y - hipHeight);

    // this is to be sure that the feet don't lift off the floor.
    // add 5 centimeters to allow for going up on the toes.
    if (counterBalancedCg.y > (tposeHips.y + 0.05f)) {
        // if the height is higher than default hips, clamp to default hips
        counterBalancedCg.y = tposeHips.y + 0.05f;
    }
    return counterBalancedCg;
}

// this function matches the hips rotation to the new cghips-head axis
// headOrientation, headPosition and hipsPosition are in avatar space
// returns the matrix of the hips in Avatar space
static glm::mat4 computeNewHipsMatrix(glm::quat headOrientation, glm::vec3 headPosition, glm::vec3 hipsPosition) {

    glm::quat bodyOrientation = computeBodyFacingFromHead(headOrientation, Vectors::UNIT_Y);

    const float MIX_RATIO = 0.3f;
    glm::quat hipsRot = safeLerp(Quaternions::IDENTITY, bodyOrientation, MIX_RATIO);
    glm::vec3 hipsFacing = hipsRot * Vectors::UNIT_Z;

    glm::vec3 spineVec = headPosition - hipsPosition;
    glm::vec3 u, v, w;
    generateBasisVectors(glm::normalize(spineVec), hipsFacing, u, v, w);
    return glm::mat4(glm::vec4(w, 0.0f),
        glm::vec4(u, 0.0f),
        glm::vec4(v, 0.0f),
        glm::vec4(hipsPosition, 1.0f));
}

static void drawBaseOfSupport(float baseOfSupportScale, float footLocal, glm::mat4 avatarToWorld) {
    // scale the base of support based on user height
    float clampFront = DEFAULT_AVATAR_SUPPORT_BASE_FRONT * baseOfSupportScale;
    float clampBack = DEFAULT_AVATAR_SUPPORT_BASE_BACK * baseOfSupportScale;
    float clampLeft = DEFAULT_AVATAR_SUPPORT_BASE_LEFT * baseOfSupportScale;
    float clampRight = DEFAULT_AVATAR_SUPPORT_BASE_RIGHT * baseOfSupportScale;
    float floor = footLocal + 0.05f;

    // transform the base of support corners to world space
    glm::vec3 frontRight = transformPoint(avatarToWorld, { clampRight, floor, clampFront });
    glm::vec3 frontLeft = transformPoint(avatarToWorld, { clampLeft, floor, clampFront });
    glm::vec3 backRight = transformPoint(avatarToWorld, { clampRight, floor, clampBack });
    glm::vec3 backLeft = transformPoint(avatarToWorld, { clampLeft, floor, clampBack });

    // draw the borders
    const glm::vec4 rayColor = { 1.0f, 0.0f, 0.0f, 1.0f };
    DebugDraw::getInstance().drawRay(backLeft, frontLeft, rayColor);
    DebugDraw::getInstance().drawRay(backLeft, backRight, rayColor);
    DebugDraw::getInstance().drawRay(backRight, frontRight, rayColor);
    DebugDraw::getInstance().drawRay(frontLeft, frontRight, rayColor);
}

// this function finds the hips position using a center of gravity model that
// balances the head and hands with the hips over the base of support
// returns the rotation (-z forward) and position of the Avatar in Sensor space
glm::mat4 MyAvatar::deriveBodyUsingCgModel() {
    glm::mat4 sensorToWorldMat = getSensorToWorldMatrix();
    glm::mat4 worldToSensorMat = glm::inverse(sensorToWorldMat);
    auto headPose = getControllerPoseInSensorFrame(controller::Action::HEAD);

    glm::mat4 sensorHeadMat = createMatFromQuatAndPos(headPose.rotation * Quaternions::Y_180, headPose.translation);

    // convert into avatar space
    glm::mat4 avatarToWorldMat = getTransform().getMatrix();
    glm::mat4 avatarHeadMat = glm::inverse(avatarToWorldMat) * sensorToWorldMat * sensorHeadMat;

    if (_enableDebugDrawBaseOfSupport) {
        float scaleBaseOfSupport = getUserEyeHeight() / DEFAULT_AVATAR_EYE_HEIGHT;
        glm::vec3 rightFootPositionLocal = getAbsoluteJointTranslationInObjectFrame(_skeletonModel->getRig().indexOfJoint("RightFoot"));
        drawBaseOfSupport(scaleBaseOfSupport, rightFootPositionLocal.y, avatarToWorldMat);
    }

    // get the new center of gravity
    glm::vec3 cgHipsPosition = computeCounterBalance();

    // find the new hips rotation using the new head-hips axis as the up axis
    glm::mat4 avatarHipsMat = computeNewHipsMatrix(glmExtractRotation(avatarHeadMat), extractTranslation(avatarHeadMat), cgHipsPosition);

    // convert hips from avatar to sensor space
    // The Y_180 is to convert from z forward to -z forward.
    return worldToSensorMat * avatarToWorldMat * avatarHipsMat;
}

static bool isInsideLine(const glm::vec3& a, const glm::vec3& b, const glm::vec3& c) {
    return (((b.x - a.x) * (c.z - a.z) - (b.z - a.z) * (c.x - a.x)) > 0);
}

static bool withinBaseOfSupport(const controller::Pose& head) {
    float userScale = 1.0f;

    glm::vec3 frontLeft(-DEFAULT_AVATAR_LATERAL_STEPPING_THRESHOLD, 0.0f, -DEFAULT_AVATAR_ANTERIOR_STEPPING_THRESHOLD);
    glm::vec3 frontRight(DEFAULT_AVATAR_LATERAL_STEPPING_THRESHOLD, 0.0f, -DEFAULT_AVATAR_ANTERIOR_STEPPING_THRESHOLD);
    glm::vec3 backLeft(-DEFAULT_AVATAR_LATERAL_STEPPING_THRESHOLD, 0.0f, DEFAULT_AVATAR_POSTERIOR_STEPPING_THRESHOLD);
    glm::vec3 backRight(DEFAULT_AVATAR_LATERAL_STEPPING_THRESHOLD, 0.0f, DEFAULT_AVATAR_POSTERIOR_STEPPING_THRESHOLD);

    bool isWithinSupport = false;
    if (head.isValid()) {
        bool withinFrontBase = isInsideLine(userScale * frontLeft, userScale * frontRight, head.getTranslation());
        bool withinBackBase = isInsideLine(userScale * backRight, userScale * backLeft, head.getTranslation());
        bool withinLateralBase = (isInsideLine(userScale * frontRight, userScale * backRight, head.getTranslation()) &&
            isInsideLine(userScale * backLeft, userScale * frontLeft, head.getTranslation()));
        isWithinSupport = (withinFrontBase && withinBackBase && withinLateralBase);
    }
    return isWithinSupport;
}

static bool headAngularVelocityBelowThreshold(const controller::Pose& head) {
    glm::vec3 xzPlaneAngularVelocity(0.0f, 0.0f, 0.0f);
    if (head.isValid()) {
        xzPlaneAngularVelocity.x = head.getAngularVelocity().x;
        xzPlaneAngularVelocity.z = head.getAngularVelocity().z;
    }
    float magnitudeAngularVelocity = glm::length(xzPlaneAngularVelocity);
    bool isBelowThreshold = (magnitudeAngularVelocity < DEFAULT_AVATAR_HEAD_ANGULAR_VELOCITY_STEPPING_THRESHOLD);

    return isBelowThreshold;
}

static bool isWithinThresholdHeightMode(const controller::Pose& head, const float& newMode, const float& scale) {
    bool isWithinThreshold = true;
    if (head.isValid()) {
        isWithinThreshold = (head.getTranslation().y - newMode) > (DEFAULT_AVATAR_MODE_HEIGHT_STEPPING_THRESHOLD * scale);
    }
    return isWithinThreshold;
}

float MyAvatar::computeStandingHeightMode(const controller::Pose& head) {
    const float MODE_CORRECTION_FACTOR = 0.02f;
    int greatestFrequency = 0;
    int mode = 0;
    // init mode in meters to the current mode
    float modeInMeters = getCurrentStandingHeight();
    if (head.isValid()) {
        std::map<int, int> freq;
        for(auto recentModeReadingsIterator = _recentModeReadings.begin(); recentModeReadingsIterator != _recentModeReadings.end(); ++recentModeReadingsIterator) {
            freq[*recentModeReadingsIterator] += 1;
            if (freq[*recentModeReadingsIterator] > greatestFrequency) {
                greatestFrequency = freq[*recentModeReadingsIterator];
                mode = *recentModeReadingsIterator;
            }
        }

        modeInMeters = ((float)mode) / CENTIMETERS_PER_METER;
        if (!(modeInMeters > getCurrentStandingHeight())) {
            // if not greater check for a reset
            if (getResetMode() && qApp->isHMDMode()) {
                setResetMode(false);
                float resetModeInCentimeters = glm::floor((head.getTranslation().y - MODE_CORRECTION_FACTOR)*CENTIMETERS_PER_METER);
                modeInMeters = (resetModeInCentimeters / CENTIMETERS_PER_METER);
                _recentModeReadings.clear();

            } else {
                // if not greater and no reset, keep the mode as it is
                modeInMeters = getCurrentStandingHeight();

            }
        }
    }
    return modeInMeters;
}

static bool handDirectionMatchesHeadDirection(const controller::Pose& leftHand, const controller::Pose& rightHand, const controller::Pose& head) {
    const float VELOCITY_EPSILON = 0.02f;
    bool leftHandDirectionMatchesHead = true;
    bool rightHandDirectionMatchesHead = true;
    glm::vec3 xzHeadVelocity(head.velocity.x, 0.0f, head.velocity.z);
    if (leftHand.isValid() && head.isValid()) {
        glm::vec3 xzLeftHandVelocity(leftHand.velocity.x, 0.0f, leftHand.velocity.z);
        if ((glm::length(xzLeftHandVelocity) > VELOCITY_EPSILON) && (glm::length(xzHeadVelocity) > VELOCITY_EPSILON)) {
            float handDotHeadLeft = glm::dot(glm::normalize(xzLeftHandVelocity), glm::normalize(xzHeadVelocity));
            leftHandDirectionMatchesHead = ((handDotHeadLeft > DEFAULT_HANDS_VELOCITY_DIRECTION_STEPPING_THRESHOLD));
        } else {
            leftHandDirectionMatchesHead = false;
        }
    }
    if (rightHand.isValid() && head.isValid()) {
        glm::vec3 xzRightHandVelocity(rightHand.velocity.x, 0.0f, rightHand.velocity.z);
        if ((glm::length(xzRightHandVelocity) > VELOCITY_EPSILON) && (glm::length(xzHeadVelocity) > VELOCITY_EPSILON)) {
            float handDotHeadRight = glm::dot(glm::normalize(xzRightHandVelocity), glm::normalize(xzHeadVelocity));
            rightHandDirectionMatchesHead = (handDotHeadRight > DEFAULT_HANDS_VELOCITY_DIRECTION_STEPPING_THRESHOLD);
        } else {
            rightHandDirectionMatchesHead = false;
        }
    }
    return leftHandDirectionMatchesHead && rightHandDirectionMatchesHead;
}

static bool handAngularVelocityBelowThreshold(const controller::Pose& leftHand, const controller::Pose& rightHand) {
    float leftHandXZAngularVelocity = 0.0f;
    float rightHandXZAngularVelocity = 0.0f;
    if (leftHand.isValid()) {
        glm::vec3 xzLeftHandAngularVelocity(leftHand.angularVelocity.x, 0.0f, leftHand.angularVelocity.z);
        leftHandXZAngularVelocity = glm::length(xzLeftHandAngularVelocity);
    }
    if (rightHand.isValid()) {
        glm::vec3 xzRightHandAngularVelocity(rightHand.angularVelocity.x, 0.0f, rightHand.angularVelocity.z);
        rightHandXZAngularVelocity = glm::length(xzRightHandAngularVelocity);
    }
    return ((leftHandXZAngularVelocity < DEFAULT_HANDS_ANGULAR_VELOCITY_STEPPING_THRESHOLD) &&
        (rightHandXZAngularVelocity < DEFAULT_HANDS_ANGULAR_VELOCITY_STEPPING_THRESHOLD));
}

static bool headVelocityGreaterThanThreshold(const controller::Pose& head) {
    float headVelocityMagnitude = 0.0f;
    if (head.isValid()) {
        headVelocityMagnitude = glm::length(head.getVelocity());
    }
    return headVelocityMagnitude > DEFAULT_HEAD_VELOCITY_STEPPING_THRESHOLD;
}

glm::quat MyAvatar::computeAverageHeadRotation(const controller::Pose& head) {
    const float AVERAGING_RATE = 0.03f;
    return safeLerp(_averageHeadRotation, head.getRotation(), AVERAGING_RATE);
}

static bool isHeadLevel(const controller::Pose& head, const glm::quat& averageHeadRotation) {
    glm::vec3 diffFromAverageEulers(0.0f, 0.0f, 0.0f);
    if (head.isValid()) {
        glm::vec3 averageHeadEulers = glm::degrees(safeEulerAngles(averageHeadRotation));
        glm::vec3 currentHeadEulers = glm::degrees(safeEulerAngles(head.getRotation()));
        diffFromAverageEulers = averageHeadEulers - currentHeadEulers;
    }
    return ((fabs(diffFromAverageEulers.x) < DEFAULT_HEAD_PITCH_STEPPING_TOLERANCE) && (fabs(diffFromAverageEulers.z) < DEFAULT_HEAD_ROLL_STEPPING_TOLERANCE));
}

float MyAvatar::getUserHeight() const {
    return _userHeight.get();
}

void MyAvatar::setUserHeight(float value) {
    _userHeight.set(value);

    float sensorToWorldScale = getEyeHeight() / getUserEyeHeight();
    emit sensorToWorldScaleChanged(sensorToWorldScale);
}

float MyAvatar::getUserEyeHeight() const {
    float ratio = DEFAULT_AVATAR_EYE_TO_TOP_OF_HEAD / DEFAULT_AVATAR_HEIGHT;
    float userHeight = _userHeight.get();
    return userHeight - userHeight * ratio;
}

bool MyAvatar::getIsInWalkingState() const {
    return _isInWalkingState;
}

bool MyAvatar::getIsInSittingState() const {
    return _isInSittingState.get();
}

MyAvatar::SitStandModelType MyAvatar::getUserRecenterModel() const {
    return _userRecenterModel.get();
}

bool MyAvatar::getIsSitStandStateLocked() const {
    return _lockSitStandState.get();
}

float MyAvatar::getWalkSpeed() const {
    return _walkSpeed.get() * _walkSpeedScalar;
}

float MyAvatar::getWalkBackwardSpeed() const {
    return _walkSpeed.get() * _walkSpeedScalar;
}

bool MyAvatar::isReadyForPhysics() const {
    return qApp->isServerlessMode() || _haveReceivedHeightLimitsFromDomain;
}

void MyAvatar::setSprintMode(bool sprint) {
    _walkSpeedScalar = sprint ? _sprintSpeed.get() : AVATAR_WALK_SPEED_SCALAR;
}

void MyAvatar::setIsInWalkingState(bool isWalking) {
    _isInWalkingState = isWalking;
}

void MyAvatar::setIsInSittingState(bool isSitting) {
    _sitStandStateTimer = 0.0f;
    _squatTimer = 0.0f;
    // on reset height we need the count to be more than one in case the user sits and stands up quickly.
    _isInSittingState.set(isSitting);
    setResetMode(true);
    if (isSitting) {
        setCenterOfGravityModelEnabled(false);
    } else {
        setCenterOfGravityModelEnabled(true);
    }
    setSitStandStateChange(true);
}

void MyAvatar::setUserRecenterModel(MyAvatar::SitStandModelType modelName) {

    _userRecenterModel.set(modelName);

    switch (modelName) {
<<<<<<< HEAD
    case SitStandModelType::ForceSit:
        setHMDLeanRecenterEnabled(true);
        setIsInSittingState(true);
        setIsSitStandStateLocked(true);
        break;
    case SitStandModelType::ForceStand:
        setHMDLeanRecenterEnabled(true);
        setIsInSittingState(false);
        setIsSitStandStateLocked(true);
        break;
    case SitStandModelType::Auto:
        setHMDLeanRecenterEnabled(true);
        setIsInSittingState(false);
        setIsSitStandStateLocked(false);
        break;
    case SitStandModelType::DisableHMDLean:
        setHMDLeanRecenterEnabled(false);
        setIsInSittingState(false);
        setIsSitStandStateLocked(false);
        break;
    }
    qCDebug(interfaceapp) << "recenter property changed " << modelName << " sit " << _isInSittingState.get() << " lock " << _lockSitStandState.get();
=======
        case MyAvatar::SitStandModelType::ForceSit:
            setHMDLeanRecenterEnabled(true);
            setIsInSittingState(true);
            setIsSitStandStateLocked(true);
            break;
        case MyAvatar::SitStandModelType::ForceStand:
            setHMDLeanRecenterEnabled(true);
            setIsInSittingState(false);
            setIsSitStandStateLocked(true);
            break;
        case MyAvatar::SitStandModelType::Auto:
            setHMDLeanRecenterEnabled(true);
            setIsInSittingState(false);
            setIsSitStandStateLocked(false);
            break;
        case MyAvatar::SitStandModelType::DisableHMDLean:
            setHMDLeanRecenterEnabled(false);
            setIsInSittingState(false);
            setIsSitStandStateLocked(false);
            break;
        default:
            break;
    }
>>>>>>> eb3db9a5
    emit userRecenterModelChanged((int)modelName);
}

void MyAvatar::setIsSitStandStateLocked(bool isLocked) {
    _lockSitStandState.set(isLocked);
    _sitStandStateTimer = 0.0f;
    _squatTimer = 0.0f;
    _averageUserHeightSensorSpace = _userHeight.get();
    _tippingPoint = _userHeight.get();
    if (!isLocked) {
        // always start the auto transition mode in standing state.
        setIsInSittingState(false);
    }
}

void MyAvatar::setWalkSpeed(float value) {
    _walkSpeed.set(value);
}

void MyAvatar::setWalkBackwardSpeed(float value) {
    _walkBackwardSpeed.set(value);
}

void MyAvatar::setSprintSpeed(float value) {
    _sprintSpeed.set(value);
}

float MyAvatar::getSprintSpeed() const {
    return _sprintSpeed.get();
}

void MyAvatar::setSitStandStateChange(bool stateChanged) {
    _sitStandStateChange = stateChanged;
}

float MyAvatar::getSitStandStateChange() const {
    return _sitStandStateChange;
}

QVector<QString> MyAvatar::getScriptUrls() {
    QVector<QString> scripts = _skeletonModel->isLoaded() ? _skeletonModel->getFBXGeometry().scripts : QVector<QString>();
    return scripts;
}

glm::vec3 MyAvatar::getPositionForAudio() {
    glm::vec3 result;
    switch (_audioListenerMode) {
        case AudioListenerMode::FROM_HEAD:
            result = getHead()->getPosition();
            break;
        case AudioListenerMode::FROM_CAMERA:
            result = qApp->getCamera().getPosition();
            break;
        case AudioListenerMode::CUSTOM:
            result = _customListenPosition;
            break;
    }

    if (isNaN(result)) {
        qCDebug(interfaceapp) << "MyAvatar::getPositionForAudio produced NaN" << _audioListenerMode;
        result = glm::vec3(0.0f);
    }

    return result;
}

glm::quat MyAvatar::getOrientationForAudio() {
    glm::quat result;

    switch (_audioListenerMode) {
        case AudioListenerMode::FROM_HEAD:
            result = getHead()->getFinalOrientationInWorldFrame();
            break;
        case AudioListenerMode::FROM_CAMERA:
            result = qApp->getCamera().getOrientation();
            break;
        case AudioListenerMode::CUSTOM:
            result = _customListenOrientation;
            break;
    }

    if (isNaN(result)) {
        qCDebug(interfaceapp) << "MyAvatar::getOrientationForAudio produced NaN" << _audioListenerMode;
        result = glm::quat();
    }

    return result;
}

void MyAvatar::setAudioListenerMode(AudioListenerMode audioListenerMode) {
    if (_audioListenerMode != audioListenerMode) {
        _audioListenerMode = audioListenerMode;
        emit audioListenerModeChanged();
    }
}

QScriptValue audioListenModeToScriptValue(QScriptEngine* engine, const AudioListenerMode& audioListenerMode) {
    return audioListenerMode;
}

void audioListenModeFromScriptValue(const QScriptValue& object, AudioListenerMode& audioListenerMode) {
    audioListenerMode = static_cast<AudioListenerMode>(object.toUInt16());
}

QScriptValue driveKeysToScriptValue(QScriptEngine* engine, const MyAvatar::DriveKeys& driveKeys) {
    return driveKeys;
}

void driveKeysFromScriptValue(const QScriptValue& object, MyAvatar::DriveKeys& driveKeys) {
    driveKeys = static_cast<MyAvatar::DriveKeys>(object.toUInt16());
}


void MyAvatar::lateUpdatePalms() {
    Avatar::updatePalms();
}

static const float FOLLOW_TIME = 0.5f;

MyAvatar::FollowHelper::FollowHelper() {
    deactivate();
}

void MyAvatar::FollowHelper::deactivate() {
    for (int i = 0; i < NumFollowTypes; i++) {
        deactivate((FollowType)i);
    }
}

void MyAvatar::FollowHelper::deactivate(FollowType type) {
    assert(type >= 0 && type < NumFollowTypes);
    _timeRemaining[(int)type] = 0.0f;
}

void MyAvatar::FollowHelper::activate(FollowType type) {
    assert(type >= 0 && type < NumFollowTypes);
    // TODO: Perhaps, the follow time should be proportional to the displacement.
    _timeRemaining[(int)type] = FOLLOW_TIME;
}

bool MyAvatar::FollowHelper::isActive(FollowType type) const {
    assert(type >= 0 && type < NumFollowTypes);
    return _timeRemaining[(int)type] > 0.0f;
}

bool MyAvatar::FollowHelper::isActive() const {
    for (int i = 0; i < NumFollowTypes; i++) {
        if (isActive((FollowType)i)) {
            return true;
        }
    }
    return false;
}

float MyAvatar::FollowHelper::getMaxTimeRemaining() const {
    float max = 0.0f;
    for (int i = 0; i < NumFollowTypes; i++) {
        if (_timeRemaining[i] > max) {
            max = _timeRemaining[i];
        }
    }
    return max;
}

void MyAvatar::FollowHelper::decrementTimeRemaining(float dt) {
    for (int i = 0; i < NumFollowTypes; i++) {
        _timeRemaining[i] -= dt;
    }
}

bool MyAvatar::FollowHelper::shouldActivateRotation(const MyAvatar& myAvatar, const glm::mat4& desiredBodyMatrix, const glm::mat4& currentBodyMatrix) const {
    const float FOLLOW_ROTATION_THRESHOLD = cosf(myAvatar.getRotationThreshold());
    glm::vec2 bodyFacing = getFacingDir2D(currentBodyMatrix);
    return glm::dot(-myAvatar.getHeadControllerFacingMovingAverage(), bodyFacing) < FOLLOW_ROTATION_THRESHOLD;
}

bool MyAvatar::FollowHelper::shouldActivateHorizontal(const MyAvatar& myAvatar, const glm::mat4& desiredBodyMatrix, const glm::mat4& currentBodyMatrix) const {
    // -z axis of currentBodyMatrix in world space.
    glm::vec3 forward = glm::normalize(glm::vec3(-currentBodyMatrix[0][2], -currentBodyMatrix[1][2], -currentBodyMatrix[2][2]));
    // x axis of currentBodyMatrix in world space.
    glm::vec3 right = glm::normalize(glm::vec3(currentBodyMatrix[0][0], currentBodyMatrix[1][0], currentBodyMatrix[2][0]));
    glm::vec3 offset = extractTranslation(desiredBodyMatrix) - extractTranslation(currentBodyMatrix);
    controller::Pose currentHeadPose = myAvatar.getControllerPoseInAvatarFrame(controller::Action::HEAD);

    float forwardLeanAmount = glm::dot(forward, offset);
    float lateralLeanAmount = glm::dot(right, offset);

    const float MAX_LATERAL_LEAN = 0.3f;
    const float MAX_FORWARD_LEAN = 0.15f;
    const float MAX_BACKWARD_LEAN = 0.1f;

    bool stepDetected = false;
    if (myAvatar.getIsInSittingState()) {
        if (!withinBaseOfSupport(currentHeadPose)) {
            stepDetected = true;
        }
    } else if (forwardLeanAmount > 0 && forwardLeanAmount > MAX_FORWARD_LEAN) {
        stepDetected = true;
    } else if (forwardLeanAmount < 0 && forwardLeanAmount < -MAX_BACKWARD_LEAN) {
        stepDetected = true;
    } else {
        stepDetected = fabs(lateralLeanAmount) > MAX_LATERAL_LEAN;
    }
    return stepDetected;
}

bool MyAvatar::FollowHelper::shouldActivateHorizontalCG(MyAvatar& myAvatar) const {

    // get the current readings
    controller::Pose currentHeadPose = myAvatar.getControllerPoseInAvatarFrame(controller::Action::HEAD);
    controller::Pose currentLeftHandPose = myAvatar.getControllerPoseInAvatarFrame(controller::Action::LEFT_HAND);
    controller::Pose currentRightHandPose = myAvatar.getControllerPoseInAvatarFrame(controller::Action::RIGHT_HAND);
    controller::Pose currentHeadSensorPose = myAvatar.getControllerPoseInSensorFrame(controller::Action::HEAD);

    bool stepDetected = false;
    float myScale = myAvatar.getAvatarScale();

    if (myAvatar.getIsInWalkingState()) {
        stepDetected = true;
    } else {
        if (!withinBaseOfSupport(currentHeadPose) &&
            headAngularVelocityBelowThreshold(currentHeadPose) &&
            isWithinThresholdHeightMode(currentHeadSensorPose, myAvatar.getCurrentStandingHeight(), myScale) &&
            handDirectionMatchesHeadDirection(currentLeftHandPose, currentRightHandPose, currentHeadPose) &&
            handAngularVelocityBelowThreshold(currentLeftHandPose, currentRightHandPose) &&
            headVelocityGreaterThanThreshold(currentHeadPose) &&
            isHeadLevel(currentHeadPose, myAvatar.getAverageHeadRotation())) {
            // a step is detected
            stepDetected = true;
            if (glm::length(currentHeadPose.velocity) > DEFAULT_AVATAR_WALK_SPEED_THRESHOLD) {
                myAvatar.setIsInWalkingState(true);
            }
        } else {
            glm::vec3 defaultHipsPosition = myAvatar.getAbsoluteDefaultJointTranslationInObjectFrame(myAvatar.getJointIndex("Hips"));
            glm::vec3 defaultHeadPosition = myAvatar.getAbsoluteDefaultJointTranslationInObjectFrame(myAvatar.getJointIndex("Head"));
            glm::vec3 currentHeadPosition = currentHeadPose.getTranslation();
            float anatomicalHeadToHipsDistance = glm::length(defaultHeadPosition - defaultHipsPosition);
            if (!isActive(Horizontal) &&
                (!isActive(Vertical)) &&
                (glm::length(currentHeadPosition - defaultHipsPosition) > (anatomicalHeadToHipsDistance + (DEFAULT_AVATAR_SPINE_STRETCH_LIMIT * anatomicalHeadToHipsDistance)))) {
                myAvatar.setResetMode(true);
                stepDetected = true;
                if (glm::length(currentHeadPose.velocity) > DEFAULT_AVATAR_WALK_SPEED_THRESHOLD) {
                    myAvatar.setIsInWalkingState(true);
                }
            }
        }
    }
    return stepDetected;
}

bool MyAvatar::FollowHelper::shouldActivateVertical(const MyAvatar& myAvatar, const glm::mat4& desiredBodyMatrix, const glm::mat4& currentBodyMatrix) const {
    const float CYLINDER_TOP = 0.1f;
    const float CYLINDER_BOTTOM = -1.5f;
    const float SITTING_BOTTOM = -0.02f;
<<<<<<< HEAD
    const int SQUATTY_COUNT_THRESHOLD = 1800;
=======
>>>>>>> eb3db9a5

    glm::vec3 offset = extractTranslation(desiredBodyMatrix) - extractTranslation(currentBodyMatrix);
    bool returnValue = false;

    if (myAvatar.getSitStandStateChange()) {
        returnValue = true;
    }
    if (myAvatar.getIsInSittingState()) {
        if (myAvatar.getIsSitStandStateLocked()) {
            returnValue = (offset.y > CYLINDER_TOP);
        }
        if (offset.y < SITTING_BOTTOM) {
            // we recenter more easily when in sitting state.
            returnValue = true;
        }
    } else {
        // in the standing state
        returnValue = (offset.y > CYLINDER_TOP) || (offset.y < CYLINDER_BOTTOM);
        // finally check for squats in standing
        if (_squatDetected) {
            returnValue = true;
        }
    }
    return returnValue;
}

void MyAvatar::FollowHelper::prePhysicsUpdate(MyAvatar& myAvatar, const glm::mat4& desiredBodyMatrix,
                                              const glm::mat4& currentBodyMatrix, bool hasDriveInput) {

    if (myAvatar.getHMDLeanRecenterEnabled() &&
        qApp->getCamera().getMode() != CAMERA_MODE_MIRROR) {
        if (!isActive(Rotation) && (shouldActivateRotation(myAvatar, desiredBodyMatrix, currentBodyMatrix) || hasDriveInput)) {
            activate(Rotation);
            myAvatar.setHeadControllerFacingMovingAverage(myAvatar.getHeadControllerFacing());
        }
        if (myAvatar.getCenterOfGravityModelEnabled()) {
            if (!isActive(Horizontal) && (shouldActivateHorizontalCG(myAvatar) || hasDriveInput)) {
                activate(Horizontal);
                if (myAvatar.getEnableStepResetRotation()) {
                    activate(Rotation);
                    myAvatar.setHeadControllerFacingMovingAverage(myAvatar.getHeadControllerFacing());
                }
            }
        } else {
            // center of gravity model is not enabled
            if (!isActive(Horizontal) && (shouldActivateHorizontal(myAvatar, desiredBodyMatrix, currentBodyMatrix) || hasDriveInput)) {
                activate(Horizontal);
                if (myAvatar.getEnableStepResetRotation() && !myAvatar.getIsInSittingState()) {
                    activate(Rotation);
                    myAvatar.setHeadControllerFacingMovingAverage(myAvatar.getHeadControllerFacing());
                }
            }
        }
        if (!isActive(Vertical) && (shouldActivateVertical(myAvatar, desiredBodyMatrix, currentBodyMatrix) || hasDriveInput)) {
            activate(Vertical);
            if (_squatDetected) {
                _squatDetected = false;
            }
        }
    } else {
        if (!isActive(Rotation) && getForceActivateRotation()) {
            activate(Rotation);
            myAvatar.setHeadControllerFacingMovingAverage(myAvatar.getHeadControllerFacing());
            setForceActivateRotation(false);
        }
        if (!isActive(Horizontal) && getForceActivateHorizontal()) {
            activate(Horizontal);
            setForceActivateHorizontal(false);
        }
        if (!isActive(Vertical) && getForceActivateVertical()) {
            activate(Vertical);
            setForceActivateVertical(false);
        }
    }

    glm::mat4 desiredWorldMatrix = myAvatar.getSensorToWorldMatrix() * desiredBodyMatrix;
    glm::mat4 currentWorldMatrix = myAvatar.getSensorToWorldMatrix() * currentBodyMatrix;

    AnimPose followWorldPose(currentWorldMatrix);

    glm::quat currentHipsLocal = myAvatar.getAbsoluteJointRotationInObjectFrame(myAvatar.getJointIndex("Hips"));
    const glm::quat hipsinWorldSpace = followWorldPose.rot() * (Quaternions::Y_180 * (currentHipsLocal));
    const glm::vec3 avatarUpWorld = glm::normalize(followWorldPose.rot()*(Vectors::UP));
    glm::quat resultingSwingInWorld;
    glm::quat resultingTwistInWorld;
    swingTwistDecomposition(hipsinWorldSpace, avatarUpWorld, resultingSwingInWorld, resultingTwistInWorld);

    // remove scale present from sensorToWorldMatrix
    followWorldPose.scale() = glm::vec3(1.0f);

    if (isActive(Rotation)) {
            //use the hmd reading for the hips follow
            followWorldPose.rot() = glmExtractRotation(desiredWorldMatrix);
    }
    if (isActive(Horizontal)) {
        glm::vec3 desiredTranslation = extractTranslation(desiredWorldMatrix);
        followWorldPose.trans().x = desiredTranslation.x;
        followWorldPose.trans().z = desiredTranslation.z;
    }
    if (isActive(Vertical)) {
        glm::vec3 desiredTranslation = extractTranslation(desiredWorldMatrix);
        followWorldPose.trans().y = desiredTranslation.y;
    }

    myAvatar.getCharacterController()->setFollowParameters(followWorldPose, getMaxTimeRemaining());
}

glm::mat4 MyAvatar::FollowHelper::postPhysicsUpdate(MyAvatar& myAvatar, const glm::mat4& currentBodyMatrix) {
    if (isActive()) {
        float dt = myAvatar.getCharacterController()->getFollowTime();
        decrementTimeRemaining(dt);

        // apply follow displacement to the body matrix.
        glm::vec3 worldLinearDisplacement = myAvatar.getCharacterController()->getFollowLinearDisplacement();
        glm::quat worldAngularDisplacement = myAvatar.getCharacterController()->getFollowAngularDisplacement();

        glm::mat4 sensorToWorldMatrix = myAvatar.getSensorToWorldMatrix();
        glm::mat4 worldToSensorMatrix = glm::inverse(sensorToWorldMatrix);

        glm::vec3 sensorLinearDisplacement = transformVectorFast(worldToSensorMatrix, worldLinearDisplacement);
        glm::quat sensorAngularDisplacement = glmExtractRotation(worldToSensorMatrix) * worldAngularDisplacement * glmExtractRotation(sensorToWorldMatrix);

        glm::mat4 newBodyMat = createMatFromQuatAndPos(sensorAngularDisplacement * glmExtractRotation(currentBodyMatrix),
                                                       sensorLinearDisplacement + extractTranslation(currentBodyMatrix));
        if (myAvatar.getSitStandStateChange()) {
            myAvatar.setSitStandStateChange(false);
            deactivate(Vertical);
            setTranslation(newBodyMat, extractTranslation(myAvatar.deriveBodyFromHMDSensor()));
        }
        return newBodyMat;
    } else {
        return currentBodyMatrix;
    }
}

bool MyAvatar::FollowHelper::getForceActivateRotation() const {
    return _forceActivateRotation;
}

void MyAvatar::FollowHelper::setForceActivateRotation(bool val) {
    _forceActivateRotation = val;
}

bool MyAvatar::FollowHelper::getForceActivateVertical() const {
    return _forceActivateVertical;
}

void MyAvatar::FollowHelper::setForceActivateVertical(bool val) {
    _forceActivateVertical = val;
}

bool MyAvatar::FollowHelper::getForceActivateHorizontal() const {
    return _forceActivateHorizontal;
}

void MyAvatar::FollowHelper::setForceActivateHorizontal(bool val) {
    _forceActivateHorizontal = val;
}

float MyAvatar::getAccelerationEnergy() {
    glm::vec3 velocity = getWorldVelocity();
    int changeInVelocity = abs(velocity.length() - priorVelocity.length());
    float changeInEnergy = priorVelocity.length() * changeInVelocity * AVATAR_MOVEMENT_ENERGY_CONSTANT;
    priorVelocity = velocity;

    return changeInEnergy;
}

float MyAvatar::getEnergy() {
    return currentEnergy;
}

void MyAvatar::setEnergy(float value) {
    currentEnergy = value;
}

float MyAvatar::getAudioEnergy() {
    return getAudioLoudness() * AUDIO_ENERGY_CONSTANT;
}

bool MyAvatar::didTeleport() {
    glm::vec3 pos = getWorldPosition();
    glm::vec3 changeInPosition = pos - lastPosition;
    lastPosition = pos;
    return (changeInPosition.length() > MAX_AVATAR_MOVEMENT_PER_FRAME);
}

bool MyAvatar::hasDriveInput() const {
    return fabsf(getDriveKey(TRANSLATE_X)) > 0.0f || fabsf(getDriveKey(TRANSLATE_Y)) > 0.0f || fabsf(getDriveKey(TRANSLATE_Z)) > 0.0f;
}

void MyAvatar::setAway(bool value) {
    _isAway = value;
    if (_isAway) {
        emit wentAway();
    } else {
        emit wentActive();
    }
}

// The resulting matrix is used to render the hand controllers, even if the camera is decoupled from the avatar.
// Specificly, if we are rendering using a third person camera.  We would like to render the hand controllers in front of the camera,
// not in front of the avatar.
glm::mat4 MyAvatar::computeCameraRelativeHandControllerMatrix(const glm::mat4& controllerSensorMatrix) const {

    // Fetch the current camera transform.
    glm::mat4 cameraWorldMatrix = qApp->getCamera().getTransform();
    if (qApp->getCamera().getMode() == CAMERA_MODE_MIRROR) {
        cameraWorldMatrix *= createMatFromScaleQuatAndPos(vec3(-1.0f, 1.0f, 1.0f), glm::quat(), glm::vec3());
    }

    // move the camera into sensor space.
    glm::mat4 cameraSensorMatrix = glm::inverse(getSensorToWorldMatrix()) * cameraWorldMatrix;

    // cancel out scale
    glm::vec3 scale = extractScale(cameraSensorMatrix);
    cameraSensorMatrix = glm::scale(cameraSensorMatrix, 1.0f / scale);

    // measure the offset from the hmd and the camera, in sensor space
    glm::mat4 delta = cameraSensorMatrix * glm::inverse(getHMDSensorMatrix());

    // apply the delta offset to the controller, in sensor space, then transform it into world space.
    glm::mat4 controllerWorldMatrix = getSensorToWorldMatrix() * delta * controllerSensorMatrix;

    // transform controller into avatar space
    glm::mat4 avatarMatrix = createMatFromQuatAndPos(getWorldOrientation(), getWorldPosition());
    return glm::inverse(avatarMatrix) * controllerWorldMatrix;
}

glm::quat MyAvatar::getAbsoluteJointRotationInObjectFrame(int index) const {
    if (index < 0) {
        index += numeric_limits<unsigned short>::max() + 1; // 65536
    }

    switch (index) {
        case CONTROLLER_LEFTHAND_INDEX: {
            return getControllerPoseInAvatarFrame(controller::Action::LEFT_HAND).getRotation();
        }
        case CONTROLLER_RIGHTHAND_INDEX: {
            return getControllerPoseInAvatarFrame(controller::Action::RIGHT_HAND).getRotation();
        }
        case CAMERA_RELATIVE_CONTROLLER_LEFTHAND_INDEX: {
            auto pose = getControllerPoseInSensorFrame(controller::Action::LEFT_HAND);
            glm::mat4 controllerSensorMatrix = createMatFromQuatAndPos(pose.rotation, pose.translation);
            glm::mat4 result = computeCameraRelativeHandControllerMatrix(controllerSensorMatrix);
            return glmExtractRotation(result);
        }
        case CAMERA_RELATIVE_CONTROLLER_RIGHTHAND_INDEX: {
            auto pose = getControllerPoseInSensorFrame(controller::Action::RIGHT_HAND);
            glm::mat4 controllerSensorMatrix = createMatFromQuatAndPos(pose.rotation, pose.translation);
            glm::mat4 result = computeCameraRelativeHandControllerMatrix(controllerSensorMatrix);
            return glmExtractRotation(result);
        }
        case CAMERA_MATRIX_INDEX: {
            bool success;
            Transform avatarTransform;
            Transform::mult(avatarTransform, getParentTransform(success), getLocalTransform());
            glm::mat4 invAvatarMat = avatarTransform.getInverseMatrix();
            return glmExtractRotation(invAvatarMat * qApp->getCamera().getTransform());
        }
        default: {
            return Avatar::getAbsoluteJointRotationInObjectFrame(index);
        }
    }
}

glm::vec3 MyAvatar::getAbsoluteJointTranslationInObjectFrame(int index) const {
    if (index < 0) {
        index += numeric_limits<unsigned short>::max() + 1; // 65536
    }

    switch (index) {
        case CONTROLLER_LEFTHAND_INDEX: {
            return getControllerPoseInAvatarFrame(controller::Action::LEFT_HAND).getTranslation();
        }
        case CONTROLLER_RIGHTHAND_INDEX: {
            return getControllerPoseInAvatarFrame(controller::Action::RIGHT_HAND).getTranslation();
        }
        case CAMERA_RELATIVE_CONTROLLER_LEFTHAND_INDEX: {
            auto pose = getControllerPoseInSensorFrame(controller::Action::LEFT_HAND);
            glm::mat4 controllerSensorMatrix = createMatFromQuatAndPos(pose.rotation, pose.translation);
            glm::mat4 result = computeCameraRelativeHandControllerMatrix(controllerSensorMatrix);
            return extractTranslation(result);
        }
        case CAMERA_RELATIVE_CONTROLLER_RIGHTHAND_INDEX: {
            auto pose = getControllerPoseInSensorFrame(controller::Action::RIGHT_HAND);
            glm::mat4 controllerSensorMatrix = createMatFromQuatAndPos(pose.rotation, pose.translation);
            glm::mat4 result = computeCameraRelativeHandControllerMatrix(controllerSensorMatrix);
            return extractTranslation(result);
        }
        case CAMERA_MATRIX_INDEX: {
            bool success;
            Transform avatarTransform;
            Transform::mult(avatarTransform, getParentTransform(success), getLocalTransform());
            glm::mat4 invAvatarMat = avatarTransform.getInverseMatrix();
            return extractTranslation(invAvatarMat * qApp->getCamera().getTransform());
        }
        default: {
            return Avatar::getAbsoluteJointTranslationInObjectFrame(index);
        }
    }
}

glm::mat4 MyAvatar::getCenterEyeCalibrationMat() const {
    // TODO: as an optimization cache this computation, then invalidate the cache when the avatar model is changed.
    int rightEyeIndex = _skeletonModel->getRig().indexOfJoint("RightEye");
    int leftEyeIndex = _skeletonModel->getRig().indexOfJoint("LeftEye");
    if (rightEyeIndex >= 0 && leftEyeIndex >= 0) {
        auto centerEyePos = (getAbsoluteDefaultJointTranslationInObjectFrame(rightEyeIndex) + getAbsoluteDefaultJointTranslationInObjectFrame(leftEyeIndex)) * 0.5f;
        auto centerEyeRot = Quaternions::Y_180;
        return createMatFromQuatAndPos(centerEyeRot, centerEyePos / getSensorToWorldScale());
    } else {
        glm::mat4 headMat = getHeadCalibrationMat();
        return createMatFromQuatAndPos(DEFAULT_AVATAR_MIDDLE_EYE_ROT, extractTranslation(headMat) + DEFAULT_AVATAR_HEAD_TO_MIDDLE_EYE_OFFSET);
    }
}

glm::mat4 MyAvatar::getHeadCalibrationMat() const {
    // TODO: as an optimization cache this computation, then invalidate the cache when the avatar model is changed.
    int headIndex = _skeletonModel->getRig().indexOfJoint("Head");
    if (headIndex >= 0) {
        auto headPos = getAbsoluteDefaultJointTranslationInObjectFrame(headIndex);
        auto headRot = getAbsoluteDefaultJointRotationInObjectFrame(headIndex);

        return createMatFromQuatAndPos(headRot, headPos / getSensorToWorldScale());
    } else {
        return createMatFromQuatAndPos(DEFAULT_AVATAR_HEAD_ROT, DEFAULT_AVATAR_HEAD_POS);
    }
}

glm::mat4 MyAvatar::getSpine2CalibrationMat() const {
    // TODO: as an optimization cache this computation, then invalidate the cache when the avatar model is changed.
    int spine2Index = _skeletonModel->getRig().indexOfJoint("Spine2");
    if (spine2Index >= 0) {
        auto spine2Pos = getAbsoluteDefaultJointTranslationInObjectFrame(spine2Index);
        auto spine2Rot = getAbsoluteDefaultJointRotationInObjectFrame(spine2Index);
        return createMatFromQuatAndPos(spine2Rot, spine2Pos / getSensorToWorldScale());
    } else {
        return createMatFromQuatAndPos(DEFAULT_AVATAR_SPINE2_ROT, DEFAULT_AVATAR_SPINE2_POS);
    }
}

glm::mat4 MyAvatar::getHipsCalibrationMat() const {
    // TODO: as an optimization cache this computation, then invalidate the cache when the avatar model is changed.
    int hipsIndex = _skeletonModel->getRig().indexOfJoint("Hips");
    if (hipsIndex >= 0) {
        auto hipsPos = getAbsoluteDefaultJointTranslationInObjectFrame(hipsIndex);
        auto hipsRot = getAbsoluteDefaultJointRotationInObjectFrame(hipsIndex);
        return createMatFromQuatAndPos(hipsRot, hipsPos / getSensorToWorldScale());
    } else {
        return createMatFromQuatAndPos(DEFAULT_AVATAR_HIPS_ROT, DEFAULT_AVATAR_HIPS_POS);
    }
}

glm::mat4 MyAvatar::getLeftFootCalibrationMat() const {
    // TODO: as an optimization cache this computation, then invalidate the cache when the avatar model is changed.
    int leftFootIndex = _skeletonModel->getRig().indexOfJoint("LeftFoot");
    if (leftFootIndex >= 0) {
        auto leftFootPos = getAbsoluteDefaultJointTranslationInObjectFrame(leftFootIndex);
        auto leftFootRot = getAbsoluteDefaultJointRotationInObjectFrame(leftFootIndex);
        return createMatFromQuatAndPos(leftFootRot, leftFootPos / getSensorToWorldScale());
    } else {
        return createMatFromQuatAndPos(DEFAULT_AVATAR_LEFTFOOT_ROT, DEFAULT_AVATAR_LEFTFOOT_POS);
    }
}

glm::mat4 MyAvatar::getRightFootCalibrationMat() const {
    // TODO: as an optimization cache this computation, then invalidate the cache when the avatar model is changed.
    int rightFootIndex = _skeletonModel->getRig().indexOfJoint("RightFoot");
    if (rightFootIndex >= 0) {
        auto rightFootPos = getAbsoluteDefaultJointTranslationInObjectFrame(rightFootIndex);
        auto rightFootRot = getAbsoluteDefaultJointRotationInObjectFrame(rightFootIndex);
        return createMatFromQuatAndPos(rightFootRot, rightFootPos / getSensorToWorldScale());
    } else {
        return createMatFromQuatAndPos(DEFAULT_AVATAR_RIGHTFOOT_ROT, DEFAULT_AVATAR_RIGHTFOOT_POS);
    }
}

glm::mat4 MyAvatar::getRightArmCalibrationMat() const {
    int rightArmIndex = _skeletonModel->getRig().indexOfJoint("RightArm");
    if (rightArmIndex >= 0) {
        auto rightArmPos = getAbsoluteDefaultJointTranslationInObjectFrame(rightArmIndex);
        auto rightArmRot = getAbsoluteDefaultJointRotationInObjectFrame(rightArmIndex);
        return createMatFromQuatAndPos(rightArmRot, rightArmPos / getSensorToWorldScale());
    } else {
        return createMatFromQuatAndPos(DEFAULT_AVATAR_RIGHTARM_ROT, DEFAULT_AVATAR_RIGHTARM_POS);
    }
}

glm::mat4 MyAvatar::getLeftArmCalibrationMat() const {
    int leftArmIndex = _skeletonModel->getRig().indexOfJoint("LeftArm");
    if (leftArmIndex >= 0) {
        auto leftArmPos = getAbsoluteDefaultJointTranslationInObjectFrame(leftArmIndex);
        auto leftArmRot = getAbsoluteDefaultJointRotationInObjectFrame(leftArmIndex);
        return createMatFromQuatAndPos(leftArmRot, leftArmPos / getSensorToWorldScale());
    } else {
        return createMatFromQuatAndPos(DEFAULT_AVATAR_LEFTARM_ROT, DEFAULT_AVATAR_LEFTARM_POS);
    }
}

glm::mat4 MyAvatar::getRightHandCalibrationMat() const {
    int rightHandIndex = _skeletonModel->getRig().indexOfJoint("RightHand");
    if (rightHandIndex >= 0) {
        auto rightHandPos = getAbsoluteDefaultJointTranslationInObjectFrame(rightHandIndex);
        auto rightHandRot = getAbsoluteDefaultJointRotationInObjectFrame(rightHandIndex);
        return createMatFromQuatAndPos(rightHandRot, rightHandPos / getSensorToWorldScale());
    } else {
        return createMatFromQuatAndPos(DEFAULT_AVATAR_RIGHTHAND_ROT, DEFAULT_AVATAR_RIGHTHAND_POS);
    }
}

glm::mat4 MyAvatar::getLeftHandCalibrationMat() const {
    int leftHandIndex = _skeletonModel->getRig().indexOfJoint("LeftHand");
    if (leftHandIndex >= 0) {
        auto leftHandPos = getAbsoluteDefaultJointTranslationInObjectFrame(leftHandIndex);
        auto leftHandRot = getAbsoluteDefaultJointRotationInObjectFrame(leftHandIndex);
        return createMatFromQuatAndPos(leftHandRot, leftHandPos / getSensorToWorldScale());
    } else {
        return createMatFromQuatAndPos(DEFAULT_AVATAR_LEFTHAND_ROT, DEFAULT_AVATAR_LEFTHAND_POS);
    }
}

bool MyAvatar::pinJoint(int index, const glm::vec3& position, const glm::quat& orientation) {
    std::lock_guard<std::mutex> guard(_pinnedJointsMutex);
    auto hipsIndex = getJointIndex("Hips");
    if (index != hipsIndex) {
        qWarning() << "Pinning is only supported for the hips joint at the moment.";
        return false;
    }

    slamPosition(position);
    setWorldOrientation(orientation);

    auto it = std::find(_pinnedJoints.begin(), _pinnedJoints.end(), index);
    if (it == _pinnedJoints.end()) {
        _pinnedJoints.push_back(index);
    }

    return true;
}

bool MyAvatar::isJointPinned(int index) {
    std::lock_guard<std::mutex> guard(_pinnedJointsMutex);
    auto it = std::find(_pinnedJoints.begin(), _pinnedJoints.end(), index);
    return it != _pinnedJoints.end();
}

bool MyAvatar::clearPinOnJoint(int index) {
    std::lock_guard<std::mutex> guard(_pinnedJointsMutex);
    auto it = std::find(_pinnedJoints.begin(), _pinnedJoints.end(), index);
    if (it != _pinnedJoints.end()) {
        _pinnedJoints.erase(it);
        return true;
    }
    return false;
}

float MyAvatar::getIKErrorOnLastSolve() const {
    return _skeletonModel->getRig().getIKErrorOnLastSolve();
}

// thread-safe
void MyAvatar::addHoldAction(AvatarActionHold* holdAction) {
    std::lock_guard<std::mutex> guard(_holdActionsMutex);
    _holdActions.push_back(holdAction);
}

// thread-safe
void MyAvatar::removeHoldAction(AvatarActionHold* holdAction) {
    std::lock_guard<std::mutex> guard(_holdActionsMutex);
    auto iter = std::find(std::begin(_holdActions), std::end(_holdActions), holdAction);
    if (iter != std::end(_holdActions)) {
        _holdActions.erase(iter);
    }
}

void MyAvatar::updateHoldActions(const AnimPose& prePhysicsPose, const AnimPose& postUpdatePose) {
    auto entityTreeRenderer = qApp->getEntities();
    EntityTreePointer entityTree = entityTreeRenderer ? entityTreeRenderer->getTree() : nullptr;
    if (entityTree) {
        // lateAvatarUpdate will modify entity position & orientation, so we need an entity write lock
        entityTree->withWriteLock([&] {

            // to prevent actions from adding or removing themselves from the _holdActions vector
            // while we are iterating, we need to enter a critical section.
            std::lock_guard<std::mutex> guard(_holdActionsMutex);

            for (auto& holdAction : _holdActions) {
                holdAction->lateAvatarUpdate(prePhysicsPose, postUpdatePose);
            }
        });
    }
}

bool MyAvatar::isRecenteringHorizontally() const {
    return _follow.isActive(FollowHelper::Horizontal);
}

const MyHead* MyAvatar::getMyHead() const {
    return static_cast<const MyHead*>(getHead());
}

void MyAvatar::setModelScale(float scale) {
    bool changed = (scale != getModelScale());
    Avatar::setModelScale(scale);
    if (changed) {
        float sensorToWorldScale = getEyeHeight() / getUserEyeHeight();
        emit sensorToWorldScaleChanged(sensorToWorldScale);
        emit scaleChanged();
    }
}

SpatialParentTree* MyAvatar::getParentTree() const {
    auto entityTreeRenderer = qApp->getEntities();
    EntityTreePointer entityTree = entityTreeRenderer ? entityTreeRenderer->getTree() : nullptr;
    return entityTree.get();
}<|MERGE_RESOLUTION|>--- conflicted
+++ resolved
@@ -533,7 +533,6 @@
 
     float tau = deltaTime / HMD_FACING_TIMESCALE;
     setHipToHandController(computeHandAzimuth());
-    qCDebug(interfaceapp) << " the sit state is " << _isInSittingState.get() << " the lock is " << _lockSitStandState.get();
 
     // put the average hand azimuth into sensor space.
     // then mix it with head facing direction to determine rotation recenter
@@ -3951,30 +3950,6 @@
     _userRecenterModel.set(modelName);
 
     switch (modelName) {
-<<<<<<< HEAD
-    case SitStandModelType::ForceSit:
-        setHMDLeanRecenterEnabled(true);
-        setIsInSittingState(true);
-        setIsSitStandStateLocked(true);
-        break;
-    case SitStandModelType::ForceStand:
-        setHMDLeanRecenterEnabled(true);
-        setIsInSittingState(false);
-        setIsSitStandStateLocked(true);
-        break;
-    case SitStandModelType::Auto:
-        setHMDLeanRecenterEnabled(true);
-        setIsInSittingState(false);
-        setIsSitStandStateLocked(false);
-        break;
-    case SitStandModelType::DisableHMDLean:
-        setHMDLeanRecenterEnabled(false);
-        setIsInSittingState(false);
-        setIsSitStandStateLocked(false);
-        break;
-    }
-    qCDebug(interfaceapp) << "recenter property changed " << modelName << " sit " << _isInSittingState.get() << " lock " << _lockSitStandState.get();
-=======
         case MyAvatar::SitStandModelType::ForceSit:
             setHMDLeanRecenterEnabled(true);
             setIsInSittingState(true);
@@ -3998,7 +3973,6 @@
         default:
             break;
     }
->>>>>>> eb3db9a5
     emit userRecenterModelChanged((int)modelName);
 }
 
@@ -4254,10 +4228,6 @@
     const float CYLINDER_TOP = 0.1f;
     const float CYLINDER_BOTTOM = -1.5f;
     const float SITTING_BOTTOM = -0.02f;
-<<<<<<< HEAD
-    const int SQUATTY_COUNT_THRESHOLD = 1800;
-=======
->>>>>>> eb3db9a5
 
     glm::vec3 offset = extractTranslation(desiredBodyMatrix) - extractTranslation(currentBodyMatrix);
     bool returnValue = false;
