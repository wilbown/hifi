--- conflicted
+++ resolved
@@ -317,13 +317,10 @@
     _lookAtTargetAvatar.reset();
     delete _myScriptEngine;
     _myScriptEngine = nullptr;
-<<<<<<< HEAD
-=======
 }
 
 QString MyAvatar::getDominantHand() const {
     return _dominantHand.get();
->>>>>>> 07a92aea
 }
 
 void MyAvatar::setDominantHand(const QString& hand) {
@@ -720,15 +717,6 @@
         Q_ARG(glm::vec3, (getWorldPosition() - halfBoundingBoxDimensions)),
         Q_ARG(glm::vec3, (halfBoundingBoxDimensions*2.0f)));
 
-<<<<<<< HEAD
-    if (getIdentityDataChanged()) {
-        sendIdentityPacket();
-    }
-
-    _clientTraitsHandler->sendChangedTraitsToMixer();
-
-=======
->>>>>>> 07a92aea
     simulate(deltaTime, true);
 
     currentEnergy += energyChargeRate;
@@ -1296,7 +1284,6 @@
     auto hmdInterface = DependencyManager::get<HMDScriptingInterface>();
     saveAvatarEntityDataToSettings();
 }
-<<<<<<< HEAD
 
 void MyAvatar::saveAvatarEntityDataToSettings() {
     if (!_needToSaveAvatarEntitySettings) {
@@ -1329,40 +1316,6 @@
     }
     _avatarEntityCountSetting.set(numEntities);
 
-=======
-
-void MyAvatar::saveAvatarEntityDataToSettings() {
-    if (!_needToSaveAvatarEntitySettings) {
-        return;
-    }
-    bool success = updateStaleAvatarEntityBlobs();
-    if (!success) {
-        return;
-    }
-    _needToSaveAvatarEntitySettings = false;
-
-    uint32_t numEntities = (uint32_t)_cachedAvatarEntityBlobs.size();
-    uint32_t prevNumEntities = _avatarEntityCountSetting.get(0);
-    resizeAvatarEntitySettingHandles(std::max<uint32_t>(numEntities, prevNumEntities));
-
-    // save new Settings
-    if (numEntities > 0) {
-        // save all unfortunately-formatted-binary-blobs to Settings
-        _avatarEntitiesLock.withWriteLock([&] {
-            uint32_t i = 0;
-            AvatarEntityMap::const_iterator itr = _cachedAvatarEntityBlobs.begin();
-            while (itr != _cachedAvatarEntityBlobs.end()) {
-                _avatarEntityIDSettings[i].set(itr.key());
-                _avatarEntityDataSettings[i].set(itr.value());
-                ++itr;
-                ++i;
-            }
-            numEntities = i;
-        });
-    }
-    _avatarEntityCountSetting.set(numEntities);
-
->>>>>>> 07a92aea
     // remove old Settings if any
     if (numEntities < prevNumEntities) {
         uint32_t numEntitiesToRemove = prevNumEntities - numEntities;
@@ -2402,11 +2355,7 @@
             || entity->getParentID() == AVATAR_SELF_ID);
 }
 
-<<<<<<< HEAD
-void MyAvatar::removeAvatarEntity(const EntityItemID& entityID) {
-=======
 void MyAvatar::removeWornAvatarEntity(const EntityItemID& entityID) {
->>>>>>> 07a92aea
     auto treeRenderer = DependencyManager::get<EntityTreeRenderer>();
     EntityTreePointer entityTree = treeRenderer ? treeRenderer->getTree() : nullptr;
 
@@ -2425,21 +2374,13 @@
     }
 }
 
-<<<<<<< HEAD
-void MyAvatar::clearAvatarEntities() {
-=======
 void MyAvatar::clearWornAvatarEntities() {
->>>>>>> 07a92aea
     QList<QUuid> avatarEntityIDs;
     _avatarEntitiesLock.withReadLock([&] {
         avatarEntityIDs = _packedAvatarEntityData.keys();
     });
     for (auto entityID : avatarEntityIDs) {
-<<<<<<< HEAD
-        removeAvatarEntity(entityID);
-=======
         removeWornAvatarEntity(entityID);
->>>>>>> 07a92aea
     }
 }
 
