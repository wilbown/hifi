--- conflicted
+++ resolved
@@ -184,14 +184,9 @@
 }
 
 void Head::render(float alpha, Model::RenderMode mode) {
-<<<<<<< HEAD
-    if (_faceModel.render(alpha, mode) && _renderLookatVectors && mode != Model::SHADOW_RENDER_MODE) {
+    _faceModel.render(alpha, mode);
+    if (_renderLookatVectors && mode != Model::SHADOW_RENDER_MODE) {
         Application::getInstance()->getDeferredLightingEffect()->addPostLightingRenderable(this);
-=======
-    _faceModel.render(alpha, mode, Menu::getInstance()->isOptionChecked(MenuOption::AvatarsReceiveShadows));
-    if (_renderLookatVectors && mode != Model::SHADOW_RENDER_MODE) {
-        renderLookatVectors(_leftEyePosition, _rightEyePosition, _lookAtPosition);
->>>>>>> 2d8eb114
     }
 }
 
