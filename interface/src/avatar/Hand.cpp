//
//  Hand.cpp
//  interface/src/avatar
//
//  Copyright 2013 High Fidelity, Inc.
//
//  Distributed under the Apache License, Version 2.0.
//  See the accompanying file LICENSE or http://www.apache.org/licenses/LICENSE-2.0.html
//

#include <gpu/GPUConfig.h> // hack to get windows to build

#include <QImage>

#include <NodeList.h>

#include <GeometryUtil.h>
#include <ProgramObject.h>

#include "Application.h"
#include "Avatar.h"
#include "Hand.h"
#include "Menu.h"
#include "Util.h"

using namespace std;

const float PALM_COLLISION_RADIUS = 0.03f;


Hand::Hand(Avatar* owningAvatar) :
    HandData((AvatarData*)owningAvatar),
    _owningAvatar(owningAvatar)
{
}

void Hand::simulate(float deltaTime, bool isMine) {
    if (isMine) {
        //  Iterate hand controllers, take actions as needed
        for (size_t i = 0; i < getNumPalms(); ++i) {
            PalmData& palm = getPalms()[i];
            palm.setLastControllerButtons(palm.getControllerButtons());
        }
    }
}

// We create a static CollisionList that is recycled for each collision test.
const float MAX_COLLISIONS_PER_AVATAR = 32;
static CollisionList handCollisions(MAX_COLLISIONS_PER_AVATAR);

void Hand::collideAgainstAvatar(Avatar* avatar, bool isMyHand) {
    if (!avatar || avatar == _owningAvatar) {
        // don't collide hands against ourself (that is done elsewhere)
        return;
    }

    const SkeletonModel& skeletonModel = _owningAvatar->getSkeletonModel();
    int jointIndices[2];
    jointIndices[0] = skeletonModel.getLeftHandJointIndex();
    jointIndices[1] = skeletonModel.getRightHandJointIndex();

    for (size_t i = 0; i < 2; i++) {
        int jointIndex = jointIndices[i];
        if (jointIndex < 0) {
            continue;
        }

        handCollisions.clear();
        QVector<const Shape*> shapes;
        skeletonModel.getHandShapes(jointIndex, shapes);

        if (avatar->findCollisions(shapes, handCollisions)) {
            glm::vec3 totalPenetration(0.0f);
            glm::vec3 averageContactPoint;
            for (int j = 0; j < handCollisions.size(); ++j) {
                CollisionInfo* collision = handCollisions.getCollision(j);
                totalPenetration += collision->_penetration;
                averageContactPoint += collision->_contactPoint;
            }
            if (isMyHand) {
                // our hand against other avatar 
                // TODO: resolve this penetration when we don't think the other avatar will yield
                //palm.addToPenetration(averagePenetration);
            } else {
                // someone else's hand against MyAvatar
                // TODO: submit collision info to MyAvatar which should lean accordingly
                averageContactPoint /= (float)handCollisions.size();
                avatar->applyCollision(averageContactPoint, totalPenetration);

                CollisionInfo collision;
                collision._penetration = totalPenetration;
                collision._contactPoint = averageContactPoint;
                emit avatar->collisionWithAvatar(avatar->getSessionUUID(), _owningAvatar->getSessionUUID(), collision);
            }
        }
    }
}

void Hand::resolvePenetrations() {
    for (size_t i = 0; i < getNumPalms(); ++i) {
        PalmData& palm = getPalms()[i];
        palm.resolvePenetrations();
    }
}

void Hand::render(bool isMine, Model::RenderMode renderMode) {
    if (renderMode != Model::SHADOW_RENDER_MODE && 
                Menu::getInstance()->isOptionChecked(MenuOption::RenderSkeletonCollisionShapes)) {
        // draw a green sphere at hand joint location, which is actually near the wrist)
        for (size_t i = 0; i < getNumPalms(); i++) {
            PalmData& palm = getPalms()[i];
            if (!palm.isActive()) {
                continue;
            }
            glm::vec3 position = palm.getPosition();
            glPushMatrix();
            glTranslatef(position.x, position.y, position.z);
            DependencyManager::get<GeometryCache>()->renderSphere(PALM_COLLISION_RADIUS * _owningAvatar->getScale(), 10, 10, glm::vec3(0.0f, 1.0f, 0.0f));
            glPopMatrix();
        }
    }
    
    if (renderMode != Model::SHADOW_RENDER_MODE && Menu::getInstance()->isOptionChecked(MenuOption::DisplayHands)) {
        renderHandTargets(isMine);
    }

    glEnable(GL_DEPTH_TEST);
    glEnable(GL_RESCALE_NORMAL);
} 

void Hand::renderHandTargets(bool isMine) {
    glPushMatrix();

    MyAvatar* myAvatar = Application::getInstance()->getAvatar();
    const float avatarScale = Application::getInstance()->getAvatar()->getScale();

    const float alpha = 1.0f;
    const glm::vec3 handColor(1.0, 0.0, 0.0); //  Color the hand targets red to be different than skin
    
    glEnable(GL_DEPTH_TEST);
    glDepthMask(GL_TRUE);

    if (isMine && Menu::getInstance()->isOptionChecked(MenuOption::DisplayHandTargets)) {
        for (size_t i = 0; i < getNumPalms(); ++i) {
            PalmData& palm = getPalms()[i];
            if (!palm.isActive()) {
                continue;
            }
            glm::vec3 targetPosition = palm.getTipPosition();
            glPushMatrix();
            glTranslatef(targetPosition.x, targetPosition.y, targetPosition.z);
        
            const float collisionRadius = 0.05f;
            DependencyManager::get<GeometryCache>()->renderSphere(collisionRadius, 10, 10, glm::vec4(0.5f,0.5f,0.5f, alpha), false);
            glPopMatrix();
        }
    }
    
    const float PALM_BALL_RADIUS = 0.03f * avatarScale;
    const float PALM_DISK_RADIUS = 0.06f * avatarScale;
    const float PALM_DISK_THICKNESS = 0.01f * avatarScale;
    const float PALM_FINGER_ROD_RADIUS = 0.003f * avatarScale;
    
    // Draw the palm ball and disk
    for (size_t i = 0; i < getNumPalms(); ++i) {
        PalmData& palm = getPalms()[i];
        if (palm.isActive()) {
            glm::vec3 tip = palm.getTipPosition();
            glm::vec3 root = palm.getPosition();

<<<<<<< HEAD
            //Scale the positions based on avatar scale
            myAvatar->scaleVectorRelativeToPosition(tip);
            myAvatar->scaleVectorRelativeToPosition(root);

            Avatar::renderJointConnectingCone(root, tip, PALM_FINGER_ROD_RADIUS, PALM_FINGER_ROD_RADIUS, glm::vec4(handColor.r, handColor.g, handColor.b, alpha));
=======
            Avatar::renderJointConnectingCone(root, tip, PALM_FINGER_ROD_RADIUS, PALM_FINGER_ROD_RADIUS);
>>>>>>> 026c39e0
            //  Render sphere at palm/finger root
            glm::vec3 offsetFromPalm = root + palm.getNormal() * PALM_DISK_THICKNESS;
            Avatar::renderJointConnectingCone(root, offsetFromPalm, PALM_DISK_RADIUS, 0.0f, glm::vec4(handColor.r, handColor.g, handColor.b, alpha));
            glPushMatrix();
            glTranslatef(root.x, root.y, root.z);
            DependencyManager::get<GeometryCache>()->renderSphere(PALM_BALL_RADIUS, 20.0f, 20.0f, glm::vec4(handColor.r, handColor.g, handColor.b, alpha));
            glPopMatrix();
        }
    }

    glDepthMask(GL_TRUE);
    glEnable(GL_DEPTH_TEST);

    glPopMatrix();
}
<|MERGE_RESOLUTION|>--- conflicted
+++ resolved
@@ -168,15 +168,8 @@
             glm::vec3 tip = palm.getTipPosition();
             glm::vec3 root = palm.getPosition();
 
-<<<<<<< HEAD
-            //Scale the positions based on avatar scale
-            myAvatar->scaleVectorRelativeToPosition(tip);
-            myAvatar->scaleVectorRelativeToPosition(root);
+            Avatar::renderJointConnectingCone(root, tip, PALM_FINGER_ROD_RADIUS, PALM_FINGER_ROD_RADIUS, glm::vec4(handColor.r, handColor.g, handColor.b, alpha));
 
-            Avatar::renderJointConnectingCone(root, tip, PALM_FINGER_ROD_RADIUS, PALM_FINGER_ROD_RADIUS, glm::vec4(handColor.r, handColor.g, handColor.b, alpha));
-=======
-            Avatar::renderJointConnectingCone(root, tip, PALM_FINGER_ROD_RADIUS, PALM_FINGER_ROD_RADIUS);
->>>>>>> 026c39e0
             //  Render sphere at palm/finger root
             glm::vec3 offsetFromPalm = root + palm.getNormal() * PALM_DISK_THICKNESS;
             Avatar::renderJointConnectingCone(root, offsetFromPalm, PALM_DISK_RADIUS, 0.0f, glm::vec4(handColor.r, handColor.g, handColor.b, alpha));
