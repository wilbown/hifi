--- conflicted
+++ resolved
@@ -48,44 +48,11 @@
     auto avatarManager = DependencyManager::get<AvatarManager>();
     auto holdingAvatar = std::static_pointer_cast<Avatar>(avatarManager->getAvatarBySessionID(_holderID));
 
-<<<<<<< HEAD
-    if (!holdingAvatar) {
-=======
     if (!holdingAvatar || !holdingAvatar->isMyAvatar()) {
->>>>>>> 3446229b
         return;
     }
 
     withWriteLock([&]{
-<<<<<<< HEAD
-        if (_ignoreIK && holdingAvatar->isMyAvatar()) {
-            return;
-        }
-        if (holdingAvatar->isMyAvatar()) {
-            glm::vec3 palmPosition;
-            glm::quat palmRotation;
-            if (_hand == "right") {
-                palmPosition = holdingAvatar->getRightPalmPosition();
-                palmRotation = holdingAvatar->getRightPalmRotation();
-            } else {
-                palmPosition = holdingAvatar->getLeftPalmPosition();
-                palmRotation = holdingAvatar->getLeftPalmRotation();
-            }
-
-            glm::vec3 avatarRigidBodyPosition;
-            glm::quat avatarRigidBodyRotation;
-            getAvatarRigidBodyLocation(avatarRigidBodyPosition, avatarRigidBodyRotation);
-
-            // determine the difference in translation and rotation between the avatar's
-            // rigid body and the palm position.  The avatar's rigid body will be moved by bullet
-            // between this call and the call to getTarget, below.  A call to get*PalmPosition in
-            // getTarget would get the palm position of the previous location of the avatar (because
-            // bullet has moved the av's rigid body but the rigid body's location has not yet been
-            // copied out into the Avatar class.
-            _palmOffsetFromRigidBody = palmPosition - avatarRigidBodyPosition;
-            _palmRotationFromRigidBody = glm::inverse(avatarRigidBodyRotation) * palmRotation;
-        }
-=======
         if (_ignoreIK) {
             return;
         }
@@ -121,7 +88,6 @@
         // rotation should also be needed, but again, the order of updates makes this unneeded.  leaving
         // code here for future reference.
         // _palmRotationFromRigidBody = avatarRotationInverse * palmRotation;
->>>>>>> 3446229b
     });
 }
 
@@ -158,10 +124,6 @@
             // and the data in the Avatar class is stale.  This means that the result of get*PalmPosition will
             // be stale.  Instead, determine the current palm position with the current avatar's rigid body
             // location and the saved offsets.
-<<<<<<< HEAD
-            palmPosition = avatarRigidBodyPosition + _palmOffsetFromRigidBody;
-            palmRotation = avatarRigidBodyRotation * _palmRotationFromRigidBody;
-=======
 
             // this line is more correct but breaks for the current way avatar data is updated.
             // palmPosition = avatarRigidBodyPosition + avatarRigidBodyRotation * _palmOffsetFromRigidBody;
@@ -172,7 +134,6 @@
             // than that of the rigid body.  leaving this next line here for future reference:
             // palmRotation = avatarRigidBodyRotation * _palmRotationFromRigidBody;
 
->>>>>>> 3446229b
             if (isRightHand) {
                 palmRotation = holdingAvatar->getRightPalmRotation();
             } else {
