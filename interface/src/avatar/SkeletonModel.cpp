//
//  SkeletonModel.cpp
//  interface/src/avatar
//
//  Created by Andrzej Kapolka on 10/17/13.
//  Copyright 2013 High Fidelity, Inc.
//
//  Distributed under the Apache License, Version 2.0.
//  See the accompanying file LICENSE or http://www.apache.org/licenses/LICENSE-2.0.html
//

#include <glm/gtx/transform.hpp>
#include <QMultiMap>

#include <CapsuleShape.h>
#include <DeferredLightingEffect.h>
#include <SphereShape.h>

#include "Application.h"
#include "Avatar.h"
#include "Hand.h"
#include "Menu.h"
#include "SkeletonModel.h"
#include "Util.h"
#include "InterfaceLogging.h"

enum StandingFootState {
    LEFT_FOOT,
    RIGHT_FOOT,
    NO_FOOT
};

SkeletonModel::SkeletonModel(Avatar* owningAvatar, QObject* parent, RigPointer rig) :
    Model(rig, parent),
    _triangleFanID(DependencyManager::get<GeometryCache>()->allocateID()),
    _owningAvatar(owningAvatar),
    _boundingShape(),
    _boundingShapeLocalOffset(0.0f),
    _defaultEyeModelPosition(glm::vec3(0.0f, 0.0f, 0.0f)),
    _standingFoot(NO_FOOT),
    _standingOffset(0.0f),
    _clampedFootPosition(0.0f),
    _headClipDistance(DEFAULT_NEAR_CLIP)
{
    assert(_rig);
    assert(_owningAvatar);
    _enableShapes = true;
}

SkeletonModel::~SkeletonModel() {
}

void SkeletonModel::initJointStates(QVector<JointState> states) {
    const FBXGeometry& geometry = _geometry->getFBXGeometry();
    glm::mat4 parentTransform = glm::scale(_scale) * glm::translate(_offset) * geometry.offset;
    _boundingRadius = _rig->initJointStates(states, parentTransform, geometry.neckJointIndex);

    // Determine the default eye position for avatar scale = 1.0
    int headJointIndex = _geometry->getFBXGeometry().headJointIndex;
    if (0 <= headJointIndex && headJointIndex < _rig->getJointStateCount()) {

        glm::vec3 leftEyePosition, rightEyePosition;
        getEyeModelPositions(leftEyePosition, rightEyePosition);
        glm::vec3 midEyePosition = (leftEyePosition + rightEyePosition) / 2.0f;

        int rootJointIndex = _geometry->getFBXGeometry().rootJointIndex;
        glm::vec3 rootModelPosition;
        getJointPosition(rootJointIndex, rootModelPosition);

        _defaultEyeModelPosition = midEyePosition - rootModelPosition;
        _defaultEyeModelPosition.z = -_defaultEyeModelPosition.z;

        // Skeleton may have already been scaled so unscale it
        _defaultEyeModelPosition = _defaultEyeModelPosition / _scale;
    }

    // the SkeletonModel override of updateJointState() will clear the translation part
    // of its root joint and we need that done before we try to build shapes hence we
    // recompute all joint transforms at this time.
    for (int i = 0; i < _rig->getJointStateCount(); i++) {
        _rig->updateJointState(i, parentTransform);
    }

    clearShapes();
    if (_enableShapes) {
        buildShapes();
    }

    Extents meshExtents = getMeshExtents();
    _headClipDistance = -(meshExtents.minimum.z / _scale.z - _defaultEyeModelPosition.z);
    _headClipDistance = std::max(_headClipDistance, DEFAULT_NEAR_CLIP);

    _owningAvatar->rebuildSkeletonBody();
    emit skeletonLoaded();
}

const float PALM_PRIORITY = DEFAULT_PRIORITY;
const float LEAN_PRIORITY = DEFAULT_PRIORITY;


void SkeletonModel::updateClusterMatrices() {
    const FBXGeometry& geometry = _geometry->getFBXGeometry();
    glm::mat4 modelToWorld = glm::mat4_cast(_rotation);
    for (int i = 0; i < _meshStates.size(); i++) {
        MeshState& state = _meshStates[i];
        const FBXMesh& mesh = geometry.meshes.at(i);
        if (_showTrueJointTransforms) {
            for (int j = 0; j < mesh.clusters.size(); j++) {
                const FBXCluster& cluster = mesh.clusters.at(j);
                state.clusterMatrices[j] =
                    modelToWorld * _rig->getJointTransform(cluster.jointIndex) * cluster.inverseBindMatrix;
            }
        } else {
            for (int j = 0; j < mesh.clusters.size(); j++) {
                const FBXCluster& cluster = mesh.clusters.at(j);
                state.clusterMatrices[j] =
                    modelToWorld * _rig->getJointVisibleTransform(cluster.jointIndex) * cluster.inverseBindMatrix;
            }
        }
    }
}

void SkeletonModel::simulate(float deltaTime, bool fullUpdate) {
    setTranslation(_owningAvatar->getSkeletonPosition());
    static const glm::quat refOrientation = glm::angleAxis(PI, glm::vec3(0.0f, 1.0f, 0.0f));
    setRotation(_owningAvatar->getOrientation() * refOrientation);
    setScale(glm::vec3(1.0f, 1.0f, 1.0f) * _owningAvatar->getScale());
    setBlendshapeCoefficients(_owningAvatar->getHead()->getBlendshapeCoefficients());

    Model::simulate(deltaTime, fullUpdate);
    
    if (!isActive() || !_owningAvatar->isMyAvatar()) {
        return; // only simulate for own avatar
    }
    
    MyAvatar* myAvatar = static_cast<MyAvatar*>(_owningAvatar);
    if (myAvatar->isPlaying()) {
        // Don't take inputs if playing back a recording.
        return;
    }

    const FBXGeometry& geometry = _geometry->getFBXGeometry();

    // find the left and rightmost active palms
    int leftPalmIndex, rightPalmIndex;
    Hand* hand = _owningAvatar->getHand();
    hand->getLeftRightPalmIndices(leftPalmIndex, rightPalmIndex);

    const float HAND_RESTORATION_RATE = 0.25f;
    if (leftPalmIndex == -1 && rightPalmIndex == -1) {
        // palms are not yet set, use mouse
        if (_owningAvatar->getHandState() == HAND_STATE_NULL) {
            restoreRightHandPosition(HAND_RESTORATION_RATE, PALM_PRIORITY);
        } else {
            // transform into model-frame
            glm::vec3 handPosition = glm::inverse(_rotation) * (_owningAvatar->getHandPosition() - _translation);
            applyHandPosition(geometry.rightHandJointIndex, handPosition);
        }
        restoreLeftHandPosition(HAND_RESTORATION_RATE, PALM_PRIORITY);

    } else if (leftPalmIndex == rightPalmIndex) {
        // right hand only
        applyPalmData(geometry.rightHandJointIndex, hand->getPalms()[leftPalmIndex]);
        restoreLeftHandPosition(HAND_RESTORATION_RATE, PALM_PRIORITY);

    } else {
        if (leftPalmIndex != -1) {
            applyPalmData(geometry.leftHandJointIndex, hand->getPalms()[leftPalmIndex]);
        } else {
            restoreLeftHandPosition(HAND_RESTORATION_RATE, PALM_PRIORITY);
        }
        if (rightPalmIndex != -1) {
            applyPalmData(geometry.rightHandJointIndex, hand->getPalms()[rightPalmIndex]);
        } else {
            restoreRightHandPosition(HAND_RESTORATION_RATE, PALM_PRIORITY);
        }
    }

    // if (_isFirstPerson) {
    //     cauterizeHead();
    //     updateClusterMatrices();
    // }
    if (_rig->getJointsAreDirty()) {
        updateClusterMatrices();
    }

    _boundingShape.setTranslation(_translation + _rotation * _boundingShapeLocalOffset);
    _boundingShape.setRotation(_rotation);
}

<<<<<<< HEAD
void SkeletonModel::getHandShapes(int jointIndex, QVector<const Shape*>& shapes) const {
    if (jointIndex < 0 || jointIndex >= int(_shapes.size())) {
        return;
    }
    if (jointIndex == getLeftHandJointIndex()
        || jointIndex == getRightHandJointIndex()) {
        // get all shapes that have this hand as an ancestor in the skeleton heirarchy
        const FBXGeometry& geometry = _geometry->getFBXGeometry();
        for (int i = 0; i < _rig->getJointStateCount(); i++) {
            const FBXJoint& joint = geometry.joints[i];
            int parentIndex = joint.parentIndex;
            Shape* shape = _shapes[i];
            if (i == jointIndex) {
                // this shape is the hand
                if (shape) {
                    shapes.push_back(shape);
                }
                if (parentIndex != -1 && _shapes[parentIndex]) {
                    // also add the forearm
                    shapes.push_back(_shapes[parentIndex]);
                }
            } else if (shape) {
                while (parentIndex != -1) {
                    if (parentIndex == jointIndex) {
                        // this shape is a child of the hand
                        shapes.push_back(shape);
                        break;
                    }
                    parentIndex = geometry.joints[parentIndex].parentIndex;
                }
            }
        }
    }
}

=======
>>>>>>> 8b5f24e4
void SkeletonModel::renderIKConstraints(gpu::Batch& batch) {
    renderJointConstraints(batch, getRightHandJointIndex());
    renderJointConstraints(batch, getLeftHandJointIndex());
}

class IndexValue {
public:
    int index;
    float value;
};

bool operator<(const IndexValue& firstIndex, const IndexValue& secondIndex) {
    return firstIndex.value < secondIndex.value;
}

void SkeletonModel::applyHandPosition(int jointIndex, const glm::vec3& position) {
    if (jointIndex == -1 || jointIndex >= _rig->getJointStateCount()) {
        return;
    }
    // NOTE: 'position' is in model-frame
    setJointPosition(jointIndex, position, glm::quat(), false, -1, false, glm::vec3(0.0f, -1.0f, 0.0f), PALM_PRIORITY);

    const FBXGeometry& geometry = _geometry->getFBXGeometry();
    glm::vec3 handPosition, elbowPosition;
    getJointPosition(jointIndex, handPosition);
    getJointPosition(geometry.joints.at(jointIndex).parentIndex, elbowPosition);
    glm::vec3 forearmVector = handPosition - elbowPosition;
    float forearmLength = glm::length(forearmVector);
    if (forearmLength < EPSILON) {
        return;
    }
    glm::quat handRotation;
    if (!_rig->getJointStateRotation(jointIndex, handRotation)) {
        return;
    }

    // align hand with forearm
    float sign = (jointIndex == geometry.rightHandJointIndex) ? 1.0f : -1.0f;
    _rig->applyJointRotationDelta(jointIndex,
                                  rotationBetween(handRotation * glm::vec3(-sign, 0.0f, 0.0f), forearmVector),
                                  true, PALM_PRIORITY);
}

void SkeletonModel::applyPalmData(int jointIndex, PalmData& palm) {
    if (jointIndex == -1 || jointIndex >= _rig->getJointStateCount()) {
        return;
    }
    const FBXGeometry& geometry = _geometry->getFBXGeometry();
    float sign = (jointIndex == geometry.rightHandJointIndex) ? 1.0f : -1.0f;
    int parentJointIndex = geometry.joints.at(jointIndex).parentIndex;
    if (parentJointIndex == -1) {
        return;
    }
  
    // rotate palm to align with its normal (normal points out of hand's palm)
    glm::quat inverseRotation = glm::inverse(_rotation);
    glm::vec3 palmPosition = inverseRotation * (palm.getPosition() - _translation);
    glm::vec3 palmNormal = inverseRotation * palm.getNormal();
    glm::vec3 fingerDirection = inverseRotation * palm.getFingerDirection();

    glm::quat palmRotation = rotationBetween(geometry.palmDirection, palmNormal);
    palmRotation = rotationBetween(palmRotation * glm::vec3(-sign, 0.0f, 0.0f), fingerDirection) * palmRotation;

    if (Menu::getInstance()->isOptionChecked(MenuOption::AlternateIK)) {
        setHandPosition(jointIndex, palmPosition, palmRotation);  
    } else if (Menu::getInstance()->isOptionChecked(MenuOption::AlignForearmsWithWrists)) {
        float forearmLength = geometry.joints.at(jointIndex).distanceToParent * extractUniformScale(_scale);
        glm::vec3 forearm = palmRotation * glm::vec3(sign * forearmLength, 0.0f, 0.0f);
        setJointPosition(parentJointIndex, palmPosition + forearm,
            glm::quat(), false, -1, false, glm::vec3(0.0f, -1.0f, 0.0f), PALM_PRIORITY);
        _rig->setJointRotationInBindFrame(parentJointIndex, palmRotation, PALM_PRIORITY);
        // lock hand to forearm by slamming its rotation (in parent-frame) to identity
        _rig->setJointRotationInConstrainedFrame(jointIndex, glm::quat(), PALM_PRIORITY);
    } else {
        inverseKinematics(jointIndex, palmPosition, palmRotation, PALM_PRIORITY);
    }
}

void SkeletonModel::updateJointState(int index) {
    const FBXGeometry& geometry = _geometry->getFBXGeometry();
    glm::mat4 parentTransform = glm::scale(_scale) * glm::translate(_offset) * geometry.offset;

    const JointState joint = _rig->getJointState(index);
    if (joint.getParentIndex() >= 0 && joint.getParentIndex() < _rig->getJointStateCount()) {
        const JointState parentState = _rig->getJointState(joint.getParentIndex());
        if (index == geometry.leanJointIndex) {
            maybeUpdateLeanRotation(parentState, index);

        } else if (index == geometry.neckJointIndex) {
            maybeUpdateNeckRotation(parentState, joint.getFBXJoint(), index);

        } else if (index == geometry.leftEyeJointIndex || index == geometry.rightEyeJointIndex) {
            maybeUpdateEyeRotation(parentState, joint.getFBXJoint(), index);
        }
    }

    _rig->updateJointState(index, parentTransform);

    if (index == _geometry->getFBXGeometry().rootJointIndex) {
        _rig->clearJointTransformTranslation(index);
    }
}

void SkeletonModel::maybeUpdateLeanRotation(const JointState& parentState, int index) {
    if (!_owningAvatar->isMyAvatar()) {
        return;
    }
    // get the rotation axes in joint space and use them to adjust the rotation
    glm::vec3 xAxis(1.0f, 0.0f, 0.0f);
    glm::vec3 yAxis(0.0f, 1.0f, 0.0f);
    glm::vec3 zAxis(0.0f, 0.0f, 1.0f);
    glm::quat inverse = glm::inverse(parentState.getRotation() * _rig->getJointDefaultRotationInParentFrame(index));
    _rig->setJointRotationInConstrainedFrame(index,
                glm::angleAxis(- RADIANS_PER_DEGREE * _owningAvatar->getHead()->getFinalLeanSideways(), inverse * zAxis)
                * glm::angleAxis(- RADIANS_PER_DEGREE * _owningAvatar->getHead()->getFinalLeanForward(), inverse * xAxis)
                * glm::angleAxis(RADIANS_PER_DEGREE * _owningAvatar->getHead()->getTorsoTwist(), inverse * yAxis)
                * _rig->getJointState(index).getFBXJoint().rotation, LEAN_PRIORITY);
}

void SkeletonModel::maybeUpdateNeckRotation(const JointState& parentState, const FBXJoint& joint, int index) {
    _owningAvatar->getHead()->getFaceModel().maybeUpdateNeckRotation(parentState, joint, index);
}

void SkeletonModel::maybeUpdateEyeRotation(const JointState& parentState, const FBXJoint& joint, int index) {
    _owningAvatar->getHead()->getFaceModel().maybeUpdateEyeRotation(this, parentState, joint, index);
}

void SkeletonModel::renderJointConstraints(gpu::Batch& batch, int jointIndex) {
    if (jointIndex == -1 || jointIndex >= _rig->getJointStateCount()) {
        return;
    }
    const FBXGeometry& geometry = _geometry->getFBXGeometry();
    const float BASE_DIRECTION_SIZE = 0.3f;
    float directionSize = BASE_DIRECTION_SIZE * extractUniformScale(_scale);
    batch._glLineWidth(3.0f);
    do {
        const FBXJoint& joint = geometry.joints.at(jointIndex);
        const JointState& jointState = _rig->getJointState(jointIndex);
        glm::vec3 position = _rotation * jointState.getPosition() + _translation;
        glm::quat parentRotation = (joint.parentIndex == -1) ?
            _rotation :
            _rotation * _rig->getJointState(joint.parentIndex).getRotation();
        float fanScale = directionSize * 0.75f;
        
        Transform transform = Transform();
        transform.setTranslation(position);
        transform.setRotation(parentRotation);
        transform.setScale(fanScale);
        batch.setModelTransform(transform);
        
        const int AXIS_COUNT = 3;

        auto geometryCache = DependencyManager::get<GeometryCache>();

        for (int i = 0; i < AXIS_COUNT; i++) {
            if (joint.rotationMin[i] <= -PI + EPSILON && joint.rotationMax[i] >= PI - EPSILON) {
                continue; // unconstrained
            }
            glm::vec3 axis;
            axis[i] = 1.0f;
            
            glm::vec3 otherAxis;
            if (i == 0) {
                otherAxis.y = 1.0f;
            } else {
                otherAxis.x = 1.0f;
            }
            glm::vec4 color(otherAxis.r, otherAxis.g, otherAxis.b, 0.75f);

            QVector<glm::vec3> points;
            points << glm::vec3(0.0f, 0.0f, 0.0f);
            const int FAN_SEGMENTS = 16;
            for (int j = 0; j < FAN_SEGMENTS; j++) {
                glm::vec3 rotated = glm::angleAxis(glm::mix(joint.rotationMin[i], joint.rotationMax[i],
                    (float)j / (FAN_SEGMENTS - 1)), axis) * otherAxis;
                points << rotated;
            }
            // TODO: this is really inefficient constantly recreating these vertices buffers. It would be
            // better if the skeleton model cached these buffers for each of the joints they are rendering
            geometryCache->updateVertices(_triangleFanID, points, color);
            geometryCache->renderVertices(batch, gpu::TRIANGLE_FAN, _triangleFanID);
            
        }
        
        renderOrientationDirections(batch, jointIndex, position, _rotation * jointState.getRotation(), directionSize);
        jointIndex = joint.parentIndex;
        
    } while (jointIndex != -1 && geometry.joints.at(jointIndex).isFree);
}

void SkeletonModel::renderOrientationDirections(gpu::Batch& batch, int jointIndex, 
                                                glm::vec3 position, const glm::quat& orientation, float size) {
                                                
    auto geometryCache = DependencyManager::get<GeometryCache>();

    if (!_jointOrientationLines.contains(jointIndex)) {
        OrientationLineIDs jointLineIDs;
        jointLineIDs._up = geometryCache->allocateID();
        jointLineIDs._front = geometryCache->allocateID();
        jointLineIDs._right = geometryCache->allocateID();
        _jointOrientationLines[jointIndex] = jointLineIDs;
    }
    OrientationLineIDs& jointLineIDs = _jointOrientationLines[jointIndex];

    glm::vec3 pRight	= position + orientation * IDENTITY_RIGHT * size;
    glm::vec3 pUp		= position + orientation * IDENTITY_UP    * size;
    glm::vec3 pFront	= position + orientation * IDENTITY_FRONT * size;

    glm::vec3 red(1.0f, 0.0f, 0.0f);
    geometryCache->renderLine(batch, position, pRight, red, jointLineIDs._right);

    glm::vec3 green(0.0f, 1.0f, 0.0f);
    geometryCache->renderLine(batch, position, pUp, green, jointLineIDs._up);

    glm::vec3 blue(0.0f, 0.0f, 1.0f);
    geometryCache->renderLine(batch, position, pFront, blue, jointLineIDs._front);
}



void SkeletonModel::setHandPosition(int jointIndex, const glm::vec3& position, const glm::quat& rotation) {
    // this algorithm is from sample code from sixense
    const FBXGeometry& geometry = _geometry->getFBXGeometry();
    int elbowJointIndex = geometry.joints.at(jointIndex).parentIndex;
    if (elbowJointIndex == -1) {
        return;
    }
    int shoulderJointIndex = geometry.joints.at(elbowJointIndex).parentIndex;
    glm::vec3 shoulderPosition;
    if (!getJointPosition(shoulderJointIndex, shoulderPosition)) {
        return;
    }
    // precomputed lengths
    float scale = extractUniformScale(_scale);
    float upperArmLength = geometry.joints.at(elbowJointIndex).distanceToParent * scale;
    float lowerArmLength = geometry.joints.at(jointIndex).distanceToParent * scale;
    
    // first set wrist position
    glm::vec3 wristPosition = position;
    
    glm::vec3 shoulderToWrist = wristPosition - shoulderPosition;
    float distanceToWrist = glm::length(shoulderToWrist);
    
    // prevent gimbal lock
    if (distanceToWrist > upperArmLength + lowerArmLength - EPSILON) {
        distanceToWrist = upperArmLength + lowerArmLength - EPSILON;
        shoulderToWrist = glm::normalize(shoulderToWrist) * distanceToWrist;
        wristPosition = shoulderPosition + shoulderToWrist;
    }
    
    // cosine of angle from upper arm to hand vector 
    float cosA = (upperArmLength * upperArmLength + distanceToWrist * distanceToWrist - lowerArmLength * lowerArmLength) / 
        (2 * upperArmLength * distanceToWrist);
    float mid = upperArmLength * cosA;
    float height = sqrt(upperArmLength * upperArmLength + mid * mid - 2 * upperArmLength * mid * cosA);
    
    // direction of the elbow
    glm::vec3 handNormal = glm::cross(rotation * glm::vec3(0.0f, 1.0f, 0.0f), shoulderToWrist); // elbow rotating with wrist
    glm::vec3 relaxedNormal = glm::cross(glm::vec3(0.0f, 1.0f, 0.0f), shoulderToWrist); // elbow pointing straight down
    const float NORMAL_WEIGHT = 0.5f;
    glm::vec3 finalNormal = glm::mix(relaxedNormal, handNormal, NORMAL_WEIGHT);
    
    bool rightHand = (jointIndex == geometry.rightHandJointIndex);
    if (rightHand ? (finalNormal.y > 0.0f) : (finalNormal.y < 0.0f)) {
        finalNormal.y = 0.0f; // dont allow elbows to point inward (y is vertical axis)
    }
    
    glm::vec3 tangent = glm::normalize(glm::cross(shoulderToWrist, finalNormal));
    
    // ik solution
    glm::vec3 elbowPosition = shoulderPosition + glm::normalize(shoulderToWrist) * mid - tangent * height;
    glm::vec3 forwardVector(rightHand ? -1.0f : 1.0f, 0.0f, 0.0f);
    glm::quat shoulderRotation = rotationBetween(forwardVector, elbowPosition - shoulderPosition);

    _rig->setJointRotationInBindFrame(shoulderJointIndex, shoulderRotation, PALM_PRIORITY);
    _rig->setJointRotationInBindFrame(elbowJointIndex,
                                      rotationBetween(shoulderRotation * forwardVector, wristPosition - elbowPosition) *
                                      shoulderRotation, PALM_PRIORITY);
    _rig->setJointRotationInBindFrame(jointIndex, rotation, PALM_PRIORITY);
}
    
bool SkeletonModel::getLeftHandPosition(glm::vec3& position) const {
    return getJointPositionInWorldFrame(getLeftHandJointIndex(), position);
}

bool SkeletonModel::getRightHandPosition(glm::vec3& position) const {
    return getJointPositionInWorldFrame(getRightHandJointIndex(), position);
}

bool SkeletonModel::restoreLeftHandPosition(float fraction, float priority) {
    return restoreJointPosition(getLeftHandJointIndex(), fraction, priority);
}

bool SkeletonModel::getLeftShoulderPosition(glm::vec3& position) const {
    return getJointPositionInWorldFrame(getLastFreeJointIndex(getLeftHandJointIndex()), position);
}

float SkeletonModel::getLeftArmLength() const {
    return getLimbLength(getLeftHandJointIndex());
}

bool SkeletonModel::restoreRightHandPosition(float fraction, float priority) {
    return restoreJointPosition(getRightHandJointIndex(), fraction, priority);
}

bool SkeletonModel::getRightShoulderPosition(glm::vec3& position) const {
    return getJointPositionInWorldFrame(getLastFreeJointIndex(getRightHandJointIndex()), position);
}

float SkeletonModel::getRightArmLength() const {
    return getLimbLength(getRightHandJointIndex());
}

bool SkeletonModel::getHeadPosition(glm::vec3& headPosition) const {
    return isActive() && getJointPositionInWorldFrame(_geometry->getFBXGeometry().headJointIndex, headPosition);
}

bool SkeletonModel::getNeckPosition(glm::vec3& neckPosition) const {
    return isActive() && getJointPositionInWorldFrame(_geometry->getFBXGeometry().neckJointIndex, neckPosition);
}

bool SkeletonModel::getNeckParentRotationFromDefaultOrientation(glm::quat& neckParentRotation) const {
    if (!isActive()) {
        return false;
    }
    const FBXGeometry& geometry = _geometry->getFBXGeometry();
    if (geometry.neckJointIndex == -1) {
        return false;
    }
    int parentIndex = geometry.joints.at(geometry.neckJointIndex).parentIndex;
    glm::quat worldFrameRotation;
    bool success = getJointRotationInWorldFrame(parentIndex, worldFrameRotation);
    if (success) {
        neckParentRotation = worldFrameRotation * _rig->getJointState(parentIndex).getFBXJoint().inverseDefaultRotation;
    }
    return success;
}

bool SkeletonModel::getEyeModelPositions(glm::vec3& firstEyePosition, glm::vec3& secondEyePosition) const {
    if (!isActive()) {
        return false;
        }
    const FBXGeometry& geometry = _geometry->getFBXGeometry();
    if (getJointPosition(geometry.leftEyeJointIndex, firstEyePosition) &&
        getJointPosition(geometry.rightEyeJointIndex, secondEyePosition)) {
        return true;
    }
    // no eye joints; try to estimate based on head/neck joints
    glm::vec3 neckPosition, headPosition;
    if (getJointPosition(geometry.neckJointIndex, neckPosition) &&
        getJointPosition(geometry.headJointIndex, headPosition)) {
        const float EYE_PROPORTION = 0.6f;
        glm::vec3 baseEyePosition = glm::mix(neckPosition, headPosition, EYE_PROPORTION);
        glm::quat headRotation;
        getJointRotation(geometry.headJointIndex, headRotation);
        const float EYES_FORWARD = 0.25f;
        const float EYE_SEPARATION = 0.1f;
        float headHeight = glm::distance(neckPosition, headPosition);
        firstEyePosition = baseEyePosition + headRotation * glm::vec3(EYE_SEPARATION, 0.0f, EYES_FORWARD) * headHeight;
        secondEyePosition = baseEyePosition + headRotation * glm::vec3(-EYE_SEPARATION, 0.0f, EYES_FORWARD) * headHeight;
        return true;
    }
    return false;
}

bool SkeletonModel::getEyePositions(glm::vec3& firstEyePosition, glm::vec3& secondEyePosition) const {
    if (getEyeModelPositions(firstEyePosition, secondEyePosition)) {
        firstEyePosition = _translation + _rotation * firstEyePosition;
        secondEyePosition = _translation + _rotation * secondEyePosition;
        return true;
    }
    return false;
}

glm::vec3 SkeletonModel::getDefaultEyeModelPosition() const {
    return _owningAvatar->getScale() * _defaultEyeModelPosition;
}

/// \return offset of hips after foot animation
void SkeletonModel::updateStandingFoot() {
    if (_geometry == NULL) {
        return;
    }
    glm::vec3 offset(0.0f);
    int leftFootIndex = _geometry->getFBXGeometry().leftToeJointIndex;
    int rightFootIndex = _geometry->getFBXGeometry().rightToeJointIndex;

    if (leftFootIndex != -1 && rightFootIndex != -1) {
        glm::vec3 leftPosition, rightPosition;
        getJointPosition(leftFootIndex, leftPosition);
        getJointPosition(rightFootIndex, rightPosition);

        int lowestFoot = (leftPosition.y < rightPosition.y) ? LEFT_FOOT : RIGHT_FOOT;
        const float MIN_STEP_HEIGHT_THRESHOLD = 0.05f;
        bool oneFoot = fabsf(leftPosition.y - rightPosition.y) > MIN_STEP_HEIGHT_THRESHOLD;
        int currentFoot = oneFoot ? lowestFoot : _standingFoot;

        if (_standingFoot == NO_FOOT) {
            currentFoot = lowestFoot;
        }
        if (currentFoot != _standingFoot) {
            if (_standingFoot == NO_FOOT) {
                // pick the lowest foot
                glm::vec3 lowestPosition = (currentFoot == LEFT_FOOT) ? leftPosition : rightPosition;
                // we ignore zero length positions which can happen for a few frames until skeleton is fully loaded
                if (glm::length(lowestPosition) > 0.0f) {
                    _standingFoot = currentFoot;
                    _clampedFootPosition = lowestPosition;
                }
            } else {
                // swap feet
                _standingFoot = currentFoot;
                glm::vec3 nextPosition = leftPosition;
                glm::vec3 prevPosition = rightPosition;
                if (_standingFoot == RIGHT_FOOT) {
                    nextPosition = rightPosition;
                    prevPosition = leftPosition;
                }
                glm::vec3 oldOffset = _clampedFootPosition - prevPosition;
                _clampedFootPosition = oldOffset + nextPosition;
                offset = _clampedFootPosition - nextPosition;
            }
        } else {
            glm::vec3 nextPosition = (_standingFoot == LEFT_FOOT) ? leftPosition : rightPosition;
            offset = _clampedFootPosition - nextPosition;
        }

        // clamp the offset to not exceed some max distance
        const float MAX_STEP_OFFSET = 1.0f;
        float stepDistance = glm::length(offset);
        if (stepDistance > MAX_STEP_OFFSET) {
            offset *= (MAX_STEP_OFFSET / stepDistance);
        }
    }
    _standingOffset = offset;
}

float DENSITY_OF_WATER = 1000.0f; // kg/m^3
float MIN_JOINT_MASS = 1.0f;
float VERY_BIG_MASS = 1.0e6f;

// virtual
void SkeletonModel::buildShapes() {
    if (_geometry == NULL || _rig->jointStatesEmpty()) {
        return;
    }
    
    const FBXGeometry& geometry = _geometry->getFBXGeometry();
    if (geometry.joints.isEmpty() || geometry.rootJointIndex == -1) {
        // rootJointIndex == -1 if the avatar model has no skeleton
        return;
    }
<<<<<<< HEAD

    float uniformScale = extractUniformScale(_scale);
    for (int i = 0; i < _rig->getJointStateCount(); i++) {
        const JointState& state = _rig->getJointState(i);
        const FBXJoint& joint = state.getFBXJoint();
        float radius = uniformScale * joint.boneRadius;
        float halfHeight = 0.5f * uniformScale * joint.distanceToParent;
        Shape::Type type = joint.shapeType;
        int parentIndex = joint.parentIndex;
        if (parentIndex == -1 || radius < EPSILON) {
            type = INVALID_SHAPE;
        } else if (type == CAPSULE_SHAPE && halfHeight < EPSILON) {
            // this shape is forced to be a sphere
            type = SPHERE_SHAPE;
        }
        Shape* shape = NULL;
        if (type == SPHERE_SHAPE) {
            shape = new SphereShape(radius);
            shape->setEntity(this);
        } else if (type == CAPSULE_SHAPE) {
            assert(parentIndex != -1);
            shape = new CapsuleShape(radius, halfHeight);
            shape->setEntity(this);
        } 
        if (shape && parentIndex != -1) {
            // always disable collisions between joint and its parent
            disableCollisions(i, parentIndex);
        } 
        _shapes.push_back(shape);
    }

    // This method moves the shapes to their default positions in Model frame.
=======
>>>>>>> 8b5f24e4
    computeBoundingShape(geometry);
}

void SkeletonModel::computeBoundingShape(const FBXGeometry& geometry) {
    // compute default joint transforms
    int numStates = _rig->getJointStateCount();
<<<<<<< HEAD
    assert(numStates == _shapes.size());
=======
>>>>>>> 8b5f24e4
    QVector<glm::mat4> transforms;
    transforms.fill(glm::mat4(), numStates);

    // compute bounding box that encloses all shapes
    Extents totalExtents;
    totalExtents.reset();
    totalExtents.addPoint(glm::vec3(0.0f));
    for (int i = 0; i < numStates; i++) {
        // compute the default transform of this joint
        const JointState& state = _rig->getJointState(i);
        const FBXJoint& joint = state.getFBXJoint();
        int parentIndex = joint.parentIndex;
        if (parentIndex == -1) {
            transforms[i] = _rig->getJointTransform(i);
        } else {
            glm::quat modifiedRotation = joint.preRotation * joint.rotation * joint.postRotation;    
            transforms[i] = transforms[parentIndex] * glm::translate(joint.translation) 
                * joint.preTransform * glm::mat4_cast(modifiedRotation) * joint.postTransform;
        }

        // Each joint contributes a sphere at its position
        glm::vec3 axis(joint.boneRadius);
        glm::vec3 jointPosition = extractTranslation(transforms[i]);
        totalExtents.addPoint(jointPosition + axis);
        totalExtents.addPoint(jointPosition - axis);
    }

    // compute bounding shape parameters
    // NOTE: we assume that the longest side of totalExtents is the yAxis...
    glm::vec3 diagonal = totalExtents.maximum - totalExtents.minimum;
    // ... and assume the radius is half the RMS of the X and Z sides:
    float capsuleRadius = 0.5f * sqrtf(0.5f * (diagonal.x * diagonal.x + diagonal.z * diagonal.z));
    _boundingShape.setRadius(capsuleRadius);
    _boundingShape.setHalfHeight(0.5f * diagonal.y - capsuleRadius);

    glm::vec3 rootPosition = _rig->getJointState(geometry.rootJointIndex).getPosition();
    _boundingShapeLocalOffset = 0.5f * (totalExtents.maximum + totalExtents.minimum) - rootPosition;
    _boundingRadius = 0.5f * glm::length(diagonal);
}

<<<<<<< HEAD
void SkeletonModel::resetShapePositionsToDefaultPose() {
    // DEBUG method.
    // Moves shapes to the joint default locations for debug visibility into
    // how the bounding shape is computed.

    if (!_geometry || _shapes.isEmpty()) {
        // geometry or joints have not yet been created
        return;
    }

    const FBXGeometry& geometry = _geometry->getFBXGeometry();
    if (geometry.joints.isEmpty()) {
        return;
    }

    // The shapes are moved to their default positions in computeBoundingShape().
    computeBoundingShape(geometry);

    // Then we move them into world frame for rendering at the Model's location.
    for (int i = 0; i < _shapes.size(); i++) {
        Shape* shape = _shapes[i];
        if (shape) {
            shape->setTranslation(_translation + _rotation * shape->getTranslation());
            shape->setRotation(_rotation * shape->getRotation());
        }
    }
    _boundingShape.setTranslation(_translation + _rotation * _boundingShapeLocalOffset);
    _boundingShape.setRotation(_rotation);
}

=======
>>>>>>> 8b5f24e4
void SkeletonModel::renderBoundingCollisionShapes(gpu::Batch& batch, float alpha) {
    const int BALL_SUBDIVISIONS = 10;

    auto geometryCache = DependencyManager::get<GeometryCache>();
    auto deferredLighting = DependencyManager::get<DeferredLightingEffect>();
    Transform transform; // = Transform();

    // draw a blue sphere at the capsule end point
    glm::vec3 endPoint;
    _boundingShape.getEndPoint(endPoint);
    endPoint = endPoint + _translation;
    transform.setTranslation(endPoint);
    batch.setModelTransform(transform);
    deferredLighting->bindSimpleProgram(batch);
    geometryCache->renderSphere(batch, _boundingShape.getRadius(), BALL_SUBDIVISIONS, BALL_SUBDIVISIONS,
                                glm::vec4(0.6f, 0.6f, 0.8f, alpha));

    // draw a yellow sphere at the capsule start point
    glm::vec3 startPoint;
    _boundingShape.getStartPoint(startPoint);
    startPoint = startPoint + _translation;
    glm::vec3 axis = endPoint - startPoint;
    transform.setTranslation(startPoint);
    batch.setModelTransform(transform);
    deferredLighting->bindSimpleProgram(batch);
    geometryCache->renderSphere(batch, _boundingShape.getRadius(), BALL_SUBDIVISIONS, BALL_SUBDIVISIONS,
                                glm::vec4(0.8f, 0.8f, 0.6f, alpha));

    // draw a green cylinder between the two points
    glm::vec3 origin(0.0f);
    Avatar::renderJointConnectingCone(batch, origin, axis, _boundingShape.getRadius(), _boundingShape.getRadius(),
                                      glm::vec4(0.6f, 0.8f, 0.6f, alpha));
}

bool SkeletonModel::hasSkeleton() {
    return isActive() ? _geometry->getFBXGeometry().rootJointIndex != -1 : false;
}

void SkeletonModel::onInvalidate() {
}<|MERGE_RESOLUTION|>--- conflicted
+++ resolved
@@ -188,44 +188,6 @@
     _boundingShape.setRotation(_rotation);
 }
 
-<<<<<<< HEAD
-void SkeletonModel::getHandShapes(int jointIndex, QVector<const Shape*>& shapes) const {
-    if (jointIndex < 0 || jointIndex >= int(_shapes.size())) {
-        return;
-    }
-    if (jointIndex == getLeftHandJointIndex()
-        || jointIndex == getRightHandJointIndex()) {
-        // get all shapes that have this hand as an ancestor in the skeleton heirarchy
-        const FBXGeometry& geometry = _geometry->getFBXGeometry();
-        for (int i = 0; i < _rig->getJointStateCount(); i++) {
-            const FBXJoint& joint = geometry.joints[i];
-            int parentIndex = joint.parentIndex;
-            Shape* shape = _shapes[i];
-            if (i == jointIndex) {
-                // this shape is the hand
-                if (shape) {
-                    shapes.push_back(shape);
-                }
-                if (parentIndex != -1 && _shapes[parentIndex]) {
-                    // also add the forearm
-                    shapes.push_back(_shapes[parentIndex]);
-                }
-            } else if (shape) {
-                while (parentIndex != -1) {
-                    if (parentIndex == jointIndex) {
-                        // this shape is a child of the hand
-                        shapes.push_back(shape);
-                        break;
-                    }
-                    parentIndex = geometry.joints[parentIndex].parentIndex;
-                }
-            }
-        }
-    }
-}
-
-=======
->>>>>>> 8b5f24e4
 void SkeletonModel::renderIKConstraints(gpu::Batch& batch) {
     renderJointConstraints(batch, getRightHandJointIndex());
     renderJointConstraints(batch, getLeftHandJointIndex());
@@ -678,51 +640,12 @@
         // rootJointIndex == -1 if the avatar model has no skeleton
         return;
     }
-<<<<<<< HEAD
-
-    float uniformScale = extractUniformScale(_scale);
-    for (int i = 0; i < _rig->getJointStateCount(); i++) {
-        const JointState& state = _rig->getJointState(i);
-        const FBXJoint& joint = state.getFBXJoint();
-        float radius = uniformScale * joint.boneRadius;
-        float halfHeight = 0.5f * uniformScale * joint.distanceToParent;
-        Shape::Type type = joint.shapeType;
-        int parentIndex = joint.parentIndex;
-        if (parentIndex == -1 || radius < EPSILON) {
-            type = INVALID_SHAPE;
-        } else if (type == CAPSULE_SHAPE && halfHeight < EPSILON) {
-            // this shape is forced to be a sphere
-            type = SPHERE_SHAPE;
-        }
-        Shape* shape = NULL;
-        if (type == SPHERE_SHAPE) {
-            shape = new SphereShape(radius);
-            shape->setEntity(this);
-        } else if (type == CAPSULE_SHAPE) {
-            assert(parentIndex != -1);
-            shape = new CapsuleShape(radius, halfHeight);
-            shape->setEntity(this);
-        } 
-        if (shape && parentIndex != -1) {
-            // always disable collisions between joint and its parent
-            disableCollisions(i, parentIndex);
-        } 
-        _shapes.push_back(shape);
-    }
-
-    // This method moves the shapes to their default positions in Model frame.
-=======
->>>>>>> 8b5f24e4
     computeBoundingShape(geometry);
 }
 
 void SkeletonModel::computeBoundingShape(const FBXGeometry& geometry) {
     // compute default joint transforms
     int numStates = _rig->getJointStateCount();
-<<<<<<< HEAD
-    assert(numStates == _shapes.size());
-=======
->>>>>>> 8b5f24e4
     QVector<glm::mat4> transforms;
     transforms.fill(glm::mat4(), numStates);
 
@@ -763,39 +686,6 @@
     _boundingRadius = 0.5f * glm::length(diagonal);
 }
 
-<<<<<<< HEAD
-void SkeletonModel::resetShapePositionsToDefaultPose() {
-    // DEBUG method.
-    // Moves shapes to the joint default locations for debug visibility into
-    // how the bounding shape is computed.
-
-    if (!_geometry || _shapes.isEmpty()) {
-        // geometry or joints have not yet been created
-        return;
-    }
-
-    const FBXGeometry& geometry = _geometry->getFBXGeometry();
-    if (geometry.joints.isEmpty()) {
-        return;
-    }
-
-    // The shapes are moved to their default positions in computeBoundingShape().
-    computeBoundingShape(geometry);
-
-    // Then we move them into world frame for rendering at the Model's location.
-    for (int i = 0; i < _shapes.size(); i++) {
-        Shape* shape = _shapes[i];
-        if (shape) {
-            shape->setTranslation(_translation + _rotation * shape->getTranslation());
-            shape->setRotation(_rotation * shape->getRotation());
-        }
-    }
-    _boundingShape.setTranslation(_translation + _rotation * _boundingShapeLocalOffset);
-    _boundingShape.setRotation(_rotation);
-}
-
-=======
->>>>>>> 8b5f24e4
 void SkeletonModel::renderBoundingCollisionShapes(gpu::Batch& batch, float alpha) {
     const int BALL_SUBDIVISIONS = 10;
 
