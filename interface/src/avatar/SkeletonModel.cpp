//
//  SkeletonModel.cpp
//  interface/src/avatar
//
//  Created by Andrzej Kapolka on 10/17/13.
//  Copyright 2013 High Fidelity, Inc.
//
//  Distributed under the Apache License, Version 2.0.
//  See the accompanying file LICENSE or http://www.apache.org/licenses/LICENSE-2.0.html
//

#include <glm/gtx/transform.hpp>
#include <QMultiMap>

#include <DeferredLightingEffect.h>

#include "Application.h"
#include "Avatar.h"
#include "Hand.h"
#include "Menu.h"
#include "SkeletonModel.h"
#include "Util.h"
#include "InterfaceLogging.h"

SkeletonModel::SkeletonModel(Avatar* owningAvatar, QObject* parent, RigPointer rig) :
    Model(rig, parent),
    _triangleFanID(DependencyManager::get<GeometryCache>()->allocateID()),
    _owningAvatar(owningAvatar),
    _boundingCapsuleLocalOffset(0.0f),
    _boundingCapsuleRadius(0.0f),
    _boundingCapsuleHeight(0.0f),
    _defaultEyeModelPosition(glm::vec3(0.0f, 0.0f, 0.0f)),
    _headClipDistance(DEFAULT_NEAR_CLIP)
{
    assert(_rig);
    assert(_owningAvatar);
}

SkeletonModel::~SkeletonModel() {
}

void SkeletonModel::initJointStates(QVector<JointState> states) {
    const FBXGeometry& geometry = _geometry->getFBXGeometry();
    glm::mat4 parentTransform = glm::scale(_scale) * glm::translate(_offset) * geometry.offset;

    int rootJointIndex = geometry.rootJointIndex;
    int leftHandJointIndex = geometry.leftHandJointIndex;
    int leftElbowJointIndex = leftHandJointIndex >= 0 ? geometry.joints.at(leftHandJointIndex).parentIndex : -1;
    int leftShoulderJointIndex = leftElbowJointIndex >= 0 ? geometry.joints.at(leftElbowJointIndex).parentIndex : -1;
    int rightHandJointIndex = geometry.rightHandJointIndex;
    int rightElbowJointIndex = rightHandJointIndex >= 0 ? geometry.joints.at(rightHandJointIndex).parentIndex : -1;
    int rightShoulderJointIndex = rightElbowJointIndex >= 0 ? geometry.joints.at(rightElbowJointIndex).parentIndex : -1;

    _boundingRadius = _rig->initJointStates(states, parentTransform,
                                            rootJointIndex,
                                            leftHandJointIndex,
                                            leftElbowJointIndex,
                                            leftShoulderJointIndex,
                                            rightHandJointIndex,
                                            rightElbowJointIndex,
                                            rightShoulderJointIndex);

    // Determine the default eye position for avatar scale = 1.0
    int headJointIndex = _geometry->getFBXGeometry().headJointIndex;
    if (0 <= headJointIndex && headJointIndex < _rig->getJointStateCount()) {

        glm::vec3 leftEyePosition, rightEyePosition;
        getEyeModelPositions(leftEyePosition, rightEyePosition);
        glm::vec3 midEyePosition = (leftEyePosition + rightEyePosition) / 2.0f;

        int rootJointIndex = _geometry->getFBXGeometry().rootJointIndex;
        glm::vec3 rootModelPosition;
        getJointPosition(rootJointIndex, rootModelPosition);

        _defaultEyeModelPosition = midEyePosition - rootModelPosition;
        _defaultEyeModelPosition.z = -_defaultEyeModelPosition.z;

        // Skeleton may have already been scaled so unscale it
        _defaultEyeModelPosition = _defaultEyeModelPosition / _scale;
    }

    // the SkeletonModel override of updateJointState() will clear the translation part
    // of its root joint and we need that done before we try to build shapes hence we
    // recompute all joint transforms at this time.
    for (int i = 0; i < _rig->getJointStateCount(); i++) {
        _rig->updateJointState(i, parentTransform);
    }

    buildShapes();

    Extents meshExtents = getMeshExtents();
    _headClipDistance = -(meshExtents.minimum.z / _scale.z - _defaultEyeModelPosition.z);
    _headClipDistance = std::max(_headClipDistance, DEFAULT_NEAR_CLIP);

    _owningAvatar->rebuildSkeletonBody();
    emit skeletonLoaded();
}

const float PALM_PRIORITY = DEFAULT_PRIORITY;

void SkeletonModel::updateRig(float deltaTime, glm::mat4 parentTransform) {
    if (_owningAvatar->isMyAvatar()) {
        _rig->computeMotionAnimationState(deltaTime, _owningAvatar->getPosition(), _owningAvatar->getVelocity(), _owningAvatar->getOrientation());
    }
    Model::updateRig(deltaTime, parentTransform);
    if (_owningAvatar->isMyAvatar()) {
        const FBXGeometry& geometry = _geometry->getFBXGeometry();

        Rig::HeadParameters params;
        params.leanSideways = _owningAvatar->getHead()->getFinalLeanSideways();
        params.leanForward = _owningAvatar->getHead()->getFinalLeanSideways();
        params.torsoTwist = _owningAvatar->getHead()->getTorsoTwist();
        params.localHeadOrientation = _owningAvatar->getHead()->getFinalOrientationInLocalFrame();
        params.worldHeadOrientation = _owningAvatar->getHead()->getFinalOrientationInWorldFrame();
        params.eyeLookAt = _owningAvatar->getHead()->getCorrectedLookAtPosition();
        params.eyeSaccade = _owningAvatar->getHead()->getSaccade();
        params.leanJointIndex = geometry.leanJointIndex;
        params.neckJointIndex = geometry.neckJointIndex;
        params.leftEyeJointIndex = geometry.leftEyeJointIndex;
        params.rightEyeJointIndex = geometry.rightEyeJointIndex;

        _rig->updateFromHeadParameters(params);
    }
}

void SkeletonModel::simulate(float deltaTime, bool fullUpdate) {
    setTranslation(_owningAvatar->getSkeletonPosition());
    static const glm::quat refOrientation = glm::angleAxis(PI, glm::vec3(0.0f, 1.0f, 0.0f));
    setRotation(_owningAvatar->getOrientation() * refOrientation);
    setScale(glm::vec3(1.0f, 1.0f, 1.0f) * _owningAvatar->getScale());
    setBlendshapeCoefficients(_owningAvatar->getHead()->getBlendshapeCoefficients());

    Model::simulate(deltaTime, fullUpdate);
    
    if (!isActive() || !_owningAvatar->isMyAvatar()) {
        return; // only simulate for own avatar
    }
    
    MyAvatar* myAvatar = static_cast<MyAvatar*>(_owningAvatar);
    if (myAvatar->isPlaying()) {
        // Don't take inputs if playing back a recording.
        return;
    }

    const FBXGeometry& geometry = _geometry->getFBXGeometry();

    // find the left and rightmost active palms
    int leftPalmIndex, rightPalmIndex;
    Hand* hand = _owningAvatar->getHand();
    hand->getLeftRightPalmIndices(leftPalmIndex, rightPalmIndex);

    const float HAND_RESTORATION_RATE = 0.25f;
    if (leftPalmIndex == -1 && rightPalmIndex == -1) {
        // palms are not yet set, use mouse
        if (_owningAvatar->getHandState() == HAND_STATE_NULL) {
            restoreRightHandPosition(HAND_RESTORATION_RATE, PALM_PRIORITY);
        } else {
            // transform into model-frame
            glm::vec3 handPosition = glm::inverse(_rotation) * (_owningAvatar->getHandPosition() - _translation);
            applyHandPosition(geometry.rightHandJointIndex, handPosition);
        }
        restoreLeftHandPosition(HAND_RESTORATION_RATE, PALM_PRIORITY);

    } else if (leftPalmIndex == rightPalmIndex) {
        // right hand only
        applyPalmData(geometry.rightHandJointIndex, hand->getPalms()[leftPalmIndex]);
        restoreLeftHandPosition(HAND_RESTORATION_RATE, PALM_PRIORITY);

    } else {
        if (leftPalmIndex != -1) {
            applyPalmData(geometry.leftHandJointIndex, hand->getPalms()[leftPalmIndex]);
        } else {
            restoreLeftHandPosition(HAND_RESTORATION_RATE, PALM_PRIORITY);
        }
        if (rightPalmIndex != -1) {
            applyPalmData(geometry.rightHandJointIndex, hand->getPalms()[rightPalmIndex]);
        } else {
            restoreRightHandPosition(HAND_RESTORATION_RATE, PALM_PRIORITY);
        }
    }
}

void SkeletonModel::renderIKConstraints(gpu::Batch& batch) {
    renderJointConstraints(batch, getRightHandJointIndex());
    renderJointConstraints(batch, getLeftHandJointIndex());
}

class IndexValue {
public:
    int index;
    float value;
};

bool operator<(const IndexValue& firstIndex, const IndexValue& secondIndex) {
    return firstIndex.value < secondIndex.value;
}

void SkeletonModel::applyHandPosition(int jointIndex, const glm::vec3& position) {
    if (jointIndex == -1 || jointIndex >= _rig->getJointStateCount()) {
        return;
    }
    // NOTE: 'position' is in model-frame
    setJointPosition(jointIndex, position, glm::quat(), false, -1, false, glm::vec3(0.0f, -1.0f, 0.0f), PALM_PRIORITY);

    const FBXGeometry& geometry = _geometry->getFBXGeometry();
    glm::vec3 handPosition, elbowPosition;
    getJointPosition(jointIndex, handPosition);
    getJointPosition(geometry.joints.at(jointIndex).parentIndex, elbowPosition);
    glm::vec3 forearmVector = handPosition - elbowPosition;
    float forearmLength = glm::length(forearmVector);
    if (forearmLength < EPSILON) {
        return;
    }
    glm::quat handRotation;
    if (!_rig->getJointStateRotation(jointIndex, handRotation)) {
        return;
    }

    // align hand with forearm
    float sign = (jointIndex == geometry.rightHandJointIndex) ? 1.0f : -1.0f;
    _rig->applyJointRotationDelta(jointIndex,
                                  rotationBetween(handRotation * glm::vec3(-sign, 0.0f, 0.0f), forearmVector),
                                  true, PALM_PRIORITY);
}

void SkeletonModel::applyPalmData(int jointIndex, PalmData& palm) {
    if (jointIndex == -1 || jointIndex >= _rig->getJointStateCount()) {
        return;
    }
    const FBXGeometry& geometry = _geometry->getFBXGeometry();
    float sign = (jointIndex == geometry.rightHandJointIndex) ? 1.0f : -1.0f;
    int parentJointIndex = geometry.joints.at(jointIndex).parentIndex;
    if (parentJointIndex == -1) {
        return;
    }
  
    // rotate palm to align with its normal (normal points out of hand's palm)
    glm::quat inverseRotation = glm::inverse(_rotation);
    glm::vec3 palmPosition = inverseRotation * (palm.getPosition() - _translation);
    glm::vec3 palmNormal = inverseRotation * palm.getNormal();
    glm::vec3 fingerDirection = inverseRotation * palm.getFingerDirection();

    glm::quat palmRotation = rotationBetween(geometry.palmDirection, palmNormal);
    palmRotation = rotationBetween(palmRotation * glm::vec3(-sign, 0.0f, 0.0f), fingerDirection) * palmRotation;

    if (Menu::getInstance()->isOptionChecked(MenuOption::AlternateIK)) {
        _rig->setHandPosition(jointIndex, palmPosition, palmRotation, extractUniformScale(_scale), PALM_PRIORITY);
    } else if (Menu::getInstance()->isOptionChecked(MenuOption::AlignForearmsWithWrists)) {
        float forearmLength = geometry.joints.at(jointIndex).distanceToParent * extractUniformScale(_scale);
        glm::vec3 forearm = palmRotation * glm::vec3(sign * forearmLength, 0.0f, 0.0f);
        setJointPosition(parentJointIndex, palmPosition + forearm,
            glm::quat(), false, -1, false, glm::vec3(0.0f, -1.0f, 0.0f), PALM_PRIORITY);
        _rig->setJointRotationInBindFrame(parentJointIndex, palmRotation, PALM_PRIORITY);
        // lock hand to forearm by slamming its rotation (in parent-frame) to identity
        _rig->setJointRotationInConstrainedFrame(jointIndex, glm::quat(), PALM_PRIORITY);
    } else {
        inverseKinematics(jointIndex, palmPosition, palmRotation, PALM_PRIORITY);
    }
}

void SkeletonModel::renderJointConstraints(gpu::Batch& batch, int jointIndex) {
    if (jointIndex == -1 || jointIndex >= _rig->getJointStateCount()) {
        return;
    }
    const FBXGeometry& geometry = _geometry->getFBXGeometry();
    const float BASE_DIRECTION_SIZE = 0.3f;
    float directionSize = BASE_DIRECTION_SIZE * extractUniformScale(_scale);
    // FIXME: THe line width of 3.0f is not supported anymore, we ll need a workaround

    do {
        const FBXJoint& joint = geometry.joints.at(jointIndex);
        const JointState& jointState = _rig->getJointState(jointIndex);
        glm::vec3 position = _rotation * jointState.getPosition() + _translation;
        glm::quat parentRotation = (joint.parentIndex == -1) ?
            _rotation :
            _rotation * _rig->getJointState(joint.parentIndex).getRotation();
        float fanScale = directionSize * 0.75f;
        
        Transform transform = Transform();
        transform.setTranslation(position);
        transform.setRotation(parentRotation);
        transform.setScale(fanScale);
        batch.setModelTransform(transform);
        
        const int AXIS_COUNT = 3;

        auto geometryCache = DependencyManager::get<GeometryCache>();

        for (int i = 0; i < AXIS_COUNT; i++) {
            if (joint.rotationMin[i] <= -PI + EPSILON && joint.rotationMax[i] >= PI - EPSILON) {
                continue; // unconstrained
            }
            glm::vec3 axis;
            axis[i] = 1.0f;
            
            glm::vec3 otherAxis;
            if (i == 0) {
                otherAxis.y = 1.0f;
            } else {
                otherAxis.x = 1.0f;
            }
            glm::vec4 color(otherAxis.r, otherAxis.g, otherAxis.b, 0.75f);

            QVector<glm::vec3> points;
            points << glm::vec3(0.0f, 0.0f, 0.0f);
            const int FAN_SEGMENTS = 16;
            for (int j = 0; j < FAN_SEGMENTS; j++) {
                glm::vec3 rotated = glm::angleAxis(glm::mix(joint.rotationMin[i], joint.rotationMax[i],
                    (float)j / (FAN_SEGMENTS - 1)), axis) * otherAxis;
                points << rotated;
            }
            // TODO: this is really inefficient constantly recreating these vertices buffers. It would be
            // better if the skeleton model cached these buffers for each of the joints they are rendering
            geometryCache->updateVertices(_triangleFanID, points, color);
            geometryCache->renderVertices(batch, gpu::TRIANGLE_FAN, _triangleFanID);
            
        }
        
        renderOrientationDirections(batch, jointIndex, position, _rotation * jointState.getRotation(), directionSize);
        jointIndex = joint.parentIndex;
        
    } while (jointIndex != -1 && geometry.joints.at(jointIndex).isFree);
}

void SkeletonModel::renderOrientationDirections(gpu::Batch& batch, int jointIndex, 
                                                glm::vec3 position, const glm::quat& orientation, float size) {
                                                
    auto geometryCache = DependencyManager::get<GeometryCache>();

    if (!_jointOrientationLines.contains(jointIndex)) {
        OrientationLineIDs jointLineIDs;
        jointLineIDs._up = geometryCache->allocateID();
        jointLineIDs._front = geometryCache->allocateID();
        jointLineIDs._right = geometryCache->allocateID();
        _jointOrientationLines[jointIndex] = jointLineIDs;
    }
    OrientationLineIDs& jointLineIDs = _jointOrientationLines[jointIndex];

    glm::vec3 pRight	= position + orientation * IDENTITY_RIGHT * size;
    glm::vec3 pUp		= position + orientation * IDENTITY_UP    * size;
    glm::vec3 pFront	= position + orientation * IDENTITY_FRONT * size;

    glm::vec3 red(1.0f, 0.0f, 0.0f);
    geometryCache->renderLine(batch, position, pRight, red, jointLineIDs._right);

    glm::vec3 green(0.0f, 1.0f, 0.0f);
    geometryCache->renderLine(batch, position, pUp, green, jointLineIDs._up);

    glm::vec3 blue(0.0f, 0.0f, 1.0f);
    geometryCache->renderLine(batch, position, pFront, blue, jointLineIDs._front);
}

bool SkeletonModel::getLeftHandPosition(glm::vec3& position) const {
    return getJointPositionInWorldFrame(getLeftHandJointIndex(), position);
}

bool SkeletonModel::getRightHandPosition(glm::vec3& position) const {
    return getJointPositionInWorldFrame(getRightHandJointIndex(), position);
}

bool SkeletonModel::restoreLeftHandPosition(float fraction, float priority) {
    return restoreJointPosition(getLeftHandJointIndex(), fraction, priority);
}

bool SkeletonModel::getLeftShoulderPosition(glm::vec3& position) const {
    return getJointPositionInWorldFrame(getLastFreeJointIndex(getLeftHandJointIndex()), position);
}

float SkeletonModel::getLeftArmLength() const {
    return getLimbLength(getLeftHandJointIndex());
}

bool SkeletonModel::restoreRightHandPosition(float fraction, float priority) {
    return restoreJointPosition(getRightHandJointIndex(), fraction, priority);
}

bool SkeletonModel::getRightShoulderPosition(glm::vec3& position) const {
    return getJointPositionInWorldFrame(getLastFreeJointIndex(getRightHandJointIndex()), position);
}

float SkeletonModel::getRightArmLength() const {
    return getLimbLength(getRightHandJointIndex());
}

bool SkeletonModel::getHeadPosition(glm::vec3& headPosition) const {
    return isActive() && getJointPositionInWorldFrame(_geometry->getFBXGeometry().headJointIndex, headPosition);
}

bool SkeletonModel::getNeckPosition(glm::vec3& neckPosition) const {
    return isActive() && getJointPositionInWorldFrame(_geometry->getFBXGeometry().neckJointIndex, neckPosition);
}

bool SkeletonModel::getNeckParentRotationFromDefaultOrientation(glm::quat& neckParentRotation) const {
    if (!isActive()) {
        return false;
    }
    const FBXGeometry& geometry = _geometry->getFBXGeometry();
    if (geometry.neckJointIndex == -1) {
        return false;
    }
    int parentIndex = geometry.joints.at(geometry.neckJointIndex).parentIndex;
    glm::quat worldFrameRotation;
    bool success = getJointRotationInWorldFrame(parentIndex, worldFrameRotation);
    if (success) {
        neckParentRotation = worldFrameRotation * _rig->getJointState(parentIndex).getInverseDefaultRotation();
    }
    return success;
}

bool SkeletonModel::getEyeModelPositions(glm::vec3& firstEyePosition, glm::vec3& secondEyePosition) const {
    if (!isActive()) {
        return false;
        }
    const FBXGeometry& geometry = _geometry->getFBXGeometry();
    if (getJointPosition(geometry.leftEyeJointIndex, firstEyePosition) &&
        getJointPosition(geometry.rightEyeJointIndex, secondEyePosition)) {
        return true;
    }
    // no eye joints; try to estimate based on head/neck joints
    glm::vec3 neckPosition, headPosition;
    if (getJointPosition(geometry.neckJointIndex, neckPosition) &&
        getJointPosition(geometry.headJointIndex, headPosition)) {
        const float EYE_PROPORTION = 0.6f;
        glm::vec3 baseEyePosition = glm::mix(neckPosition, headPosition, EYE_PROPORTION);
        glm::quat headRotation;
        getJointRotation(geometry.headJointIndex, headRotation);
        const float EYES_FORWARD = 0.25f;
        const float EYE_SEPARATION = 0.1f;
        float headHeight = glm::distance(neckPosition, headPosition);
        firstEyePosition = baseEyePosition + headRotation * glm::vec3(EYE_SEPARATION, 0.0f, EYES_FORWARD) * headHeight;
        secondEyePosition = baseEyePosition + headRotation * glm::vec3(-EYE_SEPARATION, 0.0f, EYES_FORWARD) * headHeight;
        return true;
    }
    return false;
}

bool SkeletonModel::getEyePositions(glm::vec3& firstEyePosition, glm::vec3& secondEyePosition) const {
    if (getEyeModelPositions(firstEyePosition, secondEyePosition)) {
        firstEyePosition = _translation + _rotation * firstEyePosition;
        secondEyePosition = _translation + _rotation * secondEyePosition;
        return true;
    }
    return false;
}

glm::vec3 SkeletonModel::getDefaultEyeModelPosition() const {
    return _owningAvatar->getScale() * _defaultEyeModelPosition;
}

float DENSITY_OF_WATER = 1000.0f; // kg/m^3
float MIN_JOINT_MASS = 1.0f;
float VERY_BIG_MASS = 1.0e6f;

// virtual
void SkeletonModel::buildShapes() {
    if (_geometry == NULL || _rig->jointStatesEmpty()) {
        return;
    }
    
    const FBXGeometry& geometry = _geometry->getFBXGeometry();
    if (geometry.joints.isEmpty() || geometry.rootJointIndex == -1) {
        // rootJointIndex == -1 if the avatar model has no skeleton
        return;
    }
    computeBoundingShape(geometry);
}

void SkeletonModel::computeBoundingShape(const FBXGeometry& geometry) {
    // compute default joint transforms
    int numStates = _rig->getJointStateCount();
    QVector<glm::mat4> transforms;
    transforms.fill(glm::mat4(), numStates);

    // compute bounding box that encloses all shapes
    Extents totalExtents;
    totalExtents.reset();
    totalExtents.addPoint(glm::vec3(0.0f));
    for (int i = 0; i < numStates; i++) {
        // compute the default transform of this joint
        const JointState& state = _rig->getJointState(i);
        int parentIndex = state.getParentIndex();
        if (parentIndex == -1) {
            transforms[i] = _rig->getJointTransform(i);
        } else {
<<<<<<< HEAD
            glm::quat modifiedRotation = state.getPreRotation() * state.getOriginalRotation() * state.getPostRotation();
=======
            glm::quat modifiedRotation = state.getPreRotation() * state.getDefaultRotation() * state.getPostRotation();
>>>>>>> b1e69537
            transforms[i] = transforms[parentIndex] * glm::translate(state.getTranslation())
                * state.getPreTransform() * glm::mat4_cast(modifiedRotation) * state.getPostTransform();
        }

        // Each joint contributes a sphere at its position
        glm::vec3 axis(state.getBoneRadius());
        glm::vec3 jointPosition = extractTranslation(transforms[i]);
        totalExtents.addPoint(jointPosition + axis);
        totalExtents.addPoint(jointPosition - axis);
    }

    // compute bounding shape parameters
    // NOTE: we assume that the longest side of totalExtents is the yAxis...
    glm::vec3 diagonal = totalExtents.maximum - totalExtents.minimum;
    // ... and assume the radius is half the RMS of the X and Z sides:
    _boundingCapsuleRadius = 0.5f * sqrtf(0.5f * (diagonal.x * diagonal.x + diagonal.z * diagonal.z));
    _boundingCapsuleHeight = diagonal.y - 2.0f * _boundingCapsuleRadius;

    glm::vec3 rootPosition = _rig->getJointState(geometry.rootJointIndex).getPosition();
    _boundingCapsuleLocalOffset = 0.5f * (totalExtents.maximum + totalExtents.minimum) - rootPosition;
    _boundingRadius = 0.5f * glm::length(diagonal);
}

void SkeletonModel::renderBoundingCollisionShapes(gpu::Batch& batch, float alpha) {
    const int BALL_SUBDIVISIONS = 10;

    auto geometryCache = DependencyManager::get<GeometryCache>();
    auto deferredLighting = DependencyManager::get<DeferredLightingEffect>();
    Transform transform; // = Transform();

    // draw a blue sphere at the capsule top point
    glm::vec3 topPoint = _translation + _boundingCapsuleLocalOffset + (0.5f * _boundingCapsuleHeight) * glm::vec3(0.0f, 1.0f, 0.0f);
    transform.setTranslation(topPoint);
    batch.setModelTransform(transform);
    deferredLighting->bindSimpleProgram(batch);
    geometryCache->renderSphere(batch, _boundingCapsuleRadius, BALL_SUBDIVISIONS, BALL_SUBDIVISIONS,
                                glm::vec4(0.6f, 0.6f, 0.8f, alpha));

    // draw a yellow sphere at the capsule bottom point 
    glm::vec3 bottomPoint = topPoint - glm::vec3(0.0f, -_boundingCapsuleHeight, 0.0f);
    glm::vec3 axis = topPoint - bottomPoint;
    transform.setTranslation(bottomPoint);
    batch.setModelTransform(transform);
    deferredLighting->bindSimpleProgram(batch);
    geometryCache->renderSphere(batch, _boundingCapsuleRadius, BALL_SUBDIVISIONS, BALL_SUBDIVISIONS,
                                glm::vec4(0.8f, 0.8f, 0.6f, alpha));

    // draw a green cylinder between the two points
    glm::vec3 origin(0.0f);
    Avatar::renderJointConnectingCone(batch, origin, axis, _boundingCapsuleRadius, _boundingCapsuleRadius,
                                      glm::vec4(0.6f, 0.8f, 0.6f, alpha));
}

bool SkeletonModel::hasSkeleton() {
    return isActive() ? _geometry->getFBXGeometry().rootJointIndex != -1 : false;
}

void SkeletonModel::onInvalidate() {
}<|MERGE_RESOLUTION|>--- conflicted
+++ resolved
@@ -482,11 +482,7 @@
         if (parentIndex == -1) {
             transforms[i] = _rig->getJointTransform(i);
         } else {
-<<<<<<< HEAD
-            glm::quat modifiedRotation = state.getPreRotation() * state.getOriginalRotation() * state.getPostRotation();
-=======
             glm::quat modifiedRotation = state.getPreRotation() * state.getDefaultRotation() * state.getPostRotation();
->>>>>>> b1e69537
             transforms[i] = transforms[parentIndex] * glm::translate(state.getTranslation())
                 * state.getPreTransform() * glm::mat4_cast(modifiedRotation) * state.getPostTransform();
         }
