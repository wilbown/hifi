--- conflicted
+++ resolved
@@ -301,13 +301,9 @@
     eyeParams.eyeSaccade = head->getSaccade();
     eyeParams.modelRotation = getRotation();
     eyeParams.modelTranslation = getTranslation();
-<<<<<<< HEAD
+
     eyeParams.leftEyeJointIndex = _rig.indexOfJoint("LeftEye");
     eyeParams.rightEyeJointIndex = _rig.indexOfJoint("RightEye");
-=======
-    eyeParams.leftEyeJointIndex = myAvatar->getJointIndex("LeftEye");
-    eyeParams.rightEyeJointIndex = myAvatar->getJointIndex("RightEye");
->>>>>>> a193767e
 
     _rig.updateFromEyeParameters(eyeParams);
 
