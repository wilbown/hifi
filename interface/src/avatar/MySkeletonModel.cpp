--- conflicted
+++ resolved
@@ -92,11 +92,7 @@
         headParams.spine2Enabled = false;
     }
 
-<<<<<<< HEAD
-    auto avatarRightArmPose = myAvatar->getRightArmControllerInAvatarFrame();
-=======
     auto avatarRightArmPose = myAvatar->getRightArmControllerPoseInAvatarFrame();
->>>>>>> 1b8bd016
     if (avatarRightArmPose.isValid()) {
         glm::mat4 rightArmMat = Matrices::Y_180 * createMatFromQuatAndPos(avatarRightArmPose.getRotation(), avatarRightArmPose.getTranslation());
         headParams.rightArmPosition = extractTranslation(rightArmMat);
@@ -106,11 +102,7 @@
         headParams.rightArmEnabled = false;
     }
     
-<<<<<<< HEAD
-    auto avatarLeftArmPose = myAvatar->getLeftArmControllerInAvatarFrame();
-=======
     auto avatarLeftArmPose = myAvatar->getLeftArmControllerPoseInAvatarFrame();
->>>>>>> 1b8bd016
     if (avatarLeftArmPose.isValid()) {
         glm::mat4 leftArmMat = Matrices::Y_180 * createMatFromQuatAndPos(avatarLeftArmPose.getRotation(), avatarLeftArmPose.getTranslation());
         headParams.leftArmPosition = extractTranslation(leftArmMat);
