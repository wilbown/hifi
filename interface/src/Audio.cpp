//
//  Audio.cpp
//  interface/src
//
//  Created by Stephen Birarda on 1/22/13.
//  Copyright 2013 High Fidelity, Inc.
//
//  Distributed under the Apache License, Version 2.0.
//  See the accompanying file LICENSE or http://www.apache.org/licenses/LICENSE-2.0.html
//

#include <cstring>
#include <sys/stat.h>

#include <math.h>

#ifdef __APPLE__
#include <CoreAudio/AudioHardware.h>
#endif

#ifdef WIN32
#define WIN32_LEAN_AND_MEAN
#include <windows.h>
#include <Mmsystem.h>
#include <mmdeviceapi.h>
#include <devicetopology.h>
#include <Functiondiscoverykeys_devpkey.h>
#endif

#include <QtCore/QBuffer>
#include <QtMultimedia/QAudioInput>
#include <QtMultimedia/QAudioOutput>
#include <QSvgRenderer>

#include <glm/glm.hpp>

#include <AudioInjector.h>
#include <NodeList.h>
#include <PacketHeaders.h>
#include <PathUtils.h>
#include <SharedUtil.h>
#include <StDev.h>
#include <UUID.h>

#include "Menu.h"
#include "Util.h"
#include "PositionalAudioStream.h"

#include "Audio.h"

static const float AUDIO_CALLBACK_MSECS = (float) NETWORK_BUFFER_LENGTH_SAMPLES_PER_CHANNEL / (float)SAMPLE_RATE * 1000.0;

static const int NUMBER_OF_NOISE_SAMPLE_FRAMES = 300;

static const int FRAMES_AVAILABLE_STATS_WINDOW_SECONDS = 10;
static const int APPROXIMATELY_30_SECONDS_OF_AUDIO_PACKETS = (int)(30.0f * 1000.0f / AUDIO_CALLBACK_MSECS);

// Mute icon configration
static const int MUTE_ICON_SIZE = 24;

static const int RECEIVED_AUDIO_STREAM_CAPACITY_FRAMES = 100;

Audio::Audio(QObject* parent) :
    AbstractAudioInterface(parent),
    _audioInput(NULL),
    _desiredInputFormat(),
    _inputFormat(),
    _numInputCallbackBytes(0),
    _audioOutput(NULL),
    _desiredOutputFormat(),
    _outputFormat(),
    _outputFrameSize(0),
    _numOutputCallbackBytes(0),
    _loopbackAudioOutput(NULL),
    _loopbackOutputDevice(NULL),
    _proceduralAudioOutput(NULL),
    _proceduralOutputDevice(NULL),
    _inputRingBuffer(0),
    _receivedAudioStream(0, RECEIVED_AUDIO_STREAM_CAPACITY_FRAMES, InboundAudioStream::Settings()),
    _isStereoInput(false),
    _averagedLatency(0.0),
    _lastInputLoudness(0),
    _inputFrameCounter(0),
    _quietestFrame(std::numeric_limits<float>::max()),
    _loudestFrame(0.0f),
    _timeSinceLastClip(-1.0),
    _dcOffset(0),
    _noiseGateMeasuredFloor(0),
    _noiseGateSampleCounter(0),
    _noiseGateOpen(false),
    _noiseGateEnabled(true),
    _audioSourceInjectEnabled(false),
    _noiseGateFramesToClose(0),
    _totalInputAudioSamples(0),
    _collisionSoundMagnitude(0.0f),
    _collisionSoundFrequency(0.0f),
    _collisionSoundNoise(0.0f),
    _collisionSoundDuration(0.0f),
    _proceduralEffectSample(0),
    _muted(false),
    _reverb(false),
    _reverbOptions(&_scriptReverbOptions),
    _gverbLocal(NULL),
    _gverb(NULL),
    _iconColor(1.0f),
    _iconPulseTimeReference(usecTimestampNow()),
    _scopeEnabled(false),
    _scopeEnabledPause(false),
    _scopeInputOffset(0),
    _scopeOutputOffset(0),
    _framesPerScope(DEFAULT_FRAMES_PER_SCOPE),
    _samplesPerScope(NETWORK_SAMPLES_PER_FRAME * _framesPerScope),
    _noiseSourceEnabled(false),
    _toneSourceEnabled(true),
    _scopeInput(0),
    _scopeOutputLeft(0),
    _scopeOutputRight(0),
    _scopeLastFrame(),
    _statsEnabled(false),
    _statsShowInjectedStreams(false),
    _outgoingAvatarAudioSequenceNumber(0),
    _audioInputMsecsReadStats(MSECS_PER_SECOND / (float)AUDIO_CALLBACK_MSECS * CALLBACK_ACCELERATOR_RATIO, FRAMES_AVAILABLE_STATS_WINDOW_SECONDS),
    _inputRingBufferMsecsAvailableStats(1, FRAMES_AVAILABLE_STATS_WINDOW_SECONDS),
    _audioOutputMsecsUnplayedStats(1, FRAMES_AVAILABLE_STATS_WINDOW_SECONDS),
    _lastSentAudioPacket(0),
    _outputBufferSizeFrames(DEFAULT_AUDIO_OUTPUT_BUFFER_SIZE_FRAMES),
    _packetSentTimeGaps(1, APPROXIMATELY_30_SECONDS_OF_AUDIO_PACKETS),
    _audioOutputIODevice(_receivedAudioStream, this)
{
    // clear the array of locally injected samples
    memset(_localProceduralSamples, 0, NETWORK_BUFFER_LENGTH_BYTES_PER_CHANNEL);
    // Create the noise sample array
    _noiseSampleFrames = new float[NUMBER_OF_NOISE_SAMPLE_FRAMES];
    
    connect(&_receivedAudioStream, &MixedProcessedAudioStream::addedSilence, this, &Audio::addStereoSilenceToScope, Qt::DirectConnection);
    connect(&_receivedAudioStream, &MixedProcessedAudioStream::addedLastFrameRepeatedWithFade, this, &Audio::addLastFrameRepeatedWithFadeToScope, Qt::DirectConnection);
    connect(&_receivedAudioStream, &MixedProcessedAudioStream::addedStereoSamples, this, &Audio::addStereoSamplesToScope, Qt::DirectConnection);
    connect(&_receivedAudioStream, &MixedProcessedAudioStream::processSamples, this, &Audio::processReceivedSamples, Qt::DirectConnection);
    
    // Initialize GVerb
    initGverb();
}

void Audio::init(QGLWidget *parent) {
    _micTextureId = parent->bindTexture(QImage(PathUtils::resourcesPath() + "images/mic.svg"));
    _muteTextureId = parent->bindTexture(QImage(PathUtils::resourcesPath() + "images/mic-mute.svg"));
    _boxTextureId = parent->bindTexture(QImage(PathUtils::resourcesPath() + "images/audio-box.svg"));
}

void Audio::reset() {
    _receivedAudioStream.reset();
    resetStats();
    _noiseSource.reset();
    _toneSource.reset();
    _sourceGain.reset();
    _inputGain.reset();
}

void Audio::resetStats() {
    _receivedAudioStream.resetStats();

    _audioMixerAvatarStreamAudioStats = AudioStreamStats();
    _audioMixerInjectedStreamAudioStatsMap.clear();

    _audioInputMsecsReadStats.reset();
    _inputRingBufferMsecsAvailableStats.reset();

    _audioOutputMsecsUnplayedStats.reset();
    _packetSentTimeGaps.reset();
}

void Audio::audioMixerKilled() {
    _outgoingAvatarAudioSequenceNumber = 0;
    resetStats();
}


QAudioDeviceInfo getNamedAudioDeviceForMode(QAudio::Mode mode, const QString& deviceName) {
    QAudioDeviceInfo result;
#ifdef WIN32
    // NOTE
    // this is a workaround for a windows only QtBug https://bugreports.qt-project.org/browse/QTBUG-16117
    // static QAudioDeviceInfo objects get deallocated when QList<QAudioDevieInfo> objects go out of scope
    result = (mode == QAudio::AudioInput) ? 
        QAudioDeviceInfo::defaultInputDevice() : 
        QAudioDeviceInfo::defaultOutputDevice();
#else
    foreach(QAudioDeviceInfo audioDevice, QAudioDeviceInfo::availableDevices(mode)) {
        if (audioDevice.deviceName().trimmed() == deviceName.trimmed()) {
            result = audioDevice;
            break;
        }
    }
#endif
    return result;
}

QAudioDeviceInfo defaultAudioDeviceForMode(QAudio::Mode mode) {
#ifdef __APPLE__
    if (QAudioDeviceInfo::availableDevices(mode).size() > 1) {
        AudioDeviceID defaultDeviceID = 0;
        uint32_t propertySize = sizeof(AudioDeviceID);
        AudioObjectPropertyAddress propertyAddress = {
            kAudioHardwarePropertyDefaultInputDevice,
            kAudioObjectPropertyScopeGlobal,
            kAudioObjectPropertyElementMaster
        };

        if (mode == QAudio::AudioOutput) {
            propertyAddress.mSelector = kAudioHardwarePropertyDefaultOutputDevice;
        }


        OSStatus getPropertyError = AudioObjectGetPropertyData(kAudioObjectSystemObject,
                                                               &propertyAddress,
                                                               0,
                                                               NULL,
                                                               &propertySize,
                                                               &defaultDeviceID);

        if (!getPropertyError && propertySize) {
            CFStringRef deviceName = NULL;
            propertySize = sizeof(deviceName);
            propertyAddress.mSelector = kAudioDevicePropertyDeviceNameCFString;
            getPropertyError = AudioObjectGetPropertyData(defaultDeviceID, &propertyAddress, 0,
                                                          NULL, &propertySize, &deviceName);

            if (!getPropertyError && propertySize) {
                // find a device in the list that matches the name we have and return it
                foreach(QAudioDeviceInfo audioDevice, QAudioDeviceInfo::availableDevices(mode)) {
                    if (audioDevice.deviceName() == CFStringGetCStringPtr(deviceName, kCFStringEncodingMacRoman)) {
                        return audioDevice;
                    }
                }
            }
        }
    }
#endif
#ifdef WIN32
    QString deviceName;
    //Check for Windows Vista or higher, IMMDeviceEnumerator doesn't work below that.
    OSVERSIONINFO osvi;
    ZeroMemory(&osvi, sizeof(OSVERSIONINFO));
    osvi.dwOSVersionInfoSize = sizeof(OSVERSIONINFO);
    GetVersionEx(&osvi);
    const DWORD VISTA_MAJOR_VERSION = 6;
    if (osvi.dwMajorVersion < VISTA_MAJOR_VERSION) {// lower then vista
        if (mode == QAudio::AudioInput) {
            WAVEINCAPS wic;
            // first use WAVE_MAPPER to get the default devices manufacturer ID
            waveInGetDevCaps(WAVE_MAPPER, &wic, sizeof(wic));
            //Use the received manufacturer id to get the device's real name
            waveInGetDevCaps(wic.wMid, &wic, sizeof(wic));
            qDebug() << "input device:" << wic.szPname;
            deviceName = wic.szPname;
        } else {
            WAVEOUTCAPS woc;
            // first use WAVE_MAPPER to get the default devices manufacturer ID
            waveOutGetDevCaps(WAVE_MAPPER, &woc, sizeof(woc));
            //Use the received manufacturer id to get the device's real name
            waveOutGetDevCaps(woc.wMid, &woc, sizeof(woc));
            qDebug() << "output device:" << woc.szPname;
            deviceName = woc.szPname;
        }
    } else {
        HRESULT hr = S_OK;
        CoInitialize(NULL);
        IMMDeviceEnumerator* pMMDeviceEnumerator = NULL;
        CoCreateInstance(__uuidof(MMDeviceEnumerator), NULL, CLSCTX_ALL, __uuidof(IMMDeviceEnumerator), (void**)&pMMDeviceEnumerator);
        IMMDevice* pEndpoint;
        hr = pMMDeviceEnumerator->GetDefaultAudioEndpoint(mode == QAudio::AudioOutput ? eRender : eCapture, eMultimedia, &pEndpoint);
        if (hr == E_NOTFOUND) {
            printf("Audio Error: device not found\n");
            deviceName = QString("NONE");
        } else {
            IPropertyStore* pPropertyStore;
            pEndpoint->OpenPropertyStore(STGM_READ, &pPropertyStore);
            pEndpoint->Release();
            pEndpoint = NULL;
            PROPVARIANT pv;
            PropVariantInit(&pv);
            hr = pPropertyStore->GetValue(PKEY_Device_FriendlyName, &pv);
            pPropertyStore->Release();
            pPropertyStore = NULL;
            deviceName = QString::fromWCharArray((wchar_t*)pv.pwszVal);
            const DWORD WINDOWS7_MAJOR_VERSION = 6;
            const DWORD WINDOWS7_MINOR_VERSION = 1;
            if (osvi.dwMajorVersion <= WINDOWS7_MAJOR_VERSION && osvi.dwMinorVersion <= WINDOWS7_MINOR_VERSION) {
                // Windows 7 provides only the 31 first characters of the device name.
                const DWORD QT_WIN7_MAX_AUDIO_DEVICENAME_LEN = 31;
                deviceName = deviceName.left(QT_WIN7_MAX_AUDIO_DEVICENAME_LEN);
            }
            qDebug() << (mode == QAudio::AudioOutput ? "output" : "input") << " device:" << deviceName;
            PropVariantClear(&pv);
        }
        pMMDeviceEnumerator->Release();
        pMMDeviceEnumerator = NULL;
        CoUninitialize();
    }

    qDebug() << "DEBUG [" << deviceName << "] [" << getNamedAudioDeviceForMode(mode, deviceName).deviceName() << "]";
    
    return getNamedAudioDeviceForMode(mode, deviceName);
#endif


    // fallback for failed lookup is the default device
    return (mode == QAudio::AudioInput) ? QAudioDeviceInfo::defaultInputDevice() : QAudioDeviceInfo::defaultOutputDevice();
}

bool adjustedFormatForAudioDevice(const QAudioDeviceInfo& audioDevice,
                                  const QAudioFormat& desiredAudioFormat,
                                  QAudioFormat& adjustedAudioFormat) {
    if (!audioDevice.isFormatSupported(desiredAudioFormat)) {
        qDebug() << "The desired format for audio I/O is" << desiredAudioFormat;
        qDebug("The desired audio format is not supported by this device");
        
        if (desiredAudioFormat.channelCount() == 1) {
            adjustedAudioFormat = desiredAudioFormat;
            adjustedAudioFormat.setChannelCount(2);

            if (audioDevice.isFormatSupported(adjustedAudioFormat)) {
                return true;
            } else {
                adjustedAudioFormat.setChannelCount(1);
            }
        }

        if (audioDevice.supportedSampleRates().contains(SAMPLE_RATE * 2)) {
            // use 48, which is a sample downsample, upsample
            adjustedAudioFormat = desiredAudioFormat;
            adjustedAudioFormat.setSampleRate(SAMPLE_RATE * 2);

            // return the nearest in case it needs 2 channels
            adjustedAudioFormat = audioDevice.nearestFormat(adjustedAudioFormat);
            return true;
        }

        return false;
    } else {
        // set the adjustedAudioFormat to the desiredAudioFormat, since it will work
        adjustedAudioFormat = desiredAudioFormat;
        return true;
    }
}

void linearResampling(const int16_t* sourceSamples, int16_t* destinationSamples,
                      unsigned int numSourceSamples, unsigned int numDestinationSamples,
                      const QAudioFormat& sourceAudioFormat, const QAudioFormat& destinationAudioFormat) {
    if (sourceAudioFormat == destinationAudioFormat) {
        memcpy(destinationSamples, sourceSamples, numSourceSamples * sizeof(int16_t));
    } else {
        float sourceToDestinationFactor = (sourceAudioFormat.sampleRate() / (float) destinationAudioFormat.sampleRate())
            * (sourceAudioFormat.channelCount() / (float) destinationAudioFormat.channelCount());

        // take into account the number of channels in source and destination
        // accomodate for the case where have an output with > 2 channels
        // this is the case with our HDMI capture

        if (sourceToDestinationFactor >= 2) {
            // we need to downsample from 48 to 24
            // for now this only supports a mono output - this would be the case for audio input
            if (destinationAudioFormat.channelCount() == 1) {
                for (unsigned int i = sourceAudioFormat.channelCount(); i < numSourceSamples; i += 2 * sourceAudioFormat.channelCount()) {
                    if (i + (sourceAudioFormat.channelCount()) >= numSourceSamples) {
                        destinationSamples[(i - sourceAudioFormat.channelCount()) / (int) sourceToDestinationFactor] =
                        (sourceSamples[i - sourceAudioFormat.channelCount()] / 2)
                        + (sourceSamples[i] / 2);
                    } else {
                        destinationSamples[(i - sourceAudioFormat.channelCount()) / (int) sourceToDestinationFactor] =
                        (sourceSamples[i - sourceAudioFormat.channelCount()] / 4)
                        + (sourceSamples[i] / 2)
                        + (sourceSamples[i + sourceAudioFormat.channelCount()] / 4);
                    }
                }
            } else {
                // this is a 48 to 24 resampling but both source and destination are two channels
                // squish two samples into one in each channel
                for (unsigned int i = 0; i < numSourceSamples; i += 4) {
                    destinationSamples[i / 2] = (sourceSamples[i] / 2) + (sourceSamples[i + 2] / 2);
                    destinationSamples[(i / 2) + 1] = (sourceSamples[i + 1] / 2) + (sourceSamples[i + 3] / 2);
                }
            }
        } else {
            if (sourceAudioFormat.sampleRate() == destinationAudioFormat.sampleRate()) {
                // mono to stereo, same sample rate
                if (!(sourceAudioFormat.channelCount() == 1 && destinationAudioFormat.channelCount() == 2)) {
                    qWarning() << "Unsupported format conversion" << sourceAudioFormat << destinationAudioFormat;
                    return;
                }
                for (const int16_t* sourceEnd = sourceSamples + numSourceSamples; sourceSamples != sourceEnd;
                        sourceSamples++) {
                    *destinationSamples++ = *sourceSamples;
                    *destinationSamples++ = *sourceSamples;
                }
                return;
            }
        
            // upsample from 24 to 48
            // for now this only supports a stereo to stereo conversion - this is our case for network audio to output
            int sourceIndex = 0;
            int dtsSampleRateFactor = (destinationAudioFormat.sampleRate() / sourceAudioFormat.sampleRate());
            int sampleShift = destinationAudioFormat.channelCount() * dtsSampleRateFactor;
            int destinationToSourceFactor = (1 / sourceToDestinationFactor);

            for (unsigned int i = 0; i < numDestinationSamples; i += sampleShift) {
                sourceIndex = (i / destinationToSourceFactor);

                // fill the L/R channels and make the rest silent
                for (unsigned int j = i; j < i + sampleShift; j++) {
                    if (j % destinationAudioFormat.channelCount() == 0) {
                        // left channel
                        destinationSamples[j] = sourceSamples[sourceIndex];
                    } else if (j % destinationAudioFormat.channelCount() == 1) {
                         // right channel
                        destinationSamples[j] = sourceSamples[sourceIndex + (sourceAudioFormat.channelCount() > 1 ? 1 : 0)];
                    } else {
                        // channels above 2, fill with silence
                        destinationSamples[j] = 0;
                    }
                }
            }
        }
    }
}

void Audio::start() {

    // set up the desired audio format
    _desiredInputFormat.setSampleRate(SAMPLE_RATE);
    _desiredInputFormat.setSampleSize(16);
    _desiredInputFormat.setCodec("audio/pcm");
    _desiredInputFormat.setSampleType(QAudioFormat::SignedInt);
    _desiredInputFormat.setByteOrder(QAudioFormat::LittleEndian);
    _desiredInputFormat.setChannelCount(1);

    _desiredOutputFormat = _desiredInputFormat;
    _desiredOutputFormat.setChannelCount(2);

    QAudioDeviceInfo inputDeviceInfo = defaultAudioDeviceForMode(QAudio::AudioInput);
    qDebug() << "The default audio input device is" << inputDeviceInfo.deviceName();
    bool inputFormatSupported = switchInputToAudioDevice(inputDeviceInfo);

    QAudioDeviceInfo outputDeviceInfo = defaultAudioDeviceForMode(QAudio::AudioOutput);
    qDebug() << "The default audio output device is" << outputDeviceInfo.deviceName();
    bool outputFormatSupported = switchOutputToAudioDevice(outputDeviceInfo);
    outputFormatSupported = switchOutputToAudioDevice(outputDeviceInfo);
    
    if (!inputFormatSupported) {
        qDebug() << "Unable to set up audio input because of a problem with input format.";
    }
    if (!outputFormatSupported) {
        qDebug() << "Unable to set up audio output because of a problem with output format.";
    }

    if (_audioInput) {
        _inputFrameBuffer.initialize( _inputFormat.channelCount(), _audioInput->bufferSize() * 8 );
    }
    _inputGain.initialize();
    _sourceGain.initialize();
    _noiseSource.initialize();
    _toneSource.initialize();
    _sourceGain.setParameters(0.25f,0.0f); 
    _inputGain.setParameters(1.0f,0.0f);
}

void Audio::stop() {

    _inputFrameBuffer.finalize();
    _inputGain.finalize();
    _sourceGain.finalize();
    _noiseSource.finalize();
    _toneSource.finalize();
    
    // "switch" to invalid devices in order to shut down the state
    switchInputToAudioDevice(QAudioDeviceInfo());
    switchOutputToAudioDevice(QAudioDeviceInfo());
}

QString Audio::getDefaultDeviceName(QAudio::Mode mode) {
    QAudioDeviceInfo deviceInfo = defaultAudioDeviceForMode(mode);
    return deviceInfo.deviceName();
}

QVector<QString> Audio::getDeviceNames(QAudio::Mode mode) {
    QVector<QString> deviceNames;
    foreach(QAudioDeviceInfo audioDevice, QAudioDeviceInfo::availableDevices(mode)) {
        deviceNames << audioDevice.deviceName().trimmed();
    }
    return deviceNames;
}

bool Audio::switchInputToAudioDevice(const QString& inputDeviceName) {
    qDebug() << "DEBUG [" << inputDeviceName << "] [" << getNamedAudioDeviceForMode(QAudio::AudioInput, inputDeviceName).deviceName() << "]";
    return switchInputToAudioDevice(getNamedAudioDeviceForMode(QAudio::AudioInput, inputDeviceName));
}

bool Audio::switchOutputToAudioDevice(const QString& outputDeviceName) {
    qDebug() << "DEBUG [" << outputDeviceName << "] [" << getNamedAudioDeviceForMode(QAudio::AudioOutput, outputDeviceName).deviceName() << "]";
    return switchOutputToAudioDevice(getNamedAudioDeviceForMode(QAudio::AudioOutput, outputDeviceName));
}

void Audio::initGverb() {
    // Initialize a new gverb instance
    _gverbLocal = gverb_new(_outputFormat.sampleRate(), _reverbOptions->getMaxRoomSize(), _reverbOptions->getRoomSize(),
                            _reverbOptions->getReverbTime(), _reverbOptions->getDamping(), _reverbOptions->getSpread(),
                            _reverbOptions->getInputBandwidth(), _reverbOptions->getEarlyLevel(),
                            _reverbOptions->getTailLevel());
    _gverb = gverb_new(_outputFormat.sampleRate(), _reverbOptions->getMaxRoomSize(), _reverbOptions->getRoomSize(),
                       _reverbOptions->getReverbTime(), _reverbOptions->getDamping(), _reverbOptions->getSpread(),
                       _reverbOptions->getInputBandwidth(), _reverbOptions->getEarlyLevel(),
                       _reverbOptions->getTailLevel());
    
    // Configure the instance (these functions are not super well named - they actually set several internal variables)
    gverb_set_roomsize(_gverbLocal, _reverbOptions->getRoomSize());
    gverb_set_revtime(_gverbLocal, _reverbOptions->getReverbTime());
    gverb_set_damping(_gverbLocal, _reverbOptions->getDamping());
    gverb_set_inputbandwidth(_gverbLocal, _reverbOptions->getInputBandwidth());
    gverb_set_earlylevel(_gverbLocal, DB_CO(_reverbOptions->getEarlyLevel()));
    gverb_set_taillevel(_gverbLocal, DB_CO(_reverbOptions->getTailLevel()));
    
    gverb_set_roomsize(_gverb, _reverbOptions->getRoomSize());
    gverb_set_revtime(_gverb, _reverbOptions->getReverbTime());
    gverb_set_damping(_gverb, _reverbOptions->getDamping());
    gverb_set_inputbandwidth(_gverb, _reverbOptions->getInputBandwidth());
    gverb_set_earlylevel(_gverb, DB_CO(_reverbOptions->getEarlyLevel()));
    gverb_set_taillevel(_gverb, DB_CO(_reverbOptions->getTailLevel()));
}

void Audio::updateGverbOptions() {
    bool reverbChanged = false;
    if (_receivedAudioStream.hasReverb()) {
        
        if (_zoneReverbOptions.getReverbTime() != _receivedAudioStream.getRevebTime()) {
            _zoneReverbOptions.setReverbTime(_receivedAudioStream.getRevebTime());
            reverbChanged = true;
        }
        if (_zoneReverbOptions.getWetLevel() != _receivedAudioStream.getWetLevel()) {
            _zoneReverbOptions.setWetLevel(_receivedAudioStream.getWetLevel());
            reverbChanged = true;
        }
        
        if (_reverbOptions != &_zoneReverbOptions) {
            _reverbOptions = &_zoneReverbOptions;
            reverbChanged = true;
        }
    } else if (_reverbOptions != &_scriptReverbOptions) {
        _reverbOptions = &_scriptReverbOptions;
        reverbChanged = true;
    }
    
    if (reverbChanged) {
        initGverb();
    }
}

void Audio::setReverbOptions(const AudioEffectOptions* options) {
    // Save the new options
    _scriptReverbOptions.setMaxRoomSize(options->getMaxRoomSize());
    _scriptReverbOptions.setRoomSize(options->getRoomSize());
    _scriptReverbOptions.setReverbTime(options->getReverbTime());
    _scriptReverbOptions.setDamping(options->getDamping());
    _scriptReverbOptions.setSpread(options->getSpread());
    _scriptReverbOptions.setInputBandwidth(options->getInputBandwidth());
    _scriptReverbOptions.setEarlyLevel(options->getEarlyLevel());
    _scriptReverbOptions.setTailLevel(options->getTailLevel());

    _scriptReverbOptions.setDryLevel(options->getDryLevel());
    _scriptReverbOptions.setWetLevel(options->getWetLevel());

    if (_reverbOptions == &_scriptReverbOptions) {
        // Apply them to the reverb instance(s)
        initGverb();
    }
}

void Audio::addReverb(ty_gverb* gverb, int16_t* samplesData, int numSamples, QAudioFormat& audioFormat, bool noEcho) {
    float wetFraction = DB_CO(_reverbOptions->getWetLevel());
    float dryFraction = (noEcho) ? 0.0f : (1.0f - wetFraction);
    
    float lValue,rValue;
    for (int sample = 0; sample < numSamples; sample += audioFormat.channelCount()) {
        // Run GVerb
        float value = (float)samplesData[sample];
        gverb_do(gverb, value, &lValue, &rValue);

        // Mix, accounting for clipping, the left and right channels. Ignore the rest.
        for (int j = sample; j < sample + audioFormat.channelCount(); j++) {
            if (j == sample) {
                // left channel
                int lResult = glm::clamp((int)(samplesData[j] * dryFraction + lValue * wetFraction),
                                         MIN_SAMPLE_VALUE, MAX_SAMPLE_VALUE);
                samplesData[j] = (int16_t)lResult;
            } else if (j == (sample + 1)) {
                // right channel
                int rResult = glm::clamp((int)(samplesData[j] * dryFraction + rValue * wetFraction),
                                         MIN_SAMPLE_VALUE, MAX_SAMPLE_VALUE);
                samplesData[j] = (int16_t)rResult;
            } else {
                // ignore channels above 2
            }
        }
    }
}

void Audio::handleLocalEchoAndReverb(QByteArray& inputByteArray) {
    bool hasEcho = Menu::getInstance()->isOptionChecked(MenuOption::EchoLocalAudio);
    // If there is server echo, reverb will be applied to the recieved audio stream so no need to have it here.
    bool hasLocalReverb = (_reverb || _receivedAudioStream.hasReverb()) &&
                          !Menu::getInstance()->isOptionChecked(MenuOption::EchoServerAudio);
    if (_muted || !_audioOutput || (!hasEcho && !hasLocalReverb)) {
        return;
    }
    
    // if this person wants local loopback add that to the locally injected audio
    // if there is reverb apply it to local audio and substract the origin samples
    
    if (!_loopbackOutputDevice && _loopbackAudioOutput) {
        // we didn't have the loopback output device going so set that up now
        _loopbackOutputDevice = _loopbackAudioOutput->start();
    }
    
    QByteArray loopBackByteArray(inputByteArray);
    if (_inputFormat != _outputFormat) {
        float loopbackOutputToInputRatio = (_outputFormat.sampleRate() / (float) _inputFormat.sampleRate()) *
                                           (_outputFormat.channelCount() / _inputFormat.channelCount());
        loopBackByteArray.resize(inputByteArray.size() * loopbackOutputToInputRatio);
        loopBackByteArray.fill(0);
        linearResampling(reinterpret_cast<int16_t*>(inputByteArray.data()),
                         reinterpret_cast<int16_t*>(loopBackByteArray.data()),
                         inputByteArray.size() / sizeof(int16_t), loopBackByteArray.size() / sizeof(int16_t),
                         _inputFormat, _outputFormat);
    }
    
    if (hasLocalReverb) {
        int16_t* loopbackSamples = reinterpret_cast<int16_t*>(loopBackByteArray.data());
        int numLoopbackSamples = loopBackByteArray.size() / sizeof(int16_t);
        updateGverbOptions();
        addReverb(_gverbLocal, loopbackSamples, numLoopbackSamples, _outputFormat, !hasEcho);
    }
    
    if (_loopbackOutputDevice) {
        _loopbackOutputDevice->write(loopBackByteArray);
    }
}

void Audio::handleAudioInput() {
    static char audioDataPacket[MAX_PACKET_SIZE];

    static int numBytesPacketHeader = numBytesForPacketHeaderGivenPacketType(PacketTypeMicrophoneAudioNoEcho);

    // NOTE: we assume PacketTypeMicrophoneAudioWithEcho has same size headers as
    // PacketTypeMicrophoneAudioNoEcho.  If not, then networkAudioSamples will be pointing to the wrong place for writing
    // audio samples with echo.
    static int leadingBytes = numBytesPacketHeader + sizeof(quint16) + sizeof(glm::vec3) + sizeof(glm::quat) + sizeof(quint8);
    static int16_t* networkAudioSamples = (int16_t*)(audioDataPacket + leadingBytes);

    float inputToNetworkInputRatio = calculateDeviceToNetworkInputRatio(_numInputCallbackBytes);

    int inputSamplesRequired = (int)((float)NETWORK_BUFFER_LENGTH_SAMPLES_PER_CHANNEL * inputToNetworkInputRatio);

    QByteArray inputByteArray = _inputDevice->readAll();

    if (!_muted && _audioSourceInjectEnabled) {
        
        int16_t* inputFrameData = (int16_t*)inputByteArray.data();
        const uint32_t inputFrameCount = inputByteArray.size() / sizeof(int16_t);

        _inputFrameBuffer.copyFrames(1, inputFrameCount, inputFrameData, false /*copy in*/);

#if ENABLE_INPUT_GAIN
        _inputGain.render(_inputFrameBuffer);  // input/mic gain+mute
#endif
        //  Add audio source injection if enabled
        if (_audioSourceInjectEnabled) {
         
            if (_toneSourceEnabled) {  // sine generator
                _toneSource.render(_inputFrameBuffer);
            }
            else if(_noiseSourceEnabled) { // pink noise generator
                _noiseSource.render(_inputFrameBuffer);
            }
            _sourceGain.render(_inputFrameBuffer); // post gain
        }
        _inputFrameBuffer.copyFrames(1, inputFrameCount, inputFrameData, true /*copy out*/);
    }
    
    handleLocalEchoAndReverb(inputByteArray);

    _inputRingBuffer.writeData(inputByteArray.data(), inputByteArray.size());
    
    float audioInputMsecsRead = inputByteArray.size() / (float)(_inputFormat.bytesForDuration(USECS_PER_MSEC));
    _audioInputMsecsReadStats.update(audioInputMsecsRead);

    while (_inputRingBuffer.samplesAvailable() >= inputSamplesRequired) {

        int16_t* inputAudioSamples = new int16_t[inputSamplesRequired];
        _inputRingBuffer.readSamples(inputAudioSamples, inputSamplesRequired);

        const int numNetworkBytes = _isStereoInput ? NETWORK_BUFFER_LENGTH_BYTES_STEREO : NETWORK_BUFFER_LENGTH_BYTES_PER_CHANNEL;
        const int numNetworkSamples = _isStereoInput ? NETWORK_BUFFER_LENGTH_SAMPLES_STEREO : NETWORK_BUFFER_LENGTH_SAMPLES_PER_CHANNEL;

        // zero out the monoAudioSamples array and the locally injected audio
        memset(networkAudioSamples, 0, numNetworkBytes);

        if (!_muted) {
            // we aren't muted, downsample the input audio
            linearResampling((int16_t*) inputAudioSamples, networkAudioSamples,
                             inputSamplesRequired,  numNetworkSamples,
                             _inputFormat, _desiredInputFormat);
            
            // only impose the noise gate and perform tone injection if we sending mono audio
            if (!_isStereoInput) {
                
                //
                //  Impose Noise Gate
                //
                //  The Noise Gate is used to reject constant background noise by measuring the noise
                //  floor observed at the microphone and then opening the 'gate' to allow microphone
                //  signals to be transmitted when the microphone samples average level exceeds a multiple
                //  of the noise floor.
                //
                //  NOISE_GATE_HEIGHT:  How loud you have to speak relative to noise background to open the gate.
                //                      Make this value lower for more sensitivity and less rejection of noise.
                //  NOISE_GATE_WIDTH:   The number of samples in an audio frame for which the height must be exceeded
                //                      to open the gate.
                //  NOISE_GATE_CLOSE_FRAME_DELAY:  Once the noise is below the gate height for the frame, how many frames
                //                      will we wait before closing the gate.
                //  NOISE_GATE_FRAMES_TO_AVERAGE:  How many audio frames should we average together to compute noise floor.
                //                      More means better rejection but also can reject continuous things like singing.
                // NUMBER_OF_NOISE_SAMPLE_FRAMES:  How often should we re-evaluate the noise floor?
                
                
                float loudness = 0;
                float thisSample = 0;
                int samplesOverNoiseGate = 0;
                
                const float NOISE_GATE_HEIGHT = 7.0f;
                const int NOISE_GATE_WIDTH = 5;
                const int NOISE_GATE_CLOSE_FRAME_DELAY = 5;
                const int NOISE_GATE_FRAMES_TO_AVERAGE = 5;
                const float DC_OFFSET_AVERAGING = 0.99f;
                const float CLIPPING_THRESHOLD = 0.90f;
                
                //
                //  Check clipping, adjust DC offset, and check if should open noise gate
                //
                float measuredDcOffset = 0.0f;
                //  Increment the time since the last clip
                if (_timeSinceLastClip >= 0.0f) {
                    _timeSinceLastClip += (float) NETWORK_BUFFER_LENGTH_SAMPLES_PER_CHANNEL / (float) SAMPLE_RATE;
                }
                
                for (int i = 0; i < NETWORK_BUFFER_LENGTH_SAMPLES_PER_CHANNEL; i++) {
                    measuredDcOffset += networkAudioSamples[i];
                    networkAudioSamples[i] -= (int16_t) _dcOffset;
                    thisSample = fabsf(networkAudioSamples[i]);
                    if (thisSample >= ((float)MAX_16_BIT_AUDIO_SAMPLE * CLIPPING_THRESHOLD)) {
                        _timeSinceLastClip = 0.0f;
                    }
                    loudness += thisSample;
                    //  Noise Reduction:  Count peaks above the average loudness
                    if (_noiseGateEnabled && (thisSample > (_noiseGateMeasuredFloor * NOISE_GATE_HEIGHT))) {
                        samplesOverNoiseGate++;
                    }
                }
                
                measuredDcOffset /= NETWORK_BUFFER_LENGTH_SAMPLES_PER_CHANNEL;
                if (_dcOffset == 0.0f) {
                    // On first frame, copy over measured offset
                    _dcOffset = measuredDcOffset;
                } else {
                    _dcOffset = DC_OFFSET_AVERAGING * _dcOffset + (1.0f - DC_OFFSET_AVERAGING) * measuredDcOffset;
                }
                
                _lastInputLoudness = fabs(loudness / NETWORK_BUFFER_LENGTH_SAMPLES_PER_CHANNEL);

                if (_quietestFrame > _lastInputLoudness) {
                    _quietestFrame = _lastInputLoudness;
                }
                if (_loudestFrame < _lastInputLoudness) {
                    _loudestFrame = _lastInputLoudness;
                }
                
                const int FRAMES_FOR_NOISE_DETECTION = 400;
                if (_inputFrameCounter++ > FRAMES_FOR_NOISE_DETECTION) {
                    _quietestFrame = std::numeric_limits<float>::max();
                    _loudestFrame = 0.0f;
                    _inputFrameCounter = 0;
                }
                
                //  If Noise Gate is enabled, check and turn the gate on and off
                if (!_audioSourceInjectEnabled && _noiseGateEnabled) {
                    float averageOfAllSampleFrames = 0.0f;
                    _noiseSampleFrames[_noiseGateSampleCounter++] = _lastInputLoudness;
                    if (_noiseGateSampleCounter == NUMBER_OF_NOISE_SAMPLE_FRAMES) {
                        float smallestSample = FLT_MAX;
                        for (int i = 0; i <= NUMBER_OF_NOISE_SAMPLE_FRAMES - NOISE_GATE_FRAMES_TO_AVERAGE; i += NOISE_GATE_FRAMES_TO_AVERAGE) {
                            float thisAverage = 0.0f;
                            for (int j = i; j < i + NOISE_GATE_FRAMES_TO_AVERAGE; j++) {
                                thisAverage += _noiseSampleFrames[j];
                                averageOfAllSampleFrames += _noiseSampleFrames[j];
                            }
                            thisAverage /= NOISE_GATE_FRAMES_TO_AVERAGE;
                            
                            if (thisAverage < smallestSample) {
                                smallestSample = thisAverage;
                            }
                        }
                        averageOfAllSampleFrames /= NUMBER_OF_NOISE_SAMPLE_FRAMES;
                        _noiseGateMeasuredFloor = smallestSample;
                        _noiseGateSampleCounter = 0;
                        
                    }
                    if (samplesOverNoiseGate > NOISE_GATE_WIDTH) {
                        _noiseGateOpen = true;
                        _noiseGateFramesToClose = NOISE_GATE_CLOSE_FRAME_DELAY;
                    } else {
                        if (--_noiseGateFramesToClose == 0) {
                            _noiseGateOpen = false;
                        }
                    }
                    if (!_noiseGateOpen) {
                        memset(networkAudioSamples, 0, NETWORK_BUFFER_LENGTH_BYTES_PER_CHANNEL);
                        _lastInputLoudness = 0;
                    }
                }
            } else {
                float loudness = 0.0f;
                
                for (int i = 0; i < NETWORK_BUFFER_LENGTH_SAMPLES_STEREO; i++) {
                    loudness += fabsf(networkAudioSamples[i]);
                }
                
                _lastInputLoudness = fabs(loudness / NETWORK_BUFFER_LENGTH_SAMPLES_PER_CHANNEL);
            }
        } else {
            // our input loudness is 0, since we're muted
            _lastInputLoudness = 0;
        }
        
        if (!_isStereoInput && _proceduralAudioOutput) {
            processProceduralAudio(networkAudioSamples, NETWORK_BUFFER_LENGTH_SAMPLES_PER_CHANNEL);
        }

        if (!_isStereoInput && _scopeEnabled && !_scopeEnabledPause) {
            unsigned int numMonoAudioChannels = 1;
            unsigned int monoAudioChannel = 0;
            _scopeInputOffset = addBufferToScope(_scopeInput, _scopeInputOffset, networkAudioSamples, NETWORK_SAMPLES_PER_FRAME, monoAudioChannel, numMonoAudioChannels);
        }

        NodeList* nodeList = NodeList::getInstance();
        SharedNodePointer audioMixer = nodeList->soloNodeOfType(NodeType::AudioMixer);
        
        if (_recorder && _recorder.data()->isRecording()) {
            _recorder.data()->record(reinterpret_cast<char*>(networkAudioSamples), numNetworkBytes);
        }
        
        if (audioMixer && audioMixer->getActiveSocket()) {
            MyAvatar* interfaceAvatar = Application::getInstance()->getAvatar();
            glm::vec3 headPosition = interfaceAvatar->getHead()->getPosition();
            glm::quat headOrientation = interfaceAvatar->getHead()->getFinalOrientationInWorldFrame();
            quint8 isStereo = _isStereoInput ? 1 : 0;

            PacketType packetType;
            if (_lastInputLoudness == 0) {
                packetType = PacketTypeSilentAudioFrame;
            } else {
                if (Menu::getInstance()->isOptionChecked(MenuOption::EchoServerAudio)) {
                    packetType = PacketTypeMicrophoneAudioWithEcho;
                } else {
                    packetType = PacketTypeMicrophoneAudioNoEcho;
                }
            }

            char* currentPacketPtr = audioDataPacket + populatePacketHeader(audioDataPacket, packetType);

            // pack sequence number
            memcpy(currentPacketPtr, &_outgoingAvatarAudioSequenceNumber, sizeof(quint16));
            currentPacketPtr += sizeof(quint16);

            if (packetType == PacketTypeSilentAudioFrame) {
                // pack num silent samples
                quint16 numSilentSamples = numNetworkSamples;
                memcpy(currentPacketPtr, &numSilentSamples, sizeof(quint16));
                currentPacketPtr += sizeof(quint16);

                // memcpy the three float positions
                memcpy(currentPacketPtr, &headPosition, sizeof(headPosition));
                currentPacketPtr += (sizeof(headPosition));
                
                // memcpy our orientation
                memcpy(currentPacketPtr, &headOrientation, sizeof(headOrientation));
                currentPacketPtr += sizeof(headOrientation);

            } else {
                // set the mono/stereo byte
                *currentPacketPtr++ = isStereo;

                // memcpy the three float positions
                memcpy(currentPacketPtr, &headPosition, sizeof(headPosition));
                currentPacketPtr += (sizeof(headPosition));
                
                // memcpy our orientation
                memcpy(currentPacketPtr, &headOrientation, sizeof(headOrientation));
                currentPacketPtr += sizeof(headOrientation);

                // audio samples have already been packed (written to networkAudioSamples)
                currentPacketPtr += numNetworkBytes;
            }

            // first time this is 0
            if (_lastSentAudioPacket == 0) {
                _lastSentAudioPacket = usecTimestampNow();
            } else {
                quint64 now = usecTimestampNow();
                quint64 gap = now - _lastSentAudioPacket;
                _packetSentTimeGaps.update(gap);

                _lastSentAudioPacket = now;
            }

            int packetBytes = currentPacketPtr - audioDataPacket;
            nodeList->writeDatagram(audioDataPacket, packetBytes, audioMixer);
            _outgoingAvatarAudioSequenceNumber++;

            Application::getInstance()->getBandwidthMeter()->outputStream(BandwidthMeter::AUDIO)
                .updateValue(packetBytes);
        }
        delete[] inputAudioSamples;
    }
}

const int STEREO_FACTOR = 2;

void Audio::addStereoSilenceToScope(int silentSamplesPerChannel) {
    if (!_scopeEnabled || _scopeEnabledPause) {
        return;
    }
    addSilenceToScope(_scopeOutputLeft, _scopeOutputOffset, silentSamplesPerChannel);
    _scopeOutputOffset = addSilenceToScope(_scopeOutputRight, _scopeOutputOffset, silentSamplesPerChannel);
}

void Audio::addStereoSamplesToScope(const QByteArray& samples) {
    if (!_scopeEnabled || _scopeEnabledPause) {
        return;
    }
    const int16_t* samplesData = reinterpret_cast<const int16_t*>(samples.data());
    int samplesPerChannel = samples.size() / sizeof(int16_t) / STEREO_FACTOR;

    addBufferToScope(_scopeOutputLeft, _scopeOutputOffset, samplesData, samplesPerChannel, 0, STEREO_FACTOR);
    _scopeOutputOffset = addBufferToScope(_scopeOutputRight, _scopeOutputOffset, samplesData, samplesPerChannel, 1, STEREO_FACTOR);

    _scopeLastFrame = samples.right(NETWORK_BUFFER_LENGTH_BYTES_STEREO);
}

void Audio::addLastFrameRepeatedWithFadeToScope(int samplesPerChannel) {
    const int16_t* lastFrameData = reinterpret_cast<const int16_t*>(_scopeLastFrame.data());

    int samplesRemaining = samplesPerChannel;
    int indexOfRepeat = 0;
    do {
        int samplesToWriteThisIteration = std::min(samplesRemaining, (int)NETWORK_SAMPLES_PER_FRAME);
       float fade = calculateRepeatedFrameFadeFactor(indexOfRepeat);
        addBufferToScope(_scopeOutputLeft, _scopeOutputOffset, lastFrameData, samplesToWriteThisIteration, 0, STEREO_FACTOR, fade);
        _scopeOutputOffset = addBufferToScope(_scopeOutputRight, _scopeOutputOffset, lastFrameData, samplesToWriteThisIteration, 1, STEREO_FACTOR, fade);

        samplesRemaining -= samplesToWriteThisIteration;
        indexOfRepeat++;
    } while (samplesRemaining > 0);
}

void Audio::processReceivedSamples(const QByteArray& inputBuffer, QByteArray& outputBuffer) {
    const int numNetworkOutputSamples = inputBuffer.size() / sizeof(int16_t);
    const int numDeviceOutputSamples = numNetworkOutputSamples * (_outputFormat.sampleRate() * _outputFormat.channelCount())
        / (_desiredOutputFormat.sampleRate() * _desiredOutputFormat.channelCount());

    outputBuffer.resize(numDeviceOutputSamples * sizeof(int16_t));

    const int16_t* receivedSamples;
    // copy the samples we'll resample from the ring buffer - this also
    // pushes the read pointer of the ring buffer forwards
    //receivedAudioStreamPopOutput.readSamples(receivedSamples, numNetworkOutputSamples);

    receivedSamples = reinterpret_cast<const int16_t*>(inputBuffer.data());

    // copy the packet from the RB to the output
    linearResampling(receivedSamples,
        (int16_t*)outputBuffer.data(),
        numNetworkOutputSamples,
        numDeviceOutputSamples,
        _desiredOutputFormat, _outputFormat);
    
    if(_reverb || _receivedAudioStream.hasReverb()) {
        updateGverbOptions();
        addReverb(_gverb, (int16_t*)outputBuffer.data(), numDeviceOutputSamples, _outputFormat);
    }
}

void Audio::addReceivedAudioToStream(const QByteArray& audioByteArray) {
    if (_audioOutput) {
        // Audio output must exist and be correctly set up if we're going to process received audio
        _receivedAudioStream.parseData(audioByteArray);
    }

    Application::getInstance()->getBandwidthMeter()->inputStream(BandwidthMeter::AUDIO).updateValue(audioByteArray.size());
}

void Audio::parseAudioStreamStatsPacket(const QByteArray& packet) {

    int numBytesPacketHeader = numBytesForPacketHeader(packet);
    const char* dataAt = packet.constData() + numBytesPacketHeader;

    // parse the appendFlag, clear injected audio stream stats if 0
    quint8 appendFlag = *(reinterpret_cast<const quint16*>(dataAt));
    dataAt += sizeof(quint8);
    if (!appendFlag) {
        _audioMixerInjectedStreamAudioStatsMap.clear();
    }

    // parse the number of stream stats structs to follow
    quint16 numStreamStats = *(reinterpret_cast<const quint16*>(dataAt));
    dataAt += sizeof(quint16);

    // parse the stream stats
    AudioStreamStats streamStats;
    for (quint16 i = 0; i < numStreamStats; i++) {
        memcpy(&streamStats, dataAt, sizeof(AudioStreamStats));
        dataAt += sizeof(AudioStreamStats);

        if (streamStats._streamType == PositionalAudioStream::Microphone) {
            _audioMixerAvatarStreamAudioStats = streamStats;
        } else {
            _audioMixerInjectedStreamAudioStatsMap[streamStats._streamIdentifier] = streamStats;
        }
    }
}

void Audio::parseAudioEnvironmentData(const QByteArray &packet) {
    int numBytesPacketHeader = numBytesForPacketHeader(packet);
    const char* dataAt = packet.constData() + numBytesPacketHeader;
    
    char bitset;
    memcpy(&bitset, dataAt, sizeof(char));
    dataAt += sizeof(char);
    
    bool hasReverb = oneAtBit(bitset, HAS_REVERB_BIT);;
    if (hasReverb) {
        float reverbTime, wetLevel;
        memcpy(&reverbTime, dataAt, sizeof(float));
        dataAt += sizeof(float);
        memcpy(&wetLevel, dataAt, sizeof(float));
        dataAt += sizeof(float);
        _receivedAudioStream.setReverb(reverbTime, wetLevel);
    } else {
        _receivedAudioStream.clearReverb();
    }
}

void Audio::sendDownstreamAudioStatsPacket() {

    // since this function is called every second, we'll sample for some of our stats here
    _inputRingBufferMsecsAvailableStats.update(getInputRingBufferMsecsAvailable());
    _audioOutputMsecsUnplayedStats.update(getAudioOutputMsecsUnplayed());

    // also, call _receivedAudioStream's per-second callback
    _receivedAudioStream.perSecondCallbackForUpdatingStats();

    char packet[MAX_PACKET_SIZE];

    // pack header
    int numBytesPacketHeader = populatePacketHeader(packet, PacketTypeAudioStreamStats);
    char* dataAt = packet + numBytesPacketHeader;

    // pack append flag
    quint8 appendFlag = 0;
    memcpy(dataAt, &appendFlag, sizeof(quint8));
    dataAt += sizeof(quint8);

    // pack number of stats packed
    quint16 numStreamStatsToPack = 1;
    memcpy(dataAt, &numStreamStatsToPack, sizeof(quint16));
    dataAt += sizeof(quint16);

    // pack downstream audio stream stats
    AudioStreamStats stats = _receivedAudioStream.getAudioStreamStats();
    memcpy(dataAt, &stats, sizeof(AudioStreamStats));
    dataAt += sizeof(AudioStreamStats);
    
    // send packet
    NodeList* nodeList = NodeList::getInstance();
    SharedNodePointer audioMixer = nodeList->soloNodeOfType(NodeType::AudioMixer);
    nodeList->writeDatagram(packet, dataAt - packet, audioMixer);
}



bool Audio::mousePressEvent(int x, int y) {
    if (_iconBounds.contains(x, y)) {
        toggleMute();
        return true;
    }
    return false;
}

void Audio::toggleMute() {
    _muted = !_muted;
    muteToggled();
}

void Audio::toggleAudioNoiseReduction() {
    _noiseGateEnabled = !_noiseGateEnabled;
}

void Audio::toggleStereoInput() {
    int oldChannelCount = _desiredInputFormat.channelCount();
    QAction* stereoAudioOption = Menu::getInstance()->getActionForOption(MenuOption::StereoAudio);

    if (stereoAudioOption->isChecked()) {
        _desiredInputFormat.setChannelCount(2);
        _isStereoInput = true;
    } else {
        _desiredInputFormat.setChannelCount(1);
        _isStereoInput = false;
    }
    
    if (oldChannelCount != _desiredInputFormat.channelCount()) {
        // change in channel count for desired input format, restart the input device
        switchInputToAudioDevice(_inputAudioDeviceName);
    }
}

void Audio::processProceduralAudio(int16_t* monoInput, int numSamples) {

    // zero out the locally injected audio in preparation for audio procedural sounds
    // This is correlated to numSamples, so it really needs to be numSamples * sizeof(sample)
    memset(_localProceduralSamples, 0, NETWORK_BUFFER_LENGTH_BYTES_PER_CHANNEL);
    // add procedural effects to the appropriate input samples
    addProceduralSounds(monoInput, NETWORK_BUFFER_LENGTH_SAMPLES_PER_CHANNEL);
        
    if (!_proceduralOutputDevice) {
        _proceduralOutputDevice = _proceduralAudioOutput->start();
    }
        
    // send whatever procedural sounds we want to locally loop back to the _proceduralOutputDevice
    QByteArray proceduralOutput;
    proceduralOutput.resize(NETWORK_BUFFER_LENGTH_SAMPLES_PER_CHANNEL * _outputFormat.sampleRate() *
        _outputFormat.channelCount() * sizeof(int16_t) / (_desiredInputFormat.sampleRate() *
            _desiredInputFormat.channelCount()));
        
    linearResampling(_localProceduralSamples,
        reinterpret_cast<int16_t*>(proceduralOutput.data()),
        NETWORK_BUFFER_LENGTH_SAMPLES_PER_CHANNEL,
        proceduralOutput.size() / sizeof(int16_t),
        _desiredInputFormat, _outputFormat);
        
    if (_proceduralOutputDevice) {
        _proceduralOutputDevice->write(proceduralOutput);
    }
}

void Audio::toggleAudioSourceInject() {
    _audioSourceInjectEnabled = !_audioSourceInjectEnabled;
}

void Audio::selectAudioSourcePinkNoise() {
    _noiseSourceEnabled = Menu::getInstance()->isOptionChecked(MenuOption::AudioSourcePinkNoise);
    _toneSourceEnabled = !_noiseSourceEnabled;
}
 
void Audio::selectAudioSourceSine440() {
    _toneSourceEnabled = Menu::getInstance()->isOptionChecked(MenuOption::AudioSourceSine440);
    _noiseSourceEnabled = !_toneSourceEnabled;
}

//  Take a pointer to the acquired microphone input samples and add procedural sounds
void Audio::addProceduralSounds(int16_t* monoInput, int numSamples) {
    float sample;
    const float COLLISION_SOUND_CUTOFF_LEVEL = 0.01f;
    const float COLLISION_SOUND_MAX_VOLUME = 1000.0f;
    const float UP_MAJOR_FIFTH = powf(1.5f, 4.0f);
    const float DOWN_TWO_OCTAVES = 4.0f;
    const float DOWN_FOUR_OCTAVES = 16.0f;
    float t;
    if (_collisionSoundMagnitude > COLLISION_SOUND_CUTOFF_LEVEL) {
        for (int i = 0; i < numSamples; i++) {
            t = (float) _proceduralEffectSample + (float) i;

            sample = sinf(t * _collisionSoundFrequency)
                + sinf(t * _collisionSoundFrequency / DOWN_TWO_OCTAVES)
                + sinf(t * _collisionSoundFrequency / DOWN_FOUR_OCTAVES * UP_MAJOR_FIFTH);
            sample *= _collisionSoundMagnitude * COLLISION_SOUND_MAX_VOLUME;

            int16_t collisionSample = (int16_t) sample;

            _lastInputLoudness = 0;
            
            monoInput[i] = glm::clamp(monoInput[i] + collisionSample, MIN_SAMPLE_VALUE, MAX_SAMPLE_VALUE);
            
            _lastInputLoudness += fabsf(monoInput[i]);
            _lastInputLoudness /= numSamples;
            _lastInputLoudness /= MAX_SAMPLE_VALUE;
            
            _localProceduralSamples[i] = glm::clamp(_localProceduralSamples[i] + collisionSample,
                                                  MIN_SAMPLE_VALUE, MAX_SAMPLE_VALUE);

            _collisionSoundMagnitude *= _collisionSoundDuration;
        }
    }
    _proceduralEffectSample += numSamples;

    //  Add a drum sound
    const float MAX_VOLUME = 32000.0f;
    const float MAX_DURATION = 2.0f;
    const float MIN_AUDIBLE_VOLUME = 0.001f;
    const float NOISE_MAGNITUDE = 0.02f;
    float frequency = (_drumSoundFrequency / SAMPLE_RATE) * TWO_PI;
    if (_drumSoundVolume > 0.0f) {
        for (int i = 0; i < numSamples; i++) {
            t = (float) _drumSoundSample + (float) i;
            sample = sinf(t * frequency);
            sample += ((randFloat() - 0.5f) * NOISE_MAGNITUDE);
            sample *= _drumSoundVolume * MAX_VOLUME;

            int16_t collisionSample = (int16_t) sample;

            _lastInputLoudness = 0;
            
            monoInput[i] = glm::clamp(monoInput[i] + collisionSample, MIN_SAMPLE_VALUE, MAX_SAMPLE_VALUE);
            
            _lastInputLoudness += fabsf(monoInput[i]);
            _lastInputLoudness /= numSamples;
            _lastInputLoudness /= MAX_SAMPLE_VALUE;
            
            _localProceduralSamples[i] = glm::clamp(_localProceduralSamples[i] + collisionSample,
                                                  MIN_SAMPLE_VALUE, MAX_SAMPLE_VALUE);

            _drumSoundVolume *= (1.0f - _drumSoundDecay);
        }
        _drumSoundSample += numSamples;
        _drumSoundDuration = glm::clamp(_drumSoundDuration - (AUDIO_CALLBACK_MSECS / 1000.0f), 0.0f, MAX_DURATION);
        if (_drumSoundDuration == 0.0f || (_drumSoundVolume < MIN_AUDIBLE_VOLUME)) {
            _drumSoundVolume = 0.0f;
        }
    }
}

//  Starts a collision sound.  magnitude is 0-1, with 1 the loudest possible sound.
void Audio::startCollisionSound(float magnitude, float frequency, float noise, float duration, bool flashScreen) {
    _collisionSoundMagnitude = magnitude;
    _collisionSoundFrequency = frequency;
    _collisionSoundNoise = noise;
    _collisionSoundDuration = duration;
    _collisionFlashesScreen = flashScreen;
}

void Audio::startDrumSound(float volume, float frequency, float duration, float decay) {
    _drumSoundVolume = volume;
    _drumSoundFrequency = frequency;
    _drumSoundDuration = duration;
    _drumSoundDecay = decay;
    _drumSoundSample = 0;
}

bool Audio::outputLocalInjector(bool isStereo, qreal volume, AudioInjector* injector) {
    if (injector->getLocalBuffer()) {
        QAudioFormat localFormat = _desiredOutputFormat;
        localFormat.setChannelCount(isStereo ? 2 : 1);
        
        QAudioOutput* localOutput = new QAudioOutput(getNamedAudioDeviceForMode(QAudio::AudioOutput, _outputAudioDeviceName),
                                                     localFormat, this);
        localOutput->setVolume(volume);
        
        // move the localOutput to the same thread as the local injector buffer
        localOutput->moveToThread(injector->getLocalBuffer()->thread());
        
        // have it be cleaned up when that thread is done
        connect(injector->thread(), &QThread::finished, localOutput, &QAudioOutput::stop);
        connect(injector->thread(), &QThread::finished, localOutput, &QAudioOutput::deleteLater);
        
        qDebug() << "Starting QAudioOutput for local injector" << localOutput;
        
        localOutput->start(injector->getLocalBuffer());
        return localOutput->state() == QAudio::ActiveState;
    }
    
    return false;
}

void Audio::renderToolBox(int x, int y, bool boxed) {

    glEnable(GL_TEXTURE_2D);

    if (boxed) {

        bool isClipping = ((getTimeSinceLastClip() > 0.0f) && (getTimeSinceLastClip() < 1.0f));
        const int BOX_LEFT_PADDING = 5;
        const int BOX_TOP_PADDING = 10;
        const int BOX_WIDTH = 266;
        const int BOX_HEIGHT = 44;

        QRect boxBounds = QRect(x - BOX_LEFT_PADDING, y - BOX_TOP_PADDING, BOX_WIDTH, BOX_HEIGHT);

        glBindTexture(GL_TEXTURE_2D, _boxTextureId);

        if (isClipping) {
            glColor3f(1.0f, 0.0f, 0.0f);
        } else {
            glColor3f(0.41f, 0.41f, 0.41f);
        }
        
        glm::vec2 topLeft(boxBounds.left(), boxBounds.top());
        glm::vec2 bottomRight(boxBounds.right(), boxBounds.bottom());
        glm::vec2 texCoordTopLeft(1,1);
        glm::vec2 texCoordBottomRight(0,0);

        DependencyManager::get<GeometryCache>()->renderQuad(topLeft, bottomRight, texCoordTopLeft, texCoordBottomRight);
    }

    _iconBounds = QRect(x, y, MUTE_ICON_SIZE, MUTE_ICON_SIZE);
    if (!_muted) {
        glBindTexture(GL_TEXTURE_2D, _micTextureId);
        _iconColor = 1.0f;
    } else {
        glBindTexture(GL_TEXTURE_2D, _muteTextureId);
        
        // Make muted icon pulsate
        static const float PULSE_MIN = 0.4f;
        static const float PULSE_MAX = 1.0f;
        static const float PULSE_FREQUENCY = 1.0f; // in Hz
        qint64 now = usecTimestampNow();
        if (now - _iconPulseTimeReference > (qint64)USECS_PER_SECOND) {
            // Prevents t from getting too big, which would diminish glm::cos precision
            _iconPulseTimeReference = now - ((now - _iconPulseTimeReference) % USECS_PER_SECOND);
        }
        float t = (float)(now - _iconPulseTimeReference) / (float)USECS_PER_SECOND;
        float pulseFactor = (glm::cos(t * PULSE_FREQUENCY * 2.0f * PI) + 1.0f) / 2.0f;
        _iconColor = PULSE_MIN + (PULSE_MAX - PULSE_MIN) * pulseFactor;
    }

    glColor3f(_iconColor, _iconColor, _iconColor);
    
    glm::vec2 topLeft(_iconBounds.left(), _iconBounds.top());
    glm::vec2 bottomRight(_iconBounds.right(), _iconBounds.bottom());
    glm::vec2 texCoordTopLeft(1,1);
    glm::vec2 texCoordBottomRight(0,0);

    DependencyManager::get<GeometryCache>()->renderQuad(topLeft, bottomRight, texCoordTopLeft, texCoordBottomRight);
    

    glDisable(GL_TEXTURE_2D);
}

void Audio::toggleScope() {
    _scopeEnabled = !_scopeEnabled;
    if (_scopeEnabled) {
        allocateScope();
    } else {
        freeScope();
    }
}

void Audio::toggleScopePause() {
    _scopeEnabledPause = !_scopeEnabledPause;
}

void Audio::toggleStats() {
    _statsEnabled = !_statsEnabled;
}

void Audio::toggleStatsShowInjectedStreams() {
    _statsShowInjectedStreams = !_statsShowInjectedStreams;
}

void Audio::selectAudioScopeFiveFrames() {
    if (Menu::getInstance()->isOptionChecked(MenuOption::AudioScopeFiveFrames)) {
        reallocateScope(5);
    }
}

void Audio::selectAudioScopeTwentyFrames() {
    if (Menu::getInstance()->isOptionChecked(MenuOption::AudioScopeTwentyFrames)) {
        reallocateScope(20);
    }
}

void Audio::selectAudioScopeFiftyFrames() {
    if (Menu::getInstance()->isOptionChecked(MenuOption::AudioScopeFiftyFrames)) {
        reallocateScope(50);
    }
}

void Audio::allocateScope() {
    _scopeInputOffset = 0;
    _scopeOutputOffset = 0;
    int num = _samplesPerScope * sizeof(int16_t);
    _scopeInput = new QByteArray(num, 0);
    _scopeOutputLeft = new QByteArray(num, 0);
    _scopeOutputRight = new QByteArray(num, 0);
}

void Audio::reallocateScope(int frames) {
    if (_framesPerScope != frames) {
        _framesPerScope = frames;
        _samplesPerScope = NETWORK_SAMPLES_PER_FRAME * _framesPerScope;
        QMutexLocker lock(&_guard);
        freeScope();
        allocateScope();
    }
}

void Audio::freeScope() {
    if (_scopeInput) {
        delete _scopeInput;
        _scopeInput = 0;
    }
    if (_scopeOutputLeft) {
        delete _scopeOutputLeft;
        _scopeOutputLeft = 0;
    }
    if (_scopeOutputRight) {
        delete _scopeOutputRight;
        _scopeOutputRight = 0;
    }
}

int Audio::addBufferToScope(QByteArray* byteArray, int frameOffset, const int16_t* source, int sourceSamplesPerChannel,
    unsigned int sourceChannel, unsigned int sourceNumberOfChannels, float fade) {
    if (!_scopeEnabled || _scopeEnabledPause) {
        return 0;
    }
    
    // Temporary variable receives sample value
    float sample;

    QMutexLocker lock(&_guard);
    // Short int pointer to mapped samples in byte array
    int16_t* destination = (int16_t*) byteArray->data();

    for (int i = 0; i < sourceSamplesPerChannel; i++) {
        sample = (float)source[i * sourceNumberOfChannels + sourceChannel];
        destination[frameOffset] = sample / (float) MAX_16_BIT_AUDIO_SAMPLE * (float)SCOPE_HEIGHT / 2.0f;
        frameOffset = (frameOffset == _samplesPerScope - 1) ? 0 : frameOffset + 1;
    }
    return frameOffset;
}

int Audio::addSilenceToScope(QByteArray* byteArray, int frameOffset, int silentSamples) {

    QMutexLocker lock(&_guard);
    // Short int pointer to mapped samples in byte array
    int16_t* destination = (int16_t*)byteArray->data();

    if (silentSamples >= _samplesPerScope) {
        memset(destination, 0, byteArray->size());
        return frameOffset;
    }

    int samplesToBufferEnd = _samplesPerScope - frameOffset;
    if (silentSamples > samplesToBufferEnd) {
        memset(destination + frameOffset, 0, samplesToBufferEnd * sizeof(int16_t));
        memset(destination, 0, silentSamples - samplesToBufferEnd * sizeof(int16_t));
    } else {
        memset(destination + frameOffset, 0, silentSamples * sizeof(int16_t));
    }

    return (frameOffset + silentSamples) % _samplesPerScope;
}

void Audio::renderStats(const float* color, int width, int height) {
    if (!_statsEnabled) {
        return;
    }

    const int linesWhenCentered = _statsShowInjectedStreams ? 34 : 27;
    const int CENTERED_BACKGROUND_HEIGHT = STATS_HEIGHT_PER_LINE * linesWhenCentered;

    int lines = _statsShowInjectedStreams ? _audioMixerInjectedStreamAudioStatsMap.size() * 7 + 27 : 27;
    int statsHeight = STATS_HEIGHT_PER_LINE * lines;


    static const float backgroundColor[4] = { 0.2f, 0.2f, 0.2f, 0.6f };

    int x = std::max((width - (int)STATS_WIDTH) / 2, 0);
    int y = std::max((height - CENTERED_BACKGROUND_HEIGHT) / 2, 0);
    int w = STATS_WIDTH;
    int h = statsHeight;
    renderBackground(backgroundColor, x, y, w, h);


    int horizontalOffset = x + 5;
    int verticalOffset = y;
    
    float scale = 0.10f;
    float rotation = 0.0f;
    int font = 2;


    char latencyStatString[512];

    const float BUFFER_SEND_INTERVAL_MSECS = BUFFER_SEND_INTERVAL_USECS / (float)USECS_PER_MSEC;

    float audioInputBufferLatency = 0.0f, inputRingBufferLatency = 0.0f, networkRoundtripLatency = 0.0f, mixerRingBufferLatency = 0.0f, outputRingBufferLatency = 0.0f, audioOutputBufferLatency = 0.0f;

    AudioStreamStats downstreamAudioStreamStats = _receivedAudioStream.getAudioStreamStats();
    SharedNodePointer audioMixerNodePointer = NodeList::getInstance()->soloNodeOfType(NodeType::AudioMixer);
    if (!audioMixerNodePointer.isNull()) {
        audioInputBufferLatency = _audioInputMsecsReadStats.getWindowAverage();
        inputRingBufferLatency = getInputRingBufferAverageMsecsAvailable();
        networkRoundtripLatency = audioMixerNodePointer->getPingMs();
        mixerRingBufferLatency = _audioMixerAvatarStreamAudioStats._framesAvailableAverage * BUFFER_SEND_INTERVAL_MSECS;
        outputRingBufferLatency = downstreamAudioStreamStats._framesAvailableAverage * BUFFER_SEND_INTERVAL_MSECS;
        audioOutputBufferLatency = _audioOutputMsecsUnplayedStats.getWindowAverage();
    }
    float totalLatency = audioInputBufferLatency + inputRingBufferLatency + networkRoundtripLatency + mixerRingBufferLatency + outputRingBufferLatency + audioOutputBufferLatency;

    sprintf(latencyStatString, "     Audio input buffer: %7.2fms    - avg msecs of samples read to the input ring buffer in last 10s", audioInputBufferLatency);
    verticalOffset += STATS_HEIGHT_PER_LINE;
    drawText(horizontalOffset, verticalOffset, scale, rotation, font, latencyStatString, color);

    sprintf(latencyStatString, "      Input ring buffer: %7.2fms    - avg msecs of samples in input ring buffer in last 10s", inputRingBufferLatency);
    verticalOffset += STATS_HEIGHT_PER_LINE;
    drawText(horizontalOffset, verticalOffset, scale, rotation, font, latencyStatString, color);

    sprintf(latencyStatString, "       Network to mixer: %7.2fms    - half of last ping value calculated by the node list", networkRoundtripLatency / 2.0f);
    verticalOffset += STATS_HEIGHT_PER_LINE;
    drawText(horizontalOffset, verticalOffset, scale, rotation, font, latencyStatString, color);

    sprintf(latencyStatString, " AudioMixer ring buffer: %7.2fms    - avg msecs of samples in audio mixer's ring buffer in last 10s", mixerRingBufferLatency);
    verticalOffset += STATS_HEIGHT_PER_LINE;
    drawText(horizontalOffset, verticalOffset, scale, rotation, font, latencyStatString, color);

    sprintf(latencyStatString, "      Network to client: %7.2fms    - half of last ping value calculated by the node list", networkRoundtripLatency / 2.0f);
    verticalOffset += STATS_HEIGHT_PER_LINE;
    drawText(horizontalOffset, verticalOffset, scale, rotation, font, latencyStatString, color);
    
    sprintf(latencyStatString, "     Output ring buffer: %7.2fms    - avg msecs of samples in output ring buffer in last 10s", outputRingBufferLatency);
    verticalOffset += STATS_HEIGHT_PER_LINE;
    drawText(horizontalOffset, verticalOffset, scale, rotation, font, latencyStatString, color);

    sprintf(latencyStatString, "    Audio output buffer: %7.2fms    - avg msecs of samples in audio output buffer in last 10s", audioOutputBufferLatency);
    verticalOffset += STATS_HEIGHT_PER_LINE;
    drawText(horizontalOffset, verticalOffset, scale, rotation, font, latencyStatString, color);
    
    sprintf(latencyStatString, "                  TOTAL: %7.2fms\n", totalLatency);
    verticalOffset += STATS_HEIGHT_PER_LINE;
    drawText(horizontalOffset, verticalOffset, scale, rotation, font, latencyStatString, color);


    verticalOffset += STATS_HEIGHT_PER_LINE;    // blank line

    char clientUpstreamMicLabelString[] = "Upstream Mic Audio Packets Sent Gaps (by client):";
    verticalOffset += STATS_HEIGHT_PER_LINE;
    drawText(horizontalOffset, verticalOffset, scale, rotation, font, clientUpstreamMicLabelString, color);

    char stringBuffer[512];
    sprintf(stringBuffer, "  Inter-packet timegaps (overall) | min: %9s, max: %9s, avg: %9s",
        formatUsecTime(_packetSentTimeGaps.getMin()).toLatin1().data(),
        formatUsecTime(_packetSentTimeGaps.getMax()).toLatin1().data(),
        formatUsecTime(_packetSentTimeGaps.getAverage()).toLatin1().data());
    verticalOffset += STATS_HEIGHT_PER_LINE;
    drawText(horizontalOffset, verticalOffset, scale, rotation, font, stringBuffer, color);

    sprintf(stringBuffer, " Inter-packet timegaps (last 30s) | min: %9s, max: %9s, avg: %9s",
        formatUsecTime(_packetSentTimeGaps.getWindowMin()).toLatin1().data(),
        formatUsecTime(_packetSentTimeGaps.getWindowMax()).toLatin1().data(),
        formatUsecTime(_packetSentTimeGaps.getWindowAverage()).toLatin1().data());
    verticalOffset += STATS_HEIGHT_PER_LINE;
    drawText(horizontalOffset, verticalOffset, scale, rotation, font, stringBuffer, color);

    verticalOffset += STATS_HEIGHT_PER_LINE;    // blank line

    char upstreamMicLabelString[] = "Upstream mic audio stats (received and reported by audio-mixer):";
    verticalOffset += STATS_HEIGHT_PER_LINE;
    drawText(horizontalOffset, verticalOffset, scale, rotation, font, upstreamMicLabelString, color);

    renderAudioStreamStats(_audioMixerAvatarStreamAudioStats, horizontalOffset, verticalOffset, scale, rotation, font, color);


    verticalOffset += STATS_HEIGHT_PER_LINE;    // blank line

    char downstreamLabelString[] = "Downstream mixed audio stats:";
    verticalOffset += STATS_HEIGHT_PER_LINE;
    drawText(horizontalOffset, verticalOffset, scale, rotation, font, downstreamLabelString, color);

    renderAudioStreamStats(downstreamAudioStreamStats, horizontalOffset, verticalOffset, scale, rotation, font, color, true);


    if (_statsShowInjectedStreams) {

        foreach(const AudioStreamStats& injectedStreamAudioStats, _audioMixerInjectedStreamAudioStatsMap) {

            verticalOffset += STATS_HEIGHT_PER_LINE;    // blank line

            char upstreamInjectedLabelString[512];
            sprintf(upstreamInjectedLabelString, "Upstream injected audio stats:      stream ID: %s",
                injectedStreamAudioStats._streamIdentifier.toString().toLatin1().data());
            verticalOffset += STATS_HEIGHT_PER_LINE;
            drawText(horizontalOffset, verticalOffset, scale, rotation, font, upstreamInjectedLabelString, color);

            renderAudioStreamStats(injectedStreamAudioStats, horizontalOffset, verticalOffset, scale, rotation, font, color);
        }
    }
}

void Audio::renderAudioStreamStats(const AudioStreamStats& streamStats, int horizontalOffset, int& verticalOffset,
    float scale, float rotation, int font, const float* color, bool isDownstreamStats) {
    
    char stringBuffer[512];

    sprintf(stringBuffer, "                      Packet loss | overall: %5.2f%% (%d lost), last_30s: %5.2f%% (%d lost)",
        streamStats._packetStreamStats.getLostRate() * 100.0f,
        streamStats._packetStreamStats._lost,
        streamStats._packetStreamWindowStats.getLostRate() * 100.0f,
        streamStats._packetStreamWindowStats._lost);
    verticalOffset += STATS_HEIGHT_PER_LINE;
    drawText(horizontalOffset, verticalOffset, scale, rotation, font, stringBuffer, color);

    if (isDownstreamStats) {

        const float BUFFER_SEND_INTERVAL_MSECS = BUFFER_SEND_INTERVAL_USECS / (float)USECS_PER_MSEC;
        sprintf(stringBuffer, "                Ringbuffer frames | desired: %u, avg_available(10s): %u+%d, available: %u+%d",
            streamStats._desiredJitterBufferFrames,
            streamStats._framesAvailableAverage,
            (int)(getAudioOutputAverageMsecsUnplayed() / BUFFER_SEND_INTERVAL_MSECS),
            streamStats._framesAvailable,
            (int)(getAudioOutputMsecsUnplayed() / BUFFER_SEND_INTERVAL_MSECS));
    } else {
        sprintf(stringBuffer, "                Ringbuffer frames | desired: %u, avg_available(10s): %u, available: %u",
            streamStats._desiredJitterBufferFrames,
            streamStats._framesAvailableAverage,
            streamStats._framesAvailable);
    }
    
    verticalOffset += STATS_HEIGHT_PER_LINE;
    drawText(horizontalOffset, verticalOffset, scale, rotation, font, stringBuffer, color);

    sprintf(stringBuffer, "                 Ringbuffer stats | starves: %u, prev_starve_lasted: %u, frames_dropped: %u, overflows: %u",
        streamStats._starveCount,
        streamStats._consecutiveNotMixedCount,
        streamStats._framesDropped,
        streamStats._overflowCount);
    verticalOffset += STATS_HEIGHT_PER_LINE;
    drawText(horizontalOffset, verticalOffset, scale, rotation, font, stringBuffer, color);

    sprintf(stringBuffer, "  Inter-packet timegaps (overall) | min: %9s, max: %9s, avg: %9s",
        formatUsecTime(streamStats._timeGapMin).toLatin1().data(),
        formatUsecTime(streamStats._timeGapMax).toLatin1().data(),
        formatUsecTime(streamStats._timeGapAverage).toLatin1().data());
    verticalOffset += STATS_HEIGHT_PER_LINE;
    drawText(horizontalOffset, verticalOffset, scale, rotation, font, stringBuffer, color);

    sprintf(stringBuffer, " Inter-packet timegaps (last 30s) | min: %9s, max: %9s, avg: %9s",
        formatUsecTime(streamStats._timeGapWindowMin).toLatin1().data(),
        formatUsecTime(streamStats._timeGapWindowMax).toLatin1().data(),
        formatUsecTime(streamStats._timeGapWindowAverage).toLatin1().data());
    verticalOffset += STATS_HEIGHT_PER_LINE;
    drawText(horizontalOffset, verticalOffset, scale, rotation, font, stringBuffer, color);
}


void Audio::renderScope(int width, int height) {

    if (!_scopeEnabled)
        return;

    static const float backgroundColor[4] = { 0.4f, 0.4f, 0.4f, 0.6f };
    static const float gridColor[4] = { 0.7f, 0.7f, 0.7f, 1.0f };
    static const float inputColor[4] = { 0.3f, 1.0f, 0.3f, 1.0f };
    static const float outputLeftColor[4] = { 1.0f, 0.3f, 0.3f, 1.0f };
    static const float outputRightColor[4] = { 0.3f, 0.3f, 1.0f, 1.0f };
    static const int gridRows = 2;
    int gridCols = _framesPerScope;

    int x = (width - (int)SCOPE_WIDTH) / 2;
    int y = (height - (int)SCOPE_HEIGHT) / 2;
    int w = (int)SCOPE_WIDTH;
    int h = (int)SCOPE_HEIGHT;

    renderBackground(backgroundColor, x, y, w, h);
    renderGrid(gridColor, x, y, w, h, gridRows, gridCols);

    QMutexLocker lock(&_guard);
    renderLineStrip(inputColor, x, y, _samplesPerScope, _scopeInputOffset, _scopeInput);
    renderLineStrip(outputLeftColor, x, y, _samplesPerScope, _scopeOutputOffset, _scopeOutputLeft);
    renderLineStrip(outputRightColor, x, y, _samplesPerScope, _scopeOutputOffset, _scopeOutputRight);
}

void Audio::renderBackground(const float* color, int x, int y, int width, int height) {

    glColor4fv(color);
    DependencyManager::get<GeometryCache>()->renderQuad(x, y, width, height);
    glColor4f(1, 1, 1, 1); 
}

void Audio::renderGrid(const float* color, int x, int y, int width, int height, int rows, int cols) {

    glColor4fv(color);
    glBegin(GL_LINES);

    int dx = width / cols;
    int dy = height / rows;
    int tx = x;
    int ty = y;

    // Draw horizontal grid lines
    for (int i = rows + 1; --i >= 0; ) {
        glVertex2i(x, ty);
        glVertex2i(x + width, ty);
        ty += dy;
    }
    // Draw vertical grid lines
    for (int i = cols + 1; --i >= 0; ) {
        glVertex2i(tx, y);
        glVertex2i(tx, y + height);
        tx += dx;
    }
    glEnd();
    glColor4f(1, 1, 1, 1); 
}

void Audio::renderLineStrip(const float* color, int x, int y, int n, int offset, const QByteArray* byteArray) {

    glColor4fv(color);
    glBegin(GL_LINE_STRIP);

    int16_t sample;
    int16_t* samples = ((int16_t*) byteArray->data()) + offset;
    int numSamplesToAverage = _framesPerScope / DEFAULT_FRAMES_PER_SCOPE;
    int count = (n - offset) / numSamplesToAverage;
    int remainder = (n - offset) % numSamplesToAverage;
    y += SCOPE_HEIGHT / 2;

    // Compute and draw the sample averages from the offset position
    for (int i = count; --i >= 0; ) {
        sample = 0;
        for (int j = numSamplesToAverage; --j >= 0; ) {
            sample += *samples++;
        }
        sample /= numSamplesToAverage;
        glVertex2i(x++, y - sample);
    }

    // Compute and draw the sample average across the wrap boundary
    if (remainder != 0) {
        sample = 0;
        for (int j = remainder; --j >= 0; ) {
            sample += *samples++;
        }
    
        samples = (int16_t*) byteArray->data();

        for (int j = numSamplesToAverage - remainder; --j >= 0; ) {
            sample += *samples++;
        }
        sample /= numSamplesToAverage;
        glVertex2i(x++, y - sample);
    } else {
        samples = (int16_t*) byteArray->data();
    }

    // Compute and draw the sample average from the beginning to the offset
    count = (offset - remainder) / numSamplesToAverage;
    for (int i = count; --i >= 0; ) {
        sample = 0;
        for (int j = numSamplesToAverage; --j >= 0; ) {
            sample += *samples++;
        }
        sample /= numSamplesToAverage;
        glVertex2i(x++, y - sample);
    }
    glEnd();
    glColor4f(1, 1, 1, 1); 
}


void Audio::outputFormatChanged() {
    int outputFormatChannelCountTimesSampleRate = _outputFormat.channelCount() * _outputFormat.sampleRate();
    _outputFrameSize = NETWORK_BUFFER_LENGTH_SAMPLES_PER_CHANNEL * outputFormatChannelCountTimesSampleRate / _desiredOutputFormat.sampleRate();
    _receivedAudioStream.outputFormatChanged(outputFormatChannelCountTimesSampleRate);
}

bool Audio::switchInputToAudioDevice(const QAudioDeviceInfo& inputDeviceInfo) {
    bool supportedFormat = false;
    
    // cleanup any previously initialized device
    if (_audioInput) {
        // The call to stop() causes _inputDevice to be destructed.
        // That in turn causes it to be disconnected (see for example
        // http://stackoverflow.com/questions/9264750/qt-signals-and-slots-object-disconnect).
        _audioInput->stop();
        _inputDevice = NULL;

        delete _audioInput;
        _audioInput = NULL;
        _numInputCallbackBytes = 0;

        _inputAudioDeviceName = "";
    }

    if (!inputDeviceInfo.isNull()) {
        qDebug() << "The audio input device " << inputDeviceInfo.deviceName() << "is available.";
        _inputAudioDeviceName = inputDeviceInfo.deviceName().trimmed();
    
        if (adjustedFormatForAudioDevice(inputDeviceInfo, _desiredInputFormat, _inputFormat)) {
            qDebug() << "The format to be used for audio input is" << _inputFormat;
            
            // if the user wants stereo but this device can't provide then bail
            if (!_isStereoInput || _inputFormat.channelCount() == 2) {
                _audioInput = new QAudioInput(inputDeviceInfo, _inputFormat, this);
                _numInputCallbackBytes = calculateNumberOfInputCallbackBytes(_inputFormat);
                _audioInput->setBufferSize(_numInputCallbackBytes);
                
                // how do we want to handle input working, but output not working?
                int numFrameSamples = calculateNumberOfFrameSamples(_numInputCallbackBytes);
                _inputRingBuffer.resizeForFrameSize(numFrameSamples);
                _inputDevice = _audioInput->start();
                connect(_inputDevice, SIGNAL(readyRead()), this, SLOT(handleAudioInput()));
                
                supportedFormat = true;
            }
        }
    }
    
    return supportedFormat;
}

void Audio::outputNotify() {
    int recentUnfulfilled = _audioOutputIODevice.getRecentUnfulfilledReads();
    if (recentUnfulfilled > 0) {
        qDebug() << "WARNING --- WE HAD at least:" << recentUnfulfilled << "recently unfulfilled readData() calls";

        // TODO: Ryan Huffman -- add code here to increase the AUDIO_OUTPUT_BUFFER_SIZE_FRAMES... this code only
        // runs in cases where the audio device requested data samples, and ran dry because we couldn't fulfill the request
    }
}

bool Audio::switchOutputToAudioDevice(const QAudioDeviceInfo& outputDeviceInfo) {
    bool supportedFormat = false;

    // cleanup any previously initialized device
    if (_audioOutput) {
        _audioOutput->stop();
        
        delete _audioOutput;
        _audioOutput = NULL;

        _loopbackOutputDevice = NULL;
        delete _loopbackAudioOutput;
        _loopbackAudioOutput = NULL;

        _proceduralOutputDevice = NULL;
        delete _proceduralAudioOutput;
        _proceduralAudioOutput = NULL;
        _outputAudioDeviceName = "";
    }

    if (!outputDeviceInfo.isNull()) {
        qDebug() << "The audio output device " << outputDeviceInfo.deviceName() << "is available.";
        _outputAudioDeviceName = outputDeviceInfo.deviceName().trimmed();

        if (adjustedFormatForAudioDevice(outputDeviceInfo, _desiredOutputFormat, _outputFormat)) {
            qDebug() << "The format to be used for audio output is" << _outputFormat;
            
            outputFormatChanged();

            // setup our general output device for audio-mixer audio
            _audioOutput = new QAudioOutput(outputDeviceInfo, _outputFormat, this);
<<<<<<< HEAD
            _audioOutput->setBufferSize(_outputBufferSizeFrames * _outputFrameSize * sizeof(int16_t));
=======
            connect(_audioOutput, &QAudioOutput::notify, this, &Audio::outputNotify);

            _audioOutput->setBufferSize(AUDIO_OUTPUT_BUFFER_SIZE_FRAMES * _outputFrameSize * sizeof(int16_t));
>>>>>>> 162854c5
            qDebug() << "Output Buffer capacity in frames: " << _audioOutput->bufferSize() / sizeof(int16_t) / (float)_outputFrameSize;
            
            _audioOutputIODevice.start();
            _audioOutput->start(&_audioOutputIODevice);

            // setup a loopback audio output device
            _loopbackAudioOutput = new QAudioOutput(outputDeviceInfo, _outputFormat, this);
        
            // setup a procedural audio output device
            _proceduralAudioOutput = new QAudioOutput(outputDeviceInfo, _outputFormat, this);

            _timeSinceLastReceived.start();

            supportedFormat = true;
        }
    }
    
    return supportedFormat;
}

void Audio::setOutputBufferSize(int numFrames) {
    numFrames = std::min(std::max(numFrames, MIN_AUDIO_OUTPUT_BUFFER_SIZE_FRAMES), MAX_AUDIO_OUTPUT_BUFFER_SIZE_FRAMES);
    if (numFrames != _outputBufferSizeFrames) {
        qDebug() << "Audio output buffer size (frames): " << numFrames;
        _outputBufferSizeFrames = numFrames;

        if (_audioOutput) {
            // The buffer size can't be adjusted after QAudioOutput::start() has been called, so
            // recreate the device by switching to the default.
            QAudioDeviceInfo outputDeviceInfo = defaultAudioDeviceForMode(QAudio::AudioOutput);
            switchOutputToAudioDevice(outputDeviceInfo);
        }
    }
}

// The following constant is operating system dependent due to differences in
// the way input audio is handled. The audio input buffer size is inversely
// proportional to the accelerator ratio. 

#ifdef Q_OS_WIN
const float Audio::CALLBACK_ACCELERATOR_RATIO = 0.1f;
#endif

#ifdef Q_OS_MAC
const float Audio::CALLBACK_ACCELERATOR_RATIO = 2.0f;
#endif

#ifdef Q_OS_LINUX
const float Audio::CALLBACK_ACCELERATOR_RATIO = 2.0f;
#endif

int Audio::calculateNumberOfInputCallbackBytes(const QAudioFormat& format) const {
    int numInputCallbackBytes = (int)(((NETWORK_BUFFER_LENGTH_BYTES_PER_CHANNEL 
        * format.channelCount()
        * (format.sampleRate() / SAMPLE_RATE))
        / CALLBACK_ACCELERATOR_RATIO) + 0.5f);

    return numInputCallbackBytes;
}

float Audio::calculateDeviceToNetworkInputRatio(int numBytes) const {
    float inputToNetworkInputRatio = (int)((_numInputCallbackBytes 
        * CALLBACK_ACCELERATOR_RATIO
        / NETWORK_BUFFER_LENGTH_BYTES_PER_CHANNEL) + 0.5f);

    return inputToNetworkInputRatio;
}

int Audio::calculateNumberOfFrameSamples(int numBytes) const {
    int frameSamples = (int)(numBytes * CALLBACK_ACCELERATOR_RATIO + 0.5f) / sizeof(int16_t);
    return frameSamples;
}

float Audio::getAudioOutputMsecsUnplayed() const {
    if (!_audioOutput) {
        return 0.0f;
    }
    int bytesAudioOutputUnplayed = _audioOutput->bufferSize() - _audioOutput->bytesFree();
    float msecsAudioOutputUnplayed = bytesAudioOutputUnplayed / (float)_outputFormat.bytesForDuration(USECS_PER_MSEC);
    return msecsAudioOutputUnplayed;
}

float Audio::getInputRingBufferMsecsAvailable() const {
    int bytesInInputRingBuffer = _inputRingBuffer.samplesAvailable() * sizeof(int16_t);
    float msecsInInputRingBuffer = bytesInInputRingBuffer / (float)(_inputFormat.bytesForDuration(USECS_PER_MSEC));
    return  msecsInInputRingBuffer;
}

qint64 Audio::AudioOutputIODevice::readData(char * data, qint64 maxSize) {
    int samplesRequested = maxSize / sizeof(int16_t);
    int samplesPopped;
    int bytesWritten;
    
    if ((samplesPopped = _receivedAudioStream.popSamples(samplesRequested, false)) > 0) {
        AudioRingBuffer::ConstIterator lastPopOutput = _receivedAudioStream.getLastPopOutput();
        lastPopOutput.readSamples((int16_t*)data, samplesPopped);
        bytesWritten = samplesPopped * sizeof(int16_t);
    } else {
        memset(data, 0, maxSize);
        bytesWritten = maxSize;
    }

    int bytesAudioOutputUnplayed = _audio->_audioOutput->bufferSize() - _audio->_audioOutput->bytesFree();
    if (bytesAudioOutputUnplayed == 0 && bytesWritten == 0) {
        _unfulfilledReads++;
    }

    return bytesWritten;
}<|MERGE_RESOLUTION|>--- conflicted
+++ resolved
@@ -1866,13 +1866,10 @@
 
             // setup our general output device for audio-mixer audio
             _audioOutput = new QAudioOutput(outputDeviceInfo, _outputFormat, this);
-<<<<<<< HEAD
             _audioOutput->setBufferSize(_outputBufferSizeFrames * _outputFrameSize * sizeof(int16_t));
-=======
+
             connect(_audioOutput, &QAudioOutput::notify, this, &Audio::outputNotify);
 
-            _audioOutput->setBufferSize(AUDIO_OUTPUT_BUFFER_SIZE_FRAMES * _outputFrameSize * sizeof(int16_t));
->>>>>>> 162854c5
             qDebug() << "Output Buffer capacity in frames: " << _audioOutput->bufferSize() / sizeof(int16_t) / (float)_outputFrameSize;
             
             _audioOutputIODevice.start();
