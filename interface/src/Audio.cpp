//
//  Audio.cpp
//  interface
//
//  Created by Stephen Birarda on 1/22/13.
//  Copyright (c) 2013 High Fidelity, Inc. All rights reserved.
//

#include <cstring>
#include <sys/stat.h>

#ifdef __APPLE__
#include <CoreAudio/AudioHardware.h>
#endif

#include <QtMultimedia/QAudioInput>
#include <QtMultimedia/QAudioOutput>
#include <QSvgRenderer>

#include <AngleUtil.h>
#include <NodeList.h>
#include <NodeTypes.h>
#include <PacketHeaders.h>
#include <SharedUtil.h>
#include <StdDev.h>
#include <UUID.h>

#include "Application.h"
#include "Audio.h"
#include "Menu.h"
#include "Util.h"

static const float JITTER_BUFFER_LENGTH_MSECS = 12;
static const short JITTER_BUFFER_SAMPLES = JITTER_BUFFER_LENGTH_MSECS *
                                           NUM_AUDIO_CHANNELS * (SAMPLE_RATE / 1000.0);

static const float AUDIO_CALLBACK_MSECS = (float)BUFFER_LENGTH_SAMPLES_PER_CHANNEL / (float)SAMPLE_RATE * 1000.0;

// Mute icon configration
static const int ICON_SIZE = 24;
static const int ICON_LEFT = 20;
static const int BOTTOM_PADDING = 110;

Audio::Audio(Oscilloscope* scope, int16_t initialJitterBufferSamples, QObject* parent) :
    QObject(parent),
    _audioInput(NULL),
    _inputDevice(NULL),
    _audioOutput(NULL),
    _outputDevice(NULL),
    _isBufferSendCallback(false),
    _nextOutputSamples(NULL),
    _ringBuffer(true),
    _scope(scope),
    _averagedLatency(0.0),
    _measuredJitter(0),
    _jitterBufferSamples(initialJitterBufferSamples),
    _lastInputLoudness(0),
    _lastVelocity(0),
    _lastAcceleration(0),
    _totalPacketsReceived(0),
    _collisionSoundMagnitude(0.0f),
    _collisionSoundFrequency(0.0f),
    _collisionSoundNoise(0.0f),
    _collisionSoundDuration(0.0f),
    _proceduralEffectSample(0),
    _numFramesDisplayStarve(0),
    _muted(false)
{

}

void Audio::init(QGLWidget *parent) {
    switchToResourcesParentIfRequired();
    _micTextureId = parent->bindTexture(QImage("./resources/images/mic.svg"));
    _muteTextureId = parent->bindTexture(QImage("./resources/images/mute.svg"));
}

void Audio::reset() {
    _ringBuffer.reset();
}

QAudioDeviceInfo defaultAudioDeviceForMode(QAudio::Mode mode) {
#ifdef __APPLE__
    if (QAudioDeviceInfo::availableDevices(mode).size() > 1) {
        AudioDeviceID defaultDeviceID = 0;
        uint32_t propertySize = sizeof(AudioDeviceID);
        AudioObjectPropertyAddress propertyAddress = {
            kAudioHardwarePropertyDefaultInputDevice,
            kAudioObjectPropertyScopeGlobal,
            kAudioObjectPropertyElementMaster
        };
        
        if (mode == QAudio::AudioOutput) {
            propertyAddress.mSelector = kAudioHardwarePropertyDefaultOutputDevice;
        }
        
        
        OSStatus getPropertyError = AudioObjectGetPropertyData(kAudioObjectSystemObject,
                                                               &propertyAddress,
                                                               0,
                                                               NULL,
                                                               &propertySize,
                                                               &defaultDeviceID);
        
        if (!getPropertyError && propertySize) {
            CFStringRef deviceName = NULL;
            propertySize = sizeof(deviceName);
            propertyAddress.mSelector = kAudioDevicePropertyDeviceNameCFString;
            getPropertyError = AudioObjectGetPropertyData(defaultDeviceID, &propertyAddress, 0,
                                                          NULL, &propertySize, &deviceName);
            
            if (!getPropertyError && propertySize) {
                // find a device in the list that matches the name we have and return it
                foreach(QAudioDeviceInfo audioDevice, QAudioDeviceInfo::availableDevices(mode)) {
                    if (audioDevice.deviceName() == CFStringGetCStringPtr(deviceName, kCFStringEncodingMacRoman)) {
                        return audioDevice;
                    }
                }
            }
        }
    }
#endif
    
    // fallback for failed lookup is the default device
    return (mode == QAudio::AudioInput) ? QAudioDeviceInfo::defaultInputDevice() : QAudioDeviceInfo::defaultOutputDevice();
}

const int QT_SAMPLE_RATE = 44100;
const int SAMPLE_RATE_RATIO = QT_SAMPLE_RATE / SAMPLE_RATE;
const int CALLBACK_ACCELERATOR_RATIO = 2;
const int CALLBACK_IO_BUFFER_SIZE = BUFFER_LENGTH_BYTES_STEREO * SAMPLE_RATE_RATIO / CALLBACK_ACCELERATOR_RATIO;

void Audio::start() {
    
    QAudioFormat audioFormat;
    // set up the desired audio format
    audioFormat.setSampleRate(QT_SAMPLE_RATE);
    audioFormat.setSampleSize(16);
    audioFormat.setCodec("audio/pcm");
    audioFormat.setSampleType(QAudioFormat::SignedInt);
    audioFormat.setByteOrder(QAudioFormat::LittleEndian);
    audioFormat.setChannelCount(2);
    
    qDebug() << "The format for audio I/O is" << audioFormat << "\n";
    
    QAudioDeviceInfo inputAudioDevice = defaultAudioDeviceForMode(QAudio::AudioInput);
    
    qDebug() << "Audio input device is" << inputAudioDevice.deviceName() << "\n";
    if (!inputAudioDevice.isFormatSupported(audioFormat)) {
        qDebug() << "The desired audio input format is not supported by this device. Not starting audio input.\n";
        return;
    }
    
    _audioInput = new QAudioInput(inputAudioDevice, audioFormat, this);
    _audioInput->setBufferSize(CALLBACK_IO_BUFFER_SIZE);
    _inputDevice = _audioInput->start();
    
    connect(_inputDevice, SIGNAL(readyRead()), SLOT(handleAudioInput()));
    
    QAudioDeviceInfo outputDeviceInfo = defaultAudioDeviceForMode(QAudio::AudioOutput);
    
    qDebug() << outputDeviceInfo.supportedSampleRates() << "\n";
    
    qDebug() << "Audio output device is" << outputDeviceInfo.deviceName() << "\n";
    
    if (!outputDeviceInfo.isFormatSupported(audioFormat)) {
        qDebug() << "The desired audio output format is not supported by this device.\n";
        return;
    }
    
    _audioOutput = new QAudioOutput(outputDeviceInfo, audioFormat, this);
    _audioOutput->setBufferSize(CALLBACK_IO_BUFFER_SIZE);
    _outputDevice = _audioOutput->start();
    
    gettimeofday(&_lastReceiveTime, NULL);
}

void Audio::handleAudioInput() {
    static int16_t stereoInputBuffer[CALLBACK_IO_BUFFER_SIZE * 2];
    static char monoAudioDataPacket[MAX_PACKET_SIZE];
    static int bufferSizeSamples = _audioInput->bufferSize() / sizeof(int16_t);
    
    static int numBytesPacketHeader = numBytesForPacketHeader((unsigned char*) &PACKET_TYPE_MICROPHONE_AUDIO_NO_ECHO);
    static int leadingBytes = numBytesPacketHeader + sizeof(glm::vec3) + sizeof(glm::quat) +  NUM_BYTES_RFC4122_UUID;
    static int16_t* monoAudioSamples = (int16_t*) (monoAudioDataPacket + leadingBytes);
    
    QByteArray inputByteArray = _inputDevice->read(CALLBACK_IO_BUFFER_SIZE);
    
    if (_isBufferSendCallback) {
        // this is the second half of a full buffer of data
        
        // zero out the monoAudioSamples array
        memset(monoAudioSamples, 0, BUFFER_LENGTH_BYTES_PER_CHANNEL);
        
        // copy samples from the inputByteArray to the stereoInputBuffer
        memcpy((char*) (stereoInputBuffer + bufferSizeSamples), inputByteArray.data(), inputByteArray.size());
        
    } else {
        // take samples we have in this callback and store them in the first half of the static buffer
        // to send off in the next callback
        memcpy((char*) stereoInputBuffer, inputByteArray.data(), inputByteArray.size());
    }
    
    // add input data just written to the scope
    QMetaObject::invokeMethod(_scope, "addStereoSamples", Qt::QueuedConnection,
                              Q_ARG(QByteArray, inputByteArray), Q_ARG(bool, true));
    
    QByteArray stereoOutputBuffer;
    
    if (Menu::getInstance()->isOptionChecked(MenuOption::EchoLocalAudio) && !_muted) {
        //  if local loopback enabled, copy input to output
        if (_isBufferSendCallback) {
            stereoOutputBuffer.append((char*) (stereoInputBuffer + bufferSizeSamples), CALLBACK_IO_BUFFER_SIZE);
        } else {
            stereoOutputBuffer.append((char*) stereoInputBuffer, CALLBACK_IO_BUFFER_SIZE);
        }
    } else {
        // zero out the stereoOutputBuffer
        stereoOutputBuffer = QByteArray(CALLBACK_IO_BUFFER_SIZE, 0);
    }
    
    // add procedural effects to the appropriate input samples
    addProceduralSounds(monoAudioSamples + (_isBufferSendCallback
                                            ? BUFFER_LENGTH_SAMPLES_PER_CHANNEL / CALLBACK_ACCELERATOR_RATIO : 0),
                        (int16_t*) stereoOutputBuffer.data(),
                        BUFFER_LENGTH_SAMPLES_PER_CHANNEL / CALLBACK_ACCELERATOR_RATIO);
    
    if (_isBufferSendCallback) {
        NodeList* nodeList = NodeList::getInstance();
        Node* audioMixer = nodeList->soloNodeOfType(NODE_TYPE_AUDIO_MIXER);
        
        if (audioMixer) {
            if (audioMixer->getActiveSocket()) {
                MyAvatar* interfaceAvatar = Application::getInstance()->getAvatar();
                
                glm::vec3 headPosition = interfaceAvatar->getHeadJointPosition();
                glm::quat headOrientation = interfaceAvatar->getHead().getOrientation();
                
                // we need the amount of bytes in the buffer + 1 for type
                // + 12 for 3 floats for position + float for bearing + 1 attenuation byte
                
                PACKET_TYPE packetType = Menu::getInstance()->isOptionChecked(MenuOption::EchoServerAudio)
                    ? PACKET_TYPE_MICROPHONE_AUDIO_WITH_ECHO
                    : PACKET_TYPE_MICROPHONE_AUDIO_NO_ECHO;
                
                char* currentPacketPtr = monoAudioDataPacket + populateTypeAndVersion((unsigned char*) monoAudioDataPacket,
                                                                                      packetType);
                
                // pack Source Data
                QByteArray rfcUUID = NodeList::getInstance()->getOwnerUUID().toRfc4122();
                memcpy(currentPacketPtr, rfcUUID.constData(), rfcUUID.size());
                currentPacketPtr += rfcUUID.size();
                
                // memcpy the three float positions
                memcpy(currentPacketPtr, &headPosition, sizeof(headPosition));
                currentPacketPtr += (sizeof(headPosition));
                
                // memcpy our orientation
                memcpy(currentPacketPtr, &headOrientation, sizeof(headOrientation));
                currentPacketPtr += sizeof(headOrientation);
                
                if (!_muted) {
                    // we aren't muted, average each set of four samples together to set up the mono input buffers
                    for (int i = 2; i < BUFFER_LENGTH_SAMPLES_PER_CHANNEL * 2 * SAMPLE_RATE_RATIO; i += 4) {
                        
                        int16_t averagedSample = 0;
                        if (i + 2 == BUFFER_LENGTH_SAMPLES_PER_CHANNEL * 2 * SAMPLE_RATE_RATIO) {
                            averagedSample = (stereoInputBuffer[i - 2] / 2) + (stereoInputBuffer[i] / 2);
                        } else {
                            averagedSample = (stereoInputBuffer[i - 2] / 4) + (stereoInputBuffer[i] / 2)
                                + (stereoInputBuffer[i + 2] / 4);
                        }
                        
                        // add the averaged sample to our array of audio samples
                        monoAudioSamples[(i - 2) / 4] += averagedSample;
                    }
                }
                
                nodeList->getNodeSocket().writeDatagram(monoAudioDataPacket, BUFFER_LENGTH_BYTES_PER_CHANNEL + leadingBytes,
                                                        audioMixer->getActiveSocket()->getAddress(),
                                                        audioMixer->getActiveSocket()->getPort());
            } else {
                nodeList->pingPublicAndLocalSocketsForInactiveNode(audioMixer);
            }
        }
    }

    // if there is anything in the ring buffer, decide what to do
    
    if (!_nextOutputSamples) {
        if (_ringBuffer.getEndOfLastWrite()) {
            if (_ringBuffer.isStarved() && _ringBuffer.diffLastWriteNextOutput() <
                (PACKET_LENGTH_SAMPLES + _jitterBufferSamples * (_ringBuffer.isStereo() ? 2 : 1))) {
                //  If not enough audio has arrived to start playback, keep waiting
            } else if (!_ringBuffer.isStarved() && _ringBuffer.diffLastWriteNextOutput() == 0) {
                //  If we have started and now have run out of audio to send to the audio device,
                //  this means we've starved and should restart.
                _ringBuffer.setIsStarved(true);
                
                // show a starve in the GUI for 10 frames
                _numFramesDisplayStarve = 10;
                
            } else {
                //  We are either already playing back, or we have enough audio to start playing back.
                if (_ringBuffer.isStarved()) {
                    _ringBuffer.setIsStarved(false);
                    _ringBuffer.setHasStarted(true);
                }
                
                _nextOutputSamples = _ringBuffer.getNextOutput();
            }
        }
    }
<<<<<<< HEAD
=======

    eventuallySendRecvPing(inputLeft, outputLeft, outputRight);


    // add output (@speakers) data just written to the scope
    _scope->addSamples(1, outputLeft, BUFFER_LENGTH_SAMPLES_PER_CHANNEL);
    _scope->addSamples(2, outputRight, BUFFER_LENGTH_SAMPLES_PER_CHANNEL);
    
    gettimeofday(&_lastCallbackTime, NULL);
}

// inputBuffer  A pointer to an internal portaudio data buffer containing data read by portaudio.
// outputBuffer A pointer to an internal portaudio data buffer to be read by the configured output device.
// frames       Number of frames that portaudio requests to be read/written.
// timeInfo     Portaudio time info. Currently unused.
// statusFlags  Portaudio status flags. Currently unused.
// userData     Pointer to supplied user data (in this case, a pointer to the parent Audio object
int Audio::audioCallback (const void* inputBuffer,
                          void* outputBuffer,
                          unsigned long frames,
                          const PaStreamCallbackTimeInfo *timeInfo,
                          PaStreamCallbackFlags statusFlags,
                          void* userData) {
    
    int16_t* inputLeft = static_cast<int16_t*const*>(inputBuffer)[0];
    int16_t* outputLeft = static_cast<int16_t**>(outputBuffer)[0];
    int16_t* outputRight = static_cast<int16_t**>(outputBuffer)[1];

    static_cast<Audio*>(userData)->performIO(inputLeft, outputLeft, outputRight);
    return paContinue;
}

void Audio::init(QGLWidget *parent) {
    switchToResourcesParentIfRequired();
    _micTextureId = parent->bindTexture(QImage("./resources/images/mic.svg"));
    _muteTextureId = parent->bindTexture(QImage("./resources/images/mute.svg"));
}

static void outputPortAudioError(PaError error) {
    if (error != paNoError) {
        qDebug("-- portaudio termination error --\n");
        qDebug("PortAudio error (%d): %s\n", error, Pa_GetErrorText(error));
    }
}

void Audio::reset() {
    _packetsReceivedThisPlayback = 0;
    _ringBuffer.reset();
}

Audio::Audio(Oscilloscope* scope, int16_t initialJitterBufferSamples) :
    _stream(NULL),
    _ringBuffer(true),
    _scope(scope),
    _averagedLatency(0.0),
    _measuredJitter(0),
    _jitterBufferSamples(initialJitterBufferSamples),
    _wasStarved(0),
    _numStarves(0),
    _lastInputLoudness(0),
    _lastVelocity(0),
    _lastAcceleration(0),
    _totalPacketsReceived(0),
    _firstPacketReceivedTime(),
    _packetsReceivedThisPlayback(0),
    _echoSamplesLeft(NULL),
    _isSendingEchoPing(false),
    _pingAnalysisPending(false),
    _pingFramesToRecord(0),
    _samplesLeftForFlange(0),
    _lastYawMeasuredMaximum(0),
    _flangeIntensity(0.0f),
    _flangeRate(0.0f),
    _flangeWeight(0.0f),
    _collisionSoundMagnitude(0.0f),
    _collisionSoundFrequency(0.0f),
    _collisionSoundNoise(0.0f),
    _collisionSoundDuration(0.0f),
    _proceduralEffectSample(0),
    _drumSoundVolume(0),
    _drumSoundFrequency(0),
    _drumSoundDuration(0),
    _drumSoundSample(0),
    _muted(false),
    _localEcho(false)
{
    outputPortAudioError(Pa_Initialize());
>>>>>>> 5d510148
    
    if (_nextOutputSamples) {
        
        int16_t* stereoOutputBufferSamples = (int16_t*) stereoOutputBuffer.data();
        
        // play whatever we have in the audio buffer
        for (int s = 0; s < PACKET_LENGTH_SAMPLES_PER_CHANNEL / CALLBACK_ACCELERATOR_RATIO; s++) {
            int16_t leftSample = _nextOutputSamples[s];
            int16_t rightSample = _nextOutputSamples[s + PACKET_LENGTH_SAMPLES_PER_CHANNEL];
            
            stereoOutputBufferSamples[(s * 4)] += leftSample;
            stereoOutputBufferSamples[(s * 4) + 2] += leftSample;
            
            stereoOutputBufferSamples[(s * 4) + 1] += rightSample;
            stereoOutputBufferSamples[(s * 4) + 3] += rightSample;
        }
        
        if (_isBufferSendCallback) {
            _ringBuffer.setNextOutput(_ringBuffer.getNextOutput() + PACKET_LENGTH_SAMPLES);
            
            if (_ringBuffer.getNextOutput() == _ringBuffer.getBuffer() + RING_BUFFER_LENGTH_SAMPLES) {
                _ringBuffer.setNextOutput(_ringBuffer.getBuffer());
            }
            
            _nextOutputSamples = NULL;
        } else {
            _nextOutputSamples += PACKET_LENGTH_SAMPLES_PER_CHANNEL / CALLBACK_ACCELERATOR_RATIO;
        }
    }
    
    _outputDevice->write(stereoOutputBuffer);

    // add output (@speakers) data just written to the scope
    QMetaObject::invokeMethod(_scope, "addStereoSamples", Qt::QueuedConnection,
                              Q_ARG(QByteArray, stereoOutputBuffer), Q_ARG(bool, false));
    
    _isBufferSendCallback = !_isBufferSendCallback;
    
    gettimeofday(&_lastCallbackTime, NULL);
}

void Audio::addReceivedAudioToBuffer(unsigned char* receivedData, int receivedBytes) {
    const int NUM_INITIAL_PACKETS_DISCARD = 3;
    const int STANDARD_DEVIATION_SAMPLE_COUNT = 500;
    
    timeval currentReceiveTime;
    gettimeofday(&currentReceiveTime, NULL);
    _totalPacketsReceived++;
    
    double timeDiff = diffclock(&_lastReceiveTime, &currentReceiveTime);
    
    //  Discard first few received packets for computing jitter (often they pile up on start)
    if (_totalPacketsReceived > NUM_INITIAL_PACKETS_DISCARD) {
        _stdev.addValue(timeDiff);
    }
    
    if (_stdev.getSamples() > STANDARD_DEVIATION_SAMPLE_COUNT) {
        _measuredJitter = _stdev.getStDev();
        _stdev.reset();
        //  Set jitter buffer to be a multiple of the measured standard deviation
        const int MAX_JITTER_BUFFER_SAMPLES = RING_BUFFER_LENGTH_SAMPLES / 2;
        const float NUM_STANDARD_DEVIATIONS = 3.f;
        if (Menu::getInstance()->getAudioJitterBufferSamples() == 0) {
            float newJitterBufferSamples = (NUM_STANDARD_DEVIATIONS * _measuredJitter)
                                            / 1000.f
                                            * SAMPLE_RATE;
            setJitterBufferSamples(glm::clamp((int)newJitterBufferSamples, 0, MAX_JITTER_BUFFER_SAMPLES));
        }
    }
    
    if (_ringBuffer.diffLastWriteNextOutput() + PACKET_LENGTH_SAMPLES >
        PACKET_LENGTH_SAMPLES + (ceilf((float) (_jitterBufferSamples * 2) / PACKET_LENGTH_SAMPLES) * PACKET_LENGTH_SAMPLES)) {
        // this packet would give us more than the required amount for play out
        // discard the first packet in the buffer
        
        _ringBuffer.setNextOutput(_ringBuffer.getNextOutput() + PACKET_LENGTH_SAMPLES);
        
        if (_ringBuffer.getNextOutput() == _ringBuffer.getBuffer() + RING_BUFFER_LENGTH_SAMPLES) {
            _ringBuffer.setNextOutput(_ringBuffer.getBuffer());
        }
    }
    
    _ringBuffer.parseData((unsigned char*) receivedData, receivedBytes);
   
    Application::getInstance()->getBandwidthMeter()->inputStream(BandwidthMeter::AUDIO)
            .updateValue(PACKET_LENGTH_BYTES + sizeof(PACKET_TYPE));
 
    _lastReceiveTime = currentReceiveTime;
}

bool Audio::mousePressEvent(int x, int y) {
    if (_iconBounds.contains(x, y)) {
        _muted = !_muted;
        return true;
    }
    return false;
}

void Audio::render(int screenWidth, int screenHeight) {
    if (true) {
        glLineWidth(2.0);
        glBegin(GL_LINES);
        glColor3f(1,1,1);
        
        int startX = 20.0;
        int currentX = startX;
        int topY = screenHeight - 40;
        int bottomY = screenHeight - 20;
        float frameWidth = 20.0;
        float halfY = topY + ((bottomY - topY) / 2.0);
        
        // draw the lines for the base of the ring buffer
        
        glVertex2f(currentX, topY);
        glVertex2f(currentX, bottomY);
        
        for (int i = 0; i < RING_BUFFER_LENGTH_FRAMES / 2; i++) {
            glVertex2f(currentX, halfY);
            glVertex2f(currentX + frameWidth, halfY);
            currentX += frameWidth;
            
            glVertex2f(currentX, topY);
            glVertex2f(currentX, bottomY);
        }
        glEnd();
        
        //  Show a bar with the amount of audio remaining in ring buffer beyond current playback
        float remainingBuffer = 0;
        timeval currentTime;
        gettimeofday(&currentTime, NULL);
        float timeLeftInCurrentBuffer = 0;
        if (_lastCallbackTime.tv_usec > 0) {
            timeLeftInCurrentBuffer = AUDIO_CALLBACK_MSECS - diffclock(&_lastCallbackTime, &currentTime);
        }
        
        if (_ringBuffer.getEndOfLastWrite() != NULL)
            remainingBuffer = _ringBuffer.diffLastWriteNextOutput() / PACKET_LENGTH_SAMPLES * AUDIO_CALLBACK_MSECS;
        
        if (_numFramesDisplayStarve == 0) {
            glColor3f(0, 1, 0);
        } else {
            glColor3f(0.5 + (_numFramesDisplayStarve / 20.0f), 0, 0);
            _numFramesDisplayStarve--;
        }
        
        glBegin(GL_QUADS);
        glVertex2f(startX, topY + 2);
        glVertex2f(startX + (remainingBuffer + timeLeftInCurrentBuffer) / AUDIO_CALLBACK_MSECS * frameWidth, topY + 2);
        glVertex2f(startX + (remainingBuffer + timeLeftInCurrentBuffer) / AUDIO_CALLBACK_MSECS * frameWidth, bottomY - 2);
        glVertex2f(startX, bottomY - 2);
        glEnd();
        
        if (_averagedLatency == 0.0) {
            _averagedLatency = remainingBuffer + timeLeftInCurrentBuffer;
        } else {
            _averagedLatency = 0.99f * _averagedLatency + 0.01f * (remainingBuffer + timeLeftInCurrentBuffer);
        }
        
        //  Show a yellow bar with the averaged msecs latency you are hearing (from time of packet receipt)
        glColor3f(1,1,0);
        glBegin(GL_QUADS);
        glVertex2f(startX + _averagedLatency / AUDIO_CALLBACK_MSECS * frameWidth - 2, topY - 2);
        glVertex2f(startX + _averagedLatency / AUDIO_CALLBACK_MSECS * frameWidth + 2, topY - 2);
        glVertex2f(startX + _averagedLatency / AUDIO_CALLBACK_MSECS * frameWidth + 2, bottomY + 2);
        glVertex2f(startX + _averagedLatency / AUDIO_CALLBACK_MSECS * frameWidth - 2, bottomY + 2);
        glEnd();
        
        char out[40];
        sprintf(out, "%3.0f\n", _averagedLatency);
        drawtext(startX + _averagedLatency / AUDIO_CALLBACK_MSECS * frameWidth - 10, topY - 9, 0.10, 0, 1, 0, out, 1,1,0);
        
        //  Show a red bar with the 'start' point of one frame plus the jitter buffer
        
        glColor3f(1, 0, 0);
        int jitterBufferPels = (1.f + (float)getJitterBufferSamples() / (float) PACKET_LENGTH_SAMPLES_PER_CHANNEL) * frameWidth;
        sprintf(out, "%.0f\n", getJitterBufferSamples() / SAMPLE_RATE * 1000.f);
        drawtext(startX + jitterBufferPels - 5, topY - 9, 0.10, 0, 1, 0, out, 1, 0, 0);
        sprintf(out, "j %.1f\n", _measuredJitter);
        if (Menu::getInstance()->getAudioJitterBufferSamples() == 0) {
            drawtext(startX + jitterBufferPels - 5, bottomY + 12, 0.10, 0, 1, 0, out, 1, 0, 0);
        } else {
            drawtext(startX, bottomY + 12, 0.10, 0, 1, 0, out, 1, 0, 0);
        }
    
        glBegin(GL_QUADS);
        glVertex2f(startX + jitterBufferPels - 2, topY - 2);
        glVertex2f(startX + jitterBufferPels + 2, topY - 2);
        glVertex2f(startX + jitterBufferPels + 2, bottomY + 2);
        glVertex2f(startX + jitterBufferPels - 2, bottomY + 2);
        glEnd();

    }
    renderToolIcon(screenHeight);
}

//  Take a pointer to the acquired microphone input samples and add procedural sounds
void Audio::addProceduralSounds(int16_t* inputBuffer, int16_t* stereoOutput, int numSamples) {
    const float MAX_AUDIBLE_VELOCITY = 6.0;
    const float MIN_AUDIBLE_VELOCITY = 0.1;
    const int VOLUME_BASELINE = 400;
    const float SOUND_PITCH = 8.f;
    
    float speed = glm::length(_lastVelocity);
    float volume = VOLUME_BASELINE * (1.f - speed / MAX_AUDIBLE_VELOCITY);
    
    float sample;
    
    // Travelling noise
    //  Add a noise-modulated sinewave with volume that tapers off with speed increasing
    if ((speed > MIN_AUDIBLE_VELOCITY) && (speed < MAX_AUDIBLE_VELOCITY)) {
        for (int i = 0; i < numSamples; i++) {
            inputBuffer[i] += (int16_t)(sinf((float) (_proceduralEffectSample + i) / SOUND_PITCH )
                                        * volume * (1.f + randFloat() * 0.25f) * speed);
        }
    }
    //  Add a collision sound when voxels are run into
    const float COLLISION_SOUND_CUTOFF_LEVEL = 0.01f;
    const float COLLISION_SOUND_MAX_VOLUME = 1000.f;
    const float UP_MAJOR_FIFTH = powf(1.5f, 4.0f);
    const float DOWN_TWO_OCTAVES = 4.f;
    const float DOWN_FOUR_OCTAVES = 16.f;
    float t;
    if (_collisionSoundMagnitude > COLLISION_SOUND_CUTOFF_LEVEL) {
        for (int i = 0; i < numSamples; i++) {
            t = (float) _proceduralEffectSample + (float) i;
            
            sample = sinf(t * _collisionSoundFrequency) +
                     sinf(t * _collisionSoundFrequency / DOWN_TWO_OCTAVES) +
                     sinf(t * _collisionSoundFrequency / DOWN_FOUR_OCTAVES * UP_MAJOR_FIFTH);
            sample *= _collisionSoundMagnitude * COLLISION_SOUND_MAX_VOLUME;
            
            int16_t collisionSample = (int16_t) sample;
            
            inputBuffer[i] += collisionSample;
            
            for (int j = (i * 4); j < (i * 4) + 4; j++) {
                stereoOutput[j] += collisionSample;
            }
            
            _collisionSoundMagnitude *= _collisionSoundDuration;
        }
    }
    _proceduralEffectSample += numSamples;
    
    //  Add a drum sound
    const float MAX_VOLUME = 32000.f;
    const float MAX_DURATION = 2.f;
    const float MIN_AUDIBLE_VOLUME = 0.001f;
    const float NOISE_MAGNITUDE = 0.02f;
    float frequency = (_drumSoundFrequency / SAMPLE_RATE) * PI_TIMES_TWO;
    if (_drumSoundVolume > 0.f) {
        for (int i = 0; i < numSamples; i++) {
            t = (float) _drumSoundSample + (float) i;
            sample = sinf(t * frequency);
            sample += ((randFloat() - 0.5f) * NOISE_MAGNITUDE);
            sample *= _drumSoundVolume * MAX_VOLUME;
            inputBuffer[i] += (int) sample;
            outputLeft[i] += (int) sample;
            outputRight[i] += (int) sample;
            _drumSoundVolume *= (1.f - _drumSoundDecay);
        }
        _drumSoundSample += numSamples;
        _drumSoundDuration = glm::clamp(_drumSoundDuration - (AUDIO_CALLBACK_MSECS / 1000.f), 0.f, MAX_DURATION);
        if (_drumSoundDuration == 0.f || (_drumSoundVolume < MIN_AUDIBLE_VOLUME)) {
            _drumSoundVolume = 0.f;
        }
    }
}

//  Starts a collision sound.  magnitude is 0-1, with 1 the loudest possible sound.
void Audio::startCollisionSound(float magnitude, float frequency, float noise, float duration, bool flashScreen) {
    _collisionSoundMagnitude = magnitude;
    _collisionSoundFrequency = frequency;
    _collisionSoundNoise = noise;
    _collisionSoundDuration = duration;
    _collisionFlashesScreen = flashScreen;
}
<<<<<<< HEAD
=======

//
//  Starts a collision sound.  magnitude is 0-1, with 1 the loudest possible sound.
//
void Audio::startDrumSound(float volume, float frequency, float duration, float decay) {
    _drumSoundVolume = volume;
    _drumSoundFrequency = frequency;
    _drumSoundDuration = duration;
    _drumSoundDecay = decay;
    _drumSoundSample = 0;
}

// -----------------------------------------------------------
// Accoustic ping (audio system round trip time determination)
// -----------------------------------------------------------

void Audio::ping() {

    _pingFramesToRecord = PING_FRAMES_TO_RECORD;
    _isSendingEchoPing = true;
    _scope->setDownsampleRatio(8); 
    _scope->inputPaused = false; 
}

inline void Audio::eventuallySendRecvPing(int16_t* inputLeft, int16_t* outputLeft, int16_t* outputRight) {

    if (_isSendingEchoPing) {

        // Overwrite output with ping signal.
        //
        // Using a signed variant of sinc because it's speaker-reproducible
        // with a unique, characteristic point in time (its center), aligned
        // to the right of the output buffer.
        //        
        //                       |  
        //                   |   |  
        // ...--- t --------+-+-+-+-+------->
        //                     |   | :
        //                     |     :
        // buffer                    :<- start of next buffer
        //                   : : :
        //                   :---: sine period
        //                   :-:   half sine period
        //
        memset(outputLeft, 0, PING_BUFFER_OFFSET * sizeof(int16_t));
        outputLeft += PING_BUFFER_OFFSET;
        memset(outputRight, 0, PING_BUFFER_OFFSET * sizeof(int16_t));
        outputRight += PING_BUFFER_OFFSET;
        for (int s = -PING_PERIOD; s < PING_PERIOD; ++s) {
            float t = float(s) / PING_PITCH;
            *outputLeft++ = *outputRight++ = int16_t(PING_VOLUME * 
                    sinf(t) / fmaxf(1.0f, pow((abs(t)-1.5f) / 1.5f, 1.2f)));
        }

        // As of the next frame, we'll be recoding PING_FRAMES_TO_RECORD from 
        // the mic (pointless to start now as we can't record unsent audio).
        _isSendingEchoPing = false;
        qDebug("Send audio ping\n");

    } else if (_pingFramesToRecord > 0) {

        // Store input samples
        int offset = BUFFER_LENGTH_SAMPLES_PER_CHANNEL * (
                PING_FRAMES_TO_RECORD - _pingFramesToRecord);
        memcpy(_echoSamplesLeft + offset, 
               inputLeft, BUFFER_LENGTH_SAMPLES_PER_CHANNEL * sizeof(int16_t));

        --_pingFramesToRecord;

        if (_pingFramesToRecord == 0) {
            _pingAnalysisPending = true;
            qDebug("Received ping echo\n");
        }
    }
}

static int findExtremum(int16_t const* samples, int length, int sign) {

    int x0 = -1;
    int y0 = -PING_VOLUME;
    for (int x = 0; x < length; ++samples, ++x) {
        int y = *samples * sign;
        if (y > y0) {
            x0 = x;
            y0 = y;
        }
    }
    return x0;
}

inline void Audio::analyzePing() {

    // Determine extrema
    int botAt = findExtremum(_echoSamplesLeft, PING_SAMPLES_TO_ANALYZE, -1);
    if (botAt == -1) {
        qDebug("Audio Ping: Minimum not found.\n");
        return;
    }
    int topAt = findExtremum(_echoSamplesLeft, PING_SAMPLES_TO_ANALYZE, 1);
    if (topAt == -1) {
        qDebug("Audio Ping: Maximum not found.\n");
        return;
    }

    // Determine peak amplitude - warn if low
    int ampli = (_echoSamplesLeft[topAt] - _echoSamplesLeft[botAt]) / 2;
    if (ampli < PING_MIN_AMPLI) {
        qDebug("Audio Ping unreliable - low amplitude %d.\n", ampli);
    }

    // Determine period - warn if doesn't look like our signal
    int halfPeriod = abs(topAt - botAt);
    if (abs(halfPeriod-PING_HALF_PERIOD) > PING_MAX_PERIOD_DIFFERENCE) {
        qDebug("Audio Ping unreliable - peak distance %d vs. %d\n", halfPeriod, PING_HALF_PERIOD);
    }

    // Ping is sent:
    //
    // ---[ record ]--[  play  ]--- audio in space/time --->
    //    :        :           :
    //    :        : ping: ->X<-
    //    :        :         :
    //    :        :         |+| (buffer end - signal center = t1-t0)
    //    :      |<----------+
    //    :      : :         :
    //    :    ->X<- (corresponding input buffer position t0)
    //    :      : :         :
    //    :      : :         :
    //    :      : :         :
    // Next frame (we're recording from now on):
    //    :      : :
    //    : -  - --[ record ]--[  play  ]------------------>
    //    :      : :         :
    //    :      : |<-- (start of recording t1)
    //    :      : :
    //    :      : :
    // At some frame, the signal is picked up:
    //    :      : :         :
    //    :      : :         : 
    //    :      : :         V
    //    :      : : -  - --[ record ]--[  play  ]---------->
    //    :      V :         :
    //    :      |<--------->|
    //           |+|<------->|  period + measured samples
    //
    // If we could pick up the signal at t0 we'd have zero round trip
    // time - in this case we had recorded the output buffer instantly
    // in its entirety (we can't - but there's the proper reference
    // point). We know the number of samples from t1 and, knowing that
    // data is streaming continuously, we know that t1-t0 is the distance
    // of the characterisic point from the end of the buffer.

    int delay = (botAt + topAt) / 2 + PING_PERIOD;

    qDebug("\n| Audio Ping results:\n+----- ---- --- - -  -   -   -\n\n"
             "Delay = %d samples (%d ms)\nPeak amplitude = %d\n\n",
             delay, (delay * 1000) / int(SAMPLE_RATE), ampli);
}

bool Audio::eventuallyAnalyzePing() {

    if (! _pingAnalysisPending) {
        return false;
    }
    _scope->inputPaused = true;
    analyzePing();
    _pingAnalysisPending = false;
    return true;
}
>>>>>>> 5d510148

void Audio::renderToolIcon(int screenHeight) {
    
    _iconBounds = QRect(ICON_LEFT, screenHeight - BOTTOM_PADDING, ICON_SIZE, ICON_SIZE);
    glEnable(GL_TEXTURE_2D);
    
    glBindTexture(GL_TEXTURE_2D, _micTextureId);
    glColor3f(1, 1, 1);
    glBegin(GL_QUADS);
    
    glTexCoord2f(1, 1);
    glVertex2f(_iconBounds.left(), _iconBounds.top());
    
    glTexCoord2f(0, 1);
    glVertex2f(_iconBounds.right(), _iconBounds.top());
    
    glTexCoord2f(0, 0);
    glVertex2f(_iconBounds.right(), _iconBounds.bottom());
    
    glTexCoord2f(1, 0);
    glVertex2f(_iconBounds.left(), _iconBounds.bottom());
    
    glEnd();
    
    if (_muted) {
        glBindTexture(GL_TEXTURE_2D, _muteTextureId);
        glBegin(GL_QUADS);
        
        glTexCoord2f(1, 1);
        glVertex2f(_iconBounds.left(), _iconBounds.top());
        
        glTexCoord2f(0, 1);
        glVertex2f(_iconBounds.right(), _iconBounds.top());
        
        glTexCoord2f(0, 0);
        glVertex2f(_iconBounds.right(), _iconBounds.bottom());
        
        glTexCoord2f(1, 0);
        glVertex2f(_iconBounds.left(), _iconBounds.bottom());
        
        glEnd();
    }
    
    glDisable(GL_TEXTURE_2D);
}<|MERGE_RESOLUTION|>--- conflicted
+++ resolved
@@ -32,7 +32,7 @@
 
 static const float JITTER_BUFFER_LENGTH_MSECS = 12;
 static const short JITTER_BUFFER_SAMPLES = JITTER_BUFFER_LENGTH_MSECS *
-                                           NUM_AUDIO_CHANNELS * (SAMPLE_RATE / 1000.0);
+NUM_AUDIO_CHANNELS * (SAMPLE_RATE / 1000.0);
 
 static const float AUDIO_CALLBACK_MSECS = (float)BUFFER_LENGTH_SAMPLES_PER_CHANNEL / (float)SAMPLE_RATE * 1000.0;
 
@@ -66,7 +66,7 @@
     _numFramesDisplayStarve(0),
     _muted(false)
 {
-
+    
 }
 
 void Audio::init(QGLWidget *parent) {
@@ -240,8 +240,8 @@
                 // + 12 for 3 floats for position + float for bearing + 1 attenuation byte
                 
                 PACKET_TYPE packetType = Menu::getInstance()->isOptionChecked(MenuOption::EchoServerAudio)
-                    ? PACKET_TYPE_MICROPHONE_AUDIO_WITH_ECHO
-                    : PACKET_TYPE_MICROPHONE_AUDIO_NO_ECHO;
+                ? PACKET_TYPE_MICROPHONE_AUDIO_WITH_ECHO
+                : PACKET_TYPE_MICROPHONE_AUDIO_NO_ECHO;
                 
                 char* currentPacketPtr = monoAudioDataPacket + populateTypeAndVersion((unsigned char*) monoAudioDataPacket,
                                                                                       packetType);
@@ -268,7 +268,7 @@
                             averagedSample = (stereoInputBuffer[i - 2] / 2) + (stereoInputBuffer[i] / 2);
                         } else {
                             averagedSample = (stereoInputBuffer[i - 2] / 4) + (stereoInputBuffer[i] / 2)
-                                + (stereoInputBuffer[i + 2] / 4);
+                            + (stereoInputBuffer[i + 2] / 4);
                         }
                         
                         // add the averaged sample to our array of audio samples
@@ -284,7 +284,7 @@
             }
         }
     }
-
+    
     // if there is anything in the ring buffer, decide what to do
     
     if (!_nextOutputSamples) {
@@ -311,96 +311,6 @@
             }
         }
     }
-<<<<<<< HEAD
-=======
-
-    eventuallySendRecvPing(inputLeft, outputLeft, outputRight);
-
-
-    // add output (@speakers) data just written to the scope
-    _scope->addSamples(1, outputLeft, BUFFER_LENGTH_SAMPLES_PER_CHANNEL);
-    _scope->addSamples(2, outputRight, BUFFER_LENGTH_SAMPLES_PER_CHANNEL);
-    
-    gettimeofday(&_lastCallbackTime, NULL);
-}
-
-// inputBuffer  A pointer to an internal portaudio data buffer containing data read by portaudio.
-// outputBuffer A pointer to an internal portaudio data buffer to be read by the configured output device.
-// frames       Number of frames that portaudio requests to be read/written.
-// timeInfo     Portaudio time info. Currently unused.
-// statusFlags  Portaudio status flags. Currently unused.
-// userData     Pointer to supplied user data (in this case, a pointer to the parent Audio object
-int Audio::audioCallback (const void* inputBuffer,
-                          void* outputBuffer,
-                          unsigned long frames,
-                          const PaStreamCallbackTimeInfo *timeInfo,
-                          PaStreamCallbackFlags statusFlags,
-                          void* userData) {
-    
-    int16_t* inputLeft = static_cast<int16_t*const*>(inputBuffer)[0];
-    int16_t* outputLeft = static_cast<int16_t**>(outputBuffer)[0];
-    int16_t* outputRight = static_cast<int16_t**>(outputBuffer)[1];
-
-    static_cast<Audio*>(userData)->performIO(inputLeft, outputLeft, outputRight);
-    return paContinue;
-}
-
-void Audio::init(QGLWidget *parent) {
-    switchToResourcesParentIfRequired();
-    _micTextureId = parent->bindTexture(QImage("./resources/images/mic.svg"));
-    _muteTextureId = parent->bindTexture(QImage("./resources/images/mute.svg"));
-}
-
-static void outputPortAudioError(PaError error) {
-    if (error != paNoError) {
-        qDebug("-- portaudio termination error --\n");
-        qDebug("PortAudio error (%d): %s\n", error, Pa_GetErrorText(error));
-    }
-}
-
-void Audio::reset() {
-    _packetsReceivedThisPlayback = 0;
-    _ringBuffer.reset();
-}
-
-Audio::Audio(Oscilloscope* scope, int16_t initialJitterBufferSamples) :
-    _stream(NULL),
-    _ringBuffer(true),
-    _scope(scope),
-    _averagedLatency(0.0),
-    _measuredJitter(0),
-    _jitterBufferSamples(initialJitterBufferSamples),
-    _wasStarved(0),
-    _numStarves(0),
-    _lastInputLoudness(0),
-    _lastVelocity(0),
-    _lastAcceleration(0),
-    _totalPacketsReceived(0),
-    _firstPacketReceivedTime(),
-    _packetsReceivedThisPlayback(0),
-    _echoSamplesLeft(NULL),
-    _isSendingEchoPing(false),
-    _pingAnalysisPending(false),
-    _pingFramesToRecord(0),
-    _samplesLeftForFlange(0),
-    _lastYawMeasuredMaximum(0),
-    _flangeIntensity(0.0f),
-    _flangeRate(0.0f),
-    _flangeWeight(0.0f),
-    _collisionSoundMagnitude(0.0f),
-    _collisionSoundFrequency(0.0f),
-    _collisionSoundNoise(0.0f),
-    _collisionSoundDuration(0.0f),
-    _proceduralEffectSample(0),
-    _drumSoundVolume(0),
-    _drumSoundFrequency(0),
-    _drumSoundDuration(0),
-    _drumSoundSample(0),
-    _muted(false),
-    _localEcho(false)
-{
-    outputPortAudioError(Pa_Initialize());
->>>>>>> 5d510148
     
     if (_nextOutputSamples) {
         
@@ -432,7 +342,7 @@
     }
     
     _outputDevice->write(stereoOutputBuffer);
-
+    
     // add output (@speakers) data just written to the scope
     QMetaObject::invokeMethod(_scope, "addStereoSamples", Qt::QueuedConnection,
                               Q_ARG(QByteArray, stereoOutputBuffer), Q_ARG(bool, false));
@@ -465,8 +375,8 @@
         const float NUM_STANDARD_DEVIATIONS = 3.f;
         if (Menu::getInstance()->getAudioJitterBufferSamples() == 0) {
             float newJitterBufferSamples = (NUM_STANDARD_DEVIATIONS * _measuredJitter)
-                                            / 1000.f
-                                            * SAMPLE_RATE;
+            / 1000.f
+            * SAMPLE_RATE;
             setJitterBufferSamples(glm::clamp((int)newJitterBufferSamples, 0, MAX_JITTER_BUFFER_SAMPLES));
         }
     }
@@ -484,10 +394,10 @@
     }
     
     _ringBuffer.parseData((unsigned char*) receivedData, receivedBytes);
-   
+    
     Application::getInstance()->getBandwidthMeter()->inputStream(BandwidthMeter::AUDIO)
-            .updateValue(PACKET_LENGTH_BYTES + sizeof(PACKET_TYPE));
- 
+    .updateValue(PACKET_LENGTH_BYTES + sizeof(PACKET_TYPE));
+    
     _lastReceiveTime = currentReceiveTime;
 }
 
@@ -584,14 +494,14 @@
         } else {
             drawtext(startX, bottomY + 12, 0.10, 0, 1, 0, out, 1, 0, 0);
         }
-    
+        
         glBegin(GL_QUADS);
         glVertex2f(startX + jitterBufferPels - 2, topY - 2);
         glVertex2f(startX + jitterBufferPels + 2, topY - 2);
         glVertex2f(startX + jitterBufferPels + 2, bottomY + 2);
         glVertex2f(startX + jitterBufferPels - 2, bottomY + 2);
         glEnd();
-
+        
     }
     renderToolIcon(screenHeight);
 }
@@ -616,7 +526,6 @@
                                         * volume * (1.f + randFloat() * 0.25f) * speed);
         }
     }
-    //  Add a collision sound when voxels are run into
     const float COLLISION_SOUND_CUTOFF_LEVEL = 0.01f;
     const float COLLISION_SOUND_MAX_VOLUME = 1000.f;
     const float UP_MAJOR_FIFTH = powf(1.5f, 4.0f);
@@ -628,8 +537,8 @@
             t = (float) _proceduralEffectSample + (float) i;
             
             sample = sinf(t * _collisionSoundFrequency) +
-                     sinf(t * _collisionSoundFrequency / DOWN_TWO_OCTAVES) +
-                     sinf(t * _collisionSoundFrequency / DOWN_FOUR_OCTAVES * UP_MAJOR_FIFTH);
+            sinf(t * _collisionSoundFrequency / DOWN_TWO_OCTAVES) +
+            sinf(t * _collisionSoundFrequency / DOWN_FOUR_OCTAVES * UP_MAJOR_FIFTH);
             sample *= _collisionSoundMagnitude * COLLISION_SOUND_MAX_VOLUME;
             
             int16_t collisionSample = (int16_t) sample;
@@ -657,9 +566,12 @@
             sample = sinf(t * frequency);
             sample += ((randFloat() - 0.5f) * NOISE_MAGNITUDE);
             sample *= _drumSoundVolume * MAX_VOLUME;
-            inputBuffer[i] += (int) sample;
-            outputLeft[i] += (int) sample;
-            outputRight[i] += (int) sample;
+            inputBuffer[i] += sample;
+            
+            for (int j = (i * 4); j < (i * 4) + 4; j++) {
+                stereoOutput[j] += sample;
+            }
+            
             _drumSoundVolume *= (1.f - _drumSoundDecay);
         }
         _drumSoundSample += numSamples;
@@ -678,12 +590,7 @@
     _collisionSoundDuration = duration;
     _collisionFlashesScreen = flashScreen;
 }
-<<<<<<< HEAD
-=======
-
-//
-//  Starts a collision sound.  magnitude is 0-1, with 1 the loudest possible sound.
-//
+
 void Audio::startDrumSound(float volume, float frequency, float duration, float decay) {
     _drumSoundVolume = volume;
     _drumSoundFrequency = frequency;
@@ -692,165 +599,6 @@
     _drumSoundSample = 0;
 }
 
-// -----------------------------------------------------------
-// Accoustic ping (audio system round trip time determination)
-// -----------------------------------------------------------
-
-void Audio::ping() {
-
-    _pingFramesToRecord = PING_FRAMES_TO_RECORD;
-    _isSendingEchoPing = true;
-    _scope->setDownsampleRatio(8); 
-    _scope->inputPaused = false; 
-}
-
-inline void Audio::eventuallySendRecvPing(int16_t* inputLeft, int16_t* outputLeft, int16_t* outputRight) {
-
-    if (_isSendingEchoPing) {
-
-        // Overwrite output with ping signal.
-        //
-        // Using a signed variant of sinc because it's speaker-reproducible
-        // with a unique, characteristic point in time (its center), aligned
-        // to the right of the output buffer.
-        //        
-        //                       |  
-        //                   |   |  
-        // ...--- t --------+-+-+-+-+------->
-        //                     |   | :
-        //                     |     :
-        // buffer                    :<- start of next buffer
-        //                   : : :
-        //                   :---: sine period
-        //                   :-:   half sine period
-        //
-        memset(outputLeft, 0, PING_BUFFER_OFFSET * sizeof(int16_t));
-        outputLeft += PING_BUFFER_OFFSET;
-        memset(outputRight, 0, PING_BUFFER_OFFSET * sizeof(int16_t));
-        outputRight += PING_BUFFER_OFFSET;
-        for (int s = -PING_PERIOD; s < PING_PERIOD; ++s) {
-            float t = float(s) / PING_PITCH;
-            *outputLeft++ = *outputRight++ = int16_t(PING_VOLUME * 
-                    sinf(t) / fmaxf(1.0f, pow((abs(t)-1.5f) / 1.5f, 1.2f)));
-        }
-
-        // As of the next frame, we'll be recoding PING_FRAMES_TO_RECORD from 
-        // the mic (pointless to start now as we can't record unsent audio).
-        _isSendingEchoPing = false;
-        qDebug("Send audio ping\n");
-
-    } else if (_pingFramesToRecord > 0) {
-
-        // Store input samples
-        int offset = BUFFER_LENGTH_SAMPLES_PER_CHANNEL * (
-                PING_FRAMES_TO_RECORD - _pingFramesToRecord);
-        memcpy(_echoSamplesLeft + offset, 
-               inputLeft, BUFFER_LENGTH_SAMPLES_PER_CHANNEL * sizeof(int16_t));
-
-        --_pingFramesToRecord;
-
-        if (_pingFramesToRecord == 0) {
-            _pingAnalysisPending = true;
-            qDebug("Received ping echo\n");
-        }
-    }
-}
-
-static int findExtremum(int16_t const* samples, int length, int sign) {
-
-    int x0 = -1;
-    int y0 = -PING_VOLUME;
-    for (int x = 0; x < length; ++samples, ++x) {
-        int y = *samples * sign;
-        if (y > y0) {
-            x0 = x;
-            y0 = y;
-        }
-    }
-    return x0;
-}
-
-inline void Audio::analyzePing() {
-
-    // Determine extrema
-    int botAt = findExtremum(_echoSamplesLeft, PING_SAMPLES_TO_ANALYZE, -1);
-    if (botAt == -1) {
-        qDebug("Audio Ping: Minimum not found.\n");
-        return;
-    }
-    int topAt = findExtremum(_echoSamplesLeft, PING_SAMPLES_TO_ANALYZE, 1);
-    if (topAt == -1) {
-        qDebug("Audio Ping: Maximum not found.\n");
-        return;
-    }
-
-    // Determine peak amplitude - warn if low
-    int ampli = (_echoSamplesLeft[topAt] - _echoSamplesLeft[botAt]) / 2;
-    if (ampli < PING_MIN_AMPLI) {
-        qDebug("Audio Ping unreliable - low amplitude %d.\n", ampli);
-    }
-
-    // Determine period - warn if doesn't look like our signal
-    int halfPeriod = abs(topAt - botAt);
-    if (abs(halfPeriod-PING_HALF_PERIOD) > PING_MAX_PERIOD_DIFFERENCE) {
-        qDebug("Audio Ping unreliable - peak distance %d vs. %d\n", halfPeriod, PING_HALF_PERIOD);
-    }
-
-    // Ping is sent:
-    //
-    // ---[ record ]--[  play  ]--- audio in space/time --->
-    //    :        :           :
-    //    :        : ping: ->X<-
-    //    :        :         :
-    //    :        :         |+| (buffer end - signal center = t1-t0)
-    //    :      |<----------+
-    //    :      : :         :
-    //    :    ->X<- (corresponding input buffer position t0)
-    //    :      : :         :
-    //    :      : :         :
-    //    :      : :         :
-    // Next frame (we're recording from now on):
-    //    :      : :
-    //    : -  - --[ record ]--[  play  ]------------------>
-    //    :      : :         :
-    //    :      : |<-- (start of recording t1)
-    //    :      : :
-    //    :      : :
-    // At some frame, the signal is picked up:
-    //    :      : :         :
-    //    :      : :         : 
-    //    :      : :         V
-    //    :      : : -  - --[ record ]--[  play  ]---------->
-    //    :      V :         :
-    //    :      |<--------->|
-    //           |+|<------->|  period + measured samples
-    //
-    // If we could pick up the signal at t0 we'd have zero round trip
-    // time - in this case we had recorded the output buffer instantly
-    // in its entirety (we can't - but there's the proper reference
-    // point). We know the number of samples from t1 and, knowing that
-    // data is streaming continuously, we know that t1-t0 is the distance
-    // of the characterisic point from the end of the buffer.
-
-    int delay = (botAt + topAt) / 2 + PING_PERIOD;
-
-    qDebug("\n| Audio Ping results:\n+----- ---- --- - -  -   -   -\n\n"
-             "Delay = %d samples (%d ms)\nPeak amplitude = %d\n\n",
-             delay, (delay * 1000) / int(SAMPLE_RATE), ampli);
-}
-
-bool Audio::eventuallyAnalyzePing() {
-
-    if (! _pingAnalysisPending) {
-        return false;
-    }
-    _scope->inputPaused = true;
-    analyzePing();
-    _pingAnalysisPending = false;
-    return true;
-}
->>>>>>> 5d510148
-
 void Audio::renderToolIcon(int screenHeight) {
     
     _iconBounds = QRect(ICON_LEFT, screenHeight - BOTTOM_PADDING, ICON_SIZE, ICON_SIZE);
