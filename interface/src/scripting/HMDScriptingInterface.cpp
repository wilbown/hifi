﻿//
//  HMDScriptingInterface.cpp
//  interface/src/scripting
//
//  Created by Thijs Wenker on 1/12/15.
//  Copyright 2015 High Fidelity, Inc.
//
//  Distributed under the Apache License, Version 2.0.
//  See the accompanying file LICENSE or http://www.apache.org/licenses/LICENSE-2.0.html
//

#include "HMDScriptingInterface.h"

#include <QtScript/QScriptContext>

#include "display-plugins/DisplayPlugin.h"
#include <avatar/AvatarManager.h>
#include "Application.h"

HMDScriptingInterface::HMDScriptingInterface() {
}

QScriptValue HMDScriptingInterface::getHUDLookAtPosition2D(QScriptContext* context, QScriptEngine* engine) {
    glm::vec3 hudIntersection;
    auto instance = DependencyManager::get<HMDScriptingInterface>();
    if (instance->getHUDLookAtPosition3D(hudIntersection)) {
        MyAvatar* myAvatar = DependencyManager::get<AvatarManager>()->getMyAvatar();
        glm::vec3 sphereCenter = myAvatar->getDefaultEyePosition();
        glm::vec3 direction = glm::inverse(myAvatar->getOrientation()) * (hudIntersection - sphereCenter);
        glm::quat rotation = ::rotationBetween(glm::vec3(0.0f, 0.0f, -1.0f), direction);
        glm::vec3 eulers = ::safeEulerAngles(rotation);
        return qScriptValueFromValue<glm::vec2>(engine, qApp->getApplicationCompositor()
            .sphericalToOverlay(glm::vec2(eulers.y, -eulers.x)));
    }
    return QScriptValue::NullValue;
}

QScriptValue HMDScriptingInterface::getHUDLookAtPosition3D(QScriptContext* context, QScriptEngine* engine) {
    glm::vec3 result;
    auto instance = DependencyManager::get<HMDScriptingInterface>();
    if (instance->getHUDLookAtPosition3D(result)) {
        return qScriptValueFromValue<glm::vec3>(engine, result);
    }
    return QScriptValue::NullValue;
}

<<<<<<< HEAD
float HMDScriptingInterface::getIPD() const {
    return Application::getInstance()->getActiveDisplayPlugin()->getIPD();
}

glm::vec3 HMDScriptingInterface::getPosition() const {
    if (Application::getInstance()->getActiveDisplayPlugin()->isHmd()) {
        return glm::vec3(Application::getInstance()->getActiveDisplayPlugin()->getHeadPose()[3]);
=======
void HMDScriptingInterface::toggleMagnifier() {
    qApp->getApplicationCompositor().toggleMagnifier();
}

bool HMDScriptingInterface::getMagnifier() const {
    return qApp->getApplicationCompositor().hasMagnifier();
}

bool HMDScriptingInterface::getHUDLookAtPosition3D(glm::vec3& result) const {
    Camera* camera = qApp->getCamera();
    glm::vec3 position = camera->getPosition();
    glm::quat orientation = camera->getOrientation();

    glm::vec3 direction = orientation * glm::vec3(0.0f, 0.0f, -1.0f);

    const auto& compositor = qApp->getApplicationCompositor();

    return compositor.calculateRayUICollisionPoint(position, direction, result);
}

glm::mat4 HMDScriptingInterface::getWorldHMDMatrix() const {
    MyAvatar* myAvatar = DependencyManager::get<AvatarManager>()->getMyAvatar();
    return myAvatar->getSensorToWorldMatrix() * myAvatar->getHMDSensorMatrix();
}

glm::vec3 HMDScriptingInterface::getPosition() const {
    if (qApp->getActiveDisplayPlugin()->isHmd()) {
        return extractTranslation(getWorldHMDMatrix());
>>>>>>> 9f0721c0
    }
    return glm::vec3();
}

glm::quat HMDScriptingInterface::getOrientation() const {
<<<<<<< HEAD
    if (Application::getInstance()->getActiveDisplayPlugin()->isHmd()) {
        return glm::quat_cast(Application::getInstance()->getActiveDisplayPlugin()->getHeadPose());
=======
    if (qApp->getActiveDisplayPlugin()->isHmd()) {
        return glm::normalize(glm::quat_cast(getWorldHMDMatrix()));
>>>>>>> 9f0721c0
    }
    return glm::quat();
}<|MERGE_RESOLUTION|>--- conflicted
+++ resolved
@@ -44,15 +44,6 @@
     return QScriptValue::NullValue;
 }
 
-<<<<<<< HEAD
-float HMDScriptingInterface::getIPD() const {
-    return Application::getInstance()->getActiveDisplayPlugin()->getIPD();
-}
-
-glm::vec3 HMDScriptingInterface::getPosition() const {
-    if (Application::getInstance()->getActiveDisplayPlugin()->isHmd()) {
-        return glm::vec3(Application::getInstance()->getActiveDisplayPlugin()->getHeadPose()[3]);
-=======
 void HMDScriptingInterface::toggleMagnifier() {
     qApp->getApplicationCompositor().toggleMagnifier();
 }
@@ -81,19 +72,13 @@
 glm::vec3 HMDScriptingInterface::getPosition() const {
     if (qApp->getActiveDisplayPlugin()->isHmd()) {
         return extractTranslation(getWorldHMDMatrix());
->>>>>>> 9f0721c0
     }
     return glm::vec3();
 }
 
 glm::quat HMDScriptingInterface::getOrientation() const {
-<<<<<<< HEAD
-    if (Application::getInstance()->getActiveDisplayPlugin()->isHmd()) {
-        return glm::quat_cast(Application::getInstance()->getActiveDisplayPlugin()->getHeadPose());
-=======
     if (qApp->getActiveDisplayPlugin()->isHmd()) {
         return glm::normalize(glm::quat_cast(getWorldHMDMatrix()));
->>>>>>> 9f0721c0
     }
     return glm::quat();
 }