--- conflicted
+++ resolved
@@ -18,15 +18,12 @@
 WalletScriptingInterface::WalletScriptingInterface() {
 }
 
-<<<<<<< HEAD
-=======
 void WalletScriptingInterface::refreshWalletStatus() {
     auto wallet = DependencyManager::get<Wallet>();
     wallet->getWalletStatus();
 }
 
 static const QString CHECKOUT_QML_PATH = qApp->applicationDirPath() + "../../../qml/hifi/commerce/checkout/Checkout.qml";
->>>>>>> 1e91c5cf
 void WalletScriptingInterface::buy(const QString& name, const QString& id, const int& price, const QString& href) {
     if (QThread::currentThread() != thread()) {
         QMetaObject::invokeMethod(this, "buy", Q_ARG(const QString&, name), Q_ARG(const QString&, id), Q_ARG(const int&, price), Q_ARG(const QString&, href));
@@ -36,7 +33,6 @@
     auto tabletScriptingInterface = DependencyManager::get<TabletScriptingInterface>();
     auto tablet = dynamic_cast<TabletProxy*>(tabletScriptingInterface->getTablet("com.highfidelity.interface.tablet.system"));
 
-    const QString CHECKOUT_QML_PATH = qApp->applicationDirPath() + "../../../qml/hifi/commerce/checkout/Checkout.qml";
     tablet->loadQMLSource(CHECKOUT_QML_PATH);
     DependencyManager::get<HMDScriptingInterface>()->openTablet();
 
