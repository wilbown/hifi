--- conflicted
+++ resolved
@@ -50,16 +50,12 @@
     Q_PROPERTY(int ALWAYS_ON_TOP READ flagAlwaysOnTop CONSTANT FINAL)
     Q_PROPERTY(int CLOSE_BUTTON_HIDES READ flagCloseButtonHides CONSTANT FINAL)
 
-<<<<<<< HEAD
 public:
     /**jsdoc
      * Sets the opacity of the HUD surface.
      * @function Desktop.setHUDAlpha
      * @param {number} alpha - The opacity, <code>0.0 &ndash; 1.0</code>.
      */
-=======
-public: 
->>>>>>> 15484436
     Q_INVOKABLE void setHUDAlpha(float alpha);
 
     /**jsdoc
