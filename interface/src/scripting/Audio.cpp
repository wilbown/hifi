//
//  Audio.cpp
//  interface/src/scripting
//
//  Created by Zach Pomerantz on 28/5/2017.
//  Copyright 2017 High Fidelity, Inc.
//
//  Distributed under the Apache License, Version 2.0.
//  See the accompanying file LICENSE or http://www.apache.org/licenses/LICENSE-2.0.html
//

#include "Audio.h"

#include <shared/QtHelpers.h>

#include "Application.h"
#include "AudioClient.h"
#include "AudioHelpers.h"
#include "ui/AvatarInputs.h"

using namespace scripting;

QString Audio::AUDIO { "Audio" };
QString Audio::DESKTOP { "Desktop" };
QString Audio::HMD { "VR" };

Setting::Handle<bool> enableNoiseReductionSetting { QStringList { Audio::AUDIO, "NoiseReduction" }, true };
Setting::Handle<bool> enableWarnWhenMutedSetting { QStringList { Audio::AUDIO, "WarnWhenMuted" }, true };
Setting::Handle<bool> mutedSetting { QStringList{ Audio::AUDIO, "MuteMicrophone" }, false };


float Audio::loudnessToLevel(float loudness) {
    float level = loudness * (1/32768.0f);  // level in [0, 1]
    level = 6.02059991f * fastLog2f(level); // convert to dBFS
    level = (level + 48.0f) * (1/42.0f);    // map [-48, -6] dBFS to [0, 1]
    return glm::clamp(level, 0.0f, 1.0f);
}

Audio::Audio() : _devices(_contextIsHMD) {
    auto client = DependencyManager::get<AudioClient>().data();
    connect(client, &AudioClient::muteToggled, this, &Audio::setMuted);
    connect(client, &AudioClient::noiseReductionChanged, this, &Audio::enableNoiseReduction);
    connect(client, &AudioClient::warnWhenMutedChanged, this, &Audio::enableWarnWhenMuted);
    connect(client, &AudioClient::inputLoudnessChanged, this, &Audio::onInputLoudnessChanged);
    connect(client, &AudioClient::inputVolumeChanged, this, &Audio::setInputVolume);
    connect(this, &Audio::contextChanged, &_devices, &AudioDevices::onContextChanged);
    connect(this, &Audio::pushingToTalkChanged, this, &Audio::handlePushedToTalk);
    enableNoiseReduction(enableNoiseReductionSetting.get());
    enableWarnWhenMuted(enableWarnWhenMutedSetting.get());
    onContextChanged();
    setMuted(mutedSetting.get());
}

bool Audio::startRecording(const QString& filepath) {
    return resultWithWriteLock<bool>([&] {
        return DependencyManager::get<AudioClient>()->startRecording(filepath);
    });
}

bool Audio::getRecording() {
    return resultWithReadLock<bool>([&] {
        return DependencyManager::get<AudioClient>()->getRecording();
    });
}

void Audio::stopRecording() {
    withWriteLock([&] {
        DependencyManager::get<AudioClient>()->stopRecording();
    });
}

bool Audio::isMuted() const {
    bool isHMD = qApp->isHMDMode();
    if (isHMD) {
        return getMutedHMD();
    } else {
        return getMutedDesktop();
    }
}

void Audio::setMuted(bool isMuted) {
    bool isHMD = qApp->isHMDMode();
    if (isHMD) {
        setMutedHMD(isMuted);
    } else {
        setMutedDesktop(isMuted);
    }
}

void Audio::setMutedDesktop(bool isMuted) {
    bool changed = false;
    withWriteLock([&] {
<<<<<<< HEAD
        if (_desktopMuted != isMuted) {
            changed = true;
            _desktopMuted = isMuted;
=======
        if (_isMuted != isMuted) {
            _isMuted = isMuted;
            mutedSetting.set(_isMuted);
>>>>>>> 4add8c17
            auto client = DependencyManager::get<AudioClient>().data();
            QMetaObject::invokeMethod(client, "setMuted", Q_ARG(bool, isMuted), Q_ARG(bool, false));
        }
    });
    if (changed) {
        emit mutedChanged(isMuted);
        emit desktopMutedChanged(isMuted);
    }
}

bool Audio::getMutedDesktop() const {
    return resultWithReadLock<bool>([&] {
        return _desktopMuted;
    });
}

void Audio::setMutedHMD(bool isMuted) {
    bool changed = false;
    withWriteLock([&] {
        if (_hmdMuted != isMuted) {
            changed = true;
            _hmdMuted = isMuted;
            auto client = DependencyManager::get<AudioClient>().data();
            QMetaObject::invokeMethod(client, "setMuted", Q_ARG(bool, isMuted), Q_ARG(bool, false));
        }
    });
    if (changed) {
        emit mutedChanged(isMuted);
        emit hmdMutedChanged(isMuted);
    }
}

bool Audio::getMutedHMD() const {
    return resultWithReadLock<bool>([&] {
        return _hmdMuted;
    });
}

bool Audio::getPTT() {
    bool isHMD = qApp->isHMDMode();
    if (isHMD) {
        return getPTTHMD();
    } else {
        return getPTTDesktop();
    }
}

void scripting::Audio::setPushingToTalk(bool pushingToTalk) {
    bool changed = false;
    withWriteLock([&] {
        if (_pushingToTalk != pushingToTalk) {
            changed = true;
            _pushingToTalk = pushingToTalk;
        }
    });
    if (changed) {
        emit pushingToTalkChanged(pushingToTalk);
    }
}

bool Audio::getPushingToTalk() const {
    return resultWithReadLock<bool>([&] {
        return _pushingToTalk;
    });
}

void Audio::setPTT(bool enabled) {
    bool isHMD = qApp->isHMDMode();
    if (isHMD) {
        setPTTHMD(enabled);
    } else {
        setPTTDesktop(enabled);
    }
}

void Audio::setPTTDesktop(bool enabled) {
    bool changed = false;
    withWriteLock([&] {
        if (_pttDesktop != enabled) {
            changed = true;
            _pttDesktop = enabled;
        }
    });
    if (!enabled) {
        // Set to default behavior (unmuted for Desktop) on Push-To-Talk disable.
        setMutedDesktop(true);
    } else {
        // Should be muted when not pushing to talk while PTT is enabled.
        setMutedDesktop(true);
    }

    if (changed) {
        emit pushToTalkChanged(enabled);
        emit pushToTalkDesktopChanged(enabled);
    }
}

bool Audio::getPTTDesktop() const {
    return resultWithReadLock<bool>([&] {
        return _pttDesktop;
    });
}

void Audio::setPTTHMD(bool enabled) {
    bool changed = false;
    withWriteLock([&] {
        if (_pttHMD != enabled) {
            changed = true;
            _pttHMD = enabled;
        }
    });
    if (!enabled) {
        // Set to default behavior (unmuted for HMD) on Push-To-Talk disable.
        setMutedHMD(false);
    } else {
        // Should be muted when not pushing to talk while PTT is enabled.
        setMutedHMD(true);
    }

    if (changed) {
        emit pushToTalkChanged(enabled);
        emit pushToTalkHMDChanged(enabled);
    }
}

void Audio::saveData() {
    _desktopMutedSetting.set(getMutedDesktop());
    _hmdMutedSetting.set(getMutedHMD());
    _pttDesktopSetting.set(getPTTDesktop());
    _pttHMDSetting.set(getPTTHMD());
}

void Audio::loadData() {
    _desktopMuted = _desktopMutedSetting.get();
    _hmdMuted = _hmdMutedSetting.get();
    _pttDesktop = _pttDesktopSetting.get();
    _pttHMD = _pttHMDSetting.get();
}

bool Audio::getPTTHMD() const {
    return resultWithReadLock<bool>([&] {
        return _pttHMD;
    });
}

bool Audio::noiseReductionEnabled() const {
    return resultWithReadLock<bool>([&] {
        return _enableNoiseReduction;
    });
}

void Audio::enableNoiseReduction(bool enable) {
    bool changed = false;
    withWriteLock([&] {
        if (_enableNoiseReduction != enable) {
            _enableNoiseReduction = enable;
            auto client = DependencyManager::get<AudioClient>().data();
            QMetaObject::invokeMethod(client, "setNoiseReduction", Q_ARG(bool, enable), Q_ARG(bool, false));
            enableNoiseReductionSetting.set(enable);
            changed = true;
        }
    });
    if (changed) {
        emit noiseReductionChanged(enable);
    }
}

bool Audio::warnWhenMutedEnabled() const {
    return resultWithReadLock<bool>([&] {
        return _enableWarnWhenMuted;
    });
}

void Audio::enableWarnWhenMuted(bool enable) {
    bool changed = false;
    withWriteLock([&] {
        if (_enableWarnWhenMuted != enable) {
            _enableWarnWhenMuted = enable;
            auto client = DependencyManager::get<AudioClient>().data();
            QMetaObject::invokeMethod(client, "setWarnWhenMuted", Q_ARG(bool, enable), Q_ARG(bool, false));
            enableWarnWhenMutedSetting.set(enable);
            changed = true;
        }
    });
    if (changed) {
        emit warnWhenMutedChanged(enable);
    }
}

float Audio::getInputVolume() const {
    return resultWithReadLock<bool>([&] {
        return _inputVolume;
    });
}

void Audio::setInputVolume(float volume) {
    // getInputVolume will not reflect changes synchronously, so clamp beforehand
    volume = glm::clamp(volume, 0.0f, 1.0f);

    bool changed = false;
    withWriteLock([&] {
        if (_inputVolume != volume) {
            _inputVolume = volume;
            auto client = DependencyManager::get<AudioClient>().data();
            QMetaObject::invokeMethod(client, "setInputVolume", Q_ARG(float, volume), Q_ARG(bool, false));
            changed = true;
        }
    });
    if (changed) {
        emit inputVolumeChanged(volume);
    }
}

float Audio::getInputLevel() const {
    return resultWithReadLock<float>([&] {
        return _inputLevel;
    });
}

bool Audio::isClipping() const {
    return resultWithReadLock<bool>([&] {
        return _isClipping;
    });
}

void Audio::onInputLoudnessChanged(float loudness, bool isClipping) {
    float level = loudnessToLevel(loudness);
    bool levelChanged = false;
    bool isClippingChanged = false;

    withWriteLock([&] {
        if (_inputLevel != level) {
            _inputLevel = level;
            levelChanged = true;
        }
        if (_isClipping != isClipping) {
            _isClipping = isClipping;
            isClippingChanged = true;
        }
    });
    if (levelChanged) {
        emit inputLevelChanged(level);
    }
    if (isClippingChanged) {
        emit clippingChanged(isClipping);
    }
}

QString Audio::getContext() const {
    return resultWithReadLock<QString>([&] {
        return _contextIsHMD ? Audio::HMD : Audio::DESKTOP;
    });
}

void Audio::onContextChanged() {
    bool changed = false;
    bool isHMD = qApp->isHMDMode();
    withWriteLock([&] {
        if (_contextIsHMD != isHMD) {
            _contextIsHMD = isHMD;
            changed = true;
        }
    });
    if (isHMD) {
        setMuted(getMutedHMD());
    } else {
        setMuted(getMutedDesktop());
    }
    if (changed) {
        emit contextChanged(isHMD ? Audio::HMD : Audio::DESKTOP);
    }
}

void Audio::handlePushedToTalk(bool enabled) {
    if (getPTT()) {
        if (enabled) {
            setMuted(false);
        } else {
            setMuted(true);
        }
    }
}

void Audio::setReverb(bool enable) {
    withWriteLock([&] {
        DependencyManager::get<AudioClient>()->setReverb(enable);
    });
}

void Audio::setReverbOptions(const AudioEffectOptions* options) {
    withWriteLock([&] {
        DependencyManager::get<AudioClient>()->setReverbOptions(options);
    });
}

void Audio::setInputDevice(const QAudioDeviceInfo& device, bool isHMD) {
    withWriteLock([&] {
        _devices.chooseInputDevice(device, isHMD);
    });
}

void Audio::setOutputDevice(const QAudioDeviceInfo& device, bool isHMD) {
    withWriteLock([&] {
        _devices.chooseOutputDevice(device, isHMD);
    });
}<|MERGE_RESOLUTION|>--- conflicted
+++ resolved
@@ -26,7 +26,6 @@
 
 Setting::Handle<bool> enableNoiseReductionSetting { QStringList { Audio::AUDIO, "NoiseReduction" }, true };
 Setting::Handle<bool> enableWarnWhenMutedSetting { QStringList { Audio::AUDIO, "WarnWhenMuted" }, true };
-Setting::Handle<bool> mutedSetting { QStringList{ Audio::AUDIO, "MuteMicrophone" }, false };
 
 
 float Audio::loudnessToLevel(float loudness) {
@@ -48,7 +47,6 @@
     enableNoiseReduction(enableNoiseReductionSetting.get());
     enableWarnWhenMuted(enableWarnWhenMutedSetting.get());
     onContextChanged();
-    setMuted(mutedSetting.get());
 }
 
 bool Audio::startRecording(const QString& filepath) {
@@ -90,15 +88,9 @@
 void Audio::setMutedDesktop(bool isMuted) {
     bool changed = false;
     withWriteLock([&] {
-<<<<<<< HEAD
         if (_desktopMuted != isMuted) {
             changed = true;
             _desktopMuted = isMuted;
-=======
-        if (_isMuted != isMuted) {
-            _isMuted = isMuted;
-            mutedSetting.set(_isMuted);
->>>>>>> 4add8c17
             auto client = DependencyManager::get<AudioClient>().data();
             QMetaObject::invokeMethod(client, "setMuted", Q_ARG(bool, isMuted), Q_ARG(bool, false));
         }
