//
//  AudioReflector.cpp
//  interface
//
//  Created by Brad Hefta-Gaub on 4/2/2014
//  Copyright (c) 2014 High Fidelity, Inc. All rights reserved.
//

#include "AudioReflector.h"

void AudioReflector::render() {
    if (!_myAvatar) {
        return; // exit early if not set up correctly
    }

    
    /*
    glm::vec3 position = _myAvatar->getHead()->getPosition();
    const float radius = 0.25f;
    glPushMatrix();
        glTranslatef(position.x, position.y, position.z);
        glutWireSphere(radius, 15, 15);
    glPopMatrix();
    */
    
    drawRays();
}


// delay = 1ms per foot
//       = 3ms per meter
// attenuation =
//        BOUNCE_ATTENUATION_FACTOR [0.5] * (1/(1+distance))

int getDelayFromDistance(float distance) {
    const int MS_DELAY_PER_METER = 3;
    return MS_DELAY_PER_METER * distance;
}

const float BOUNCE_ATTENUATION_FACTOR = 0.125f;

float getDistanceAttenuationCoefficient(float distance) {
    const float DISTANCE_SCALE = 2.5f;
    const float GEOMETRIC_AMPLITUDE_SCALAR = 0.3f;
    const float DISTANCE_LOG_BASE = 2.5f;
    const float DISTANCE_SCALE_LOG = logf(DISTANCE_SCALE) / logf(DISTANCE_LOG_BASE);
    
    float distanceSquareToSource = distance * distance;

    // calculate the distance coefficient using the distance to this node
    float distanceCoefficient = powf(GEOMETRIC_AMPLITUDE_SCALAR,
                                     DISTANCE_SCALE_LOG +
                                     (0.5f * logf(distanceSquareToSource) / logf(DISTANCE_LOG_BASE)) - 1);
    distanceCoefficient = std::min(1.0f, distanceCoefficient);
    
    return distanceCoefficient;
}

glm::vec3 getFaceNormal(BoxFace face) {
    if (face == MIN_X_FACE) {
        return glm::vec3(-1, 0, 0);
    } else if (face == MAX_X_FACE) {
        return glm::vec3(1, 0, 0);
    } else if (face == MIN_Y_FACE) {
        return glm::vec3(0, -1, 0);
    } else if (face == MAX_Y_FACE) {
        return glm::vec3(0, 1, 0);
    } else if (face == MIN_Z_FACE) {
        return glm::vec3(0, 0, -1);
    } else if (face == MAX_Z_FACE) {
        return glm::vec3(0, 0, 1);
    }
    return glm::vec3(0, 0, 0); //error case
}

QVector<glm::vec3> AudioReflector::calculateReflections(const glm::vec3& origin, const glm::vec3& originalDirection, int maxBounces) {
    QVector<glm::vec3> reflectionPoints;
    glm::vec3 start = origin;
    glm::vec3 direction = originalDirection;
    OctreeElement* elementHit;
    float distance;
    BoxFace face;
    const float SLIGHTLY_SHORT = 0.999f; // slightly inside the distance so we're on the inside of the reflection point
    
    for (int i = 0; i < maxBounces; i++) {
        if (_voxels->findRayIntersection(start, direction, elementHit, distance, face)) {
            glm::vec3 end = start + (direction * (distance * SLIGHTLY_SHORT));
            
            reflectionPoints.push_back(end);
        
            glm::vec3 faceNormal = getFaceNormal(face);
            direction = glm::normalize(glm::reflect(direction,faceNormal));
            start = end;
        }
    }
    return reflectionPoints;
}


void AudioReflector::newDrawReflections(const glm::vec3& origin, const glm::vec3& originalColor, const QVector<glm::vec3>& reflections) {
                                        
    glm::vec3 start = origin;
    glm::vec3 color = originalColor;
    const float COLOR_ADJUST_PER_BOUNCE = 0.75f;
    
    foreach (glm::vec3 end, reflections) {
        drawVector(start, end, color);
        start = end;
        color = color * COLOR_ADJUST_PER_BOUNCE;
    }
}

void AudioReflector::drawReflections(const glm::vec3& origin, const glm::vec3& originalDirection, 
                                        int bounces, const glm::vec3& originalColor) {
                                        
    glm::vec3 start = origin;
    glm::vec3 direction = originalDirection;
    glm::vec3 color = originalColor;
    OctreeElement* elementHit;
    float distance;
    BoxFace face;
    const float SLIGHTLY_SHORT = 0.999f; // slightly inside the distance so we're on the inside of the reflection point
    const float COLOR_ADJUST_PER_BOUNCE = 0.75f;
    
    for (int i = 0; i < bounces; i++) {
        if (_voxels->findRayIntersection(start, direction, elementHit, distance, face)) {
            glm::vec3 end = start + (direction * (distance * SLIGHTLY_SHORT));
            drawVector(start, end, color);
        
            glm::vec3 faceNormal = getFaceNormal(face);
            direction = glm::normalize(glm::reflect(direction,faceNormal));
            start = end;
            color = color * COLOR_ADJUST_PER_BOUNCE;
        }
    }
}
// set up our buffers for our attenuated and delayed samples
const int NUMBER_OF_CHANNELS = 2;
void AudioReflector::echoReflections(const glm::vec3& origin, const glm::vec3& originalDirection,
                                        int bounces, const QByteArray& originalSamples, 
                                        unsigned int sampleTime, int sampleRate) {
                                        
    int samplesTouched = 0;
                                        
    glm::vec3 rightEarPosition = _myAvatar->getHead()->getRightEarPosition();
    glm::vec3 leftEarPosition = _myAvatar->getHead()->getLeftEarPosition();
    glm::vec3 start = origin;
    glm::vec3 direction = originalDirection;
    OctreeElement* elementHit;
    float distance;
    BoxFace face;
    const float SLIGHTLY_SHORT = 0.999f; // slightly inside the distance so we're on the inside of the reflection point

    int totalNumberOfSamples = originalSamples.size() / sizeof(int16_t);
    int totalNumberOfStereoSamples = originalSamples.size() / (sizeof(int16_t) * NUMBER_OF_CHANNELS);

    const int16_t* originalSamplesData = (const int16_t*)originalSamples.constData();
    QByteArray attenuatedLeftSamples;
    QByteArray attenuatedRightSamples;
    attenuatedLeftSamples.resize(originalSamples.size());
    attenuatedRightSamples.resize(originalSamples.size());

    int16_t* attenuatedLeftSamplesData = (int16_t*)attenuatedLeftSamples.data();
    int16_t* attenuatedRightSamplesData = (int16_t*)attenuatedRightSamples.data();
    
    for (int bounceNumber = 1; bounceNumber <= bounces; bounceNumber++) {
        if (_voxels->findRayIntersection(start, direction, elementHit, distance, face)) {
            glm::vec3 end = start + (direction * (distance * SLIGHTLY_SHORT));

            glm::vec3 faceNormal = getFaceNormal(face);
            direction = glm::normalize(glm::reflect(direction,faceNormal));
            start = end;
            
            // calculate the distance to the ears
            float rightEarDistance = glm::distance(end, rightEarPosition);
            float leftEarDistance = glm::distance(end, leftEarPosition);
            int rightEarDelayMsecs = getDelayFromDistance(rightEarDistance);
            int leftEarDelayMsecs = getDelayFromDistance(leftEarDistance);
            int rightEarDelay = rightEarDelayMsecs * sampleRate / MSECS_PER_SECOND;
            int leftEarDelay = leftEarDelayMsecs * sampleRate / MSECS_PER_SECOND;

            float rightEarAttenuation = getDistanceAttenuationCoefficient(rightEarDistance) * (bounceNumber * BOUNCE_ATTENUATION_FACTOR);
            float leftEarAttenuation = getDistanceAttenuationCoefficient(leftEarDistance) * (bounceNumber * BOUNCE_ATTENUATION_FACTOR);
            //qDebug() << "leftEarAttenuation=" << leftEarAttenuation << "rightEarAttenuation=" << rightEarAttenuation;

            // run through the samples, and attenuate them                                                            
            for (int sample = 0; sample < totalNumberOfStereoSamples; sample++) {
                int16_t leftSample = originalSamplesData[sample * NUMBER_OF_CHANNELS];
                int16_t rightSample = originalSamplesData[(sample * NUMBER_OF_CHANNELS) + 1];

                //qDebug() << "leftSample=" << leftSample << "rightSample=" << rightSample;
                
                attenuatedLeftSamplesData[sample * NUMBER_OF_CHANNELS] = leftSample * leftEarAttenuation;
                attenuatedLeftSamplesData[sample * NUMBER_OF_CHANNELS + 1] = 0;

                attenuatedRightSamplesData[sample * NUMBER_OF_CHANNELS] = 0;
                attenuatedRightSamplesData[sample * NUMBER_OF_CHANNELS + 1] = rightSample * rightEarAttenuation;

                //qDebug() << "attenuated... leftSample=" << (leftSample * leftEarAttenuation) << "rightSample=" << (rightSample * rightEarAttenuation);
                
                samplesTouched++;
            }
            
            // now inject the attenuated array with the appropriate delay
            
            unsigned int sampleTimeLeft = sampleTime + leftEarDelay;
            unsigned int sampleTimeRight = sampleTime + rightEarDelay;
            
            //qDebug() << "sampleTimeLeft=" << sampleTimeLeft << "sampleTimeRight=" << sampleTimeRight;

            _audio->addSpatialAudioToBuffer(sampleTimeLeft, attenuatedLeftSamples, totalNumberOfSamples);
            _audio->addSpatialAudioToBuffer(sampleTimeRight, attenuatedRightSamples, totalNumberOfSamples);
        }
    }
}

void AudioReflector::processSpatialAudio(unsigned int sampleTime, const QByteArray& samples, const QAudioFormat& format) {
<<<<<<< HEAD
    bool doNothing = true;
    bool doSimpleEcho = false;

    if (doNothing) {
        return;
    } else if (doSimpleEcho) {
        int totalNumberOfSamples = samples.size() / (sizeof(int16_t));
        AudioRingBuffer samplesRingBuffer(totalNumberOfSamples);
        samplesRingBuffer.writeData(samples.constData(),samples.size());
        _audio->addSpatialAudioToBuffer(sampleTime + 12000, samplesRingBuffer);
        return;
    } else {
        quint64 start = usecTimestampNow();

        glm::vec3 origin = _myAvatar->getHead()->getPosition();

        glm::quat orientation = _myAvatar->getOrientation(); // _myAvatar->getHead()->getOrientation();
        glm::vec3 right = glm::normalize(orientation * IDENTITY_RIGHT);
        glm::vec3 up = glm::normalize(orientation * IDENTITY_UP);
        glm::vec3 front = glm::normalize(orientation * IDENTITY_FRONT);
        glm::vec3 left = -right;
        glm::vec3 down = -up;
        glm::vec3 back = -front;
        glm::vec3 frontRightUp = glm::normalize(front + right + up);
        glm::vec3 frontLeftUp = glm::normalize(front + left + up);
        glm::vec3 backRightUp = glm::normalize(back + right + up);
        glm::vec3 backLeftUp = glm::normalize(back + left + up);
        glm::vec3 frontRightDown = glm::normalize(front + right + down);
        glm::vec3 frontLeftDown = glm::normalize(front + left + down);
        glm::vec3 backRightDown = glm::normalize(back + right + down);
        glm::vec3 backLeftDown = glm::normalize(back + left + down);

        const int BOUNCE_COUNT = 5;

        echoReflections(origin, frontRightUp, BOUNCE_COUNT, samples, sampleTime, format.sampleRate());
        echoReflections(origin, frontLeftUp, BOUNCE_COUNT, samples, sampleTime, format.sampleRate());
        echoReflections(origin, backRightUp, BOUNCE_COUNT, samples, sampleTime, format.sampleRate());
        echoReflections(origin, backLeftUp, BOUNCE_COUNT, samples, sampleTime, format.sampleRate());
        echoReflections(origin, frontRightDown, BOUNCE_COUNT, samples, sampleTime, format.sampleRate());
        echoReflections(origin, frontLeftDown, BOUNCE_COUNT, samples, sampleTime, format.sampleRate());
        echoReflections(origin, backRightDown, BOUNCE_COUNT, samples, sampleTime, format.sampleRate());
        echoReflections(origin, backLeftDown, BOUNCE_COUNT, samples, sampleTime, format.sampleRate());

        echoReflections(origin, front, BOUNCE_COUNT, samples, sampleTime, format.sampleRate());
        echoReflections(origin, back, BOUNCE_COUNT, samples, sampleTime, format.sampleRate());
        echoReflections(origin, left, BOUNCE_COUNT, samples, sampleTime, format.sampleRate());
        echoReflections(origin, right, BOUNCE_COUNT, samples, sampleTime, format.sampleRate());
        echoReflections(origin, up, BOUNCE_COUNT, samples, sampleTime, format.sampleRate());
        echoReflections(origin, down, BOUNCE_COUNT, samples, sampleTime, format.sampleRate());
        quint64 end = usecTimestampNow();

        qDebug() << "AudioReflector::addSamples()... elapsed=" << (end - start);
    }
=======

    
    qDebug() << "AudioReflector::processSpatialAudio()...sampleTime=" << sampleTime << " threadID=" << QThread::currentThreadId();

    int totalNumberOfSamples = samples.size() / (sizeof(int16_t));

    qDebug() << "    totalNumberOfSamples=" << totalNumberOfSamples;
    qDebug() << "          samples.size()=" << samples.size();
    qDebug() << "         sizeof(int16_t)=" << sizeof(int16_t);
    

    /*
    AudioRingBuffer samplesRingBuffer(totalNumberOfSamples);
    qint64 bytesCopied = samplesRingBuffer.writeData(samples.constData(),samples.size());
    
    /*
    for(int i = 0; i < totalNumberOfSamples; i++) {
        samplesRingBuffer[i] = samplesRingBuffer[i] * 0.25f;
    }
     */

    qDebug() << "          bytesCopied=" << bytesCopied;
    _audio->addSpatialAudioToBuffer(sampleTime + 12000, samples, totalNumberOfSamples);

    return;

    quint64 start = usecTimestampNow();

    glm::vec3 origin = _myAvatar->getHead()->getPosition();

    glm::quat orientation = _myAvatar->getOrientation(); // _myAvatar->getHead()->getOrientation();
    glm::vec3 right = glm::normalize(orientation * IDENTITY_RIGHT);
    glm::vec3 up = glm::normalize(orientation * IDENTITY_UP);
    glm::vec3 front = glm::normalize(orientation * IDENTITY_FRONT);
    glm::vec3 left = -right;
    glm::vec3 down = -up;
    glm::vec3 back = -front;
    glm::vec3 frontRightUp = glm::normalize(front + right + up);
    glm::vec3 frontLeftUp = glm::normalize(front + left + up);
    glm::vec3 backRightUp = glm::normalize(back + right + up);
    glm::vec3 backLeftUp = glm::normalize(back + left + up);
    glm::vec3 frontRightDown = glm::normalize(front + right + down);
    glm::vec3 frontLeftDown = glm::normalize(front + left + down);
    glm::vec3 backRightDown = glm::normalize(back + right + down);
    glm::vec3 backLeftDown = glm::normalize(back + left + down);

    const int BOUNCE_COUNT = 5;

    calculateReflections(origin, frontRightUp, BOUNCE_COUNT, samples, sampleTime, format.sampleRate());
    calculateReflections(origin, frontLeftUp, BOUNCE_COUNT, samples, sampleTime, format.sampleRate());
    calculateReflections(origin, backRightUp, BOUNCE_COUNT, samples, sampleTime, format.sampleRate());
    calculateReflections(origin, backLeftUp, BOUNCE_COUNT, samples, sampleTime, format.sampleRate());
    calculateReflections(origin, frontRightDown, BOUNCE_COUNT, samples, sampleTime, format.sampleRate());
    calculateReflections(origin, frontLeftDown, BOUNCE_COUNT, samples, sampleTime, format.sampleRate());
    calculateReflections(origin, backRightDown, BOUNCE_COUNT, samples, sampleTime, format.sampleRate());
    calculateReflections(origin, backLeftDown, BOUNCE_COUNT, samples, sampleTime, format.sampleRate());

    calculateReflections(origin, front, BOUNCE_COUNT, samples, sampleTime, format.sampleRate());
    calculateReflections(origin, back, BOUNCE_COUNT, samples, sampleTime, format.sampleRate());
    calculateReflections(origin, left, BOUNCE_COUNT, samples, sampleTime, format.sampleRate());
    calculateReflections(origin, right, BOUNCE_COUNT, samples, sampleTime, format.sampleRate());
    calculateReflections(origin, up, BOUNCE_COUNT, samples, sampleTime, format.sampleRate());
    calculateReflections(origin, down, BOUNCE_COUNT, samples, sampleTime, format.sampleRate());
    quint64 end = usecTimestampNow();

    //qDebug() << "AudioReflector::addSamples()... samples.size()=" << samples.size() << " elapsed=" << (end - start);

>>>>>>> 9e157ff1
}

void AudioReflector::drawRays() {
    glm::vec3 origin = _myAvatar->getHead()->getPosition();
    //glm::vec3 origin = _myAvatar->getHead()->getRightEarPosition();

    glm::quat orientation = _myAvatar->getOrientation(); // _myAvatar->getHead()->getOrientation();
    glm::vec3 right = glm::normalize(orientation * IDENTITY_RIGHT);
    glm::vec3 up = glm::normalize(orientation * IDENTITY_UP);
    glm::vec3 front = glm::normalize(orientation * IDENTITY_FRONT);
    glm::vec3 left = -right;
    glm::vec3 down = -up;
    glm::vec3 back = -front;
    glm::vec3 frontRightUp = glm::normalize(front + right + up);
    glm::vec3 frontLeftUp = glm::normalize(front + left + up);
    glm::vec3 backRightUp = glm::normalize(back + right + up);
    glm::vec3 backLeftUp = glm::normalize(back + left + up);
    glm::vec3 frontRightDown = glm::normalize(front + right + down);
    glm::vec3 frontLeftDown = glm::normalize(front + left + down);
    glm::vec3 backRightDown = glm::normalize(back + right + down);
    glm::vec3 backLeftDown = glm::normalize(back + left + down);


    const glm::vec3 RED(1,0,0);
    const glm::vec3 GREEN(0,1,0);
    const glm::vec3 BLUE(0,0,1);
    const glm::vec3 PURPLE(1,0,1);
    const glm::vec3 YELLOW(1,1,0);
    const glm::vec3 CYAN(0,1,1);
    const glm::vec3 DARK_RED(0.8f,0.2f,0.2f);
    const glm::vec3 DARK_GREEN(0.2f,0.8f,0.2f);
    const glm::vec3 DARK_BLUE(0.2f,0.2f,0.8f);
    const glm::vec3 DARK_PURPLE(0.8f,0.2f,0.8f);
    const glm::vec3 DARK_YELLOW(0.8f,0.8f,0.2f);
    const glm::vec3 DARK_CYAN(0.2f,0.8f,0.8f);

    const glm::vec3 WHITE(1,1,1);
    const glm::vec3 GRAY(0.5f,0.5f,0.5f);
    
    const int BOUNCE_COUNT = 5;

    bool oldWay = false;
    
    if (oldWay) {
        drawReflections(origin, frontRightUp, BOUNCE_COUNT, RED);
        drawReflections(origin, frontLeftUp, BOUNCE_COUNT, GREEN);
        drawReflections(origin, backRightUp, BOUNCE_COUNT, BLUE);
        drawReflections(origin, backLeftUp, BOUNCE_COUNT, CYAN);
        drawReflections(origin, frontRightDown, BOUNCE_COUNT, PURPLE);
        drawReflections(origin, frontLeftDown, BOUNCE_COUNT, YELLOW);
        drawReflections(origin, backRightDown, BOUNCE_COUNT, WHITE);
        drawReflections(origin, backLeftDown, BOUNCE_COUNT, DARK_RED);

        drawReflections(origin, front, BOUNCE_COUNT, DARK_GREEN);
        drawReflections(origin, back, BOUNCE_COUNT, DARK_BLUE);
        drawReflections(origin, left, BOUNCE_COUNT, DARK_CYAN);
        drawReflections(origin, right, BOUNCE_COUNT, DARK_PURPLE);
        drawReflections(origin, up, BOUNCE_COUNT, DARK_YELLOW);
        drawReflections(origin, down, BOUNCE_COUNT, GRAY);
    } else {
        QVector<glm::vec3> frontRightUpReflections = calculateReflections(origin, frontRightUp, BOUNCE_COUNT);
        QVector<glm::vec3> frontLeftUpReflections = calculateReflections(origin, frontLeftUp, BOUNCE_COUNT);
        QVector<glm::vec3> backRightUpReflections = calculateReflections(origin, backRightUp, BOUNCE_COUNT);
        QVector<glm::vec3> backLeftUpReflections = calculateReflections(origin, backLeftUp, BOUNCE_COUNT);
        QVector<glm::vec3> frontRightDownReflections = calculateReflections(origin, frontRightDown, BOUNCE_COUNT);
        QVector<glm::vec3> frontLeftDownReflections = calculateReflections(origin, frontLeftDown, BOUNCE_COUNT);
        QVector<glm::vec3> backRightDownReflections = calculateReflections(origin, backRightDown, BOUNCE_COUNT);
        QVector<glm::vec3> backLeftDownReflections = calculateReflections(origin, backLeftDown, BOUNCE_COUNT);
        QVector<glm::vec3> frontReflections = calculateReflections(origin, front, BOUNCE_COUNT);
        QVector<glm::vec3> backReflections = calculateReflections(origin, back, BOUNCE_COUNT);
        QVector<glm::vec3> leftReflections = calculateReflections(origin, left, BOUNCE_COUNT);
        QVector<glm::vec3> rightReflections = calculateReflections(origin, right, BOUNCE_COUNT);
        QVector<glm::vec3> upReflections = calculateReflections(origin, up, BOUNCE_COUNT);
        QVector<glm::vec3> downReflections = calculateReflections(origin, down, BOUNCE_COUNT);

        glm::vec3 frontRightUpColor = RED;
        glm::vec3 frontLeftUpColor = GREEN;
        glm::vec3 backRightUpColor = BLUE;
        glm::vec3 backLeftUpColor = CYAN;
        glm::vec3 frontRightDownColor = PURPLE;
        glm::vec3 frontLeftDownColor = YELLOW;
        glm::vec3 backRightDownColor = WHITE;
        glm::vec3 backLeftDownColor = DARK_RED;
        glm::vec3 frontColor = GRAY;
        glm::vec3 backColor = DARK_GREEN;
        glm::vec3 leftColor = DARK_BLUE;
        glm::vec3 rightColor = DARK_CYAN;
        glm::vec3 upColor = DARK_PURPLE;
        glm::vec3 downColor = DARK_YELLOW;
        
        // attempt to determine insidness/outsideness based on number of directional rays that reflect
        bool inside = false;
        
        bool blockedUp = (frontRightUpReflections.size() > 0) && 
                         (frontLeftUpReflections.size() > 0) && 
                         (backRightUpReflections.size() > 0) && 
                         (backLeftUpReflections.size() > 0) && 
                         (upReflections.size() > 0);

        bool blockedDown = (frontRightDownReflections.size() > 0) && 
                         (frontLeftDownReflections.size() > 0) && 
                         (backRightDownReflections.size() > 0) && 
                         (backLeftDownReflections.size() > 0) && 
                         (downReflections.size() > 0);

        bool blockedFront = (frontRightUpReflections.size() > 0) && 
                         (frontLeftUpReflections.size() > 0) && 
                         (frontRightDownReflections.size() > 0) && 
                         (frontLeftDownReflections.size() > 0) && 
                         (frontReflections.size() > 0);

        bool blockedBack = (backRightUpReflections.size() > 0) && 
                         (backLeftUpReflections.size() > 0) && 
                         (backRightDownReflections.size() > 0) && 
                         (backLeftDownReflections.size() > 0) && 
                         (backReflections.size() > 0);
        
        bool blockedLeft = (frontLeftUpReflections.size() > 0) && 
                         (backLeftUpReflections.size() > 0) && 
                         (frontLeftDownReflections.size() > 0) && 
                         (backLeftDownReflections.size() > 0) && 
                         (leftReflections.size() > 0);

        bool blockedRight = (frontRightUpReflections.size() > 0) && 
                         (backRightUpReflections.size() > 0) && 
                         (frontRightDownReflections.size() > 0) && 
                         (backRightDownReflections.size() > 0) && 
                         (rightReflections.size() > 0);

        inside = blockedUp && blockedDown && blockedFront && blockedBack && blockedLeft && blockedRight;
           
        if (inside) {
            frontRightUpColor = RED;
            frontLeftUpColor = RED;
            backRightUpColor = RED;
            backLeftUpColor = RED;
            frontRightDownColor = RED;
            frontLeftDownColor = RED;
            backRightDownColor = RED;
            backLeftDownColor = RED;
            frontColor = RED;
            backColor = RED;
            leftColor = RED;
            rightColor = RED;
            upColor = RED;
            downColor = RED;
        }

        newDrawReflections(origin, frontRightUpColor, frontRightUpReflections);
        newDrawReflections(origin, frontLeftUpColor, frontLeftUpReflections);
        newDrawReflections(origin, backRightUpColor, backRightUpReflections);
        newDrawReflections(origin, backLeftUpColor, backLeftUpReflections);
        newDrawReflections(origin, frontRightDownColor, frontRightDownReflections);
        newDrawReflections(origin, frontLeftDownColor, frontLeftDownReflections);
        newDrawReflections(origin, backRightDownColor, backRightDownReflections);
        newDrawReflections(origin, backLeftDownColor, backLeftDownReflections);

        newDrawReflections(origin, frontColor, frontReflections);
        newDrawReflections(origin, backColor, backReflections);
        newDrawReflections(origin, leftColor, leftReflections);
        newDrawReflections(origin, rightColor, rightReflections);
        newDrawReflections(origin, upColor, upReflections);
        newDrawReflections(origin, downColor, downReflections);

    }
}

void AudioReflector::drawVector(const glm::vec3& start, const glm::vec3& end, const glm::vec3& color) {
    glDisable(GL_LIGHTING); // ??
    glLineWidth(2.0);

    // Draw the vector itself
    glBegin(GL_LINES);
    glColor3f(color.x,color.y,color.z);
    glVertex3f(start.x, start.y, start.z);
    glVertex3f(end.x, end.y, end.z);
    glEnd();

    glEnable(GL_LIGHTING); // ??
}<|MERGE_RESOLUTION|>--- conflicted
+++ resolved
@@ -215,7 +215,6 @@
 }
 
 void AudioReflector::processSpatialAudio(unsigned int sampleTime, const QByteArray& samples, const QAudioFormat& format) {
-<<<<<<< HEAD
     bool doNothing = true;
     bool doSimpleEcho = false;
 
@@ -223,9 +222,7 @@
         return;
     } else if (doSimpleEcho) {
         int totalNumberOfSamples = samples.size() / (sizeof(int16_t));
-        AudioRingBuffer samplesRingBuffer(totalNumberOfSamples);
-        samplesRingBuffer.writeData(samples.constData(),samples.size());
-        _audio->addSpatialAudioToBuffer(sampleTime + 12000, samplesRingBuffer);
+        _audio->addSpatialAudioToBuffer(sampleTime + 12000, samples, totalNumberOfSamples);
         return;
     } else {
         quint64 start = usecTimestampNow();
@@ -269,75 +266,6 @@
 
         qDebug() << "AudioReflector::addSamples()... elapsed=" << (end - start);
     }
-=======
-
-    
-    qDebug() << "AudioReflector::processSpatialAudio()...sampleTime=" << sampleTime << " threadID=" << QThread::currentThreadId();
-
-    int totalNumberOfSamples = samples.size() / (sizeof(int16_t));
-
-    qDebug() << "    totalNumberOfSamples=" << totalNumberOfSamples;
-    qDebug() << "          samples.size()=" << samples.size();
-    qDebug() << "         sizeof(int16_t)=" << sizeof(int16_t);
-    
-
-    /*
-    AudioRingBuffer samplesRingBuffer(totalNumberOfSamples);
-    qint64 bytesCopied = samplesRingBuffer.writeData(samples.constData(),samples.size());
-    
-    /*
-    for(int i = 0; i < totalNumberOfSamples; i++) {
-        samplesRingBuffer[i] = samplesRingBuffer[i] * 0.25f;
-    }
-     */
-
-    qDebug() << "          bytesCopied=" << bytesCopied;
-    _audio->addSpatialAudioToBuffer(sampleTime + 12000, samples, totalNumberOfSamples);
-
-    return;
-
-    quint64 start = usecTimestampNow();
-
-    glm::vec3 origin = _myAvatar->getHead()->getPosition();
-
-    glm::quat orientation = _myAvatar->getOrientation(); // _myAvatar->getHead()->getOrientation();
-    glm::vec3 right = glm::normalize(orientation * IDENTITY_RIGHT);
-    glm::vec3 up = glm::normalize(orientation * IDENTITY_UP);
-    glm::vec3 front = glm::normalize(orientation * IDENTITY_FRONT);
-    glm::vec3 left = -right;
-    glm::vec3 down = -up;
-    glm::vec3 back = -front;
-    glm::vec3 frontRightUp = glm::normalize(front + right + up);
-    glm::vec3 frontLeftUp = glm::normalize(front + left + up);
-    glm::vec3 backRightUp = glm::normalize(back + right + up);
-    glm::vec3 backLeftUp = glm::normalize(back + left + up);
-    glm::vec3 frontRightDown = glm::normalize(front + right + down);
-    glm::vec3 frontLeftDown = glm::normalize(front + left + down);
-    glm::vec3 backRightDown = glm::normalize(back + right + down);
-    glm::vec3 backLeftDown = glm::normalize(back + left + down);
-
-    const int BOUNCE_COUNT = 5;
-
-    calculateReflections(origin, frontRightUp, BOUNCE_COUNT, samples, sampleTime, format.sampleRate());
-    calculateReflections(origin, frontLeftUp, BOUNCE_COUNT, samples, sampleTime, format.sampleRate());
-    calculateReflections(origin, backRightUp, BOUNCE_COUNT, samples, sampleTime, format.sampleRate());
-    calculateReflections(origin, backLeftUp, BOUNCE_COUNT, samples, sampleTime, format.sampleRate());
-    calculateReflections(origin, frontRightDown, BOUNCE_COUNT, samples, sampleTime, format.sampleRate());
-    calculateReflections(origin, frontLeftDown, BOUNCE_COUNT, samples, sampleTime, format.sampleRate());
-    calculateReflections(origin, backRightDown, BOUNCE_COUNT, samples, sampleTime, format.sampleRate());
-    calculateReflections(origin, backLeftDown, BOUNCE_COUNT, samples, sampleTime, format.sampleRate());
-
-    calculateReflections(origin, front, BOUNCE_COUNT, samples, sampleTime, format.sampleRate());
-    calculateReflections(origin, back, BOUNCE_COUNT, samples, sampleTime, format.sampleRate());
-    calculateReflections(origin, left, BOUNCE_COUNT, samples, sampleTime, format.sampleRate());
-    calculateReflections(origin, right, BOUNCE_COUNT, samples, sampleTime, format.sampleRate());
-    calculateReflections(origin, up, BOUNCE_COUNT, samples, sampleTime, format.sampleRate());
-    calculateReflections(origin, down, BOUNCE_COUNT, samples, sampleTime, format.sampleRate());
-    quint64 end = usecTimestampNow();
-
-    //qDebug() << "AudioReflector::addSamples()... samples.size()=" << samples.size() << " elapsed=" << (end - start);
-
->>>>>>> 9e157ff1
 }
 
 void AudioReflector::drawRays() {
