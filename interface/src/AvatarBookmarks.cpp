--- conflicted
+++ resolved
@@ -171,11 +171,7 @@
     // Remove any old entities not in the new list
     for (auto& avatarEntityID : currentAvatarEntities.keys()) {
         if (newAvatarEntities.find(avatarEntityID) == newAvatarEntities.end()) {
-<<<<<<< HEAD
-            myAvatar->removeAvatarEntity(avatarEntityID);
-=======
             myAvatar->removeWornAvatarEntity(avatarEntityID);
->>>>>>> 07a92aea
         }
     }
 }
@@ -201,11 +197,7 @@
             auto myAvatar = DependencyManager::get<AvatarManager>()->getMyAvatar();
             auto treeRenderer = DependencyManager::get<EntityTreeRenderer>();
             EntityTreePointer entityTree = treeRenderer ? treeRenderer->getTree() : nullptr;
-<<<<<<< HEAD
-            myAvatar->clearAvatarEntities();
-=======
             myAvatar->clearWornAvatarEntities();
->>>>>>> 07a92aea
             const QString& avatarUrl = bookmark.value(ENTRY_AVATAR_URL, "").toString();
             myAvatar->useFullAvatarURL(avatarUrl);
             qCDebug(interfaceapp) << "Avatar On";
