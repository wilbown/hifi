//
//  AndroidHelper.h
//  interface/src
//
//  Created by Gabriel Calero & Cristian Duarte on 3/30/18.
//  Copyright 2018 High Fidelity, Inc.
//
//  Distributed under the Apache License, Version 2.0.
//  See the accompanying file LICENSE or http://www.apache.org/licenses/LICENSE-2.0.html
//

#ifndef hifi_Android_Helper_h
#define hifi_Android_Helper_h

#include <QObject>
#include <QThread>
#include <AccountManager.h>

class AndroidHelper : public QObject {
    Q_OBJECT
public:
    static AndroidHelper& instance() {
            static AndroidHelper instance;
            return instance;
    }
    void init();
<<<<<<< HEAD
    void requestActivity(const QString &activityName, const bool backToScene);
    void notifyLoadComplete();

    void notifyLoginComplete(bool success);
    void performHapticFeedback(const QString& feedbackConstant);

    QSharedPointer<AccountManager> getAccountManager();
=======
    void requestActivity(const QString &activityName);
    void notifyLoadComplete();
    void goBackFromAndroidActivity();
    QSharedPointer<AccountManager> getAccountManager() { return _accountManager; }
>>>>>>> aca261af

    AndroidHelper(AndroidHelper const&)  = delete;
    void operator=(AndroidHelper const&) = delete;

public slots:
    void showLoginDialog();

signals:
<<<<<<< HEAD
    void androidActivityRequested(const QString &activityName, const bool backToScene);
    void qtAppLoadComplete();
    void loginComplete(bool success);
    void hapticFeedbackRequested(const QString &feedbackConstant);
=======
    void androidActivityRequested(const QString &activityName);
    void backFromAndroidActivity();
    void qtAppLoadComplete();
>>>>>>> aca261af

private:
    AndroidHelper();
    ~AndroidHelper();
    QSharedPointer<AccountManager> _accountManager;
    QThread workerThread;
};

#endif<|MERGE_RESOLUTION|>--- conflicted
+++ resolved
@@ -24,21 +24,12 @@
             return instance;
     }
     void init();
-<<<<<<< HEAD
     void requestActivity(const QString &activityName, const bool backToScene);
     void notifyLoadComplete();
 
-    void notifyLoginComplete(bool success);
     void performHapticFeedback(const QString& feedbackConstant);
 
-    QSharedPointer<AccountManager> getAccountManager();
-=======
-    void requestActivity(const QString &activityName);
-    void notifyLoadComplete();
-    void goBackFromAndroidActivity();
     QSharedPointer<AccountManager> getAccountManager() { return _accountManager; }
->>>>>>> aca261af
-
     AndroidHelper(AndroidHelper const&)  = delete;
     void operator=(AndroidHelper const&) = delete;
 
@@ -46,16 +37,10 @@
     void showLoginDialog();
 
 signals:
-<<<<<<< HEAD
     void androidActivityRequested(const QString &activityName, const bool backToScene);
     void qtAppLoadComplete();
-    void loginComplete(bool success);
+
     void hapticFeedbackRequested(const QString &feedbackConstant);
-=======
-    void androidActivityRequested(const QString &activityName);
-    void backFromAndroidActivity();
-    void qtAppLoadComplete();
->>>>>>> aca261af
 
 private:
     AndroidHelper();
