--- conflicted
+++ resolved
@@ -18,12 +18,9 @@
 #include <gpu/Batch.h>
 #include <render/Forward.h>
 
-<<<<<<< HEAD
-=======
 class ShapeEntityItem;
 class ShapeInfo;
 
->>>>>>> 0178c490
 void renderWorldBox(RenderArgs* args, gpu::Batch& batch);
 
 void runTimingTests();
