//
//  AboutUtil.h
//  interface/src
//
//  Created by Vlad Stelmahovsky on 15/5/2018.
//  Copyright 2018 High Fidelity, Inc.
//
//  Distributed under the Apache License, Version 2.0.
//  See the accompanying file LICENSE or http://www.apache.org/licenses/LICENSE-2.0.html
//


#ifndef hifi_AboutUtil_h
#define hifi_AboutUtil_h

#include <QObject>

/**jsdoc
 * The <code>HifiAbout</code> API provides information about the version of Interface that is currently running. It also 
 * provides the ability to open a Web page in an Interface browser window.
 *
 * @namespace HifiAbout
 *
 * @hifi-interface
 * @hifi-client-entity
<<<<<<< HEAD
 * 
 * @property {string} buildDate - The build date of Interface that is currently running. <em>Read-only.</em>
 * @property {string} buildVersion - The build version of Interface that is currently running. <em>Read-only.</em>
 * @property {string} qtVersion - The Qt version used in Interface that is currently running. <em>Read-only.</em>
 *
 * @example <caption>Report build information for the version of Interface currently running.</caption>
 * print("HiFi build date: " + HifiAbout.buildDate);  // 11 Feb 2019
 * print("HiFi version: " + HifiAbout.buildVersion);  // 0.78.0
 * print("Qt version: " + HifiAbout.qtVersion);  // 5.10.1
=======
 * @hifi-avatar
 *
 * @property {string} buildDate
 * @property {string} buildVersion
 * @property {string} qtVersion
>>>>>>> efe2767f
 */

class AboutUtil : public QObject {
    Q_OBJECT

    Q_PROPERTY(QString buildDate READ getBuildDate CONSTANT)
    Q_PROPERTY(QString buildVersion READ getBuildVersion CONSTANT)
    Q_PROPERTY(QString qtVersion READ getQtVersion CONSTANT)
public:
    static AboutUtil* getInstance();
    ~AboutUtil() {}

    QString getBuildDate() const;
    QString getBuildVersion() const;
    QString getQtVersion() const;

public slots:

    /**jsdoc
     * Display a Web page in an Interface browser window.
     * @function HifiAbout.openUrl
     * @param {string} url - The URL of the Web page to display.
     */
    void openUrl(const QString &url) const;
private:
    AboutUtil(QObject* parent = nullptr);
    QString _dateConverted;
};

#endif // hifi_AboutUtil_h<|MERGE_RESOLUTION|>--- conflicted
+++ resolved
@@ -23,8 +23,8 @@
  *
  * @hifi-interface
  * @hifi-client-entity
-<<<<<<< HEAD
- * 
+ * @hifi-avatar
+ *
  * @property {string} buildDate - The build date of Interface that is currently running. <em>Read-only.</em>
  * @property {string} buildVersion - The build version of Interface that is currently running. <em>Read-only.</em>
  * @property {string} qtVersion - The Qt version used in Interface that is currently running. <em>Read-only.</em>
@@ -33,13 +33,6 @@
  * print("HiFi build date: " + HifiAbout.buildDate);  // 11 Feb 2019
  * print("HiFi version: " + HifiAbout.buildVersion);  // 0.78.0
  * print("Qt version: " + HifiAbout.qtVersion);  // 5.10.1
-=======
- * @hifi-avatar
- *
- * @property {string} buildDate
- * @property {string} buildVersion
- * @property {string} qtVersion
->>>>>>> efe2767f
  */
 
 class AboutUtil : public QObject {
