--- conflicted
+++ resolved
@@ -9,17 +9,6 @@
 //  See the accompanying file LICENSE or http://www.apache.org/licenses/LICENSE-2.0.html
 //
 
-<<<<<<< HEAD
-/**jsdoc
- * The LODManager API manages your Level of Detail functions within interface.
- * @namespace LODManager 
- *
- * @hifi-interface
- * @hifi-client-entity
- */
-
-=======
->>>>>>> f9bda6df
 #ifndef hifi_LODManager_h
 #define hifi_LODManager_h
 
