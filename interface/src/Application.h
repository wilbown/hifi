--- conflicted
+++ resolved
@@ -66,7 +66,7 @@
     Avatar* getAvatar() { return &_myAvatar; }
     VoxelSystem* getVoxels() { return &_voxels; }
     Environment* getEnvironment() { return &_environment; }
-<<<<<<< HEAD
+    bool shouldEchoAudio() { return _echoAudioMode->isChecked(); }
     
     /*!
      @fn getSettingBool
@@ -118,9 +118,6 @@
      @param vecSetting The value to set.
      */
     void setSettingVec3(const char* setting, const glm::vec3& value);
-=======
-    bool shouldEchoAudio() { return _echoAudioMode->isChecked(); }
->>>>>>> 23e24287
 
 private slots:
     
@@ -225,10 +222,7 @@
     QAction* _frustumOn;             // Whether or not to display the debug view frustum 
     QAction* _viewFrustumFromOffset; // Whether or not to offset the view of the frustum
     QAction* _cameraFrustum;         // which frustum to look at
-<<<<<<< HEAD
-=======
     QAction* _fullScreenMode;        // whether we are in full screen mode
->>>>>>> 23e24287
     QAction* _frustumRenderModeAction;
     
     SerialInterface _serialPort;
