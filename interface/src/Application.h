//
//  Application.h
//  interface/src
//
//  Created by Andrzej Kapolka on 5/10/13.
//  Copyright 2013 High Fidelity, Inc.
//
//  Distributed under the Apache License, Version 2.0.
//  See the accompanying file LICENSE or http://www.apache.org/licenses/LICENSE-2.0.html
//

#ifndef hifi_Application_h
#define hifi_Application_h

#include <functional>

#include <QtCore/QHash>
#include <QtCore/QPointer>
#include <QtCore/QSet>
#include <QtCore/QStringList>
#include <QtQuick/QQuickItem>

#include <QtGui/QImage>

#include <QtWidgets/QApplication>
#include <QtWidgets/QUndoStack>

#include <ThreadHelpers.h>
#include <AbstractScriptingServicesInterface.h>
#include <AbstractViewStateInterface.h>
#include <EntityEditPacketSender.h>
#include <EntityTreeRenderer.h>
#include <FileScriptingInterface.h>
#include <input-plugins/KeyboardMouseDevice.h>
#include <input-plugins/TouchscreenDevice.h>
#include <input-plugins/TouchscreenVirtualPadDevice.h>
#include <OctreeQuery.h>
#include <PhysicalEntitySimulation.h>
#include <PhysicsEngine.h>
#include <plugins/Forward.h>
#include <ui-plugins/PluginContainer.h>
#include <ScriptEngine.h>
#include <ShapeManager.h>
#include <SimpleMovingAverage.h>
#include <StDev.h>
#include <ViewFrustum.h>
#include <AbstractUriHandler.h>
#include <shared/RateCounter.h>
#include <ThreadSafeValueCache.h>
#include <shared/FileLogger.h>

#include <RunningMarker.h>

#include "avatar/MyAvatar.h"
#include "BandwidthRecorder.h"
#include "FancyCamera.h"
#include "ConnectionMonitor.h"
#include "CursorManager.h"
#include "gpu/Context.h"
#include "Menu.h"
#include "octree/OctreePacketProcessor.h"
#include "render/Engine.h"
#include "scripting/ControllerScriptingInterface.h"
#include "scripting/DialogsManagerScriptingInterface.h"
#include "ui/ApplicationOverlay.h"
#include "ui/EntityScriptServerLogDialog.h"
#include "ui/LodToolsDialog.h"
#include "ui/LogDialog.h"
#include "ui/OctreeStatsDialog.h"
#include "ui/OverlayConductor.h"
#include "ui/overlays/Overlays.h"
#include "UndoStackScriptingInterface.h"

#include <procedural/ProceduralSkybox.h>
#include <graphics/Skybox.h>
#include <ModelScriptingInterface.h>
#include "FrameTimingsScriptingInterface.h"

#include "Sound.h"

class OffscreenGLCanvas;
class GLCanvas;
class FaceTracker;
class MainWindow;
class AssetUpload;
class CompositorHelper;
class AudioInjector;

namespace controller {
    class StateController;
}

#ifdef Q_OS_WIN
static const UINT UWM_IDENTIFY_INSTANCES =
    RegisterWindowMessage("UWM_IDENTIFY_INSTANCES_{8AB82783-B74A-4258-955B-8188C22AA0D6}_" + qgetenv("USERNAME"));
static const UINT UWM_SHOW_APPLICATION =
    RegisterWindowMessage("UWM_SHOW_APPLICATION_{71123FD6-3DA8-4DC1-9C27-8A12A6250CBA}_" + qgetenv("USERNAME"));
#endif

static const QString RUNNING_MARKER_FILENAME = "Interface.running";
static const QString SCRIPTS_SWITCH = "scripts";

class Application;
#if defined(qApp)
#undef qApp
#endif
#define qApp (static_cast<Application*>(QCoreApplication::instance()))

class Application : public QApplication,
                    public AbstractViewStateInterface,
                    public AbstractScriptingServicesInterface,
                    public AbstractUriHandler,
                    public PluginContainer {
    Q_OBJECT

    // TODO? Get rid of those
    friend class OctreePacketProcessor;

public:
    // virtual functions required for PluginContainer
    virtual ui::Menu* getPrimaryMenu() override;
    virtual void requestReset() override { resetSensors(true); }
    virtual void showDisplayPluginsTools(bool show) override;
    virtual GLWidget* getPrimaryWidget() override;
    virtual MainWindow* getPrimaryWindow() override;
    virtual QOpenGLContext* getPrimaryContext() override;
    virtual bool makeRenderingContextCurrent() override;
    virtual bool isForeground() const override;

    virtual DisplayPluginPointer getActiveDisplayPlugin() const override;

    // FIXME? Empty methods, do we still need them?
    static void initPlugins(const QStringList& arguments);
    static void shutdownPlugins();

    Application(int& argc, char** argv, QElapsedTimer& startup_time, bool runningMarkerExisted);
    ~Application();

    void postLambdaEvent(const std::function<void()>& f) override;
    void sendLambdaEvent(const std::function<void()>& f) override;

    QString getPreviousScriptLocation();
    void setPreviousScriptLocation(const QString& previousScriptLocation);

    // Return an HTTP User-Agent string with OS and device information.
    Q_INVOKABLE QString getUserAgent();

    void initializeGL();
    void initializeRenderEngine();
    void initializeUi();

    void updateCamera(RenderArgs& renderArgs, float deltaTime);
    void paintGL();
    void resizeGL();

    bool event(QEvent* event) override;
    bool eventFilter(QObject* object, QEvent* event) override;

    glm::uvec2 getCanvasSize() const;
    QRect getRenderingGeometry() const;

    glm::uvec2 getUiSize() const;
    QRect getRecommendedHUDRect() const;
    glm::vec2 getDeviceSize() const;
    bool hasFocus() const;
    void setFocus();
    void raise();

    void showCursor(const Cursor::Icon& cursor);

    bool isThrottleRendering() const;

    Camera& getCamera() { return _myCamera; }
    const Camera& getCamera() const { return _myCamera; }
    // Represents the current view frustum of the avatar.
    void copyViewFrustum(ViewFrustum& viewOut) const;
    // Represents the view frustum of the current rendering pass,
    // which might be different from the viewFrustum, i.e. shadowmap
    // passes, mirror window passes, etc
    void copyDisplayViewFrustum(ViewFrustum& viewOut) const;
    const OctreePacketProcessor& getOctreePacketProcessor() const { return _octreeProcessor; }
    QSharedPointer<EntityTreeRenderer> getEntities() const { return DependencyManager::get<EntityTreeRenderer>(); }
    QUndoStack* getUndoStack() { return &_undoStack; }
    MainWindow* getWindow() const { return _window; }
    EntityTreePointer getEntityClipboard() const { return _entityClipboard; }
    EntityEditPacketSender* getEntityEditPacketSender() { return &_entityEditSender; }

    ivec2 getMouse() const;

    FaceTracker* getActiveFaceTracker();
    FaceTracker* getSelectedFaceTracker();

    ApplicationOverlay& getApplicationOverlay() { return _applicationOverlay; }
    const ApplicationOverlay& getApplicationOverlay() const { return _applicationOverlay; }
    CompositorHelper& getApplicationCompositor() const;

    Overlays& getOverlays() { return _overlays; }

    size_t getRenderFrameCount() const { return _renderFrameCount; }
    float getRenderLoopRate() const { return _renderLoopCounter.rate(); }
    float getTargetRenderFrameRate() const; // frames/second

    float getFieldOfView() { return _fieldOfView.get(); }
    void setFieldOfView(float fov);

    float getHMDTabletScale() { return _hmdTabletScale.get(); }
    void setHMDTabletScale(float hmdTabletScale);
    float getDesktopTabletScale() { return _desktopTabletScale.get(); }
    void setDesktopTabletScale(float desktopTabletScale);

    bool getDesktopTabletBecomesToolbarSetting() { return _desktopTabletBecomesToolbarSetting.get(); }
    void setDesktopTabletBecomesToolbarSetting(bool value);
    bool getHmdTabletBecomesToolbarSetting() { return _hmdTabletBecomesToolbarSetting.get(); }
    void setHmdTabletBecomesToolbarSetting(bool value);
    bool getPreferStylusOverLaser() { return _preferStylusOverLaserSetting.get(); }
    void setPreferStylusOverLaser(bool value);
    // FIXME: Remove setting completely or make available through JavaScript API?
    //bool getPreferAvatarFingerOverStylus() { return _preferAvatarFingerOverStylusSetting.get(); }
    bool getPreferAvatarFingerOverStylus() { return false; }
    void setPreferAvatarFingerOverStylus(bool value);

    float getSettingConstrainToolbarPosition() { return _constrainToolbarPosition.get(); }
    void setSettingConstrainToolbarPosition(bool setting);

    NodeToOctreeSceneStats* getOcteeSceneStats() { return &_octreeServerSceneStats; }

    virtual controller::ScriptingInterface* getControllerScriptingInterface() { return _controllerScriptingInterface; }
    virtual void registerScriptEngineWithApplicationServices(ScriptEnginePointer scriptEngine) override;

    virtual void copyCurrentViewFrustum(ViewFrustum& viewOut) const override { copyDisplayViewFrustum(viewOut); }
    virtual QThread* getMainThread() override { return thread(); }
    virtual PickRay computePickRay(float x, float y) const override;
    virtual glm::vec3 getAvatarPosition() const override;
    virtual qreal getDevicePixelRatio() override;

    void setActiveDisplayPlugin(const QString& pluginName);

    FileLogger* getLogger() const { return _logger; }

    float getRenderResolutionScale() const;

    qint64 getCurrentSessionRuntime() const { return _sessionRunTimer.elapsed(); }

    bool isAboutToQuit() const { return _aboutToQuit; }
    bool isPhysicsEnabled() const { return _physicsEnabled; }

    // the isHMDMode is true whenever we use the interface from an HMD and not a standard flat display
    // rendering of several elements depend on that
    // TODO: carry that information on the Camera as a setting
    virtual bool isHMDMode() const override;
    glm::mat4 getHMDSensorPose() const;
    glm::mat4 getEyeOffset(int eye) const;
    glm::mat4 getEyeProjection(int eye) const;

    QRect getDesirableApplicationGeometry() const;

    virtual bool canAcceptURL(const QString& url) const override;
    virtual bool acceptURL(const QString& url, bool defaultUpload = false) override;

    void setMaxOctreePacketsPerSecond(int maxOctreePPS);
    int getMaxOctreePacketsPerSecond() const;

    render::ScenePointer getMain3DScene() override { return _main3DScene; }
    const render::ScenePointer& getMain3DScene() const { return _main3DScene; }
    render::EnginePointer getRenderEngine() override { return _renderEngine; }
    gpu::ContextPointer getGPUContext() const { return _gpuContext; }

    virtual void pushPostUpdateLambda(void* key, const std::function<void()>& func) override;

    void updateMyAvatarLookAtPosition();

    float getGameLoopRate() const { return _gameLoopCounter.rate(); }

    void takeSnapshot(bool notify, bool includeAnimated = false, float aspectRatio = 0.0f, const QString& filename = QString());
    void takeSecondaryCameraSnapshot(const QString& filename = QString());

    void shareSnapshot(const QString& filename, const QUrl& href = QUrl(""));

    OverlayID getTabletScreenID() const;
    OverlayID getTabletHomeButtonID() const;
    QUuid getTabletFrameID() const; // may be an entity or an overlay

    void setAvatarOverrideUrl(const QUrl& url, bool save);
    void clearAvatarOverrideUrl() { _avatarOverrideUrl = QUrl(); _saveAvatarOverrideUrl = false; }
    QUrl getAvatarOverrideUrl() { return _avatarOverrideUrl; }
    bool getSaveAvatarOverrideUrl() { return _saveAvatarOverrideUrl; }
    void saveNextPhysicsStats(QString filename);

    bool isServerlessMode() const;

    void replaceDomainContent(const QString& url);

#if defined(Q_OS_ANDROID)
    void enterBackground();
    void enterForeground();
#endif

signals:
    void svoImportRequested(const QString& url);

    void fullAvatarURLChanged(const QString& newValue, const QString& modelName);

    void beforeAboutToQuit();
    void activeDisplayPluginChanged();

    void uploadRequest(QString path);

public slots:
    QVector<EntityItemID> pasteEntities(float x, float y, float z);
    bool exportEntities(const QString& filename, const QVector<EntityItemID>& entityIDs, const glm::vec3* givenOffset = nullptr);
    bool exportEntities(const QString& filename, float x, float y, float z, float scale);
    bool importEntities(const QString& url);
    void updateThreadPoolCount() const;
    void updateSystemTabletMode();

    Q_INVOKABLE void loadDialog();
    Q_INVOKABLE void loadScriptURLDialog() const;
    void toggleLogDialog();
    void toggleEntityScriptServerLogDialog();
    Q_INVOKABLE void showAssetServerWidget(QString filePath = "");
    Q_INVOKABLE void loadAddAvatarBookmarkDialog() const;
    Q_INVOKABLE void loadAvatarBrowser() const;
    Q_INVOKABLE SharedSoundPointer getSampleSound() const;

    void showDialog(const QUrl& widgetUrl, const QUrl& tabletUrl, const QString& name) const;

    // FIXME: Move addAssetToWorld* methods to own class?
    void addAssetToWorldFromURL(QString url);
    void addAssetToWorldFromURLRequestFinished();
    void addAssetToWorld(QString filePath, QString zipFile, bool isZip = false, bool isBlocks = false);
    void addAssetToWorldUnzipFailure(QString filePath);
    void addAssetToWorldWithNewMapping(QString filePath, QString mapping, int copy, bool isZip = false, bool isBlocks = false);
    void addAssetToWorldUpload(QString filePath, QString mapping, bool isZip = false, bool isBlocks = false);
    void addAssetToWorldSetMapping(QString filePath, QString mapping, QString hash, bool isZip = false, bool isBlocks = false);
    void addAssetToWorldAddEntity(QString filePath, QString mapping);

    void handleUnzip(QString sourceFile, QStringList destinationFile, bool autoAdd, bool isZip, bool isBlocks);

    FileScriptingInterface* getFileDownloadInterface() { return _fileDownload; }

    void handleLocalServerConnection() const;
    void readArgumentsFromLocalSocket() const;

    static void packageModel();

    void openUrl(const QUrl& url) const;

    void resetSensors(bool andReload = false);
    void setActiveFaceTracker() const;

#if (PR_BUILD || DEV_BUILD)
    void sendWrongProtocolVersionsSignature(bool checked) { ::sendWrongProtocolVersionsSignature(checked); }
#endif

#ifdef HAVE_IVIEWHMD
    void setActiveEyeTracker();
    void calibrateEyeTracker1Point();
    void calibrateEyeTracker3Points();
    void calibrateEyeTracker5Points();
#endif

    static void showHelp();

    void cycleCamera();
    void cameraModeChanged();
    void cameraMenuChanged();
    void toggleOverlays();
    void setOverlaysVisible(bool visible);
    Q_INVOKABLE void centerUI();

    void resetPhysicsReadyInformation();

    void reloadResourceCaches();

    void updateHeartbeat() const;

    static void deadlockApplication();
    static void unresponsiveApplication(); // cause main thread to be unresponsive for 35 seconds

    void rotationModeChanged() const;

    static void runTests();

    void setKeyboardFocusHighlight(const glm::vec3& position, const glm::quat& rotation, const glm::vec3& dimensions);

    QUuid getKeyboardFocusEntity() const;  // thread-safe
    void setKeyboardFocusEntity(const EntityItemID& entityItemID);

    OverlayID getKeyboardFocusOverlay();
    void setKeyboardFocusOverlay(const OverlayID& overlayID);

    void addAssetToWorldMessageClose();

    void loadLODToolsDialog();
    void loadEntityStatisticsDialog();
    void loadDomainConnectionDialog();
    void showScriptLogs();

    const QString getPreferredCursor() const { return _preferredCursor.get(); }
    void setPreferredCursor(const QString& cursor);

    void setIsServerlessMode(bool serverlessDomain);
    void loadServerlessDomain(QUrl domainURL);

    Q_INVOKABLE bool askBeforeSetAvatarUrl(const QString& avatarUrl) { return askToSetAvatarUrl(avatarUrl); }

<<<<<<< HEAD
    Q_INVOKABLE void openAndroidActivity(const QString& activityName, const bool backToScene);
=======
    void updateVerboseLogging();
    Q_INVOKABLE void openAndroidActivity(const QString& activityName);
>>>>>>> 3a1bfefc
    Q_INVOKABLE void performHapticFeedback(const QString& feedbackConstant);

private slots:
    void onDesktopRootItemCreated(QQuickItem* qmlContext);
    void onDesktopRootContextCreated(QQmlContext* qmlContext);
    void showDesktop();
    void clearDomainOctreeDetails();
    void clearDomainAvatars();
    void onAboutToQuit();
    void onPresent(quint32 frameCount);

    void resettingDomain();

    void faceTrackerMuteToggled();

    void activeChanged(Qt::ApplicationState state);
    void windowMinimizedChanged(bool minimized);

    void notifyPacketVersionMismatch();

    void loadSettings();
    void saveSettings() const;

    bool acceptSnapshot(const QString& urlString);
    bool askToSetAvatarUrl(const QString& url);
    bool askToLoadScript(const QString& scriptFilenameOrURL);

    bool askToWearAvatarAttachmentUrl(const QString& url);
    void displayAvatarAttachmentWarning(const QString& message) const;

    bool askToReplaceDomainContent(const QString& url);

    void setSessionUUID(const QUuid& sessionUUID) const;

    void domainURLChanged(QUrl domainURL);
    void updateWindowTitle() const;
    void nodeAdded(SharedNodePointer node) const;
    void nodeActivated(SharedNodePointer node);
    void nodeKilled(SharedNodePointer node);
    static void packetSent(quint64 length);
    static void addingEntityWithCertificate(const QString& certificateID, const QString& placeName);
    void updateDisplayMode();
    void setDisplayPlugin(DisplayPluginPointer newPlugin);
    void domainConnectionRefused(const QString& reasonMessage, int reason, const QString& extraInfo);

    void addAssetToWorldCheckModelSize();

    void onAssetToWorldMessageBoxClosed();
    void addAssetToWorldInfoTimeout();
    void addAssetToWorldErrorTimeout();

    void handleSandboxStatus(QNetworkReply* reply);
    void switchDisplayMode();

private:
    void init();
    bool handleKeyEventForFocusedEntityOrOverlay(QEvent* event);
    bool handleFileOpenEvent(QFileOpenEvent* event);
    void cleanupBeforeQuit();

    bool shouldPaint() const;
    void idle();
    void update(float deltaTime);

    // Various helper functions called during update()
    void updateLOD(float deltaTime) const;
    void updateThreads(float deltaTime);
    void updateDialogs(float deltaTime) const;

    void queryOctree(NodeType_t serverType, PacketType packetType);

    int sendNackPackets();
    void sendAvatarViewFrustum();

    std::shared_ptr<MyAvatar> getMyAvatar() const;

    void checkSkeleton() const;

    void initializeAcceptedFiles();

    void runRenderFrame(RenderArgs* renderArgs/*, Camera& whichCamera, bool selfAvatarOnly = false*/);

    bool importJSONFromURL(const QString& urlString);
    bool importSVOFromURL(const QString& urlString);
    bool importFromZIP(const QString& filePath);
    bool importImage(const QString& urlString);

    bool nearbyEntitiesAreReadyForPhysics();
    int processOctreeStats(ReceivedMessage& message, SharedNodePointer sendingNode);
    void trackIncomingOctreePacket(ReceivedMessage& message, SharedNodePointer sendingNode, bool wasStatsPacket);

    void resizeEvent(QResizeEvent* size);

    void keyPressEvent(QKeyEvent* event);
    void keyReleaseEvent(QKeyEvent* event);

    void focusOutEvent(QFocusEvent* event);
    void focusInEvent(QFocusEvent* event);

    void mouseMoveEvent(QMouseEvent* event);
    void mousePressEvent(QMouseEvent* event);
    void mouseDoublePressEvent(QMouseEvent* event);
    void mouseReleaseEvent(QMouseEvent* event);

    void touchBeginEvent(QTouchEvent* event);
    void touchEndEvent(QTouchEvent* event);
    void touchUpdateEvent(QTouchEvent* event);
    void touchGestureEvent(QGestureEvent* event);

    void wheelEvent(QWheelEvent* event) const;
    void dropEvent(QDropEvent* event);
    static void dragEnterEvent(QDragEnterEvent* event);

    void maybeToggleMenuVisible(QMouseEvent* event) const;
    void toggleTabletUI(bool shouldOpen = false) const;

    MainWindow* _window;
    QElapsedTimer& _sessionRunTimer;

    bool _previousSessionCrashed;

    OffscreenGLCanvas* _offscreenContext { nullptr };
    DisplayPluginPointer _displayPlugin;
    QMetaObject::Connection _displayPluginPresentConnection;
    mutable std::mutex _displayPluginLock;
    InputPluginList _activeInputPlugins;

    bool _activatingDisplayPlugin { false };

    QUndoStack _undoStack;
    UndoStackScriptingInterface _undoStackScriptingInterface;

    uint32_t _renderFrameCount { 0 };

    // Frame Rate Measurement
    RateCounter<500> _renderLoopCounter;
    RateCounter<500> _gameLoopCounter;

    FrameTimingsScriptingInterface _frameTimingsScriptingInterface;

    QTimer _minimizedWindowTimer;
    QElapsedTimer _timerStart;
    QElapsedTimer _lastTimeUpdated;
    QElapsedTimer _lastTimeRendered;

    ShapeManager _shapeManager;
    PhysicalEntitySimulationPointer _entitySimulation;
    PhysicsEnginePointer _physicsEngine;

    EntityTreePointer _entityClipboard;

    mutable QMutex _viewMutex { QMutex::Recursive };
    ViewFrustum _viewFrustum; // current state of view frustum, perspective, orientation, etc.
    ViewFrustum _lastQueriedViewFrustum; /// last view frustum used to query octree servers (voxels)
    ViewFrustum _displayViewFrustum;
    quint64 _lastQueriedTime;

    OctreeQuery _octreeQuery { true }; // NodeData derived class for querying octee cells from octree servers

    std::shared_ptr<controller::StateController> _applicationStateDevice; // Default ApplicationDevice reflecting the state of different properties of the session
    std::shared_ptr<KeyboardMouseDevice> _keyboardMouseDevice;   // Default input device, the good old keyboard mouse and maybe touchpad
    std::shared_ptr<TouchscreenDevice> _touchscreenDevice;   // the good old touchscreen
    std::shared_ptr<TouchscreenVirtualPadDevice> _touchscreenVirtualPadDevice;
    SimpleMovingAverage _avatarSimsPerSecond {10};
    int _avatarSimsPerSecondReport {0};
    quint64 _lastAvatarSimsPerSecondUpdate {0};
    FancyCamera _myCamera;                            // My view onto the world

    Setting::Handle<QString> _previousScriptLocation;
    Setting::Handle<float> _fieldOfView;
    Setting::Handle<float> _hmdTabletScale;
    Setting::Handle<float> _desktopTabletScale;
    Setting::Handle<bool> _desktopTabletBecomesToolbarSetting;
    Setting::Handle<bool> _hmdTabletBecomesToolbarSetting;
    Setting::Handle<bool> _preferStylusOverLaserSetting;
    Setting::Handle<bool> _preferAvatarFingerOverStylusSetting;
    Setting::Handle<bool> _constrainToolbarPosition;
    Setting::Handle<QString> _preferredCursor;

    float _scaleMirror;
    float _mirrorYawOffset;
    float _raiseMirror;

    QSet<int> _keysPressed;

    bool _enableProcessOctreeThread;

    OctreePacketProcessor _octreeProcessor;
    EntityEditPacketSender _entityEditSender;

    StDev _idleLoopStdev;
    float _idleLoopMeasuredJitter;

    NodeToOctreeSceneStats _octreeServerSceneStats;
    ControllerScriptingInterface* _controllerScriptingInterface{ nullptr };
    QPointer<LogDialog> _logDialog;
    QPointer<EntityScriptServerLogDialog> _entityScriptServerLogDialog;

    FileLogger* _logger;

    TouchEvent _lastTouchEvent;

    quint64 _lastNackTime;
    quint64 _lastSendDownstreamAudioStats;

    bool _aboutToQuit;

    bool _notifiedPacketVersionMismatchThisDomain;

    ConditionalGuard _settingsGuard;

    GLCanvas* _glWidget{ nullptr };

    typedef bool (Application::* AcceptURLMethod)(const QString &);
    static const std::vector<std::pair<QString, Application::AcceptURLMethod>> _acceptedExtensions;

    glm::uvec2 _renderResolution;

    int _maxOctreePPS = DEFAULT_MAX_OCTREE_PPS;

    quint64 _lastFaceTrackerUpdate;

    render::ScenePointer _main3DScene{ new render::Scene(glm::vec3(-0.5f * (float)TREE_SCALE), (float)TREE_SCALE) };
    render::EnginePointer _renderEngine{ new render::Engine() };
    gpu::ContextPointer _gpuContext; // initialized during window creation

    mutable QMutex _renderArgsMutex{ QMutex::Recursive };
    struct AppRenderArgs {
        render::Args _renderArgs;
        glm::mat4 _eyeToWorld;
        glm::mat4 _view;
        glm::mat4 _eyeOffsets[2];
        glm::mat4 _eyeProjections[2];
        glm::mat4 _headPose;
        glm::mat4 _sensorToWorld;
        float _sensorToWorldScale { 1.0f };
        bool _isStereo{ false };
    };
    AppRenderArgs _appRenderArgs;


    using RenderArgsEditor = std::function <void (AppRenderArgs&)>;
    void editRenderArgs(RenderArgsEditor editor);


    Overlays _overlays;
    ApplicationOverlay _applicationOverlay;
    OverlayConductor _overlayConductor;

    DialogsManagerScriptingInterface* _dialogsManagerScriptingInterface = new DialogsManagerScriptingInterface();

    ThreadSafeValueCache<EntityItemID> _keyboardFocusedEntity;
    ThreadSafeValueCache<OverlayID> _keyboardFocusedOverlay;
    quint64 _lastAcceptedKeyPress = 0;
    bool _isForeground = true; // starts out assumed to be in foreground
    bool _isGLInitialized { false };
    bool _physicsEnabled { false };

    bool _reticleClickPressed { false };

    int _avatarAttachmentRequest = 0;

    bool _settingsLoaded { false };

    bool _fakedMouseEvent { false };

    void checkChangeCursor();
    mutable QMutex _changeCursorLock { QMutex::Recursive };
    Qt::CursorShape _desiredCursor{ Qt::BlankCursor };
    bool _cursorNeedsChanging { false };

    std::map<void*, std::function<void()>> _postUpdateLambdas;
    std::mutex _postUpdateLambdasLock;

    std::atomic<uint32_t> _fullSceneReceivedCounter { 0 }; // how many times have we received a full-scene octree stats packet
    uint32_t _fullSceneCounterAtLastPhysicsCheck { 0 }; // _fullSceneReceivedCounter last time we checked physics ready
    uint32_t _nearbyEntitiesCountAtLastPhysicsCheck { 0 }; // how many in-range entities last time we checked physics ready
    uint32_t _nearbyEntitiesStabilityCount { 0 }; // how many times has _nearbyEntitiesCountAtLastPhysicsCheck been the same
    quint64 _lastPhysicsCheckTime { usecTimestampNow() }; // when did we last check to see if physics was ready

    bool _keyboardDeviceHasFocus { true };

    QString _returnFromFullScreenMirrorTo;

    ConnectionMonitor _connectionMonitor;

    QTimer _addAssetToWorldResizeTimer;
    QHash<QUuid, int> _addAssetToWorldResizeList;

    void addAssetToWorldInfo(QString modelName, QString infoText);
    void addAssetToWorldInfoClear(QString modelName);
    void addAssetToWorldInfoDone(QString modelName);
    void addAssetToWorldError(QString modelName, QString errorText);

    QQuickItem* _addAssetToWorldMessageBox{ nullptr };
    QStringList _addAssetToWorldInfoKeys;  // Model name
    QStringList _addAssetToWorldInfoMessages;  // Info message
    QTimer _addAssetToWorldInfoTimer;
    QTimer _addAssetToWorldErrorTimer;

    FileScriptingInterface* _fileDownload;
    AudioInjectorPointer _snapshotSoundInjector;
    SharedSoundPointer _snapshotSound;
    SharedSoundPointer _sampleSound;

    DisplayPluginPointer _autoSwitchDisplayModeSupportedHMDPlugin;
    QString _autoSwitchDisplayModeSupportedHMDPluginName;
    bool _previousHMDWornStatus;
    void startHMDStandBySession();
    void endHMDSession();

    glm::vec3 _thirdPersonHMDCameraBoom { 0.0f, 0.0f, -1.0f };
    bool _thirdPersonHMDCameraBoomValid { true };

    QUrl _avatarOverrideUrl;
    bool _saveAvatarOverrideUrl { false };
    QObject* _renderEventHandler{ nullptr };

    friend class RenderEventHandler;

    std::atomic<bool> _pendingIdleEvent { true };
    std::atomic<bool> _pendingRenderEvent { true };
};
#endif // hifi_Application_h<|MERGE_RESOLUTION|>--- conflicted
+++ resolved
@@ -404,12 +404,8 @@
 
     Q_INVOKABLE bool askBeforeSetAvatarUrl(const QString& avatarUrl) { return askToSetAvatarUrl(avatarUrl); }
 
-<<<<<<< HEAD
-    Q_INVOKABLE void openAndroidActivity(const QString& activityName, const bool backToScene);
-=======
     void updateVerboseLogging();
     Q_INVOKABLE void openAndroidActivity(const QString& activityName);
->>>>>>> 3a1bfefc
     Q_INVOKABLE void performHapticFeedback(const QString& feedbackConstant);
 
 private slots:
