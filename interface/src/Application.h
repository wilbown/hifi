//
//  Application.h
//  interface/src
//
//  Created by Andrzej Kapolka on 5/10/13.
//  Copyright 2013 High Fidelity, Inc.
//
//  Distributed under the Apache License, Version 2.0.
//  See the accompanying file LICENSE or http://www.apache.org/licenses/LICENSE-2.0.html
//

#ifndef hifi_Application_h
#define hifi_Application_h

#include <gpu/GPUConfig.h>

#include <QApplication>
#include <QHash>
#include <QImage>
#include <QPointer>
#include <QSet>
#include <QStringList>
#include <QUndoStack>
#include <functional>

#include <AbstractScriptingServicesInterface.h>
#include <AbstractViewStateInterface.h>
#include <EntityEditPacketSender.h>
#include <EntityTreeRenderer.h>
#include <GeometryCache.h>
#include <NetworkPacket.h>
#include <NodeList.h>
#include <OctreeQuery.h>
#include <OffscreenUi.h>
#include <PacketHeaders.h>
#include <PhysicalEntitySimulation.h>
#include <PhysicsEngine.h>
#include <ScriptEngine.h>
#include <ShapeManager.h>
#include <StDev.h>
#include <TextureCache.h>
#include <ViewFrustum.h>

#include "AudioClient.h"
#include "Bookmarks.h"
#include "Camera.h"
#include "DatagramProcessor.h"
#include "Environment.h"
#include "FileLogger.h"
#include "GLCanvas.h"
#include "Menu.h"
#include "PacketHeaders.h"
#include "Physics.h"
#include "Stars.h"
#include "avatar/Avatar.h"
#include "avatar/MyAvatar.h"
#include "devices/SixenseManager.h"
#include "scripting/ControllerScriptingInterface.h"
#include "scripting/WebWindowClass.h"
#include "ui/BandwidthDialog.h"
#include "ui/HMDToolsDialog.h"
#include "ui/ModelsBrowser.h"
#include "ui/NodeBounds.h"
#include "ui/OctreeStatsDialog.h"
#include "ui/SnapshotShareDialog.h"
#include "ui/LodToolsDialog.h"
#include "ui/LogDialog.h"
#include "ui/overlays/Overlays.h"
#include "ui/ApplicationOverlay.h"
#include "ui/ApplicationCompositor.h"
#include "ui/RunningScriptsWidget.h"
#include "ui/ToolWindow.h"
#include "ui/UserInputMapper.h"
#include "devices/KeyboardMouseDevice.h"
#include "octree/OctreePacketProcessor.h"
#include "UndoStackScriptingInterface.h"

#include "render/Engine.h"

class QGLWidget;
class QKeyEvent;
class QMouseEvent;
class QSystemTrayIcon;
class QTouchEvent;
class QWheelEvent;

class FaceTracker;
class MainWindow;
class Node;
class ProgramObject;
class ScriptEngine;

<<<<<<< HEAD

static int RESTART_CODE = 1000;

static const float NODE_ADDED_RED   = 0.0f;
static const float NODE_ADDED_GREEN = 1.0f;
static const float NODE_ADDED_BLUE  = 0.0f;
static const float NODE_KILLED_RED   = 1.0f;
static const float NODE_KILLED_GREEN = 0.0f;
static const float NODE_KILLED_BLUE  = 0.0f;

=======
>>>>>>> 9b37b83e
static const QString SNAPSHOT_EXTENSION  = ".jpg";
static const QString SVO_EXTENSION  = ".svo";
static const QString SVO_JSON_EXTENSION  = ".svo.json";
static const QString JS_EXTENSION  = ".js";
static const QString FST_EXTENSION  = ".fst";

static const float BILLBOARD_FIELD_OF_VIEW = 30.0f; // degrees
static const float BILLBOARD_DISTANCE = 5.56f;       // meters

static const int MIRROR_VIEW_TOP_PADDING = 5;
static const int MIRROR_VIEW_LEFT_PADDING = 10;
static const int MIRROR_VIEW_WIDTH = 265;
static const int MIRROR_VIEW_HEIGHT = 215;
static const float MIRROR_FULLSCREEN_DISTANCE = 0.389f;
static const float MIRROR_REARVIEW_DISTANCE = 0.722f;
static const float MIRROR_REARVIEW_BODY_DISTANCE = 2.56f;
static const float MIRROR_FIELD_OF_VIEW = 30.0f;

static const quint64 TOO_LONG_SINCE_LAST_SEND_DOWNSTREAM_AUDIO_STATS = 1 * USECS_PER_SECOND;

static const QString INFO_HELP_PATH = "html/interface-welcome.html";
static const QString INFO_EDIT_ENTITIES_PATH = "html/edit-commands.html";

#ifdef Q_OS_WIN
static const UINT UWM_IDENTIFY_INSTANCES = 
    RegisterWindowMessage("UWM_IDENTIFY_INSTANCES_{8AB82783-B74A-4258-955B-8188C22AA0D6}_" + qgetenv("USERNAME"));
static const UINT UWM_SHOW_APPLICATION =
    RegisterWindowMessage("UWM_SHOW_APPLICATION_{71123FD6-3DA8-4DC1-9C27-8A12A6250CBA}_" + qgetenv("USERNAME"));
#endif

class Application;
#if defined(qApp)
#undef qApp
#endif
#define qApp (static_cast<Application*>(QCoreApplication::instance()))

typedef bool (Application::* AcceptURLMethod)(const QString &);

class Application : public QApplication, public AbstractViewStateInterface, AbstractScriptingServicesInterface {
    Q_OBJECT

    friend class OctreePacketProcessor;
    friend class DatagramProcessor;

public:
    static Application* getInstance() { return qApp; } // TODO: replace fully by qApp
    static const glm::vec3& getPositionForPath() { return getInstance()->_myAvatar->getPosition(); }
    static glm::quat getOrientationForPath() { return getInstance()->_myAvatar->getOrientation(); }
    static glm::vec3 getPositionForAudio() { return getInstance()->_myAvatar->getHead()->getPosition(); }
    static glm::quat getOrientationForAudio() { return getInstance()->_myAvatar->getHead()->getFinalOrientationInWorldFrame(); }
    static UserInputMapper* getUserInputMapper() { return &getInstance()->_userInputMapper; }
    static void initPlugins();
    static void shutdownPlugins();

    Application(int& argc, char** argv, QElapsedTimer &startup_time);
    ~Application();

    void postLambdaEvent(std::function<void()> f);

    void loadScripts();
    QString getPreviousScriptLocation();
    void setPreviousScriptLocation(const QString& previousScriptLocation);
    void clearScriptsBeforeRunning();
    void initializeGL();
    void initializeUi();
    void paintGL();
    void resizeGL();

    void resizeEvent(QResizeEvent * size);

    void keyPressEvent(QKeyEvent* event);
    void keyReleaseEvent(QKeyEvent* event);

    void focusOutEvent(QFocusEvent* event);
    void focusInEvent(QFocusEvent* event);

    void mouseMoveEvent(QMouseEvent* event, unsigned int deviceID = 0);
    void mousePressEvent(QMouseEvent* event, unsigned int deviceID = 0);
    void mouseDoublePressEvent(QMouseEvent* event, unsigned int deviceID = 0);
    void mouseReleaseEvent(QMouseEvent* event, unsigned int deviceID = 0);

    void touchBeginEvent(QTouchEvent* event);
    void touchEndEvent(QTouchEvent* event);
    void touchUpdateEvent(QTouchEvent* event);

    void wheelEvent(QWheelEvent* event);
    void dropEvent(QDropEvent* event);
    void dragEnterEvent(QDragEnterEvent* event);

    bool event(QEvent* event);
    bool eventFilter(QObject* object, QEvent* event);

    glm::uvec2 getCanvasSize() const;
    QSize getDeviceSize() const;
    bool hasFocus() const;
    PickRay computePickRay() const;
    PickRay computeViewPickRay(float xRatio, float yRatio) const;

    bool isThrottleRendering() const;

    Camera* getCamera() { return &_myCamera; }
    // Represents the current view frustum of the avatar.  
    ViewFrustum* getViewFrustum();
    const ViewFrustum* getViewFrustum() const;
    // Represents the view frustum of the current rendering pass, 
    // which might be different from the viewFrustum, i.e. shadowmap 
    // passes, mirror window passes, etc
    ViewFrustum* getDisplayViewFrustum();
    const ViewFrustum* getDisplayViewFrustum() const;
    ViewFrustum* getShadowViewFrustum() { return &_shadowViewFrustum; }
    const OctreePacketProcessor& getOctreePacketProcessor() const { return _octreeProcessor; }
    EntityTreeRenderer* getEntities() { return &_entities; }
    QUndoStack* getUndoStack() { return &_undoStack; }
    MainWindow* getWindow() { return _window; }
    OctreeQuery& getOctreeQuery() { return _octreeQuery; }
    EntityTree* getEntityClipboard() { return &_entityClipboard; }
    EntityTreeRenderer* getEntityClipboardRenderer() { return &_entityClipboardRenderer; }
    
    bool isMousePressed() const { return _mousePressed; }
    bool isMouseHidden() const { return !_cursorVisible; }
    const glm::vec3& getMouseRayOrigin() const { return _mouseRayOrigin; }
    const glm::vec3& getMouseRayDirection() const { return _mouseRayDirection; }
    bool mouseOnScreen() const;

    ivec2 getMouse() const;
    ivec2 getTrueMouse() const;
    ivec2 getMouseDragStarted() const;
    ivec2 getTrueMouseDragStarted() const;

    // TODO get rid of these and use glm types directly
    int getMouseX() const { return getMouse().x; }
    int getMouseY() const { return getMouse().y; }
    int getTrueMouseX() const { return getTrueMouse().x; }
    int getTrueMouseY() const { return getTrueMouse().y; }
    int getMouseDragStartedX() const { return getMouseDragStarted().x; }
    int getMouseDragStartedY() const { return getMouseDragStarted().y; }
    int getTrueMouseDragStartedX() const { return getTrueMouseDragStarted().x; }
    int getTrueMouseDragStartedY() const { return getTrueMouseDragStarted().y; }
    bool getLastMouseMoveWasSimulated() const { return _lastMouseMoveWasSimulated; }
    
    FaceTracker* getActiveFaceTracker();
    FaceTracker* getSelectedFaceTracker();

    QSystemTrayIcon* getTrayIcon() { return _trayIcon; }
    ApplicationOverlay& getApplicationOverlay() { return _applicationOverlay; }
    const ApplicationOverlay& getApplicationOverlay() const { return _applicationOverlay; }
    ApplicationCompositor& getApplicationCompositor() { return _compositor; }
    const ApplicationCompositor& getApplicationCompositor() const { return _compositor; }
    Overlays& getOverlays() { return _overlays; }

    float getFps() const { return _fps; }
    const glm::vec3& getViewMatrixTranslation() const { return _viewMatrixTranslation; }
    void setViewMatrixTranslation(const glm::vec3& translation) { _viewMatrixTranslation = translation; }

    virtual const Transform& getViewTransform() const { return _viewTransform; }
    void setViewTransform(const Transform& view);
    
    float getFieldOfView() { return _fieldOfView.get(); }
    void setFieldOfView(float fov) { _fieldOfView.set(fov); }

    bool importSVOFromURL(const QString& urlString);

    NodeToOctreeSceneStats* getOcteeSceneStats() { return &_octreeServerSceneStats; }
    void lockOctreeSceneStats() { _octreeSceneStatsLock.lockForRead(); }
    void unlockOctreeSceneStats() { _octreeSceneStatsLock.unlock(); }

    ToolWindow* getToolWindow() { return _toolWindow ; }

    virtual AbstractControllerScriptingInterface* getControllerScriptingInterface() { return &_controllerScriptingInterface; }
    virtual void registerScriptEngineWithApplicationServices(ScriptEngine* scriptEngine);

    void resetProfile(const QString& username);

    void controlledBroadcastToNodes(const QByteArray& packet, const NodeSet& destinationNodeTypes);

    virtual void setupWorldLight();
    virtual bool shouldRenderMesh(float largestDimension, float distanceToCamera);

    QImage renderAvatarBillboard(RenderArgs* renderArgs);

    void displaySide(RenderArgs* renderArgs, Camera& whichCamera, bool selfAvatarOnly = false, bool billboard = false);

    /// Stores the current modelview matrix as the untranslated view matrix to use for transforms and the supplied vector as
    /// the view matrix translation.
    void updateUntranslatedViewMatrix(const glm::vec3& viewMatrixTranslation = glm::vec3());

    const glm::mat4& getUntranslatedViewMatrix() const { return _untranslatedViewMatrix; }

    /// Loads a view matrix that incorporates the specified model translation without the precision issues that can
    /// result from matrix multiplication at high translation magnitudes.
    void loadTranslatedViewMatrix(const glm::vec3& translation);

    void getModelViewMatrix(glm::dmat4* modelViewMatrix);
    void getProjectionMatrix(glm::dmat4* projectionMatrix);

    virtual const glm::vec3& getShadowDistances() const { return _shadowDistances; }

    /// Computes the off-axis frustum parameters for the view frustum, taking mirroring into account.
    virtual void computeOffAxisFrustum(float& left, float& right, float& bottom, float& top, float& nearVal,
        float& farVal, glm::vec4& nearClipPlane, glm::vec4& farClipPlane) const;

    virtual ViewFrustum* getCurrentViewFrustum() { return getDisplayViewFrustum(); }
    virtual bool getShadowsEnabled();
    virtual bool getCascadeShadowsEnabled();
    virtual QThread* getMainThread() { return thread(); }
    virtual float getSizeScale() const;
    virtual int getBoundaryLevelAdjust() const;
    virtual PickRay computePickRay(float x, float y) const;
    virtual const glm::vec3& getAvatarPosition() const { return _myAvatar->getPosition(); }
    virtual void overrideEnvironmentData(const EnvironmentData& newData) { _environment.override(newData); }
    virtual void endOverrideEnvironmentData() { _environment.endOverride(); }
    virtual qreal getDevicePixelRatio();

    NodeBounds& getNodeBoundsDisplay()  { return _nodeBoundsDisplay; }

    FileLogger* getLogger() { return _logger; }

    glm::vec2 getViewportDimensions() const;

    NodeToJurisdictionMap& getEntityServerJurisdictions() { return _entityServerJurisdictions; }

    QStringList getRunningScripts() { return _scriptEnginesHash.keys(); }
    ScriptEngine* getScriptEngine(QString scriptHash) { return _scriptEnginesHash.contains(scriptHash) ? _scriptEnginesHash[scriptHash] : NULL; }
    
    bool isLookingAtMyAvatar(Avatar* avatar);

    float getRenderResolutionScale() const;
    int getRenderAmbientLight() const;

    unsigned int getRenderTargetFramerate() const;
    bool isVSyncOn() const;
    bool isVSyncEditable() const;
    bool isAboutToQuit() const { return _aboutToQuit; }

    // the isHMDmode is true whenever we use the interface from an HMD and not a standard flat display
    // rendering of several elements depend on that
    // TODO: carry that information on the Camera as a setting
    bool isHMDMode() const;
    glm::quat getHeadOrientation() const;
    glm::vec3 getHeadPosition() const;
    glm::mat4 getHeadPose() const;
    glm::mat4 getEyePose(int eye) const;
    glm::mat4 getEyeProjection(int eye) const;

    QRect getDesirableApplicationGeometry();
    RunningScriptsWidget* getRunningScriptsWidget() { return _runningScriptsWidget; }

    Bookmarks* getBookmarks() const { return _bookmarks; }
    
    QString getScriptsLocation();
    void setScriptsLocation(const QString& scriptsLocation);
    
    void initializeAcceptedFiles();
    bool canAcceptURL(const QString& url);
    bool acceptURL(const QString& url);

    void setMaxOctreePacketsPerSecond(int maxOctreePPS);
    int getMaxOctreePacketsPerSecond();
    
    render::ScenePointer getMain3DScene() { return _main3DScene; }
    render::EnginePointer getRenderEngine() { return _renderEngine; }

    render::ScenePointer getMain3DScene() const { return _main3DScene; }

signals:

    /// Fired when we're simulating; allows external parties to hook in.
    void simulating(float deltaTime);

    /// Fired when we're rendering in-world interface elements; allows external parties to hook in.
    void renderingInWorldInterface();

    /// Fired when we're rendering the overlay.
    void renderingOverlay();

    /// Fired when the import window is closed
    void importDone();
    
    void scriptLocationChanged(const QString& newPath);

    void svoImportRequested(const QString& url);

    void checkBackgroundDownloads();
    void domainConnectionRefused(const QString& reason);

    void headURLChanged(const QString& newValue, const QString& modelName);
    void bodyURLChanged(const QString& newValue, const QString& modelName);
    void fullAvatarURLChanged(const QString& newValue, const QString& modelName);
    
    void beforeAboutToQuit();

public slots:
    void setSessionUUID(const QUuid& sessionUUID);
    void domainChanged(const QString& domainHostname);
    void updateWindowTitle();
    void nodeAdded(SharedNodePointer node);
    void nodeKilled(SharedNodePointer node);
    void packetSent(quint64 length);

    QVector<EntityItemID> pasteEntities(float x, float y, float z);
    bool exportEntities(const QString& filename, const QVector<EntityItemID>& entityIDs);
    bool exportEntities(const QString& filename, float x, float y, float z, float scale);
    bool importEntities(const QString& url);

    void setLowVelocityFilter(bool lowVelocityFilter);
    void loadDialog();
    void loadScriptURLDialog();
    void toggleLogDialog();
    bool acceptSnapshot(const QString& urlString);
    bool askToSetAvatarUrl(const QString& url);
    bool askToLoadScript(const QString& scriptFilenameOrURL);

    ScriptEngine* loadScript(const QString& scriptFilename = QString(), bool isUserLoaded = true, 
        bool loadScriptFromEditor = false, bool activateMainWindow = false, bool reload = false);
    void reloadScript(const QString& scriptName, bool isUserLoaded = true);
    void scriptFinished(const QString& scriptName);
    void stopAllScripts(bool restart = false);
    void stopScript(const QString& scriptName, bool restart = false);
    void reloadAllScripts();
    void reloadOneScript(const QString& scriptName);
    void loadDefaultScripts();
    void toggleRunningScriptsWidget();
    void saveScripts();

    void showFriendsWindow();
    void friendsWindowClosed();

    void packageModel();
    
    void openUrl(const QUrl& url);

    void updateMyAvatarTransform();
    
    void domainSettingsReceived(const QJsonObject& domainSettingsObject);

    void setVSyncEnabled();

    void resetSensors();
    void setActiveFaceTracker();
    void toggleFaceTrackerMute();

    void aboutApp();
    void showEditEntitiesHelp();
    
    void loadSettings();
    void saveSettings();

    void notifyPacketVersionMismatch();

    void domainConnectionDenied(const QString& reason);
    
    void cameraMenuChanged();
    
    void reloadResourceCaches();

private slots:
    void clearDomainOctreeDetails();
    void checkFPS();
    void idle();
    void aboutToQuit();
    
    void handleScriptEngineLoaded(const QString& scriptFilename);
    void handleScriptLoadError(const QString& scriptFilename);

    void connectedToDomain(const QString& hostname);

    friend class HMDToolsDialog;
    void setFullscreen(bool fullscreen);
    void setEnable3DTVMode(bool enable3DTVMode);
    void setEnableVRMode(bool enableVRMode);
    
    void rotationModeChanged();

    glm::vec2 getScaledScreenPoint(glm::vec2 projectedPoint);

    void closeMirrorView();
    void restoreMirrorView();
    void shrinkMirrorView();

    void manageRunningScriptsWidgetVisibility(bool shown);
    
    void runTests();
    
    void audioMuteToggled();
    void faceTrackerMuteToggled();

    void setCursorVisible(bool visible);

private:
    void resetCameras(Camera& camera, const glm::uvec2& size);
    void updateProjectionMatrix();
    void updateProjectionMatrix(Camera& camera, bool updateViewFrustum = true);

    void sendPingPackets();

    void initDisplay();
    void init();
    
    void cleanupBeforeQuit();
    
    void emptyLocalCache();

    void update(float deltaTime);

    // Various helper functions called during update()
    void updateLOD();
    void updateMouseRay();
    void updateMyAvatarLookAtPosition();
    void updateThreads(float deltaTime);
    void updateCamera(float deltaTime);
    void updateDialogs(float deltaTime);
    void updateCursor(float deltaTime);

    Avatar* findLookatTargetAvatar(glm::vec3& eyePosition, QUuid &nodeUUID);

    void renderLookatIndicator(glm::vec3 pointOfInterest);

    void queryOctree(NodeType_t serverType, PacketType packetType, NodeToJurisdictionMap& jurisdictions);
    void loadViewFrustum(Camera& camera, ViewFrustum& viewFrustum);

    glm::vec3 getSunDirection();

    void updateShadowMap(RenderArgs* renderArgs);
    void renderRearViewMirror(RenderArgs* renderArgs, const QRect& region, bool billboard = false);
    void setMenuShortcutsEnabled(bool enabled);

    static void attachNewHeadToNode(Node *newNode);
    static void* networkReceive(void* args); // network receive thread

    int sendNackPackets();

    bool _dependencyManagerIsSetup;
    MainWindow* _window;

    ToolWindow* _toolWindow;
    WebWindowClass* _friendsWindow;
    
    DatagramProcessor* _datagramProcessor;

    QUndoStack _undoStack;
    UndoStackScriptingInterface _undoStackScriptingInterface;

    glm::vec3 _gravity;

    // Frame Rate Measurement

    int _frameCount;
    float _fps;
    QElapsedTimer _applicationStartupTime;
    QElapsedTimer _timerStart;
    QElapsedTimer _lastTimeUpdated;
    bool _justStarted;

    ShapeManager _shapeManager;
    PhysicalEntitySimulation _entitySimulation;
    PhysicsEngine _physicsEngine;

    EntityTreeRenderer _entities;
    EntityTreeRenderer _entityClipboardRenderer;
    EntityTree _entityClipboard;

    ViewFrustum _viewFrustum; // current state of view frustum, perspective, orientation, etc.
    ViewFrustum _lastQueriedViewFrustum; /// last view frustum used to query octree servers (voxels)
    ViewFrustum _displayViewFrustum;
    ViewFrustum _shadowViewFrustum;
    quint64 _lastQueriedTime;

    float _trailingAudioLoudness;

    OctreeQuery _octreeQuery; // NodeData derived class for querying octee cells from octree servers

    KeyboardMouseDevice _keyboardMouseDevice;   // Default input device, the good old keyboard mouse and maybe touchpad
    UserInputMapper _userInputMapper;           // User input mapper allowing to mapp different real devices to the action channels that the application has to offer
    MyAvatar* _myAvatar;                        // TODO: move this and relevant code to AvatarManager (or MyAvatar as the case may be)
    Camera _myCamera;                           // My view onto the world
    Camera _mirrorCamera;              // Cammera for mirror view
    QRect _mirrorViewRect;
    
    Setting::Handle<bool>       _firstRun;
    Setting::Handle<QString>    _previousScriptLocation;
    Setting::Handle<QString>    _scriptsLocationHandle;
    Setting::Handle<float>      _fieldOfView;

    Transform _viewTransform;
    glm::mat4 _untranslatedViewMatrix;
    glm::vec3 _viewMatrixTranslation;
    glm::mat4 _projectionMatrix;

    float _scaleMirror;
    float _rotateMirror;
    float _raiseMirror;

    static const int CASCADED_SHADOW_MATRIX_COUNT = 4;
    glm::mat4 _shadowMatrices[CASCADED_SHADOW_MATRIX_COUNT];
    glm::vec3 _shadowDistances;

    Environment _environment;

    bool _cursorVisible;
    ivec2 _mouseDragStarted;

    quint64 _lastMouseMove;
    bool _lastMouseMoveWasSimulated;

    glm::vec3 _mouseRayOrigin;
    glm::vec3 _mouseRayDirection;

    vec2 _touchAvg;
    vec2 _touchDragStartedAvg;

    bool _isTouchPressed; //  true if multitouch has been pressed (clear when finished)

    bool _mousePressed; //  true if mouse has been pressed (clear when finished)

    QSet<int> _keysPressed;

    bool _enableProcessOctreeThread;

    OctreePacketProcessor _octreeProcessor;
    EntityEditPacketSender _entityEditSender;

    StDev _idleLoopStdev;
    float _idleLoopMeasuredJitter;

    int parseOctreeStats(const QByteArray& packet, const SharedNodePointer& sendingNode);
    void trackIncomingOctreePacket(const QByteArray& packet, const SharedNodePointer& sendingNode, bool wasStatsPacket);

    NodeToJurisdictionMap _entityServerJurisdictions;
    NodeToOctreeSceneStats _octreeServerSceneStats;
    QReadWriteLock _octreeSceneStatsLock;

    NodeBounds _nodeBoundsDisplay;

    ControllerScriptingInterface _controllerScriptingInterface;
    QPointer<LogDialog> _logDialog;
    QPointer<SnapshotShareDialog> _snapshotShareDialog;

    FileLogger* _logger;

    void takeSnapshot();

    TouchEvent _lastTouchEvent;

    RunningScriptsWidget* _runningScriptsWidget;
    QHash<QString, ScriptEngine*> _scriptEnginesHash;
    bool _runningScriptsWidgetWasVisible;
    QString _scriptsLocation;

    QSystemTrayIcon* _trayIcon;

    quint64 _lastNackTime;
    quint64 _lastSendDownstreamAudioStats;

    bool _isVSyncOn;
    
    bool _aboutToQuit;

    Bookmarks* _bookmarks;

    bool _notifiedPacketVersionMismatchThisDomain;
    
    QThread _settingsThread;
    QTimer _settingsTimer;
    
    GLCanvas* _glWidget = new GLCanvas(); // our GLCanvas has a couple extra features

    void checkSkeleton();

    QWidget* _fullscreenMenuWidget = new QWidget();
    int _menuBarHeight;
    
    QHash<QString, AcceptURLMethod> _acceptedExtensions;

    QList<QString> _domainConnectionRefusals;
    glm::uvec2 _renderResolution;

    int _maxOctreePPS = DEFAULT_MAX_OCTREE_PPS;

    quint64 _lastFaceTrackerUpdate;

    render::ScenePointer _main3DScene{ new render::Scene() };
    render::EnginePointer _renderEngine{ new render::Engine() };

    Overlays _overlays;
    ApplicationOverlay _applicationOverlay;
    ApplicationCompositor _compositor;
};

#endif // hifi_Application_h<|MERGE_RESOLUTION|>--- conflicted
+++ resolved
@@ -90,19 +90,6 @@
 class ProgramObject;
 class ScriptEngine;
 
-<<<<<<< HEAD
-
-static int RESTART_CODE = 1000;
-
-static const float NODE_ADDED_RED   = 0.0f;
-static const float NODE_ADDED_GREEN = 1.0f;
-static const float NODE_ADDED_BLUE  = 0.0f;
-static const float NODE_KILLED_RED   = 1.0f;
-static const float NODE_KILLED_GREEN = 0.0f;
-static const float NODE_KILLED_BLUE  = 0.0f;
-
-=======
->>>>>>> 9b37b83e
 static const QString SNAPSHOT_EXTENSION  = ".jpg";
 static const QString SVO_EXTENSION  = ".svo";
 static const QString SVO_JSON_EXTENSION  = ".svo.json";
