--- conflicted
+++ resolved
@@ -788,14 +788,5 @@
     bool _showTrackedObjects { false };
     bool _prevShowTrackedObjects { false };
 
-<<<<<<< HEAD
-    std::shared_ptr<ProceduralSkybox> _splashScreen { std::make_shared<ProceduralSkybox>() };
-#ifndef Q_OS_ANDROID
-    std::atomic<bool> _programsCompiled { false };
-#else
-    std::atomic<bool> _programsCompiled { true };
-#endif
-=======
->>>>>>> 18328d2c
 };
 #endif // hifi_Application_h