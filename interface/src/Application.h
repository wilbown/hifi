//
//  Application.h
//  interface/src
//
//  Created by Andrzej Kapolka on 5/10/13.
//  Copyright 2013 High Fidelity, Inc.
//
//  Distributed under the Apache License, Version 2.0.
//  See the accompanying file LICENSE or http://www.apache.org/licenses/LICENSE-2.0.html
//

#ifndef hifi_Application_h
#define hifi_Application_h

#include <functional>

#include <QtCore/QHash>
#include <QtCore/QPointer>
#include <QtCore/QSet>
#include <QtCore/QStringList>
#include <QtQuick/QQuickItem>

#include <QtGui/QImage>

#include <QtWidgets/QApplication>
#include <QtWidgets/QUndoStack>

#include <AbstractScriptingServicesInterface.h>
#include <AbstractViewStateInterface.h>
#include <EntityEditPacketSender.h>
#include <EntityTreeRenderer.h>
#include <FileScriptingInterface.h>
#include <input-plugins/KeyboardMouseDevice.h>
#include <input-plugins/TouchscreenDevice.h>
#include <OctreeQuery.h>
#include <PhysicalEntitySimulation.h>
#include <PhysicsEngine.h>
#include <plugins/Forward.h>
#include <plugins/DisplayPlugin.h>
#include <ui-plugins/PluginContainer.h>
#include <ScriptEngine.h>
#include <ShapeManager.h>
#include <SimpleMovingAverage.h>
#include <StDev.h>
#include <ViewFrustum.h>
#include <AbstractUriHandler.h>
#include <shared/RateCounter.h>
#include <ThreadSafeValueCache.h>
#include <shared/FileLogger.h>

#include <RunningMarker.h>

#include "avatar/MyAvatar.h"
#include "Bookmarks.h"
#include "Camera.h"
#include "ConnectionMonitor.h"
#include "gpu/Context.h"
#include "Menu.h"
#include "octree/OctreePacketProcessor.h"
#include "render/Engine.h"
#include "scripting/ControllerScriptingInterface.h"
#include "scripting/DialogsManagerScriptingInterface.h"
#include "ui/ApplicationOverlay.h"
#include "ui/BandwidthDialog.h"
#include "ui/EntityScriptServerLogDialog.h"
#include "ui/LodToolsDialog.h"
#include "ui/LogDialog.h"
#include "ui/OctreeStatsDialog.h"
#include "ui/OverlayConductor.h"
#include "ui/overlays/Overlays.h"
#include "UndoStackScriptingInterface.h"

#include <procedural/ProceduralSkybox.h>
#include <model/Skybox.h>

class OffscreenGLCanvas;
class GLCanvas;
class FaceTracker;
class MainWindow;
class AssetUpload;
class CompositorHelper;

namespace controller {
    class StateController;
}

#ifdef Q_OS_WIN
static const UINT UWM_IDENTIFY_INSTANCES =
    RegisterWindowMessage("UWM_IDENTIFY_INSTANCES_{8AB82783-B74A-4258-955B-8188C22AA0D6}_" + qgetenv("USERNAME"));
static const UINT UWM_SHOW_APPLICATION =
    RegisterWindowMessage("UWM_SHOW_APPLICATION_{71123FD6-3DA8-4DC1-9C27-8A12A6250CBA}_" + qgetenv("USERNAME"));
#endif

static const QString RUNNING_MARKER_FILENAME = "Interface.running";

class Application;
#if defined(qApp)
#undef qApp
#endif
#define qApp (static_cast<Application*>(QCoreApplication::instance()))

class Application : public QApplication, 
                    public AbstractViewStateInterface, 
                    public AbstractScriptingServicesInterface, 
                    public AbstractUriHandler,
                    public PluginContainer {
    Q_OBJECT

    // TODO? Get rid of those
    friend class OctreePacketProcessor;

private:
    bool _shouldRunServer { false };
    QString _runServerPath;
    RunningMarker _runningMarker;

public:
    // startup related getter/setters
    bool shouldRunServer() const { return _shouldRunServer; }
    bool hasRunServerPath() const { return !_runServerPath.isEmpty(); }
    QString getRunServerPath() const { return _runServerPath; }

    // virtual functions required for PluginContainer
    virtual ui::Menu* getPrimaryMenu() override;
    virtual void requestReset() override { resetSensors(true); }
    virtual void showDisplayPluginsTools(bool show) override;
    virtual GLWidget* getPrimaryWidget() override;
    virtual MainWindow* getPrimaryWindow() override;
    virtual QOpenGLContext* getPrimaryContext() override;
    virtual bool makeRenderingContextCurrent() override;
    virtual bool isForeground() const override;

    virtual DisplayPluginPointer getActiveDisplayPlugin() const override;

    enum Event {
        Present = DisplayPlugin::Present,
        Paint = Present + 1,
        Lambda = Paint + 1
    };

    // FIXME? Empty methods, do we still need them?
    static void initPlugins(const QStringList& arguments);
    static void shutdownPlugins();

    Application(int& argc, char** argv, QElapsedTimer& startup_time, bool runServer, QString runServerPathOption);
    ~Application();

    void postLambdaEvent(std::function<void()> f) override;

    QString getPreviousScriptLocation();
    void setPreviousScriptLocation(const QString& previousScriptLocation);

    // Return an HTTP User-Agent string with OS and device information.
    Q_INVOKABLE QString getUserAgent();

    void initializeGL();
    void initializeUi();
    void paintGL();
    void resizeGL();

    bool event(QEvent* event) override;
    bool eventFilter(QObject* object, QEvent* event) override;

    glm::uvec2 getCanvasSize() const;
    QRect getRenderingGeometry() const;

    glm::uvec2 getUiSize() const;
    QRect getRecommendedOverlayRect() const;
    QSize getDeviceSize() const;
    bool hasFocus() const;

    void showCursor(const QCursor& cursor);

    bool isThrottleRendering() const;

    Camera* getCamera() { return &_myCamera; }
    const Camera* getCamera() const { return &_myCamera; }
    // Represents the current view frustum of the avatar.
    void copyViewFrustum(ViewFrustum& viewOut) const;
    // Represents the view frustum of the current rendering pass,
    // which might be different from the viewFrustum, i.e. shadowmap
    // passes, mirror window passes, etc
    void copyDisplayViewFrustum(ViewFrustum& viewOut) const;
    void copyShadowViewFrustum(ViewFrustum& viewOut) const override;
    const OctreePacketProcessor& getOctreePacketProcessor() const { return _octreeProcessor; }
    QSharedPointer<EntityTreeRenderer> getEntities() const { return DependencyManager::get<EntityTreeRenderer>(); }
    QUndoStack* getUndoStack() { return &_undoStack; }
    MainWindow* getWindow() const { return _window; }
    EntityTreePointer getEntityClipboard() const { return _entityClipboard; }
    EntityTreeRenderer* getEntityClipboardRenderer() { return &_entityClipboardRenderer; }
    EntityEditPacketSender* getEntityEditPacketSender() { return &_entityEditSender; }

    ivec2 getMouse() const;

    FaceTracker* getActiveFaceTracker();
    FaceTracker* getSelectedFaceTracker();

    ApplicationOverlay& getApplicationOverlay() { return _applicationOverlay; }
    const ApplicationOverlay& getApplicationOverlay() const { return _applicationOverlay; }
    CompositorHelper& getApplicationCompositor() const;

    Overlays& getOverlays() { return _overlays; }


    size_t getFrameCount() const { return _frameCount; }
    float getFps() const { return _frameCounter.rate(); }
    float getTargetFrameRate() const; // frames/second

    float getFieldOfView() { return _fieldOfView.get(); }
    void setFieldOfView(float fov);

    float getHMDTabletScale() { return _hmdTabletScale.get(); }
    void setHMDTabletScale(float hmdTabletScale);
    float getDesktopTabletScale() { return _desktopTabletScale.get(); }
    void setDesktopTabletScale(float desktopTabletScale);

    bool getDesktopTabletBecomesToolbarSetting() { return _desktopTabletBecomesToolbarSetting.get(); }
    void setDesktopTabletBecomesToolbarSetting(bool value);
    bool getHmdTabletBecomesToolbarSetting() { return _hmdTabletBecomesToolbarSetting.get(); }
    void setHmdTabletBecomesToolbarSetting(bool value);

    float getSettingConstrainToolbarPosition() { return _constrainToolbarPosition.get(); }
    void setSettingConstrainToolbarPosition(bool setting);

    NodeToOctreeSceneStats* getOcteeSceneStats() { return &_octreeServerSceneStats; }

    virtual controller::ScriptingInterface* getControllerScriptingInterface() { return _controllerScriptingInterface; }
    virtual void registerScriptEngineWithApplicationServices(ScriptEngine* scriptEngine) override;

    virtual void copyCurrentViewFrustum(ViewFrustum& viewOut) const override { copyDisplayViewFrustum(viewOut); }
    virtual QThread* getMainThread() override { return thread(); }
    virtual PickRay computePickRay(float x, float y) const override;
    virtual glm::vec3 getAvatarPosition() const override;
    virtual qreal getDevicePixelRatio() override;

    void setActiveDisplayPlugin(const QString& pluginName);

    FileLogger* getLogger() const { return _logger; }

    glm::vec2 getViewportDimensions() const;

    NodeToJurisdictionMap& getEntityServerJurisdictions() { return _entityServerJurisdictions; }

    float getRenderResolutionScale() const;

    qint64 getCurrentSessionRuntime() const { return _sessionRunTimer.elapsed(); }

    bool isAboutToQuit() const override { return _aboutToQuit; }
    bool isPhysicsEnabled() const { return _physicsEnabled; }

    // the isHMDMode is true whenever we use the interface from an HMD and not a standard flat display
    // rendering of several elements depend on that
    // TODO: carry that information on the Camera as a setting
    virtual bool isHMDMode() const override;
    glm::mat4 getHMDSensorPose() const;
    glm::mat4 getEyeOffset(int eye) const;
    glm::mat4 getEyeProjection(int eye) const;

    QRect getDesirableApplicationGeometry() const;
    Bookmarks* getBookmarks() const { return _bookmarks; }

    virtual bool canAcceptURL(const QString& url) const override;
    virtual bool acceptURL(const QString& url, bool defaultUpload = false) override;

    void setMaxOctreePacketsPerSecond(int maxOctreePPS);
    int getMaxOctreePacketsPerSecond() const;

    render::ScenePointer getMain3DScene() override { return _main3DScene; }
    render::ScenePointer getMain3DScene() const { return _main3DScene; }
    render::EnginePointer getRenderEngine() override { return _renderEngine; }
    gpu::ContextPointer getGPUContext() const { return _gpuContext; }

    virtual void pushPostUpdateLambda(void* key, std::function<void()> func) override;

    const QRect& getMirrorViewRect() const { return _mirrorViewRect; }

    void updateMyAvatarLookAtPosition();

    float getAvatarSimrate() const { return _avatarSimCounter.rate(); }
    float getAverageSimsPerSecond() const { return _simCounter.rate(); }
    
    void takeSnapshot(bool notify, bool includeAnimated = false, float aspectRatio = 0.0f);
    void shareSnapshot(const QString& filename, const QUrl& href = QUrl(""));

    model::SkyboxPointer getDefaultSkybox() const { return _defaultSkybox; }
    gpu::TexturePointer getDefaultSkyboxTexture() const { return _defaultSkyboxTexture;  }
    gpu::TexturePointer getDefaultSkyboxAmbientTexture() const { return _defaultSkyboxAmbientTexture; }

    Q_INVOKABLE void sendMousePressOnEntity(QUuid id, PointerEvent event);
    Q_INVOKABLE void sendMouseMoveOnEntity(QUuid id, PointerEvent event);
    Q_INVOKABLE void sendMouseReleaseOnEntity(QUuid id, PointerEvent event);

    Q_INVOKABLE void sendClickDownOnEntity(QUuid id, PointerEvent event);
    Q_INVOKABLE void sendHoldingClickOnEntity(QUuid id, PointerEvent event);
    Q_INVOKABLE void sendClickReleaseOnEntity(QUuid id, PointerEvent event);

    Q_INVOKABLE void sendHoverEnterEntity(QUuid id, PointerEvent event);
    Q_INVOKABLE void sendHoverOverEntity(QUuid id, PointerEvent event);
    Q_INVOKABLE void sendHoverLeaveEntity(QUuid id, PointerEvent event);

<<<<<<< HEAD
    OverlayID getTabletScreenID();
    OverlayID getTabletHomeButtonID();
=======
    OverlayID getTabletScreenID() const;
    OverlayID getTabletHomeButtonID() const;
>>>>>>> a6b4f076

signals:
    void svoImportRequested(const QString& url);

    void fullAvatarURLChanged(const QString& newValue, const QString& modelName);

    void beforeAboutToQuit();
    void activeDisplayPluginChanged();

    void uploadRequest(QString path);
    void receivedHifiSchemeURL(const QString& url);

public slots:
    QVector<EntityItemID> pasteEntities(float x, float y, float z);
    bool exportEntities(const QString& filename, const QVector<EntityItemID>& entityIDs, const glm::vec3* givenOffset = nullptr);
    bool exportEntities(const QString& filename, float x, float y, float z, float scale);
    bool importEntities(const QString& url);
    void updateThreadPoolCount() const;
    void updateSystemTabletMode();

    static void setLowVelocityFilter(bool lowVelocityFilter);
    Q_INVOKABLE void loadDialog();
    Q_INVOKABLE void loadScriptURLDialog() const;
    void toggleLogDialog();
    void toggleEntityScriptServerLogDialog();
    void toggleRunningScriptsWidget() const;
    Q_INVOKABLE void showAssetServerWidget(QString filePath = "");

    // FIXME: Move addAssetToWorld* methods to own class?
    void addAssetToWorldFromURL(QString url);
    void addAssetToWorldFromURLRequestFinished();
    void addAssetToWorld(QString filePath);
    void addAssetToWorldUnzipFailure(QString filePath);
    void addAssetToWorldWithNewMapping(QString filePath, QString mapping, int copy);
    void addAssetToWorldUpload(QString filePath, QString mapping);
    void addAssetToWorldSetMapping(QString filePath, QString mapping, QString hash);
    void addAssetToWorldAddEntity(QString filePath, QString mapping);

    void handleUnzip(QString sourceFile, QString destinationFile, bool autoAdd);

    FileScriptingInterface* getFileDownloadInterface() { return _fileDownload; }

    void handleLocalServerConnection() const;
    void readArgumentsFromLocalSocket() const;

    static void packageModel();

    void openUrl(const QUrl& url) const;

    void resetSensors(bool andReload = false);
    void setActiveFaceTracker() const;

#if (PR_BUILD || DEV_BUILD)
    void sendWrongProtocolVersionsSignature(bool checked) { ::sendWrongProtocolVersionsSignature(checked); }
#endif

#ifdef HAVE_IVIEWHMD
    void setActiveEyeTracker();
    void calibrateEyeTracker1Point();
    void calibrateEyeTracker3Points();
    void calibrateEyeTracker5Points();
#endif

    void aboutApp();
    static void showHelp();

    void cycleCamera();
    void cameraMenuChanged();
    void toggleOverlays();
    void setOverlaysVisible(bool visible);
    Q_INVOKABLE void centerUI();

    void resetPhysicsReadyInformation();

    void reloadResourceCaches();

    void updateHeartbeat() const;

    static void deadlockApplication();

    void rotationModeChanged() const;

    static void runTests();

    void setKeyboardFocusHighlight(const glm::vec3& position, const glm::quat& rotation, const glm::vec3& dimensions);

    QUuid getKeyboardFocusEntity() const;  // thread-safe
    void setKeyboardFocusEntity(QUuid id);
    void setKeyboardFocusEntity(EntityItemID entityItemID);

    OverlayID getKeyboardFocusOverlay();
    void setKeyboardFocusOverlay(OverlayID overlayID);

    void addAssetToWorldMessageClose();

    Q_INVOKABLE void toggleMuteAudio();

private slots:
    void showDesktop();
    void clearDomainOctreeDetails();
    void aboutToQuit();

    void resettingDomain();

    void audioMuteToggled() const;
    void faceTrackerMuteToggled();

    void activeChanged(Qt::ApplicationState state);

    void notifyPacketVersionMismatch();

    void loadSettings();
    void saveSettings() const;

    bool acceptSnapshot(const QString& urlString);
    bool askToSetAvatarUrl(const QString& url);
    bool askToLoadScript(const QString& scriptFilenameOrURL);

    bool askToWearAvatarAttachmentUrl(const QString& url);
    void displayAvatarAttachmentWarning(const QString& message) const;
    bool displayAvatarAttachmentConfirmationDialog(const QString& name) const;

    void setSessionUUID(const QUuid& sessionUUID) const;

    void domainChanged(const QString& domainHostname);
    void updateWindowTitle() const;
    void nodeAdded(SharedNodePointer node) const;
    void nodeActivated(SharedNodePointer node);
    void nodeKilled(SharedNodePointer node);
    static void packetSent(quint64 length);
    void updateDisplayMode();
    void domainConnectionRefused(const QString& reasonMessage, int reason, const QString& extraInfo);

    void addAssetToWorldCheckModelSize();

    void onAssetToWorldMessageBoxClosed();
    void addAssetToWorldInfoTimeout();
    void addAssetToWorldErrorTimeout();

private:
    static void initDisplay();
    void init();

    void cleanupBeforeQuit();

    bool shouldPaint(float nsecsElapsed);
    void idle(float nsecsElapsed);
    void update(float deltaTime);

    // Various helper functions called during update()
    void updateLOD() const;
    void updateThreads(float deltaTime);
    void updateDialogs(float deltaTime) const;

    void queryOctree(NodeType_t serverType, PacketType packetType, NodeToJurisdictionMap& jurisdictions, bool forceResend = false);
    static void loadViewFrustum(Camera& camera, ViewFrustum& viewFrustum);

    glm::vec3 getSunDirection() const;

    void renderRearViewMirror(RenderArgs* renderArgs, const QRect& region, bool isZoomed);

    int sendNackPackets();
    void sendAvatarViewFrustum();

    std::shared_ptr<MyAvatar> getMyAvatar() const;

    void checkSkeleton() const;

    void initializeAcceptedFiles();

    void displaySide(RenderArgs* renderArgs, Camera& whichCamera, bool selfAvatarOnly = false);

    bool importJSONFromURL(const QString& urlString);
    bool importSVOFromURL(const QString& urlString);

    bool nearbyEntitiesAreReadyForPhysics();
    int processOctreeStats(ReceivedMessage& message, SharedNodePointer sendingNode);
    void trackIncomingOctreePacket(ReceivedMessage& message, SharedNodePointer sendingNode, bool wasStatsPacket);

    void resizeEvent(QResizeEvent* size);

    void keyPressEvent(QKeyEvent* event);
    void keyReleaseEvent(QKeyEvent* event);

    void focusOutEvent(QFocusEvent* event);
    void focusInEvent(QFocusEvent* event);

    void mouseMoveEvent(QMouseEvent* event);
    void mousePressEvent(QMouseEvent* event);
    void mouseDoublePressEvent(QMouseEvent* event) const;
    void mouseReleaseEvent(QMouseEvent* event);

    void touchBeginEvent(QTouchEvent* event);
    void touchEndEvent(QTouchEvent* event);
    void touchUpdateEvent(QTouchEvent* event);
    void touchGestureEvent(QGestureEvent* event);

    void wheelEvent(QWheelEvent* event) const;
    void dropEvent(QDropEvent* event);
    static void dragEnterEvent(QDragEnterEvent* event);

    void maybeToggleMenuVisible(QMouseEvent* event) const;
    void toggleTabletUI() const;

    MainWindow* _window;
    QElapsedTimer& _sessionRunTimer;

    bool _previousSessionCrashed;

    OffscreenGLCanvas* _offscreenContext { nullptr };
    DisplayPluginPointer _displayPlugin;
    mutable std::mutex _displayPluginLock;
    InputPluginList _activeInputPlugins;

    bool _activatingDisplayPlugin { false };

    QUndoStack _undoStack;
    UndoStackScriptingInterface _undoStackScriptingInterface;

    uint32_t _frameCount { 0 };

    // Frame Rate Measurement
    RateCounter<> _frameCounter;
    RateCounter<> _avatarSimCounter;
    RateCounter<> _simCounter;

    QElapsedTimer _timerStart;
    QElapsedTimer _lastTimeUpdated;

    ShapeManager _shapeManager;
    PhysicalEntitySimulationPointer _entitySimulation;
    PhysicsEnginePointer _physicsEngine;

    EntityTreeRenderer _entityClipboardRenderer;
    EntityTreePointer _entityClipboard;

    mutable QMutex _viewMutex { QMutex::Recursive };
    ViewFrustum _viewFrustum; // current state of view frustum, perspective, orientation, etc.
    ViewFrustum _lastQueriedViewFrustum; /// last view frustum used to query octree servers (voxels)
    ViewFrustum _displayViewFrustum;
    ViewFrustum _shadowViewFrustum;
    quint64 _lastQueriedTime;

    OctreeQuery _octreeQuery; // NodeData derived class for querying octee cells from octree servers

    std::shared_ptr<controller::StateController> _applicationStateDevice; // Default ApplicationDevice reflecting the state of different properties of the session
    std::shared_ptr<KeyboardMouseDevice> _keyboardMouseDevice;   // Default input device, the good old keyboard mouse and maybe touchpad
    std::shared_ptr<TouchscreenDevice> _touchscreenDevice;   // the good old touchscreen
    SimpleMovingAverage _avatarSimsPerSecond {10};
    int _avatarSimsPerSecondReport {0};
    quint64 _lastAvatarSimsPerSecondUpdate {0};
    Camera _myCamera;                            // My view onto the world
    Camera _mirrorCamera;                        // Camera for mirror view
    QRect _mirrorViewRect;

    Setting::Handle<QString> _previousScriptLocation;
    Setting::Handle<float> _fieldOfView;
    Setting::Handle<float> _hmdTabletScale;
    Setting::Handle<float> _desktopTabletScale;
    Setting::Handle<bool> _desktopTabletBecomesToolbarSetting;
    Setting::Handle<bool> _hmdTabletBecomesToolbarSetting;
    Setting::Handle<bool> _constrainToolbarPosition;

    float _scaleMirror;
    float _rotateMirror;
    float _raiseMirror;

    QSet<int> _keysPressed;

    bool _enableProcessOctreeThread;

    OctreePacketProcessor _octreeProcessor;
    EntityEditPacketSender _entityEditSender;

    StDev _idleLoopStdev;
    float _idleLoopMeasuredJitter;

    NodeToJurisdictionMap _entityServerJurisdictions;
    NodeToOctreeSceneStats _octreeServerSceneStats;
    ControllerScriptingInterface* _controllerScriptingInterface{ nullptr };
    QPointer<LogDialog> _logDialog;
    QPointer<EntityScriptServerLogDialog> _entityScriptServerLogDialog;

    FileLogger* _logger;

    TouchEvent _lastTouchEvent;

    quint64 _lastNackTime;
    quint64 _lastSendDownstreamAudioStats;

    bool _aboutToQuit;

    Bookmarks* _bookmarks;

    bool _notifiedPacketVersionMismatchThisDomain;

    QThread _settingsThread;
    QTimer _settingsTimer;

    GLCanvas* _glWidget{ nullptr };

    typedef bool (Application::* AcceptURLMethod)(const QString &);
    static const QHash<QString, AcceptURLMethod> _acceptedExtensions;

    glm::uvec2 _renderResolution;

    int _maxOctreePPS = DEFAULT_MAX_OCTREE_PPS;

    quint64 _lastFaceTrackerUpdate;

    render::ScenePointer _main3DScene{ new render::Scene(glm::vec3(-0.5f * (float)TREE_SCALE), (float)TREE_SCALE) };
    render::EnginePointer _renderEngine{ new render::Engine() };
    gpu::ContextPointer _gpuContext; // initialized during window creation

    Overlays _overlays;
    ApplicationOverlay _applicationOverlay;
    OverlayConductor _overlayConductor;

    DialogsManagerScriptingInterface* _dialogsManagerScriptingInterface = new DialogsManagerScriptingInterface();

    ThreadSafeValueCache<EntityItemID> _keyboardFocusedEntity;
    ThreadSafeValueCache<OverlayID> _keyboardFocusedOverlay;
    quint64 _lastAcceptedKeyPress = 0;
    bool _isForeground = true; // starts out assumed to be in foreground
    bool _inPaint = false;
    bool _isGLInitialized { false };
    bool _physicsEnabled { false };

    bool _reticleClickPressed { false };

    int _avatarAttachmentRequest = 0;

    bool _settingsLoaded { false };

    bool _fakedMouseEvent { false };

    void checkChangeCursor();
    mutable QMutex _changeCursorLock { QMutex::Recursive };
    QCursor _desiredCursor{ Qt::BlankCursor };
    bool _cursorNeedsChanging { false };

    QThread* _deadlockWatchdogThread;

    std::map<void*, std::function<void()>> _postUpdateLambdas;
    std::mutex _postUpdateLambdasLock;

    std::atomic<uint32_t> _fullSceneReceivedCounter { 0 }; // how many times have we received a full-scene octree stats packet
    uint32_t _fullSceneCounterAtLastPhysicsCheck { 0 }; // _fullSceneReceivedCounter last time we checked physics ready
    uint32_t _nearbyEntitiesCountAtLastPhysicsCheck { 0 }; // how many in-range entities last time we checked physics ready
    uint32_t _nearbyEntitiesStabilityCount { 0 }; // how many times has _nearbyEntitiesCountAtLastPhysicsCheck been the same
    quint64 _lastPhysicsCheckTime { 0 }; // when did we last check to see if physics was ready

    bool _keyboardDeviceHasFocus { true };

    bool _recentlyClearedDomain { false };

    QString _returnFromFullScreenMirrorTo;

    ConnectionMonitor _connectionMonitor;

    model::SkyboxPointer _defaultSkybox { new ProceduralSkybox() } ;
    gpu::TexturePointer _defaultSkyboxTexture;
    gpu::TexturePointer _defaultSkyboxAmbientTexture;

    QTimer _addAssetToWorldResizeTimer;
    QHash<QUuid, int> _addAssetToWorldResizeList;

    void addAssetToWorldInfo(QString modelName, QString infoText);
    void addAssetToWorldInfoClear(QString modelName);
    void addAssetToWorldInfoDone(QString modelName);
    void addAssetToWorldError(QString modelName, QString errorText);

    QQuickItem* _addAssetToWorldMessageBox{ nullptr };
    QStringList _addAssetToWorldInfoKeys;  // Model name
    QStringList _addAssetToWorldInfoMessages;  // Info message
    QTimer _addAssetToWorldInfoTimer;
    QTimer _addAssetToWorldErrorTimer;

    FileScriptingInterface* _fileDownload;
};


#endif // hifi_Application_h<|MERGE_RESOLUTION|>--- conflicted
+++ resolved
@@ -298,13 +298,8 @@
     Q_INVOKABLE void sendHoverOverEntity(QUuid id, PointerEvent event);
     Q_INVOKABLE void sendHoverLeaveEntity(QUuid id, PointerEvent event);
 
-<<<<<<< HEAD
-    OverlayID getTabletScreenID();
-    OverlayID getTabletHomeButtonID();
-=======
     OverlayID getTabletScreenID() const;
     OverlayID getTabletHomeButtonID() const;
->>>>>>> a6b4f076
 
 signals:
     void svoImportRequested(const QString& url);
