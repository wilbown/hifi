//
//  Model.h
//  interface/src/renderer
//
//  Created by Andrzej Kapolka on 10/18/13.
//  Copyright 2013 High Fidelity, Inc.
//
//  Distributed under the Apache License, Version 2.0.
//  See the accompanying file LICENSE or http://www.apache.org/licenses/LICENSE-2.0.html
//

#ifndef hifi_Model_h
#define hifi_Model_h

#include <QBitArray>
#include <QObject>
#include <QUrl>

#include "Transform.h"
#include <AABox.h>
#include <AnimationCache.h>
#include <PhysicsEntity.h>

#include "AnimationHandle.h"
#include "GeometryCache.h"
#include "InterfaceConfig.h"
#include "JointState.h"
#include "ProgramObject.h"
#include "TextureCache.h"

class QScriptEngine;

class Shape;
class RenderArgs;
class ViewFrustum;

<<<<<<< HEAD
namespace gpu {
    class Batch;
}
=======
typedef QSharedPointer<AnimationHandle> AnimationHandlePointer;
typedef QWeakPointer<AnimationHandle> WeakAnimationHandlePointer;

>>>>>>> 65a2aaee

#include "gpu/Stream.h"
#include "gpu/Batch.h"

/// A generic 3D model displaying geometry loaded from a URL.
class Model : public QObject, public PhysicsEntity {
    Q_OBJECT
    
public:

    Model(QObject* parent = NULL);
    virtual ~Model();
    
    /// enables/disables scale to fit behavior, the model will be automatically scaled to the specified largest dimension
    void setScaleToFit(bool scaleToFit, float largestDimension = 0.0f);
    bool getScaleToFit() const { return _scaleToFit; } /// is scale to fit enabled
    bool getIsScaledToFit() const { return _scaledToFit; } /// is model scaled to fit
    const glm::vec3& getScaleToFitDimensions() const { return _scaleToFitDimensions; } /// the dimensions model is scaled to
    void setScaleToFit(bool scaleToFit, const glm::vec3& dimensions);

    void setSnapModelToCenter(bool snapModelToCenter) { 
        setSnapModelToRegistrationPoint(snapModelToCenter, glm::vec3(0.5f,0.5f,0.5f));
    };
    bool getSnapModelToCenter() { 
        return _snapModelToRegistrationPoint && _registrationPoint == glm::vec3(0.5f,0.5f,0.5f); 
    }

    void setSnapModelToRegistrationPoint(bool snapModelToRegistrationPoint, const glm::vec3& registrationPoint);
    bool getSnapModelToRegistrationPoint() { return _snapModelToRegistrationPoint; }
    
    void setScale(const glm::vec3& scale);
    const glm::vec3& getScale() const { return _scale; }
    
    void setOffset(const glm::vec3& offset);
    const glm::vec3& getOffset() const { return _offset; }
    
    void setPupilDilation(float dilation) { _pupilDilation = dilation; }
    float getPupilDilation() const { return _pupilDilation; }
    
    void setBlendshapeCoefficients(const QVector<float>& coefficients) { _blendshapeCoefficients = coefficients; }
    const QVector<float>& getBlendshapeCoefficients() const { return _blendshapeCoefficients; }

    bool isActive() const { return _geometry && _geometry->isLoaded(); }
    
    bool isRenderable() const { return !_meshStates.isEmpty() || (isActive() && _geometry->getMeshes().isEmpty()); }
    
    bool isLoadedWithTextures() const { return _geometry && _geometry->isLoadedWithTextures(); }
    
    void init();
    void reset();
    virtual void simulate(float deltaTime, bool fullUpdate = true);
    
    enum RenderMode { DEFAULT_RENDER_MODE, SHADOW_RENDER_MODE, DIFFUSE_RENDER_MODE, NORMAL_RENDER_MODE };
    
    bool render(float alpha = 1.0f, RenderMode mode = DEFAULT_RENDER_MODE, RenderArgs* args = NULL);
    
    // Scene rendering support
    static void startScene();
    bool renderInScene(float alpha = 1.0f, RenderArgs* args = NULL);
    static void endScene(RenderMode mode = DEFAULT_RENDER_MODE, RenderArgs* args = NULL);

    /// Sets the URL of the model to render.
    /// \param fallback the URL of a fallback model to render if the requested model fails to load
    /// \param retainCurrent if true, keep rendering the current model until the new one is loaded
    /// \param delayLoad if true, don't load the model immediately; wait until actually requested
    Q_INVOKABLE void setURL(const QUrl& url, const QUrl& fallback = QUrl(),
        bool retainCurrent = false, bool delayLoad = false);
    
    const QUrl& getURL() const { return _url; }
    
    /// Sets the distance parameter used for LOD computations.
    void setLODDistance(float distance) { _lodDistance = distance; }
    
    /// Returns the extents of the model in its bind pose.
    Extents getBindExtents() const;

    /// Returns the extents of the model's mesh
    Extents getMeshExtents() const;

    /// Returns the unscaled extents of the model's mesh
    Extents getUnscaledMeshExtents() const;

    /// Returns the scaled equivalent of some extents in model space.
    Extents calculateScaledOffsetExtents(const Extents& extents) const;

    /// Returns a reference to the shared geometry.
    const QSharedPointer<NetworkGeometry>& getGeometry() const { return _geometry; }
    
    /// Returns the number of joint states in the model.
    int getJointStateCount() const { return _jointStates.size(); }
    
    /// Fetches the joint state at the specified index.
    /// \return whether or not the joint state is "valid" (that is, non-default)
    bool getJointState(int index, glm::quat& rotation) const;

    /// Fetches the visible joint state at the specified index.
    /// \return whether or not the joint state is "valid" (that is, non-default)
    bool getVisibleJointState(int index, glm::quat& rotation) const;
    
    /// Clear the joint states
    void clearJointState(int index);
    
    /// Clear the joint animation priority
    void clearJointAnimationPriority(int index);
    
    /// Sets the joint state at the specified index.
    void setJointState(int index, bool valid, const glm::quat& rotation = glm::quat(), float priority = 1.0f);
    
    /// Returns the index of the parent of the indexed joint, or -1 if not found.
    int getParentJointIndex(int jointIndex) const;
    
    /// Returns the index of the last free ancestor of the indexed joint, or -1 if not found.
    int getLastFreeJointIndex(int jointIndex) const;
    
    bool getJointPositionInWorldFrame(int jointIndex, glm::vec3& position) const;
    bool getJointRotationInWorldFrame(int jointIndex, glm::quat& rotation) const;
    bool getJointCombinedRotation(int jointIndex, glm::quat& rotation) const;

    bool getVisibleJointPositionInWorldFrame(int jointIndex, glm::vec3& position) const;
    bool getVisibleJointRotationInWorldFrame(int jointIndex, glm::quat& rotation) const;

    /// \param jointIndex index of joint in model structure
    /// \param position[out] position of joint in model-frame
    /// \return true if joint exists
    bool getJointPosition(int jointIndex, glm::vec3& position) const;

    /// \param jointIndex index of joint in model structure
    /// \param rotation[out] rotation of joint in model-frame
    /// \return true if joint exists
    bool getJointRotation(int jointIndex, glm::quat& rotation) const;

    QStringList getJointNames() const;
    
    AnimationHandlePointer createAnimationHandle();

    const QList<AnimationHandlePointer>& getRunningAnimations() const { return _runningAnimations; }
   
    // virtual overrides from PhysicsEntity
    virtual void buildShapes();
    virtual void updateShapePositions();

    virtual void renderJointCollisionShapes(float alpha);
    
    bool maybeStartBlender();
    
    /// Sets blended vertices computed in a separate thread.
    void setBlendedVertices(int blendNumber, const QWeakPointer<NetworkGeometry>& geometry,
        const QVector<glm::vec3>& vertices, const QVector<glm::vec3>& normals);

    void setShowTrueJointTransforms(bool show) { _showTrueJointTransforms = show; }

    QVector<JointState>& getJointStates() { return _jointStates; }
    const QVector<JointState>& getJointStates() const { return _jointStates; }
 
    void inverseKinematics(int jointIndex, glm::vec3 position, const glm::quat& rotation, float priority);
    
    Q_INVOKABLE void setTextureWithNameToURL(const QString& name, const QUrl& url)
        { _geometry->setTextureWithNameToURL(name, url); }

    bool findRayIntersectionAgainstSubMeshes(const glm::vec3& origin, const glm::vec3& direction, 
                                                float& distance, BoxFace& face, QString& extraInfo) const;

protected:
    QSharedPointer<NetworkGeometry> _geometry;
    
    glm::vec3 _scale;
    glm::vec3 _offset;

    static float FAKE_DIMENSION_PLACEHOLDER;

    bool _scaleToFit; /// If you set scaleToFit, we will calculate scale based on MeshExtents
    glm::vec3 _scaleToFitDimensions; /// this is the dimensions that scale to fit will use
    bool _scaledToFit; /// have we scaled to fit

    bool _snapModelToRegistrationPoint; /// is the model's offset automatically adjusted to a registration point in model space
    bool _snappedToRegistrationPoint; /// are we currently snapped to a registration point
    glm::vec3 _registrationPoint; /// the point in model space our center is snapped to
    
    bool _showTrueJointTransforms;
    
    QVector<JointState> _jointStates;

    class MeshState {
    public:
        QVector<glm::mat4> clusterMatrices;
    };
    
    QVector<MeshState> _meshStates;
    
    // returns 'true' if needs fullUpdate after geometry change
    bool updateGeometry();

    virtual void setJointStates(QVector<JointState> states);
    
    void setScaleInternal(const glm::vec3& scale);
    void scaleToFit();
    void snapToRegistrationPoint();

    void simulateInternal(float deltaTime);

    /// Updates the state of the joint at the specified index.
    virtual void updateJointState(int index);

    virtual void updateVisibleJointStates();
    
    /// \param jointIndex index of joint in model structure
    /// \param position position of joint in model-frame
    /// \param rotation rotation of joint in model-frame
    /// \param useRotation false if rotation should be ignored
    /// \param lastFreeIndex
    /// \param allIntermediatesFree
    /// \param alignment
    /// \return true if joint exists
    bool setJointPosition(int jointIndex, const glm::vec3& position, const glm::quat& rotation = glm::quat(),
        bool useRotation = false, int lastFreeIndex = -1, bool allIntermediatesFree = false,
        const glm::vec3& alignment = glm::vec3(0.0f, -1.0f, 0.0f), float priority = 1.0f);

    /// Restores the indexed joint to its default position.
    /// \param fraction the fraction of the default position to apply (i.e., 0.25f to slerp one fourth of the way to
    /// the original position
    /// \return true if the joint was found
    bool restoreJointPosition(int jointIndex, float fraction = 1.0f, float priority = 0.0f);
    
    /// Computes and returns the extended length of the limb terminating at the specified joint and starting at the joint's
    /// first free ancestor.
    float getLimbLength(int jointIndex) const;
    
private:
    
    friend class AnimationHandle;
    
    void applyNextGeometry();
    void deleteGeometry();
    QVector<JointState> createJointStates(const FBXGeometry& geometry);
    void initJointTransforms();
    
    QSharedPointer<NetworkGeometry> _baseGeometry; ///< reference required to prevent collection of base
    QSharedPointer<NetworkGeometry> _nextBaseGeometry;
    QSharedPointer<NetworkGeometry> _nextGeometry;
    float _lodDistance;
    float _lodHysteresis;
    float _nextLODHysteresis;
    
    float _pupilDilation;
    QVector<float> _blendshapeCoefficients;
    
    QUrl _url;

    gpu::Buffers _blendedVertexBuffers;
    gpu::Transforms _transforms;
    gpu::Batch  _renderBatch;

    QVector<QVector<QSharedPointer<Texture> > > _dilatedTextures;
    
    QVector<Model*> _attachments;

    QSet<WeakAnimationHandlePointer> _animationHandles;

    QList<AnimationHandlePointer> _runningAnimations;

    QVector<float> _blendedBlendshapeCoefficients;
    int _blendNumber;
    int _appliedBlendNumber;

    static ProgramObject _program;
    static ProgramObject _normalMapProgram;
    static ProgramObject _specularMapProgram;
    static ProgramObject _normalSpecularMapProgram;
    static ProgramObject _translucentProgram;
    
    static ProgramObject _shadowProgram;
    
    static ProgramObject _skinProgram;
    static ProgramObject _skinNormalMapProgram;
    static ProgramObject _skinSpecularMapProgram;
    static ProgramObject _skinNormalSpecularMapProgram;
    static ProgramObject _skinTranslucentProgram;
    
    static ProgramObject _skinShadowProgram;
    
    static int _normalMapTangentLocation;
    static int _normalSpecularMapTangentLocation;
    
    class Locations {
    public:
        int tangent;
        int alphaThreshold;
    };
    
    static Locations _locations;
    static Locations _normalMapLocations;
    static Locations _specularMapLocations;
    static Locations _normalSpecularMapLocations;
    static Locations _translucentLocations;
    
    static void initProgram(ProgramObject& program, Locations& locations, int specularTextureUnit = 1);
        
    class SkinLocations : public Locations {
    public:
        int clusterMatrices;
        int clusterIndices;
        int clusterWeights;    
    };
    
    static SkinLocations _skinLocations;
    static SkinLocations _skinNormalMapLocations;
    static SkinLocations _skinSpecularMapLocations;
    static SkinLocations _skinNormalSpecularMapLocations;    
    static SkinLocations _skinShadowLocations;
    static SkinLocations _skinTranslucentLocations;
        
    static void initSkinProgram(ProgramObject& program, SkinLocations& locations, int specularTextureUnit = 1);

    QVector<AABox> _calculatedMeshBoxes;
    bool _calculatedMeshBoxesValid;

    void recalcuateMeshBoxes();

    void segregateMeshGroups(); // used to calculate our list of translucent vs opaque meshes

    bool _meshGroupsKnown;

    QMap<QString, int> _unsortedMeshesTranslucent;
    QMap<QString, int> _unsortedMeshesTranslucentTangents;
    QMap<QString, int> _unsortedMeshesTranslucentTangentsSpecular;
    QMap<QString, int> _unsortedMeshesTranslucentSpecular;

    QMap<QString, int> _unsortedMeshesTranslucentSkinned;
    QMap<QString, int> _unsortedMeshesTranslucentTangentsSkinned;
    QMap<QString, int> _unsortedMeshesTranslucentTangentsSpecularSkinned;
    QMap<QString, int> _unsortedMeshesTranslucentSpecularSkinned;

    QMap<QString, int> _unsortedMeshesOpaque;
    QMap<QString, int> _unsortedMeshesOpaqueTangents;
    QMap<QString, int> _unsortedMeshesOpaqueTangentsSpecular;
    QMap<QString, int> _unsortedMeshesOpaqueSpecular;

    QMap<QString, int> _unsortedMeshesOpaqueSkinned;
    QMap<QString, int> _unsortedMeshesOpaqueTangentsSkinned;
    QMap<QString, int> _unsortedMeshesOpaqueTangentsSpecularSkinned;
    QMap<QString, int> _unsortedMeshesOpaqueSpecularSkinned;

    QVector<int> _meshesTranslucent;
    QVector<int> _meshesTranslucentTangents;
    QVector<int> _meshesTranslucentTangentsSpecular;
    QVector<int> _meshesTranslucentSpecular;

    QVector<int> _meshesTranslucentSkinned;
    QVector<int> _meshesTranslucentTangentsSkinned;
    QVector<int> _meshesTranslucentTangentsSpecularSkinned;
    QVector<int> _meshesTranslucentSpecularSkinned;

    QVector<int> _meshesOpaque;
    QVector<int> _meshesOpaqueTangents;
    QVector<int> _meshesOpaqueTangentsSpecular;
    QVector<int> _meshesOpaqueSpecular;

    QVector<int> _meshesOpaqueSkinned;
    QVector<int> _meshesOpaqueTangentsSkinned;
    QVector<int> _meshesOpaqueTangentsSpecularSkinned;
    QVector<int> _meshesOpaqueSpecularSkinned;

    // Scene rendering support
    static QVector<Model*> _modelsInScene;
    static void endSceneSimple(RenderMode mode = DEFAULT_RENDER_MODE, RenderArgs* args = NULL);
    static void endSceneSplitPass(RenderMode mode = DEFAULT_RENDER_MODE, RenderArgs* args = NULL);

    // helper functions used by render() or renderInScene()
    void renderSetup(RenderArgs* args);
    bool renderCore(float alpha, RenderMode mode, RenderArgs* args);
    int renderMeshes(gpu::Batch& batch, RenderMode mode, bool translucent, float alphaThreshold, 
                        bool hasTangents, bool hasSpecular, bool isSkinned, RenderArgs* args = NULL);
};

Q_DECLARE_METATYPE(QPointer<Model>)
Q_DECLARE_METATYPE(QWeakPointer<NetworkGeometry>)
Q_DECLARE_METATYPE(QVector<glm::vec3>)


#endif // hifi_Model_h<|MERGE_RESOLUTION|>--- conflicted
+++ resolved
@@ -34,15 +34,6 @@
 class RenderArgs;
 class ViewFrustum;
 
-<<<<<<< HEAD
-namespace gpu {
-    class Batch;
-}
-=======
-typedef QSharedPointer<AnimationHandle> AnimationHandlePointer;
-typedef QWeakPointer<AnimationHandle> WeakAnimationHandlePointer;
-
->>>>>>> 65a2aaee
 
 #include "gpu/Stream.h"
 #include "gpu/Batch.h"
