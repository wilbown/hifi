//
//  GeometryCache.h
//  interface
//
//  Created by Andrzej Kapolka on 6/21/13.
//  Copyright (c) 2013 High Fidelity, Inc. All rights reserved.
//

#ifndef __interface__GeometryCache__
#define __interface__GeometryCache__

// include this before QOpenGLBuffer, which includes an earlier version of OpenGL
#include "InterfaceConfig.h"

#include <QHash>
#include <QMap>
#include <QNetworkRequest>
#include <QObject>
#include <QOpenGLBuffer>
#include <QSharedPointer>
#include <QWeakPointer>

#include "FBXReader.h"

class QNetworkReply;

class NetworkGeometry;
class NetworkMesh;
class NetworkTexture;

/// Stores cached geometry.
class GeometryCache {
public:
    
    ~GeometryCache();
    
    void renderHemisphere(int slices, int stacks);
    void renderSquare(int xDivisions, int yDivisions);
    void renderHalfCylinder(int slices, int stacks);
    void renderGrid(int xDivisions, int yDivisions);

    /// Loads geometry from the specified URL.
    /// \param fallback a fallback URL to load if the desired one is unavailable
    QSharedPointer<NetworkGeometry> getGeometry(const QUrl& url, const QUrl& fallback = QUrl());
    
private:
    
    typedef QPair<int, int> IntPair;
    typedef QPair<GLuint, GLuint> VerticesIndices;
    
    QHash<IntPair, VerticesIndices> _hemisphereVBOs;
    QHash<IntPair, VerticesIndices> _squareVBOs;
    QHash<IntPair, VerticesIndices> _halfCylinderVBOs;
    QHash<IntPair, QOpenGLBuffer> _gridBuffers;
    
    QHash<QUrl, QWeakPointer<NetworkGeometry> > _networkGeometry;
};

/// Geometry loaded from the network.
class NetworkGeometry : public QObject {
    Q_OBJECT

public:
    
    /// A hysteresis value indicating that we have no state memory.
    static const float NO_HYSTERESIS;
    
    NetworkGeometry(const QUrl& url, const QSharedPointer<NetworkGeometry>& fallback,
        const QVariantHash& mapping = QVariantHash(), const QUrl& textureBase = QUrl());
    ~NetworkGeometry();

    /// Checks whether the geometry is fulled loaded.
    bool isLoaded() const { return !_geometry.joints.isEmpty(); }

    /// Returns a pointer to the geometry appropriate for the specified distance.
    /// \param hysteresis a hysteresis parameter that prevents rapid model switching
    QSharedPointer<NetworkGeometry> getLODOrFallback(float distance, float& hysteresis) const;

    const FBXGeometry& getFBXGeometry() const { return _geometry; }
    const QVector<NetworkMesh>& getMeshes() const { return _meshes; }

    /// Returns the average color of all meshes in the geometry.
    glm::vec4 computeAverageColor() const;

private slots:
    
    void makeRequest();
    void handleDownloadProgress(qint64 bytesReceived, qint64 bytesTotal);
    void handleReplyError();
<<<<<<< HEAD
    void loadFallback();
=======
>>>>>>> 26d076f1
    
private:
    
    friend class GeometryCache;
    
<<<<<<< HEAD
=======
    void setLODParent(const QWeakPointer<NetworkGeometry>& lodParent) { _lodParent = lodParent; }
    
>>>>>>> 26d076f1
    QNetworkRequest _request;
    QNetworkReply* _reply;
    QVariantHash _mapping;
    QUrl _textureBase;
    QSharedPointer<NetworkGeometry> _fallback;
    bool _startedLoading;
    bool _failedToLoad;
    
    int _attempts;
    QMap<float, QSharedPointer<NetworkGeometry> > _lods;
    FBXGeometry _geometry;
    QVector<NetworkMesh> _meshes;
    
    QWeakPointer<NetworkGeometry> _lodParent;
};

/// The state associated with a single mesh part.
class NetworkMeshPart {
public:
    
    QSharedPointer<NetworkTexture> diffuseTexture;
    QSharedPointer<NetworkTexture> normalTexture;
    
    bool isTranslucent() const;
};

/// The state associated with a single mesh.
class NetworkMesh {
public:
    
    QOpenGLBuffer indexBuffer;
    QOpenGLBuffer vertexBuffer;
    
    QVector<NetworkMeshPart> parts;
    
    int getTranslucentPartCount() const;
};

#endif /* defined(__interface__GeometryCache__) */<|MERGE_RESOLUTION|>--- conflicted
+++ resolved
@@ -87,20 +87,13 @@
     void makeRequest();
     void handleDownloadProgress(qint64 bytesReceived, qint64 bytesTotal);
     void handleReplyError();
-<<<<<<< HEAD
-    void loadFallback();
-=======
->>>>>>> 26d076f1
     
 private:
     
     friend class GeometryCache;
     
-<<<<<<< HEAD
-=======
     void setLODParent(const QWeakPointer<NetworkGeometry>& lodParent) { _lodParent = lodParent; }
     
->>>>>>> 26d076f1
     QNetworkRequest _request;
     QNetworkReply* _reply;
     QVariantHash _mapping;
