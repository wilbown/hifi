--- conflicted
+++ resolved
@@ -12,15 +12,9 @@
 #include <glm/glm.hpp>
 
 #include <SharedUtil.h>
-<<<<<<< HEAD
 
-=======
-#include <Util.h>
-
-#include "world.h"
->>>>>>> e50baad9
+#include "Balls.h"
 #include "InterfaceConfig.h"
-#include "Balls.h"
 #include "Util.h"
 #include "world.h"
 
