//  
//  Interface
//
//  Allows you to connect to and see/hear the shared 3D space.
//  Optionally uses serialUSB connection to get gyro data for head movement.
//  Optionally gets UDP stream from transmitter to animate controller/hand.
//  
//  Usage:  The interface client first attempts to contact a domain server to
//          discover the appropriate audio, voxel, and avatar servers to contact.
//          Right now, the default domain server is "highfidelity.below92.com"
//          You can change the domain server to use your own by editing the
//          DOMAIN_HOSTNAME or DOMAIN_IP strings in the file AgentList.cpp
//
//
//  Welcome Aboard!
//
//
//  Keyboard Commands: 
//
//  / = toggle stats display
//  spacebar = reset gyros/head position
//  h = render Head facing yourself (mirror)
//  l = show incoming gyro levels
//

#include "InterfaceConfig.h"
#include <iostream>
#include <fstream>
#include <math.h>
#include <string.h>
#include <sstream>
#include <stdio.h>
#include <stdlib.h>

#ifdef _WIN32
#include "Syssocket.h"
#include "Systime.h"
#else
#include <sys/time.h>
#include <arpa/inet.h>
#include <ifaddrs.h>
#endif

#include <pthread.h>

#include <glm/glm.hpp>
#include <glm/gtc/matrix_transform.hpp>
#include <glm/gtc/type_ptr.hpp>

#include "Field.h"
#include "world.h"
#include "Util.h"
#ifndef _WIN32
#include "Audio.h"
#endif

#include "FieldOfView.h"
#include "Stars.h"

#include "MenuRow.h"
#include "MenuColumn.h"
#include "Menu.h"
#include "Head.h"
#include "Hand.h"
#include "Camera.h"
#include "Particle.h"
#include "Texture.h"
#include "Cloud.h"
#include <AgentList.h>
#include <AgentTypes.h>
#include "VoxelSystem.h"
#include "Lattice.h"
#include "Finger.h"
#include "Oscilloscope.h"
#include "UDPSocket.h"
#include "SerialInterface.h"
#include <PerfStat.h>
#include <SharedUtil.h>
#include <PacketHeaders.h>

using namespace std;

AgentList agentList(AGENT_TYPE_INTERFACE);
pthread_t networkReceiveThread;
bool stopNetworkReceiveThread = false;

int packetCount = 0;
int packetsPerSecond = 0; 
int bytesPerSecond = 0;
int bytesCount = 0;

int headMirror = 1;                 //  Whether to mirror own head when viewing it

int WIDTH = 1200;                   //  Window size
int HEIGHT = 800;
int fullscreen = 0;

bool wantColorRandomizer = true;    // for addSphere and load file

Oscilloscope audioScope(256,200,true);

Head myAvatar;                       //  The rendered avatar of oneself
Camera myCamera;					//  My view onto the world (sometimes on myself :)

                                    //  Starfield information
char starFile[] = "https://s3-us-west-1.amazonaws.com/highfidelity/stars.txt";
FieldOfView fov;
Stars stars;
#ifdef STARFIELD_KEYS
int starsTiles = 20;
double starsLod = 1.0;
#endif

bool showingVoxels = false;

glm::vec3 box(WORLD_SIZE,WORLD_SIZE,WORLD_SIZE);

ParticleSystem balls(0,
                     box, 
                     false,                //  Wrap?
                     0.02f,                //  Noise
                     0.3f,                 //  Size scale 
                     0.0                   //  Gravity
                     );

Cloud cloud(0,                             //  Particles
            box,                           //  Bounding Box
            false                          //  Wrap
            );

VoxelSystem voxels;

Lattice lattice(160,100);
Finger myFinger(WIDTH, HEIGHT);
Field field;

#ifndef _WIN32
Audio audio(&audioScope, &myAvatar);
#endif

#define IDLE_SIMULATE_MSECS 8            //  How often should call simulate and other stuff 
                                         //  in the idle loop?

float yaw = 0.f;                         //  The yaw, pitch for the avatar head
float pitch = 0.f;                            
float startYaw = 122.f;
float renderPitch = 0.f;
float renderYawRate = 0.f;
float renderPitchRate = 0.f; 

//  Where one's own agent begins in the world (needs to become a dynamic thing passed to the program)
glm::vec3 start_location(6.1f, 0, 1.4f);

int statsOn = 0;					//  Whether to show onscreen text overlay with stats
bool starsOn = false;				//  Whether to display the stars
bool paintOn = false;				//  Whether to paint voxels as you fly around
VoxelDetail paintingVoxel;			//	The voxel we're painting if we're painting
unsigned char dominantColor = 0;	//	The dominant color of the voxel we're painting
bool perfStatsOn = false;			//  Do we want to display perfStats?
bool frustumOn = false;				//  Whether or not to display the debug view frustum

bool viewFrustumFromOffset=false;   //  Wether or not to offset the view of the frustum
float viewFrustumOffsetYaw = -90.0;
float viewFrustumOffsetPitch = 7.5;
float viewFrustumOffsetRoll = 0.0;

int noiseOn = 0;					//  Whether to add random noise 
float noise = 1.0;                  //  Overall magnitude scaling for random noise levels 

int displayLevels = 0;
int displayHead = 0;
int displayField = 0;

int displayHeadMouse = 1;         //  Display sample mouse pointer controlled by head movement
int headMouseX, headMouseY; 

int mouseX, mouseY;				//  Where is the mouse
int mouseStartX, mouseStartY;   //  Mouse location at start of last down click
int mousePressed = 0;				//  true if mouse has been pressed (clear when finished)

Menu menu;                          // main menu
int menuOn = 0;					//  Whether to show onscreen menu

//
//  Serial USB Variables
// 

SerialInterface serialPort;
int latency_display = 1;

glm::vec3 gravity;

//  Frame Rate Measurement

int frameCount = 0;                  
float FPS = 120.f;
timeval timerStart, timerEnd;
timeval lastTimeIdle;
double elapsedTime;

#ifdef MARKER_CAPTURE

    /***  Marker Capture ***/
    #define MARKER_CAPTURE_INTERVAL 1
    MarkerCapture marker_capturer(CV_CAP_ANY); // Create a new marker capturer, attached to any valid camera.
    MarkerAcquisitionView marker_acq_view(&marker_capturer);
    bool marker_capture_enabled = true;
    bool marker_capture_display = true;
    IplImage* marker_capture_frame;
    IplImage* marker_capture_blob_frame;
    pthread_mutex_t frame_lock;

#endif


//  Every second, check the frame rates and other stuff
void Timer(int extra)
{
    gettimeofday(&timerEnd, NULL);
    FPS = (float)frameCount / ((float)diffclock(&timerStart, &timerEnd) / 1000.f);
    packetsPerSecond = (float)packetCount / ((float)diffclock(&timerStart, &timerEnd) / 1000.f);
    bytesPerSecond = (float)bytesCount / ((float)diffclock(&timerStart, &timerEnd) / 1000.f);
   	frameCount = 0;
    packetCount = 0;
    bytesCount = 0;
    
	glutTimerFunc(1000,Timer,0);
    gettimeofday(&timerStart, NULL);
    
    //  Ping the agents we can see
    agentList.pingAgents();
    
    // if we haven't detected gyros, check for them now
    if (!serialPort.active) {
        serialPort.pair();
    }
}

void displayStats(void)
{
    int statsVerticalOffset = 50;
    if (::menuOn == 0) {
        statsVerticalOffset = 8;
    }
	//  bitmap chars are about 10 pels high 
    char legend[] = "/ - toggle this display, Q - exit, H - show head, M - show hand, T - test audio";
    drawtext(10, statsVerticalOffset + 15, 0.10f, 0, 1.0, 0, legend);

    char legend2[] = "* - toggle stars, & - toggle paint mode, '-' - send erase all, '%' - send add scene";
    drawtext(10, statsVerticalOffset + 32, 0.10f, 0, 1.0, 0, legend2);

	glm::vec3 avatarPos = myAvatar.getPos();
    
    char stats[200];
    sprintf(stats, "FPS = %3.0f  Pkts/s = %d  Bytes/s = %d Head(x,y,z)=( %f , %f , %f )", 
<<<<<<< HEAD
            FPS, packetsPerSecond,  bytesPerSecond, headPos.x,headPos.y,headPos.z);
    drawtext(10, statsVerticalOffset + 49, 0.10f, 0, 1.0, 0, stats); 
=======
            FPS, packetsPerSecond,  bytesPerSecond, avatarPos.x,avatarPos.y,avatarPos.z);
    drawtext(10, 49, 0.10f, 0, 1.0, 0, stats); 
>>>>>>> 5d1f11e4
    if (serialPort.active) {
        sprintf(stats, "ADC samples = %d, LED = %d", 
                serialPort.getNumSamples(), serialPort.getLED());
        drawtext(300, statsVerticalOffset + 30, 0.10f, 0, 1.0, 0, stats);
    }
    
    std::stringstream voxelStats;
    voxelStats << "Voxels Rendered: " << voxels.getVoxelsRendered();
    drawtext(10, statsVerticalOffset + 70, 0.10f, 0, 1.0, 0, (char *)voxelStats.str().c_str());

	voxelStats.str("");
	voxelStats << "Voxels Created: " << voxels.getVoxelsCreated() << " (" << voxels.getVoxelsCreatedRunningAverage() 
		<< "/sec in last "<< COUNTETSTATS_TIME_FRAME << " seconds) ";
    drawtext(10, statsVerticalOffset + 250, 0.10f, 0, 1.0, 0, (char *)voxelStats.str().c_str());

	voxelStats.str("");
	voxelStats << "Voxels Colored: " << voxels.getVoxelsColored() << " (" << voxels.getVoxelsColoredRunningAverage() 
		<< "/sec in last "<< COUNTETSTATS_TIME_FRAME << " seconds) ";
    drawtext(10, statsVerticalOffset + 270, 0.10f, 0, 1.0, 0, (char *)voxelStats.str().c_str());
	
	voxelStats.str("");
	voxelStats << "Voxels Bytes Read: " << voxels.getVoxelsBytesRead()  
		<< " (" << voxels.getVoxelsBytesReadRunningAverage() << "/sec in last "<< COUNTETSTATS_TIME_FRAME << " seconds) ";
    drawtext(10, statsVerticalOffset + 290,0.10f, 0, 1.0, 0, (char *)voxelStats.str().c_str());

	voxelStats.str("");
	long int voxelsBytesPerColored = voxels.getVoxelsColored() ? voxels.getVoxelsBytesRead()/voxels.getVoxelsColored() : 0;
	long int voxelsBytesPerColoredAvg = voxels.getVoxelsColoredRunningAverage() ? 
		voxels.getVoxelsBytesReadRunningAverage()/voxels.getVoxelsColoredRunningAverage() : 0;

	voxelStats << "Voxels Bytes per Colored: " << voxelsBytesPerColored  
		<< " (" << voxelsBytesPerColoredAvg << "/sec in last "<< COUNTETSTATS_TIME_FRAME << " seconds) ";
    drawtext(10, statsVerticalOffset + 310, 0.10f, 0, 1.0, 0, (char *)voxelStats.str().c_str());
	

	if (::perfStatsOn) {
		// Get the PerfStats group details. We need to allocate and array of char* long enough to hold 1+groups
		char** perfStatLinesArray = new char*[PerfStat::getGroupCount()+1];
		int lines = PerfStat::DumpStats(perfStatLinesArray);
		int atZ = 150; // arbitrary place on screen that looks good
		for (int line=0; line < lines; line++) {
			drawtext(10, statsVerticalOffset + atZ, 0.10f, 0, 1.0, 0, perfStatLinesArray[line]);
			delete perfStatLinesArray[line]; // we're responsible for cleanup
			perfStatLinesArray[line]=NULL;
			atZ+=20; // height of a line
		}
		delete []perfStatLinesArray; // we're responsible for cleanup
	}
}

void initDisplay(void)
{
    glClear(GL_COLOR_BUFFER_BIT | GL_DEPTH_BUFFER_BIT);
    glEnable(GL_BLEND);
    glBlendFunc(GL_SRC_ALPHA, GL_ONE_MINUS_SRC_ALPHA);
    glShadeModel (GL_SMOOTH);
    glEnable(GL_LIGHTING);
    glEnable(GL_LIGHT0);
    glEnable(GL_DEPTH_TEST);
    
    if (fullscreen) glutFullScreen();
}

void init(void)
{
    voxels.init();
    voxels.setViewerHead(&myAvatar);
    myAvatar.setRenderYaw(startYaw);

    headMouseX = WIDTH/2;
    headMouseY = HEIGHT/2; 

    stars.readInput(starFile, 0);
 
    //  Initialize Field values
    field = Field();
 
    if (noiseOn) {   
        myAvatar.setNoise(noise);
    }
    myAvatar.setPos(start_location );
	myCamera.setPosition( start_location );
	
#ifdef MARKER_CAPTURE
    if(marker_capture_enabled){
        marker_capturer.position_updated(&position_updated);
        marker_capturer.frame_updated(&marker_frame_available);
        if(!marker_capturer.init_capture()){
            printf("Camera-based marker capture initialized.\n");
        }else{
            printf("Error initializing camera-based marker capture.\n");
        }
    }
#endif
    
    gettimeofday(&timerStart, NULL);
    gettimeofday(&lastTimeIdle, NULL);
}

void terminate () {
    // Close serial port
    //close(serial_fd);

    #ifndef _WIN32
    audio.terminate();
    #endif
    stopNetworkReceiveThread = true;
    pthread_join(networkReceiveThread, NULL);
    
    exit(EXIT_SUCCESS);
}

void reset_sensors()
{
    //  
    //   Reset serial I/O sensors 
    // 
    myAvatar.setRenderYaw(startYaw);
    
    yaw = renderYawRate = 0; 
    pitch = renderPitch = renderPitchRate = 0;
    myAvatar.setPos(start_location);
    headMouseX = WIDTH/2;
    headMouseY = HEIGHT/2;
    
    myAvatar.reset();
    
    if (serialPort.active) {
        serialPort.resetTrailingAverages();
    }
}

void simulateHand(float deltaTime) {
    //  If mouse is being dragged, send current force to the hand controller
    if (mousePressed == 1)
    {
        //  Add a velocity to the hand corresponding to the detected size of the drag vector
        const float MOUSE_HAND_FORCE = 1.5;
        float dx = mouseX - mouseStartX;
        float dy = mouseY - mouseStartY;
        glm::vec3 vel(dx*MOUSE_HAND_FORCE, -dy*MOUSE_HAND_FORCE*(WIDTH/HEIGHT), 0);
        myAvatar.hand->addVelocity(vel*deltaTime);
    }
}

void simulateHead(float frametime)
//  Using serial data, update avatar/render position and angles
{
//    float measured_pitch_rate = serialPort.getRelativeValue(PITCH_RATE);
//    float measured_yaw_rate = serialPort.getRelativeValue(YAW_RATE);
    
    float measured_pitch_rate = 0;
    float measured_yaw_rate = 0;
    
    //float measured_lateral_accel = serialPort.getRelativeValue(ACCEL_X);
    //float measured_fwd_accel = serialPort.getRelativeValue(ACCEL_Z);
    
    myAvatar.UpdatePos(frametime, &serialPort, headMirror, &gravity);
	
	//-------------------------------------------------------------------------------------
	// set the position of the avatar
	//-------------------------------------------------------------------------------------
	myAvatar.setAvatarPosition( -myAvatar.getPos().x, -myAvatar.getPos().y, -myAvatar.getPos().z );
	
    //  Update head_mouse model 
    const float MIN_MOUSE_RATE = 30.0;
    const float MOUSE_SENSITIVITY = 0.1f;
    if (powf(measured_yaw_rate*measured_yaw_rate + 
             measured_pitch_rate*measured_pitch_rate, 0.5) > MIN_MOUSE_RATE)
    {
        headMouseX += measured_yaw_rate*MOUSE_SENSITIVITY;
        headMouseY += measured_pitch_rate*MOUSE_SENSITIVITY*(float)HEIGHT/(float)WIDTH; 
    }
    headMouseX = max(headMouseX, 0);
    headMouseX = min(headMouseX, WIDTH);
    headMouseY = max(headMouseY, 0);
    headMouseY = min(headMouseY, HEIGHT);
    
    //  Update render direction (pitch/yaw) based on measured gyro rates
    const int MIN_YAW_RATE = 100;
    const int MIN_PITCH_RATE = 100;
    
    const float YAW_SENSITIVITY = 0.02;
    const float PITCH_SENSITIVITY = 0.05;
    
    //  Update render pitch and yaw rates based on keyPositions
    const float KEY_YAW_SENSITIVITY = 2.0;
    if (myAvatar.getDriveKeys(ROT_LEFT)) renderYawRate -= KEY_YAW_SENSITIVITY*frametime;
    if (myAvatar.getDriveKeys(ROT_RIGHT)) renderYawRate += KEY_YAW_SENSITIVITY*frametime;
    
    if (fabs(measured_yaw_rate) > MIN_YAW_RATE)  
    {   
        if (measured_yaw_rate > 0)
            renderYawRate += (measured_yaw_rate - MIN_YAW_RATE) * YAW_SENSITIVITY * frametime;
        else 
            renderYawRate += (measured_yaw_rate + MIN_YAW_RATE) * YAW_SENSITIVITY * frametime;
    }
    if (fabs(measured_pitch_rate) > MIN_PITCH_RATE) 
    {
        if (measured_pitch_rate > 0)
            renderPitchRate += (measured_pitch_rate - MIN_PITCH_RATE) * PITCH_SENSITIVITY * frametime;
        else 
            renderPitchRate += (measured_pitch_rate + MIN_PITCH_RATE) * PITCH_SENSITIVITY * frametime;
    }
         
    renderPitch += renderPitchRate;
    
    // Decay renderPitch toward zero because we never look constantly up/down 
    renderPitch *= (1.f - 2.0*frametime);

    //  Decay angular rates toward zero 
    renderPitchRate *= (1.f - 5.0*frametime);
    renderYawRate *= (1.f - 7.0*frametime);
    
    //  Update own head data
    myAvatar.setRenderYaw(myAvatar.getRenderYaw() + renderYawRate);
    myAvatar.setRenderPitch(renderPitch);
    
    //  Get audio loudness data from audio input device
    float loudness, averageLoudness;
    #ifndef _WIN32
    audio.getInputLoudness(&loudness, &averageLoudness);
    myAvatar.setLoudness(loudness);
    myAvatar.setAverageLoudness(averageLoudness);
    #endif

    //  Send my streaming head data to agents that are nearby and need to see it!
    const int MAX_BROADCAST_STRING = 200;
    char broadcast_string[MAX_BROADCAST_STRING];
    int broadcast_bytes = myAvatar.getBroadcastData(broadcast_string);
    agentList.broadcastToAgents(broadcast_string, broadcast_bytes,AgentList::AGENTS_OF_TYPE_VOXEL_AND_INTERFACE);

    // If I'm in paint mode, send a voxel out to VOXEL server agents.
    if (::paintOn) {
    
    	glm::vec3 avatarPos = myAvatar.getPos();

		// For some reason, we don't want to flip X and Z here.
		::paintingVoxel.x = avatarPos.x/-10.0;  
		::paintingVoxel.y = avatarPos.y/-10.0;  
		::paintingVoxel.z = avatarPos.z/-10.0;
    	
    	unsigned char* bufferOut;
    	int sizeOut;
    	
		if (::paintingVoxel.x >= 0.0 && ::paintingVoxel.x <= 1.0 &&
			::paintingVoxel.y >= 0.0 && ::paintingVoxel.y <= 1.0 &&
			::paintingVoxel.z >= 0.0 && ::paintingVoxel.z <= 1.0) {

			if (createVoxelEditMessage(PACKET_HEADER_SET_VOXEL,0,1,&::paintingVoxel,bufferOut,sizeOut)){
				agentList.broadcastToAgents((char*)bufferOut, sizeOut,AgentList::AGENTS_OF_TYPE_VOXEL);
				delete bufferOut;
			}
		}
    }
}




// XXXBHG - this code is not yet working. This is here to help Jeffery debug getAvatarHeadLookatDirection()
// The code will draw a yellow line from the avatar's position to the origin,
// It also attempts to draw a cyan line from the avatar to 2 meters in front of the avatar in the direction
// it's looking. But that's not working right now.
void render_view_frustum() {

	//printf("frustum low.x=%f, low.y=%f, low.z=%f, high.x=%f, high.y=%f, high.z=%f\n",low.x,low.y,low.z,high.x,high.y,high.z);


	// p – the camera position
	// d – a vector with the direction of the camera's view ray. In here it is assumed that this vector has been normalized
	// nearDist – the distance from the camera to the near plane
	// nearHeight – the height of the near plane
	// nearWidth – the width of the near plane
	// farDist – the distance from the camera to the far plane
	// farHeight – the height of the far plane
	// farWidth – the width of the far plane
	
	glm::vec3 viewFrustumPosition  = myAvatar.getHeadPosition();
	glm::vec3 viewFrustumDirection = myAvatar.getHeadLookatDirection();
	
	glm::vec3 up    = myAvatar.getHeadLookatDirectionUp();
	glm::vec3 right = myAvatar.getHeadLookatDirectionRight();
	
	// what? this are negative?? GRRRR!!!
	float nearDist = -0.1; 
	float farDist  = -1.0;
	
	float fovHalfAngle = 0.7854f; // 45 deg for half, so fov = 90 deg
	
	float screenWidth = ::WIDTH; // These values come from reshape() 
	float screenHeight = ::HEIGHT;
	float ratio      = screenWidth/screenHeight;
	
	float nearHeight = 2 * tan(fovHalfAngle) * nearDist;
	float nearWidth  = nearHeight * ratio;
	float farHeight  = 2 * tan(fovHalfAngle) * farDist;
	float farWidth   = farHeight * ratio;
	
	glm::vec3 farCenter       = viewFrustumPosition+viewFrustumDirection*farDist;
	glm::vec3 farTopLeft      = farCenter  + (up*farHeight*0.5)  - (right*farWidth*0.5); 
	glm::vec3 farTopRight     = farCenter  + (up*farHeight*0.5)  + (right*farWidth*0.5); 
	glm::vec3 farBottomLeft   = farCenter  - (up*farHeight*0.5)  - (right*farWidth*0.5); 
	glm::vec3 farBottomRight  = farCenter  - (up*farHeight*0.5)  + (right*farWidth*0.5); 

	glm::vec3 nearCenter      = viewFrustumPosition+viewFrustumDirection*nearDist;
	glm::vec3 nearTopLeft     = nearCenter + (up*nearHeight*0.5) - (right*nearWidth*0.5); 
	glm::vec3 nearTopRight    = nearCenter + (up*nearHeight*0.5) + (right*nearWidth*0.5); 
	glm::vec3 nearBottomLeft  = nearCenter - (up*nearHeight*0.5) - (right*nearWidth*0.5); 
	glm::vec3 nearBottomRight = nearCenter - (up*nearHeight*0.5) + (right*nearWidth*0.5); 

    //  Get ready to draw some lines
    glDisable(GL_LIGHTING);
    glColor4f(1.0, 1.0, 1.0, 1.0);
    glLineWidth(1.0);
    glBegin(GL_LINES);

	// near plane - bottom edge 
    glColor3f(1,0,0);
    glVertex3f(nearBottomLeft.x,nearBottomLeft.y,nearBottomLeft.z);
    glVertex3f(nearBottomRight.x,nearBottomRight.y,nearBottomRight.z);

	// near plane - top edge
    glVertex3f(nearTopLeft.x,nearTopLeft.y,nearTopLeft.z);
    glVertex3f(nearTopRight.x,nearTopRight.y,nearTopRight.z);

	// near plane - right edge
    glVertex3f(nearBottomRight.x,nearBottomRight.y,nearBottomRight.z);
    glVertex3f(nearTopRight.x,nearTopRight.y,nearTopRight.z);

	// near plane - left edge
    glVertex3f(nearBottomLeft.x,nearBottomLeft.y,nearBottomLeft.z);
    glVertex3f(nearTopLeft.x,nearTopLeft.y,nearTopLeft.z);

	// far plane - bottom edge 
    glColor3f(0,1,0); // GREEN!!!
    glVertex3f(farBottomLeft.x,farBottomLeft.y,farBottomLeft.z);
    glVertex3f(farBottomRight.x,farBottomRight.y,farBottomRight.z);

	// far plane - top edge
    glVertex3f(farTopLeft.x,farTopLeft.y,farTopLeft.z);
    glVertex3f(farTopRight.x,farTopRight.y,farTopRight.z);

	// far plane - right edge
    glVertex3f(farBottomRight.x,farBottomRight.y,farBottomRight.z);
    glVertex3f(farTopRight.x,farTopRight.y,farTopRight.z);

	// far plane - left edge
    glVertex3f(farBottomLeft.x,farBottomLeft.y,farBottomLeft.z);
    glVertex3f(farTopLeft.x,farTopLeft.y,farTopLeft.z);

	// right plane - bottom edge - near to distant
    glColor3f(0,0,1);
    glVertex3f(nearBottomRight.x,nearBottomRight.y,nearBottomRight.z);
    glVertex3f(farBottomRight.x,farBottomRight.y,farBottomRight.z);

	// right plane - top edge - near to distant
    glVertex3f(nearTopRight.x,nearTopRight.y,nearTopRight.z);
    glVertex3f(farTopRight.x,farTopRight.y,farTopRight.z);

	// left plane - bottom edge - near to distant
    glColor3f(0,1,1);
    glVertex3f(nearBottomLeft.x,nearBottomLeft.y,nearBottomLeft.z);
    glVertex3f(farBottomLeft.x,farBottomLeft.y,farBottomLeft.z);

	// left plane - top edge - near to distant
    glVertex3f(nearTopLeft.x,nearTopLeft.y,nearTopLeft.z);
    glVertex3f(farTopLeft.x,farTopLeft.y,farTopLeft.z);
	
    glEnd();
}


void display(void)
{
	//printf( "avatar head lookat = %f, %f, %f\n", myAvatar.getAvatarHeadLookatDirection().x, myAvatar.getAvatarHeadLookatDirection().y, myAvatar.getAvatarHeadLookatDirection().z );

	PerfStat("display");

    glEnable(GL_LINE_SMOOTH);
    glClear(GL_COLOR_BUFFER_BIT | GL_DEPTH_BUFFER_BIT);
    glMatrixMode(GL_MODELVIEW);
    
    glPushMatrix();  {
        glLoadIdentity();
    
        //  Setup 3D lights
        glEnable(GL_COLOR_MATERIAL);
        glColorMaterial(GL_FRONT_AND_BACK, GL_AMBIENT_AND_DIFFUSE);
        
        GLfloat light_position0[] = { 1.0, 1.0, 0.0, 0.0 };
        glLightfv(GL_LIGHT0, GL_POSITION, light_position0);
        GLfloat ambient_color[] = { 0.7, 0.7, 0.8 };  //{ 0.125, 0.305, 0.5 };  
        glLightfv(GL_LIGHT0, GL_AMBIENT, ambient_color);
        GLfloat diffuse_color[] = { 0.8, 0.7, 0.7 };  //{ 0.5, 0.42, 0.33 }; 
        glLightfv(GL_LIGHT0, GL_DIFFUSE, diffuse_color);
        GLfloat specular_color[] = { 1.0, 1.0, 1.0, 1.0};
        glLightfv(GL_LIGHT0, GL_SPECULAR, specular_color);
        
        glMaterialfv(GL_FRONT, GL_SPECULAR, specular_color);
        glMateriali(GL_FRONT, GL_SHININESS, 96);

		//--------------------------------------------------------
		// camera settings
		//--------------------------------------------------------		
		myCamera.setTargetPosition( myAvatar.getPos() );	

		if ( displayHead ) {
			//-----------------------------------------------
			// set the camera to looking at my own face
			//-----------------------------------------------		
			myCamera.setYaw		( - myAvatar.getBodyYaw() );
			myCamera.setPitch	( 0.0  );
			myCamera.setRoll	( 0.0  );
			myCamera.setUp		( 0.4  );
			myCamera.setDistance( 0.5  );	
			myCamera.setDistance( 0.08 );
			myCamera.update();
		} else {
			if (::viewFrustumFromOffset && ::frustumOn) {
				//----------------------------------------------------
				// set the camera to third-person view but offset so we can see the frustum
				//----------------------------------------------------		
				myCamera.setYaw		( 180.0 - myAvatar.getBodyYaw() + ::viewFrustumOffsetYaw );
				myCamera.setPitch	(   0.0 + ::viewFrustumOffsetPitch );
				myCamera.setRoll	(   0.0 + ::viewFrustumOffsetRoll  ); 
				myCamera.setUp		(   0.2 + 0.2 );
				myCamera.setDistance(   0.5 + 0.2 );
				myCamera.update();
			} else {
				//----------------------------------------------------
				// set the camera to third-person view behind my av
				//----------------------------------------------------		
				myCamera.setYaw		( 180.0 - myAvatar.getBodyYaw() );
				myCamera.setPitch	(   0.0 );
				myCamera.setRoll	(   0.0 );
				myCamera.setUp		(   0.2 );
				myCamera.setDistance(   1.6 );	
				myCamera.setDistance(   0.5 );
				myCamera.update();
			}
		}
		
		//---------------------------------------------
		// transform view according to myCamera
		//---------------------------------------------
        glRotatef	( myCamera.getPitch(),	1, 0, 0 );
        glRotatef	( myCamera.getYaw(),	0, 1, 0 );
        glRotatef	( myCamera.getRoll(),	0, 0, 1 );
        glTranslatef( myCamera.getPosition().x, myCamera.getPosition().y, myCamera.getPosition().z );

        if (::starsOn) {
            // should be the first rendering pass - w/o depth buffer / lighting
        	stars.render(fov);
        }

        glEnable(GL_LIGHTING);
        glEnable(GL_DEPTH_TEST);
        
		
		//---------------------------------------------
		// draw a red sphere  
		//---------------------------------------------
		float sphereRadius = 0.25f;
        glColor3f(1,0,0);
		glPushMatrix();
			glTranslatef( 0.0f, sphereRadius, 0.0f );
			glutSolidSphere( sphereRadius, 15, 15 );
		glPopMatrix();

		//---------------------------------------------
		// draw a grid gound plane....
		//---------------------------------------------
		drawGroundPlaneGrid( 5.0f, 9 );
		
		
        //  Draw cloud of dots
        glDisable( GL_POINT_SPRITE_ARB );
        glDisable( GL_TEXTURE_2D );
        if (!displayHead) cloud.render();
    
        //  Draw voxels
		if ( showingVoxels )
		{
			voxels.render();
		}
		
        //  Draw field vectors
        if (displayField) field.render();
            
        //  Render avatars of other agents
        for(std::vector<Agent>::iterator agent = agentList.getAgents().begin(); agent != agentList.getAgents().end(); agent++) 
		{
            if (agent->getLinkedData() != NULL) 
			{
                Head *agentHead = (Head *)agent->getLinkedData();
                glPushMatrix();
                glm::vec3 pos = agentHead->getPos();
                glTranslatef(-pos.x, -pos.y, -pos.z);
                agentHead->render(0, 0);
                glPopMatrix();
            }
        }
    
        if ( !displayHead ) balls.render();
    
        //  Render the world box
        if (!displayHead && statsOn) render_world_box();
        
        // brad's frustum for debugging
        if (::frustumOn) render_view_frustum();
    
	
		//---------------------------------
        //  Render my own avatar
		//---------------------------------
		myAvatar.render( true, 1 );	
	
		/*
        glPushMatrix();
        glLoadIdentity();
        glTranslatef(0.f, 0.f, -7.f);
        myAvatar.render(displayHead, 1);
        glPopMatrix();
		*/
		
    }
    
    glPopMatrix();

    //  Render 2D overlay:  I/O level bar graphs and text  
    glMatrixMode(GL_PROJECTION);
    glPushMatrix();
        glLoadIdentity(); 
        gluOrtho2D(0, WIDTH, HEIGHT, 0);
        glDisable(GL_DEPTH_TEST);
        glDisable(GL_LIGHTING);

        //lattice.render(WIDTH, HEIGHT);
        //myFinger.render();
        #ifndef _WIN32
        audio.render(WIDTH, HEIGHT);
        if (audioScope.getState()) audioScope.render();
        #endif

        if (displayHeadMouse && !displayHead && statsOn)
        {
            //  Display small target box at center or head mouse target that can also be used to measure LOD
            glColor3f(1.0, 1.0, 1.0);
            glDisable(GL_LINE_SMOOTH);
            const int PIXEL_BOX = 20;
            glBegin(GL_LINE_STRIP);
            glVertex2f(headMouseX - PIXEL_BOX/2, headMouseY - PIXEL_BOX/2);
            glVertex2f(headMouseX + PIXEL_BOX/2, headMouseY - PIXEL_BOX/2);
            glVertex2f(headMouseX + PIXEL_BOX/2, headMouseY + PIXEL_BOX/2);
            glVertex2f(headMouseX - PIXEL_BOX/2, headMouseY + PIXEL_BOX/2);
            glVertex2f(headMouseX - PIXEL_BOX/2, headMouseY - PIXEL_BOX/2);
            glEnd();            
            glEnable(GL_LINE_SMOOTH);
        }
        
    //  Show detected levels from the serial I/O ADC channel sensors
    if (displayLevels) serialPort.renderLevels(WIDTH,HEIGHT);
    
    //  Display miscellaneous text stats onscreen
    if (statsOn) {
        glLineWidth(1.0f);
        glPointSize(1.0f);
        displayStats();
    }
        
    //  Show menu
    if (::menuOn) {
        glLineWidth(1.0f);
        glPointSize(1.0f);
        menu.render(WIDTH,HEIGHT);
    }

    //  Draw number of nearby people always
    glPointSize(1.0f);
    char agents[100];
    sprintf(agents, "Agents nearby: %ld\n", agentList.getAgents().size());
    drawtext(WIDTH-200,20, 0.10, 0, 1.0, 0, agents, 1, 1, 0);
    
    if (::paintOn) {
    
		char paintMessage[100];
		sprintf(paintMessage,"Painting (%.3f,%.3f,%.3f/%.3f/%d,%d,%d)",
			::paintingVoxel.x,::paintingVoxel.y,::paintingVoxel.z,::paintingVoxel.s,
			(unsigned int)::paintingVoxel.red,(unsigned int)::paintingVoxel.green,(unsigned int)::paintingVoxel.blue);
		drawtext(WIDTH-350,40, 0.10, 0, 1.0, 0, paintMessage, 1, 1, 0);
    }
    
    glPopMatrix();
    

    glutSwapBuffers();
    frameCount++;
}

int MenuCallBack setValue(int state, int *value) {
    if (state == -2) {
        *value = !(*value);
    } else if (state == -1) {
        return *value;
    } else {
        *value = state;
    }
    return *value;
}

int MenuCallBack setHead(int state) {
    return setValue(state, &displayHead);
}

int MenuCallBack setField(int state) {
    return setValue(state, &displayField);
}

int MenuCallBack setNoise(int state) {
    int iRet = setValue(state, &noiseOn);
    if (noiseOn) {
        myHead.setNoise(noise);
    } else {
        myHead.setNoise(0);
    }
    return iRet;
}

int MenuCallBack setStats(int state) {
    return setValue(state, &statsOn);
}

int MenuCallBack setMenu(int state) {
    return setValue(state, &::menuOn);
}

int MenuCallBack setMirror(int state) {
    return setValue(state, &headMirror);
}

void initMenu() {
    MenuColumn *menuColumnOptions, *menuColumnTools;
    menuColumnOptions = menu.addColumn("Options");
    menuColumnOptions->addRow("Head", setHead); 
    menuColumnOptions->addRow("Field", setField); 
    menuColumnOptions->addRow("Noise", setNoise); 
    menuColumnOptions->addRow("Mirror", setMirror); 
    menuColumnTools = menu.addColumn("Tools");
    menuColumnTools->addRow("Stats", setStats); 
    menuColumnTools->addRow("Menu", setMenu); 
}

void testPointToVoxel()
{
	float y=0;
	float z=0;
	float s=0.1;
	for (float x=0; x<=1; x+= 0.05)
	{
		std::cout << " x=" << x << " ";

		unsigned char red   = 200; //randomColorValue(65);
		unsigned char green = 200; //randomColorValue(65);
		unsigned char blue  = 200; //randomColorValue(65);
	
		unsigned char* voxelCode = pointToVoxel(x, y, z, s,red,green,blue);
		printVoxelCode(voxelCode);
		delete voxelCode;
		std::cout << std::endl;
	}
}

void sendVoxelServerEraseAll() {
	char message[100];
    sprintf(message,"%c%s",'Z',"erase all");
	int messageSize = strlen(message)+1;
	::agentList.broadcastToAgents(message, messageSize,AgentList::AGENTS_OF_TYPE_VOXEL);
}

void sendVoxelServerAddScene() {
	char message[100];
    sprintf(message,"%c%s",'Z',"add scene");
	int messageSize = strlen(message)+1;
	::agentList.broadcastToAgents(message, messageSize,AgentList::AGENTS_OF_TYPE_VOXEL);
}

void shiftPaintingColor()
{
    // About the color of the paintbrush... first determine the dominant color
    ::dominantColor = (::dominantColor+1)%3; // 0=red,1=green,2=blue
	::paintingVoxel.red   = (::dominantColor==0)?randIntInRange(200,255):randIntInRange(40,100);
	::paintingVoxel.green = (::dominantColor==1)?randIntInRange(200,255):randIntInRange(40,100);
	::paintingVoxel.blue  = (::dominantColor==2)?randIntInRange(200,255):randIntInRange(40,100);
}

void setupPaintingVoxel()
{
	glm::vec3 avatarPos = myAvatar.getPos();

	::paintingVoxel.x = avatarPos.z/-10.0;	// voxel space x is negative z head space
	::paintingVoxel.y = avatarPos.y/-10.0;  // voxel space y is negative y head space
	::paintingVoxel.z = avatarPos.x/-10.0;  // voxel space z is negative x head space
	::paintingVoxel.s = 1.0/256;
	
	shiftPaintingColor();
}

void addRandomSphere(bool wantColorRandomizer)
{
	float r = randFloatInRange(0.05,0.1);
	float xc = randFloatInRange(r,(1-r));
	float yc = randFloatInRange(r,(1-r));
	float zc = randFloatInRange(r,(1-r));
	float s = 0.001; // size of voxels to make up surface of sphere
	bool solid = false;

	printf("random sphere\n");
	printf("radius=%f\n",r);
	printf("xc=%f\n",xc);
	printf("yc=%f\n",yc);
	printf("zc=%f\n",zc);

	voxels.createSphere(r,xc,yc,zc,s,solid,wantColorRandomizer);
}


const float KEYBOARD_YAW_RATE = 0.8;
const float KEYBOARD_PITCH_RATE = 0.6;
const float KEYBOARD_STRAFE_RATE = 0.03;
const float KEYBOARD_FLY_RATE = 0.08;

void specialkeyUp(int k, int x, int y) {
    if (k == GLUT_KEY_UP) {
        myAvatar.setDriveKeys(FWD, 0);
        myAvatar.setDriveKeys(UP, 0);
    }
    if (k == GLUT_KEY_DOWN) {
        myAvatar.setDriveKeys(BACK, 0);
        myAvatar.setDriveKeys(DOWN, 0);
    }
    if (k == GLUT_KEY_LEFT) {
        myAvatar.setDriveKeys(LEFT, 0);
        myAvatar.setDriveKeys(ROT_LEFT, 0);
    }
    if (k == GLUT_KEY_RIGHT) {
        myAvatar.setDriveKeys(RIGHT, 0);
        myAvatar.setDriveKeys(ROT_RIGHT, 0);
    }
    
}

void specialkey(int k, int x, int y)
{
    if (k == GLUT_KEY_UP || k == GLUT_KEY_DOWN || k == GLUT_KEY_LEFT || k == GLUT_KEY_RIGHT) {
        if (k == GLUT_KEY_UP) {
            if (glutGetModifiers() == GLUT_ACTIVE_SHIFT) myAvatar.setDriveKeys(UP, 1);
            else myAvatar.setDriveKeys(FWD, 1);
        }
        if (k == GLUT_KEY_DOWN) {
            if (glutGetModifiers() == GLUT_ACTIVE_SHIFT) myAvatar.setDriveKeys(DOWN, 1);
            else myAvatar.setDriveKeys(BACK, 1);
        }
        if (k == GLUT_KEY_LEFT) {
            if (glutGetModifiers() == GLUT_ACTIVE_SHIFT) myAvatar.setDriveKeys(LEFT, 1);
            else myAvatar.setDriveKeys(ROT_LEFT, 1);  
        }
        if (k == GLUT_KEY_RIGHT) {
            if (glutGetModifiers() == GLUT_ACTIVE_SHIFT) myAvatar.setDriveKeys(RIGHT, 1);
            else myAvatar.setDriveKeys(ROT_RIGHT, 1);   
        }
#ifndef _WIN32
        audio.setWalkingState(true);
#endif
    }    
}


void keyUp(unsigned char k, int x, int y) {
    if (k == 'e') myAvatar.setDriveKeys(UP, 0);
    if (k == 'c') myAvatar.setDriveKeys(DOWN, 0);
    if (k == 'w') myAvatar.setDriveKeys(FWD, 0);
    if (k == 's') myAvatar.setDriveKeys(BACK, 0);
    if (k == 'a') myAvatar.setDriveKeys(ROT_LEFT, 0);
    if (k == 'd') myAvatar.setDriveKeys(ROT_RIGHT, 0);

}

void key(unsigned char k, int x, int y)
{
    
	//  Process keypresses 
 	if (k == 'q')  ::terminate();
    if (k == '/')  statsOn = !statsOn;		// toggle stats
    if (k == '*')  ::starsOn = !::starsOn;		// toggle stars
    if (k == 'V')  ::showingVoxels = !::showingVoxels;		// toggle voxels
    if (k == 'F')  ::frustumOn = !::frustumOn;		// toggle view frustum debugging
    if (k == 'G')  ::viewFrustumFromOffset = !::viewFrustumFromOffset;	// toggle view frustum from offset debugging
    
	if (k == '[') ::viewFrustumOffsetYaw   -= 0.5;
	if (k == ']') ::viewFrustumOffsetYaw   += 0.5;
	if (k == '{') ::viewFrustumOffsetPitch -= 0.5;
	if (k == '}') ::viewFrustumOffsetPitch += 0.5;
	if (k == '(') ::viewFrustumOffsetRoll  -= 0.5;
	if (k == ')') ::viewFrustumOffsetRoll  += 0.5;

    if (k == '&') {
    	::paintOn = !::paintOn;		// toggle paint
    	::setupPaintingVoxel();		// also randomizes colors
    }
    if (k == '^')  ::shiftPaintingColor();		// shifts randomize color between R,G,B dominant
    if (k == '-')  ::sendVoxelServerEraseAll();	// sends erase all command to voxel server
    if (k == '%')  ::sendVoxelServerAddScene();	// sends add scene command to voxel server
	if (k == 'n') 
    {
        noiseOn = !noiseOn;                   // Toggle noise 
        if (noiseOn)
        {
            myAvatar.setNoise(noise);
        }
        else 
        {
            myAvatar.setNoise(0);
        }

    }
    
    if (k == 'h') {
        displayHead = !displayHead;
        #ifndef _WIN32
        audio.setMixerLoopbackFlag(displayHead);
        #endif
    }
    
//    if (k == 'm') headMirror = !headMirror;   // move in the menu
    if (k == 'm') setMenu(-2);
    
    if (k == 'f') displayField = !displayField;
    if (k == 'l') displayLevels = !displayLevels;
    if (k == 'e') myAvatar.setDriveKeys(UP, 1);
    if (k == 'c') myAvatar.setDriveKeys(DOWN, 1);
    if (k == 'w') myAvatar.setDriveKeys(FWD, 1);
    if (k == 's') myAvatar.setDriveKeys(BACK, 1);
    if (k == ' ') reset_sensors();
    if (k == 't') renderPitchRate -= KEYBOARD_PITCH_RATE;
    if (k == 'g') renderPitchRate += KEYBOARD_PITCH_RATE;
#ifdef STARFIELD_KEYS
    if (k == 'u') stars.setResolution(starsTiles += 1);
    if (k == 'j') stars.setResolution(starsTiles = max(starsTiles-1,1));
    if (k == 'i') if (starsLod < 1.0) starsLod = stars.changeLOD(1.01);
    if (k == 'k') if (starsLod > 0.01) starsLod = stars.changeLOD(0.99);
    if (k == 'r') stars.readInput(starFile, 0);
#endif
    if (k == 'a') myAvatar.setDriveKeys(ROT_LEFT, 1); 
    if (k == 'd') myAvatar.setDriveKeys(ROT_RIGHT, 1);

	// press the . key to get a new random sphere of voxels added 
    if (k == '.') addRandomSphere(wantColorRandomizer);
}

//
//  Receive packets from other agents/servers and decide what to do with them!
//
void *networkReceive(void *args)
{    
    sockaddr senderAddress;
    ssize_t bytesReceived;
    char *incomingPacket = new char[MAX_PACKET_SIZE];

    while (!stopNetworkReceiveThread) {
        if (agentList.getAgentSocket().receive(&senderAddress, incomingPacket, &bytesReceived)) {
            packetCount++;
            bytesCount += bytesReceived;
            
            if (incomingPacket[0] == PACKET_HEADER_TRANSMITTER_DATA) {
                //  Pass everything but transmitter data to the agent list
                 myAvatar.hand->processTransmitterData(incomingPacket, bytesReceived);            
            } else if (incomingPacket[0] == PACKET_HEADER_VOXEL_DATA || 
					incomingPacket[0] == PACKET_HEADER_Z_COMMAND || 
					incomingPacket[0] == PACKET_HEADER_ERASE_VOXEL) {
                voxels.parseData(incomingPacket, bytesReceived);
            } else {
               agentList.processAgentData(&senderAddress, incomingPacket, bytesReceived);
            }
        }
    }
    
    pthread_exit(0); 
    return NULL;
}

void idle(void)
{
    timeval check;
    gettimeofday(&check, NULL);
    
    //  Only run simulation code if more than IDLE_SIMULATE_MSECS have passed since last time
    
    if (diffclock(&lastTimeIdle, &check) > IDLE_SIMULATE_MSECS)
    {
		//----------------------------------------------------------------
		// If mouse is being dragged, update hand movement in the avatar
		//----------------------------------------------------------------
		if ( mousePressed == 1 )
		{
			float xOffset = ( mouseX - mouseStartX ) / (double)WIDTH;
			float yOffset = ( mouseY - mouseStartY ) / (double)HEIGHT;
			
			float leftRight	=  xOffset;
			float downUp	= -yOffset;
			float backFront	= 0.0;
			
			glm::vec3 handMovement( leftRight, downUp, backFront );
			myAvatar.setHandMovement( handMovement );		
		}		
		
        //  Simulation
        simulateHead(1.f/FPS);
		
		
		//test
		/*
		//  simulate the other agents
        for(std::vector<Agent>::iterator agent = agentList.getAgents().begin(); agent != agentList.getAgents().end(); agent++) 
		{
            if (agent->getLinkedData() != NULL) 
			{
                Head *agentHead = (Head *)agent->getLinkedData();
                agentHead->simulate(1.f/FPS);
            }
        }
		*/
		
        simulateHand(1.f/FPS);
        
        field.simulate(1.f/FPS);
        myAvatar.simulate(1.f/FPS);
        balls.simulate(1.f/FPS);
        cloud.simulate(1.f/FPS);
        lattice.simulate(1.f/FPS);
        myFinger.simulate(1.f/FPS);

        glutPostRedisplay();
        lastTimeIdle = check;
        
    }
    
    //  Read serial data 
    if (serialPort.active) {
        serialPort.readData();
    }
}



void reshape(int width, int height)
{
    WIDTH = width;
    HEIGHT = height; 


    glMatrixMode(GL_PROJECTION); //hello
    fov.setResolution(width, height)
            .setBounds(glm::vec3(-0.5f,-0.5f,-500.0f), glm::vec3(0.5f, 0.5f, 0.1f) )
            .setPerspective(0.7854f);
    glLoadMatrixf(glm::value_ptr(fov.getViewerScreenXform()));

    glMatrixMode(GL_MODELVIEW);
    glLoadIdentity();

    glViewport(0, 0, width, height);
}



void mouseFunc( int button, int state, int x, int y ) 
{
    if( button == GLUT_LEFT_BUTTON && state == GLUT_DOWN )
    {
        if (!menu.mouseClick(x, y)) {
            mouseX = x;
            mouseY = y;
            mousePressed = 1;
            lattice.mouseClick((float)x/(float)WIDTH, (float)y/(float)HEIGHT);
            mouseStartX = x;
            mouseStartY = y;
        }
    }
	if( button == GLUT_LEFT_BUTTON && state == GLUT_UP ) {
        mouseX = x;
        mouseY = y;
        mousePressed = 0;
    }
	
}

void motionFunc( int x, int y)
{
	mouseX = x;
	mouseY = y;
    
    lattice.mouseClick((float)x/(float)WIDTH,(float)y/(float)HEIGHT);
}

void mouseoverFunc( int x, int y)
{
    menu.mouseOver(x, y);
	mouseX = x;
	mouseY = y;
    if (mousePressed == 0)
    {
//        lattice.mouseOver((float)x/(float)WIDTH,(float)y/(float)HEIGHT);
//        myFinger.setTarget(mouseX, mouseY);
    }
}

void attachNewHeadToAgent(Agent *newAgent) {
    if (newAgent->getLinkedData() == NULL) {
        newAgent->setLinkedData(new Head());
    }
}

#ifndef _WIN32
void audioMixerUpdate(in_addr_t newMixerAddress, in_port_t newMixerPort) {
    audio.updateMixerParams(newMixerAddress, newMixerPort);
}
#endif



int main(int argc, const char * argv[])
{
    const char* domainIP = getCmdOption(argc, argv, "--domain");
    if (domainIP) {
		strcpy(DOMAIN_IP,domainIP);
	}

    // Handle Local Domain testing with the --local command line
    if (cmdOptionExists(argc, argv, "--local")) {
    	printf("Local Domain MODE!\n");
		int ip = getLocalAddress();
		sprintf(DOMAIN_IP,"%d.%d.%d.%d", (ip & 0xFF), ((ip >> 8) & 0xFF),((ip >> 16) & 0xFF), ((ip >> 24) & 0xFF));
    }

    // the callback for our instance of AgentList is attachNewHeadToAgent
    agentList.linkedDataCreateCallback = &attachNewHeadToAgent;
    
    #ifndef _WIN32
    agentList.audioMixerSocketUpdate = &audioMixerUpdate;
    #endif
    
#ifdef _WIN32
    WSADATA WsaData;
    int wsaresult = WSAStartup( MAKEWORD(2,2), &WsaData );
#endif

    // start the thread which checks for silent agents
    agentList.startSilentAgentRemovalThread();
    agentList.startDomainServerCheckInThread();

    glutInit(&argc, (char**)argv);
    glutInitDisplayMode(GLUT_RGBA | GLUT_DOUBLE | GLUT_DEPTH);
    glutInitWindowSize(WIDTH, HEIGHT);
    glutCreateWindow("Interface");
    
    #ifdef _WIN32
    glewInit();
    #endif

    printf( "Created Display Window.\n" );
        
    initMenu();
    initDisplay();
    printf( "Initialized Display.\n" );

    
    glutDisplayFunc(display);
    glutReshapeFunc(reshape);
	glutKeyboardFunc(key);
    glutKeyboardUpFunc(keyUp);
    glutSpecialFunc(specialkey);
    glutSpecialUpFunc(specialkeyUp);
	glutMotionFunc(motionFunc);
    glutPassiveMotionFunc(mouseoverFunc);
	glutMouseFunc(mouseFunc);
    glutIdleFunc(idle);
	

    init();
    printf( "Init() complete.\n" );


	// Check to see if the user passed in a command line option for randomizing colors
	if (cmdOptionExists(argc, argv, "--NoColorRandomizer")) {
		wantColorRandomizer = false;
	}
	
	// Check to see if the user passed in a command line option for loading a local
	// Voxel File. If so, load it now.
    const char* voxelsFilename = getCmdOption(argc, argv, "-i");
    if (voxelsFilename) {
	    voxels.loadVoxelsFile(voxelsFilename,wantColorRandomizer);
        printf("Local Voxel File loaded.\n");
	}
    
    // create thread for receipt of data via UDP
    pthread_create(&networkReceiveThread, NULL, networkReceive, NULL);
    printf("Network receive thread created.\n");
    
    glutTimerFunc(1000, Timer, 0);
    glutMainLoop();

    printf("Normal exit.\n");
    ::terminate();
    return EXIT_SUCCESS;
}   
<|MERGE_RESOLUTION|>--- conflicted
+++ resolved
@@ -253,13 +253,8 @@
     
     char stats[200];
     sprintf(stats, "FPS = %3.0f  Pkts/s = %d  Bytes/s = %d Head(x,y,z)=( %f , %f , %f )", 
-<<<<<<< HEAD
-            FPS, packetsPerSecond,  bytesPerSecond, headPos.x,headPos.y,headPos.z);
+            FPS, packetsPerSecond,  bytesPerSecond, avatarPos.x,avatarPos.y,avatarPos.z);
     drawtext(10, statsVerticalOffset + 49, 0.10f, 0, 1.0, 0, stats); 
-=======
-            FPS, packetsPerSecond,  bytesPerSecond, avatarPos.x,avatarPos.y,avatarPos.z);
-    drawtext(10, 49, 0.10f, 0, 1.0, 0, stats); 
->>>>>>> 5d1f11e4
     if (serialPort.active) {
         sprintf(stats, "ADC samples = %d, LED = %d", 
                 serialPort.getNumSamples(), serialPort.getLED());
@@ -882,9 +877,9 @@
 int MenuCallBack setNoise(int state) {
     int iRet = setValue(state, &noiseOn);
     if (noiseOn) {
-        myHead.setNoise(noise);
+        myAvatar.setNoise(noise);
     } else {
-        myHead.setNoise(0);
+        myAvatar.setNoise(0);
     }
     return iRet;
 }
