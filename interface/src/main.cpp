//
//  
//  Interface
//   
//  Show a field of objects rendered in 3D, with yaw and pitch of scene driven 
//  by accelerometer data
//  serial port connected to Maple board/arduino. 
//
//  Keyboard Commands: 
//
//  / = toggle stats display
//  spacebar = reset gyros/head
//  h = render Head
//  l = show incoming gyro levels
//

#include "InterfaceConfig.h"
#include <iostream>
#include <fstream>
#include <math.h>
#include <string.h>
#include <sstream>
#include <stdio.h>
#include <stdlib.h>
#include <sys/time.h>
#include <pthread.h>
#include <ifaddrs.h>
#include <glm/glm.hpp>
#include <arpa/inet.h>
#include "SerialInterface.h"
#include "Field.h"
#include "world.h"
#include "Util.h"
#include "Audio.h"
#include "Head.h"
#include "Hand.h"
#include "Particle.h"
#include "Texture.h"
#include "Cloud.h"
<<<<<<< HEAD
#include "AgentList.h"
#include "Cube.h"
=======
#include "Agent.h"
#include "VoxelSystem.h"
>>>>>>> 67115cca
#include "Lattice.h"
#include "Finger.h"
#include "Oscilloscope.h"
#include "UDPSocket.h"

using namespace std;

int audio_on = 1;                   //  Whether to turn on the audio support
int simulate_on = 1; 

//
//  Network Socket and network constants
//

const int MAX_PACKET_SIZE = 1500;
char DOMAIN_HOSTNAME[] = "highfidelity.below92.com";
char DOMAIN_IP[100] = "192.168.1.47";    //  IP Address will be used first if not empty string
const int DOMAINSERVER_PORT = 40102;

AgentList agentList;

//  For testing, add milliseconds of delay for received UDP packets
int packetcount = 0;
int packets_per_second = 0; 
int bytes_per_second = 0;
int bytescount = 0;

//  Getting a target location from other machine (or loopback) to display
int target_x, target_y; 
int target_display = 0;

int head_mirror = 1;                  //  Whether to mirror own head when viewing it
int sendToSelf = 1;

int WIDTH = 1200; 
int HEIGHT = 800; 
int fullscreen = 0;

in_addr_t localAddress;

Oscilloscope audioScope(512,200,true);

#define HAND_RADIUS 0.25            //  Radius of in-world 'hand' of you
Head myHead;                        //  The rendered head of oneself

Hand myHand(HAND_RADIUS, 
            glm::vec3(0,1,1));      //  My hand (used to manipulate things in world)

glm::vec3 box(WORLD_SIZE,WORLD_SIZE,WORLD_SIZE);
ParticleSystem balls(0, 
                     box, 
                     false,                     //  Wrap?
                     0.02,                      //  Noise
                     0.3,                       //  Size scale 
                     0.0                        //  Gravity 
                     );

Cloud cloud(0,                             //  Particles
            box,                           //  Bounding Box
            false                          //  Wrap
            );

VoxelSystem voxels;

Lattice lattice(160,100);
Finger myFinger(WIDTH, HEIGHT);
Field field;

Audio audio(&audioScope);

#define RENDER_FRAME_MSECS 8
int steps_per_frame = 0;

float yaw =0.f;                         //  The yaw, pitch for the avatar head
float pitch = 0.f;                      //      
float start_yaw = 122;
float render_pitch = 0.f;
float render_yaw_rate = 0.f;
float render_pitch_rate = 0.f; 
float lateral_vel = 0.f;

// Manage speed and direction of motion
GLfloat fwd_vec[] = {0.0, 0.0, 1.0};
//GLfloat start_location[] = { WORLD_SIZE*1.5, -WORLD_SIZE/2.0, -WORLD_SIZE/3.0};
//GLfloat start_location[] = { 0.1, -0.15, 0.1};

GLfloat start_location[] = {6.1, 0, 1.4};

GLfloat location[] = {start_location[0], start_location[1], start_location[2]};
float fwd_vel = 0.0f;

int stats_on = 0;					//  Whether to show onscreen text overlay with stats

int noise_on = 0;					//  Whether to add random noise 
float noise = 1.0;                  //  Overall magnitude scaling for random noise levels 

int step_on = 0;                    
int display_levels = 0;
int display_head = 0;
int display_hand = 0;
int display_field = 0;

int display_head_mouse = 1;         //  Display sample mouse pointer controlled by head movement
int head_mouse_x, head_mouse_y; 
int head_lean_x, head_lean_y;

int mouse_x, mouse_y;				//  Where is the mouse 
int mouse_pressed = 0;				//  true if mouse has been pressed (clear when finished)

int nearbyAgents = 0;               //  How many other people near you is the domain server reporting?

int speed;

//  
//  Serial USB Variables
// 

SerialInterface serialPort;

int latency_display = 1;
//int adc_channels[NUM_CHANNELS];
//float avg_adc_channels[NUM_CHANNELS];
//int sensor_samples = 0;
//int sensor_LED = 0;

glm::vec3 gravity;
int first_measurement = 1;
//int samplecount = 0;

//  Frame rate Measurement

int framecount = 0;                  
float FPS = 120.f;
timeval timer_start, timer_end;
timeval last_frame;
double elapsedTime;

// Particles

char texture_filename[] = "images/int-texture256-v4.png";
unsigned int texture_width = 256;
unsigned int texture_height = 256;


float particle_attenuation_quadratic[] =  { 0.0f, 0.0f, 2.0f }; // larger Z = smaller particles
float pointer_attenuation_quadratic[] =  { 1.0f, 0.0f, 0.0f }; // for 2D view



#ifdef MARKER_CAPTURE

    /***  Marker Capture ***/
    #define MARKER_CAPTURE_INTERVAL 1
    MarkerCapture marker_capturer(CV_CAP_ANY); // Create a new marker capturer, attached to any valid camera.
    MarkerAcquisitionView marker_acq_view(&marker_capturer);
    bool marker_capture_enabled = true;
    bool marker_capture_display = true;
    IplImage* marker_capture_frame;
    IplImage* marker_capture_blob_frame;
    pthread_mutex_t frame_lock;

#endif


//  Every second, check the frame rates and other stuff
void Timer(int extra)
{
    gettimeofday(&timer_end, NULL);
    FPS = (float)framecount / ((float)diffclock(&timer_start, &timer_end) / 1000.f);
    packets_per_second = (float)packetcount / ((float)diffclock(&timer_start, &timer_end) / 1000.f);
    bytes_per_second = (float)bytescount / ((float)diffclock(&timer_start, &timer_end) / 1000.f);
   	framecount = 0;
    packetcount = 0;
    bytescount = 0;
    
	glutTimerFunc(1000,Timer,0);
    gettimeofday(&timer_start, NULL);
    
    //
    //  Send a message to the domainserver telling it we are ALIVE
    // 
<<<<<<< HEAD
    unsigned char output[7];
    output[0] = 'I';    
    packSocket(output + 1, localAddress, htons(AGENT_SOCKET_LISTEN_PORT));
    
    agentList.getAgentSocket()->send(DOMAIN_IP, DOMAINSERVER_PORT, output, 7);
=======
    char output[100];
    sprintf(output, "%c %f,%f,%f,%s %hd", 'I', location[0], location[1], location[2], localAddressBuffer, AGENT_UDP_PORT);
    //std::cout << "sending " << output << " to domain server\n";
    int packet_size = strlen(output);
    agentSocket.send(DOMAIN_IP, DOMAINSERVER_PORT, output, packet_size);
>>>>>>> 67115cca
    
    //  Ping the agents we can see
    agentList.pingAgents();

    if (0) {
        //  Massive send packet speed test
        timeval starttest, endtest;
        gettimeofday(&starttest, NULL);
        char junk[1000];
        junk[0] = 'J';
        for (int i = 0; i < 10000; i++)
        {
//            agentSocket.send((char *)"192.168.1.38", AGENT_UDP_PORT, junk, 1000);
        }
        gettimeofday(&endtest, NULL);
        float sendTime = diffclock(&starttest, &endtest);
        printf("packet test = %4.1f\n", sendTime);
    }
    
    // if we haven't detected gyros, check for them now
    if (!serialPort.active) {
        serialPort.pair();
    }
}

void display_stats(void)
{
	//  bitmap chars are about 10 pels high 
    char legend[] = "/ - toggle this display, Q - exit, H - show head, M - show hand, T - test audio";
    drawtext(10, 15, 0.10, 0, 1.0, 0, legend);
    
    char stats[200];
    sprintf(stats, "FPS = %3.0f  Pkts/s = %d  Bytes/s = %d ", 
            FPS, packets_per_second,  bytes_per_second);
    drawtext(10, 30, 0.10, 0, 1.0, 0, stats); 
    if (serialPort.active) {
        sprintf(stats, "ADC samples = %d, LED = %d", 
                serialPort.getNumSamples(), serialPort.getLED());
        drawtext(300, 30, 0.10, 0, 1.0, 0, stats);
    }
    
    //  Output the ping times to the various agents 
//    std::stringstream pingTimes;
//    pingTimes << "Agent Pings, msecs:";
//    for (int i = 0; i < getAgentCount(); i++) {
//        pingTimes << " " << getAgentAddress(i) << ": " << getAgentPing(i);
//    }
//    drawtext(10,50,0.10, 0, 1.0, 0, (char *)pingTimes.str().c_str());

    std::stringstream voxelStats;
    voxelStats << "Voxels Rendered: " << voxels.getVoxelsRendered();
    drawtext(10,70,0.10, 0, 1.0, 0, (char *)voxelStats.str().c_str());

    
    /*
    std::stringstream angles;
    angles << "render_yaw: " << myHead.getRenderYaw() << ", Yaw: " << myHead.getYaw();
    drawtext(10,50,0.10, 0, 1.0, 0, (char *)angles.str().c_str());
    */
    
    /*
    char adc[200];
	sprintf(adc, "location = %3.1f,%3.1f,%3.1f, angle_to(origin) = %3.1f, head yaw = %3.1f, render_yaw = %3.1f",
            -location[0], -location[1], -location[2],
            angle_to(myHead.getPos()*-1.f, glm::vec3(0,0,0), myHead.getRenderYaw(), myHead.getYaw()),
            myHead.getYaw(), myHead.getRenderYaw());
    drawtext(10, 50, 0.10, 0, 1.0, 0, adc);
     */
    
}

void initDisplay(void)
{
    //  Set up blending function so that we can NOT clear the display
    glClear(GL_COLOR_BUFFER_BIT | GL_DEPTH_BUFFER_BIT);
    glEnable(GL_BLEND);
    glBlendFunc(GL_SRC_ALPHA, GL_ONE_MINUS_SRC_ALPHA);
    glShadeModel (GL_SMOOTH);
    glEnable(GL_LIGHTING);
    glEnable(GL_LIGHT0);
    glEnable(GL_DEPTH_TEST);
    
//    load_png_as_texture(texture_filename);

    if (fullscreen) glutFullScreen();
}

void init(void)
{
    voxels.init();
    glm::vec3 position(0,0,0);
    int voxelsMade = voxels.initVoxels(NULL, 10.0, &position);
    std::cout << voxelsMade << " voxels made. \n";
    
    myHead.setRenderYaw(start_yaw);

    head_mouse_x = WIDTH/2;
    head_mouse_y = HEIGHT/2; 
    head_lean_x = WIDTH/2;
    head_lean_y = HEIGHT/2;
    
    //  Initialize Field values
    field = Field();
    printf( "Field Initialized.\n" );

    if (noise_on) 
    {   
        myHand.setNoise(noise);
        myHead.setNoise(noise);
    }
    
    
    
#ifdef MARKER_CAPTURE
    if(marker_capture_enabled){
        marker_capturer.position_updated(&position_updated);
        marker_capturer.frame_updated(&marker_frame_available);
        if(!marker_capturer.init_capture()){
            printf("Camera-based marker capture initialized.\n");
        }else{
            printf("Error initializing camera-based marker capture.\n");
        }
    }
#endif
    
    
    gettimeofday(&timer_start, NULL);
    gettimeofday(&last_frame, NULL);
}

void terminate () {
    // Close serial port
    //close(serial_fd);

    audio.terminate();
    exit(EXIT_SUCCESS);
}

void reset_sensors()
{
    //  
    //   Reset serial I/O sensors 
    // 
    myHead.setRenderYaw(start_yaw);
    
    yaw = render_yaw_rate = 0; 
    pitch = render_pitch = render_pitch_rate = 0;
    lateral_vel = 0;
    location[0] = start_location[0];
    location[1] = start_location[1];
    location[2] = start_location[2];
    fwd_vel = 0.0;
    head_mouse_x = WIDTH/2;
    head_mouse_y = HEIGHT/2; 
    head_lean_x = WIDTH/2;
    head_lean_y = HEIGHT/2; 
    
    myHead.reset();
    myHand.reset();
    
    if (serialPort.active) {
        serialPort.resetTrailingAverages();
    }
}

void update_pos(float frametime)
//  Using serial data, update avatar/render position and angles
{
    float measured_pitch_rate = serialPort.getRelativeValue(PITCH_RATE);
    float measured_yaw_rate = serialPort.getRelativeValue(YAW_RATE);
    //float measured_lateral_accel = serialPort.getRelativeValue(ACCEL_X);
    //float measured_fwd_accel = serialPort.getRelativeValue(ACCEL_Z);
    
    myHead.UpdatePos(frametime, &serialPort, head_mirror, &gravity);
    
    //  Update head_mouse model 
    const float MIN_MOUSE_RATE = 30.0;
    const float MOUSE_SENSITIVITY = 0.1;
    if (powf(measured_yaw_rate*measured_yaw_rate + 
             measured_pitch_rate*measured_pitch_rate, 0.5) > MIN_MOUSE_RATE)
    {
        head_mouse_x += measured_yaw_rate*MOUSE_SENSITIVITY;
        head_mouse_y += measured_pitch_rate*MOUSE_SENSITIVITY*(float)HEIGHT/(float)WIDTH; 
    }
    head_mouse_x = max(head_mouse_x, 0);
    head_mouse_x = min(head_mouse_x, WIDTH);
    head_mouse_y = max(head_mouse_y, 0);
    head_mouse_y = min(head_mouse_y, HEIGHT);
    
    //  Update hand/manipulator location for measured forces from serial channel
    /*
    const float MIN_HAND_ACCEL = 30.0;
    const float HAND_FORCE_SCALE = 0.5;
    glm::vec3 hand_accel(-(avg_adc_channels[6] - adc_channels[6]),
                         -(avg_adc_channels[7] - adc_channels[7]),
                         -(avg_adc_channels[5] - adc_channels[5]));
    
    if (glm::length(hand_accel) > MIN_HAND_ACCEL)
    {
        myHand.addVel(frametime*hand_accel*HAND_FORCE_SCALE);
    }
    */
                       
    //  Update render direction (pitch/yaw) based on measured gyro rates
    const int MIN_YAW_RATE = 100;
    const float YAW_SENSITIVITY = 0.08;
    const int MIN_PITCH_RATE = 100;
    
    const float PITCH_SENSITIVITY = 0.04;
    
    if (fabs(measured_yaw_rate) > MIN_YAW_RATE)  
    {   
        if (measured_yaw_rate > 0)
            render_yaw_rate += (measured_yaw_rate - MIN_YAW_RATE) * YAW_SENSITIVITY * frametime;
        else 
            render_yaw_rate += (measured_yaw_rate + MIN_YAW_RATE) * YAW_SENSITIVITY * frametime;
    }
    if (fabs(measured_pitch_rate) > MIN_PITCH_RATE) 
    {
        if (measured_pitch_rate > 0)
            render_pitch_rate += (measured_pitch_rate - MIN_PITCH_RATE) * PITCH_SENSITIVITY * frametime;
        else 
            render_pitch_rate += (measured_pitch_rate + MIN_PITCH_RATE) * PITCH_SENSITIVITY * frametime;
    }
         
    render_pitch += render_pitch_rate;
    
    // Decay render_pitch toward zero because we never look constantly up/down 
    render_pitch *= (1.f - 2.0*frametime);

    //  Decay angular rates toward zero 
    render_pitch_rate *= (1.f - 5.0*frametime);
    render_yaw_rate *= (1.f - 7.0*frametime);
    
    //  Update slide left/right based on accelerometer reading
    /*
    const int MIN_LATERAL_ACCEL = 20;
    const float LATERAL_SENSITIVITY = 0.001;
    if (fabs(measured_lateral_accel) > MIN_LATERAL_ACCEL) 
    {
        if (measured_lateral_accel > 0)
            lateral_vel += (measured_lateral_accel - MIN_LATERAL_ACCEL) * LATERAL_SENSITIVITY * frametime;
        else 
            lateral_vel += (measured_lateral_accel + MIN_LATERAL_ACCEL) * LATERAL_SENSITIVITY * frametime;
    }*/
 
    //slide += lateral_vel;
    lateral_vel *= (1.f - 4.0*frametime);
    
    //  Update fwd/back based on accelerometer reading
    /*
    const int MIN_FWD_ACCEL = 20;
    const float FWD_SENSITIVITY = 0.001;
    
    if (fabs(measured_fwd_accel) > MIN_FWD_ACCEL) 
    {
        if (measured_fwd_accel > 0)
            fwd_vel += (measured_fwd_accel - MIN_FWD_ACCEL) * FWD_SENSITIVITY * frametime;
        else 
            fwd_vel += (measured_fwd_accel + MIN_FWD_ACCEL) * FWD_SENSITIVITY * frametime;

    }*/
    //  Decrease forward velocity
    fwd_vel *= (1.f - 4.0*frametime);
    

    //  Update forward vector based on pitch and yaw 
    fwd_vec[0] = -sinf(myHead.getRenderYaw()*PI/180);
    fwd_vec[1] = sinf(render_pitch*PI/180);
    fwd_vec[2] = cosf(myHead.getRenderYaw()*PI/180);
    
    //  Advance location forward
    location[0] += fwd_vec[0]*fwd_vel;
    location[1] += fwd_vec[1]*fwd_vel;
    location[2] += fwd_vec[2]*fwd_vel;
    
    //  Slide location sideways
    location[0] += fwd_vec[2]*-lateral_vel;
    location[2] += fwd_vec[0]*lateral_vel;
    
    //  Update manipulator objects with object with current location
    balls.updateHand(myHead.getPos() + myHand.getPos(), glm::vec3(0,0,0), myHand.getRadius());
    
    //  Update own head data
    myHead.setRenderYaw(myHead.getRenderYaw() + render_yaw_rate);
    myHead.setRenderPitch(render_pitch);
    myHead.setPos(glm::vec3(location[0], location[1], location[2]));
    
    //  Get audio loudness data from audio input device
    float loudness, averageLoudness;
    audio.getInputLoudness(&loudness, &averageLoudness);
    myHead.setLoudness(loudness);
    myHead.setAverageLoudness(averageLoudness);

    //  Send my streaming head data to agents that are nearby and need to see it!
    const int MAX_BROADCAST_STRING = 200;
    char broadcast_string[MAX_BROADCAST_STRING];
    int broadcast_bytes = myHead.getBroadcastData(broadcast_string);
    agentList.broadcastToAgents(broadcast_string, broadcast_bytes);
}

int render_test_spot = WIDTH/2;
int render_test_direction = 1; 

void display(void)
{
    glEnable (GL_DEPTH_TEST);
    glEnable(GL_LIGHTING);
    glEnable(GL_LINE_SMOOTH);
    glClear(GL_COLOR_BUFFER_BIT | GL_DEPTH_BUFFER_BIT);
    glMatrixMode(GL_MODELVIEW);
    glPushMatrix();
        glLoadIdentity();
    
        //  Setup 3D lights
        glEnable(GL_COLOR_MATERIAL);
        glColorMaterial(GL_FRONT_AND_BACK, GL_AMBIENT_AND_DIFFUSE);
        
        GLfloat light_position0[] = { 1.0, 1.0, 0.0, 0.0 };
        glLightfv(GL_LIGHT0, GL_POSITION, light_position0);
        GLfloat ambient_color[] = { 0.125, 0.305, 0.5 };  
        glLightfv(GL_LIGHT0, GL_AMBIENT, ambient_color);
        GLfloat diffuse_color[] = { 0.5, 0.42, 0.33 };
        glLightfv(GL_LIGHT0, GL_DIFFUSE, diffuse_color);
        GLfloat specular_color[] = { 1.0, 1.0, 1.0, 1.0};
        glLightfv(GL_LIGHT0, GL_SPECULAR, specular_color);
        
        glMaterialfv(GL_FRONT, GL_SPECULAR, specular_color);
        glMateriali(GL_FRONT, GL_SHININESS, 96);
           
        //  Rotate, translate to camera location
        glRotatef(myHead.getRenderPitch(), 1, 0, 0);
        glRotatef(myHead.getRenderYaw(), 0, 1, 0);
        glTranslatef(location[0], location[1], location[2]);
    
        glColor3f(1,0,0);
        glutSolidSphere(0.25, 15, 15);
    
        //  Draw cloud of dots
        glDisable( GL_POINT_SPRITE_ARB );
        glDisable( GL_TEXTURE_2D );
        if (!display_head) cloud.render();
    
        //  Draw voxels
        glPushMatrix();
        glTranslatef(WORLD_SIZE/2.0, WORLD_SIZE/2.0, WORLD_SIZE/2.0);
        glm::vec3 distance(5.0 + location[0], 5.0 + location[1], 5.0 + location[2]);
        //std::cout << "length: " << glm::length(distance) << "\n";
        int voxelsRendered = voxels.render(NULL, 10.0, &distance);
        voxels.setVoxelsRendered(voxelsRendered);
        //glColor4f(0,0,1,0.5);
        //glutSolidCube(10.0);
        glPopMatrix();
    
        //  Draw field vectors
        if (display_field) field.render();
            
<<<<<<< HEAD
        //  Render heads of other agents
        for(std::vector<Agent>::iterator agent = agentList.agents.begin(); agent != agentList.agents.end(); agent++) {
            if (agent->linkedData != NULL) {
                ((Head *)agent->linkedData)->render(0, &location[0]);
            }
        }
    
        if (display_hand) myHand.render();   
=======
        //  Render heads of other agents 
        render_agents(sendToSelf, &location[0]);
        
        if (display_hand) myHand.render();
>>>>>>> 67115cca
     
        if (!display_head) balls.render();
    
        //  Render the world box 
        if (!display_head && stats_on) render_world_box();
    
        //  Render my own head
    
        if (display_head) {
            glPushMatrix();
            glLoadIdentity();
            glTranslatef(0.f, 0.f, -7.f);
            myHead.render(1, &location[0]);
            glPopMatrix();
        }    
        //glm::vec3 test(0.5, 0.5, 0.5); 
        //render_vector(&test);

    glPopMatrix();

    //  Render 2D overlay:  I/O level bar graphs and text  
    glMatrixMode(GL_PROJECTION);
    glPushMatrix();
        glLoadIdentity(); 
        gluOrtho2D(0, WIDTH, HEIGHT, 0);
        glDisable(GL_DEPTH_TEST);
        glDisable(GL_LIGHTING);

        // lattice.render(WIDTH, HEIGHT);
        // myFinger.render();
        audio.render(WIDTH, HEIGHT);
        if (audioScope.getState()) audioScope.render();


        //drawvec3(100, 100, 0.15, 0, 1.0, 0, myHead.getPos(), 0, 1, 0);
        glPointParameterfvARB( GL_POINT_DISTANCE_ATTENUATION_ARB, pointer_attenuation_quadratic );

        if (mouse_pressed == 1)
        {
            glPointSize( 10.0f );
            glColor3f(1,1,1);
            //glEnable(GL_POINT_SMOOTH);
            glBegin(GL_POINTS);
            glVertex2f(target_x, target_y);
            glEnd();
            char val[20];
            sprintf(val, "%d,%d", target_x, target_y); 
            drawtext(target_x, target_y-20, 0.08, 0, 1.0, 0, val, 0, 1, 0);
        }
        if (display_head_mouse && !display_head && stats_on)
        {
            glPointSize(10.0f);
            glColor4f(1.0, 1.0, 0.0, 0.8);
            glEnable(GL_POINT_SMOOTH);
            glBegin(GL_POINTS);
            glVertex2f(head_mouse_x, head_mouse_y);
            glEnd();
        }
        //  Spot bouncing back and forth on bottom of screen
        if (0)
        {
            glPointSize(50.0f);
            glColor4f(1.0, 1.0, 1.0, 1.0);
            glEnable(GL_POINT_SMOOTH);
            glBegin(GL_POINTS);
            glVertex2f(render_test_spot, HEIGHT-100);
            glEnd(); 
            render_test_spot += render_test_direction*50; 
            if ((render_test_spot > WIDTH-100) || (render_test_spot < 100)) render_test_direction *= -1.0;
            
        }
    
        
    //  Show detected levels from the serial I/O ADC channel sensors
    if (display_levels) serialPort.renderLevels(WIDTH,HEIGHT);
    
    //  Display miscellaneous text stats onscreen
    if (stats_on) display_stats();
    
    //  Draw number of nearby people always
    char agents[100];
    sprintf(agents, "Agents nearby: %d\n", nearbyAgents);
    drawtext(WIDTH-200,20, 0.10, 0, 1.0, 0, agents, 1, 1, 0);
    
    glPopMatrix();
    
    glutSwapBuffers();
    framecount++;
}

const float KEYBOARD_YAW_RATE = 0.8;
const float KEYBOARD_STRAFE_RATE = 0.03;
const float KEYBOARD_FLY_RATE = 0.08;

void specialkey(int k, int x, int y)
{
    if (k == GLUT_KEY_UP) fwd_vel += KEYBOARD_FLY_RATE;
    if (k == GLUT_KEY_DOWN) fwd_vel -= KEYBOARD_FLY_RATE;
    if (k == GLUT_KEY_LEFT) {
        if (glutGetModifiers() == GLUT_ACTIVE_SHIFT) lateral_vel -= KEYBOARD_STRAFE_RATE;
            else render_yaw_rate -= KEYBOARD_YAW_RATE;
    }
    if (k == GLUT_KEY_RIGHT) {
        if (glutGetModifiers() == GLUT_ACTIVE_SHIFT) lateral_vel += KEYBOARD_STRAFE_RATE;
        else render_yaw_rate += KEYBOARD_YAW_RATE;        
    }
    
}
void key(unsigned char k, int x, int y)
{
    
	//  Process keypresses 
 	if (k == 'q')  ::terminate();
    
    if (k == '/')  stats_on = !stats_on;		// toggle stats
	if (k == 'n') 
    {
        noise_on = !noise_on;                   // Toggle noise 
        if (noise_on)
        {
            myHand.setNoise(noise);
            myHead.setNoise(noise);
        }
        else 
        {
            myHand.setNoise(0);
            myHead.setNoise(0);
        }

    }
    if (k == 'h') display_head = !display_head;
    if (k == 'b') display_hand = !display_hand;
    if (k == 'm') head_mirror = !head_mirror;
    
    if (k == 'f') display_field = !display_field;
    if (k == 'l') display_levels = !display_levels;
    
    
    if (k == 'e') location[1] -= WORLD_SIZE/100.0;
    if (k == 'c') location[1] += WORLD_SIZE/100.0;
    if (k == 'w') fwd_vel += KEYBOARD_FLY_RATE;
    if (k == 's') fwd_vel -= KEYBOARD_FLY_RATE;
    if (k == ' ') reset_sensors();
    if (k == 'a') render_yaw_rate -= KEYBOARD_YAW_RATE;
    if (k == 'd') render_yaw_rate += KEYBOARD_YAW_RATE;
    if (k == 'o') simulate_on = !simulate_on;
    if (k == 'p') 
    {
        // Add to field vector 
        float pos[] = {5,5,5};
        float add[] = {0.001, 0.001, 0.001};
        field.add(add, pos);
    }
    if (k == '1')
    {
        myHead.SetNewHeadTarget((randFloat()-0.5)*20.0, (randFloat()-0.5)*20.0);
    }
}

//
//  Receive packets from other agents/servers and decide what to do with them!
//
void *networkReceive(void *args)
{
    sockaddr senderAddress;
    ssize_t bytesReceived;
    char *incomingPacket = new char[MAX_PACKET_SIZE];

    while (true) {
        if (agentList.getAgentSocket()->receive(&senderAddress, incomingPacket, &bytesReceived)) {
            packetcount++;
            bytescount += bytesReceived;
            
            agentList.processAgentData(&senderAddress, incomingPacket, bytesReceived);
        }
    }
    
    pthread_exit(0); 
}

void idle(void)
{
    timeval check;
    gettimeofday(&check, NULL);
    
    //  Check and render display frame 
    if (diffclock(&last_frame, &check) > RENDER_FRAME_MSECS)
    {
        steps_per_frame++;
        //  Simulation
        update_pos(1.f/FPS);
        if (simulate_on) {
            field.simulate(1.f/FPS);
            myHead.simulate(1.f/FPS);
            myHand.simulate(1.f/FPS);
            balls.simulate(1.f/FPS);
            cloud.simulate(1.f/FPS);
            lattice.simulate(1.f/FPS);
            myFinger.simulate(1.f/FPS);
        }

        if (!step_on) glutPostRedisplay();
        last_frame = check;
        
    }
    
    //  Read serial data 
    if (serialPort.active) {
        serialPort.readData();
    }
}

void reshape(int width, int height)
{
    WIDTH = width;
    HEIGHT = height; 
    
    glViewport(0, 0, width, height);

    glMatrixMode(GL_PROJECTION); //hello
    glLoadIdentity();
    gluPerspective(45, //view angle
                   1.0, //aspect ratio
                   0.1, //near clip
                   50.0);//far clip
    glMatrixMode(GL_MODELVIEW);
    glLoadIdentity();

     
}

void mouseFunc( int button, int state, int x, int y ) 
{
    if( button == GLUT_LEFT_BUTTON && state == GLUT_DOWN )
    {
		mouse_x = x;
		mouse_y = y;
		mouse_pressed = 1;
        lattice.mouseClick((float)x/(float)WIDTH,(float)y/(float)HEIGHT);
    }
	if( button == GLUT_LEFT_BUTTON && state == GLUT_UP )
    {
		mouse_x = x;
		mouse_y = y;
		mouse_pressed = 0;
    }
	
}

void motionFunc( int x, int y)
{
	mouse_x = x;
	mouse_y = y;
    if (mouse_pressed == 1)
    {
        //  Send network packet containing mouse location
        char mouse_string[20];
        sprintf(mouse_string, "M %d %d\n", mouse_x, mouse_y);
        //network_send(UDP_socket, mouse_string, strlen(mouse_string));
    }
    
    lattice.mouseClick((float)x/(float)WIDTH,(float)y/(float)HEIGHT);
	
}

void mouseoverFunc( int x, int y)
{
	mouse_x = x;
	mouse_y = y;
    if (mouse_pressed == 0)
    {
//        lattice.mouseOver((float)x/(float)WIDTH,(float)y/(float)HEIGHT);
//        myFinger.setTarget(mouse_x, mouse_y);
    }
}

void attachNewHeadToAgent(Agent *newAgent) {
    newAgent->linkedData = new Head();
}

int main(int argc, char** argv)
{
    struct ifaddrs * ifAddrStruct=NULL;
    struct ifaddrs * ifa=NULL;
    
    getifaddrs(&ifAddrStruct);
    
    for (ifa = ifAddrStruct; ifa != NULL; ifa = ifa->ifa_next) {
        if (ifa ->ifa_addr->sa_family==AF_INET) { // check it is IP4
            // is a valid IP4 Address
            localAddress = ((struct sockaddr_in *)ifa->ifa_addr)->sin_addr.s_addr;
        }
    }
    
    //  Lookup the IP address of things we have hostnames
    if (atoi(DOMAIN_IP) == 0) {
        struct hostent* pHostInfo;
        if ((pHostInfo = gethostbyname(DOMAIN_HOSTNAME)) != NULL) {        
            sockaddr_in tempAddress;
            memcpy(&tempAddress.sin_addr, pHostInfo->h_addr_list[0], pHostInfo->h_length);
            strcpy(DOMAIN_IP, inet_ntoa(tempAddress.sin_addr));
            printf("Domain server %s: %s\n", DOMAIN_HOSTNAME, DOMAIN_IP);

        } else {
            printf("Failed lookup domainserver\n");
        }
    } else printf("Using static domainserver IP: %s\n", DOMAIN_IP);
    
    printf("Testing stats math... ");
    StDev stdevtest;
    stdevtest.reset();
    stdevtest.addValue(1345);
    stdevtest.addValue(1301);
    stdevtest.addValue(1368);
    stdevtest.addValue(1322);
    stdevtest.addValue(1310);
    stdevtest.addValue(1370);
    stdevtest.addValue(1318);
    stdevtest.addValue(1350);
    stdevtest.addValue(1303);
    stdevtest.addValue(1299);
    
    if (stdevtest.getSamples() != 10)
        printf("Samples=FAIL ");
        
    if (floor(stdevtest.getAverage()*100.0) != 132859.0)
        printf("Average=FAIL ");

    if (floor(stdevtest.getStDev()*100.0) != 2746.0)
        printf("Stdev=FAIL ");
    printf("\n");

    // the callback for our instance of AgentList is attachNewHeadToAgent
    agentList.newAgentCallback = &attachNewHeadToAgent;
    
    // create thread for receipt of data via UDP
    pthread_t networkReceiveThread;
    pthread_create(&networkReceiveThread, NULL, networkReceive, NULL);

    glutInit(&argc, argv);
    glutInitDisplayMode(GLUT_RGBA | GLUT_DOUBLE | GLUT_DEPTH);
    glutInitWindowSize(WIDTH, HEIGHT);
    glutCreateWindow("Interface");
    
    printf( "Created Display Window.\n" );
    
    initDisplay();
    
    glutDisplayFunc(display);
    glutReshapeFunc(reshape);
	glutKeyboardFunc(key);
    glutSpecialFunc(specialkey);
	glutMotionFunc(motionFunc);
    glutPassiveMotionFunc(mouseoverFunc);
	glutMouseFunc(mouseFunc);
    glutIdleFunc(idle);
	
    printf( "Initialized Display.\n" );

    init();
    
    printf( "Init() complete.\n" );
    
    glutTimerFunc(1000, Timer, 0);
    
    glutMainLoop();

    pthread_join(networkReceiveThread, NULL);
    ::terminate();
    return EXIT_SUCCESS;
}   
<|MERGE_RESOLUTION|>--- conflicted
+++ resolved
@@ -37,13 +37,8 @@
 #include "Particle.h"
 #include "Texture.h"
 #include "Cloud.h"
-<<<<<<< HEAD
 #include "AgentList.h"
-#include "Cube.h"
-=======
-#include "Agent.h"
 #include "VoxelSystem.h"
->>>>>>> 67115cca
 #include "Lattice.h"
 #include "Finger.h"
 #include "Oscilloscope.h"
@@ -225,19 +220,11 @@
     //
     //  Send a message to the domainserver telling it we are ALIVE
     // 
-<<<<<<< HEAD
     unsigned char output[7];
     output[0] = 'I';    
     packSocket(output + 1, localAddress, htons(AGENT_SOCKET_LISTEN_PORT));
     
     agentList.getAgentSocket()->send(DOMAIN_IP, DOMAINSERVER_PORT, output, 7);
-=======
-    char output[100];
-    sprintf(output, "%c %f,%f,%f,%s %hd", 'I', location[0], location[1], location[2], localAddressBuffer, AGENT_UDP_PORT);
-    //std::cout << "sending " << output << " to domain server\n";
-    int packet_size = strlen(output);
-    agentSocket.send(DOMAIN_IP, DOMAINSERVER_PORT, output, packet_size);
->>>>>>> 67115cca
     
     //  Ping the agents we can see
     agentList.pingAgents();
@@ -595,7 +582,6 @@
         //  Draw field vectors
         if (display_field) field.render();
             
-<<<<<<< HEAD
         //  Render heads of other agents
         for(std::vector<Agent>::iterator agent = agentList.agents.begin(); agent != agentList.agents.end(); agent++) {
             if (agent->linkedData != NULL) {
@@ -604,12 +590,6 @@
         }
     
         if (display_hand) myHand.render();   
-=======
-        //  Render heads of other agents 
-        render_agents(sendToSelf, &location[0]);
-        
-        if (display_hand) myHand.render();
->>>>>>> 67115cca
      
         if (!display_head) balls.render();
     
