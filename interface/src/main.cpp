--- conflicted
+++ resolved
@@ -37,11 +37,7 @@
 
 
 int main(int argc, const char * argv[]) {
-<<<<<<< HEAD
-    
     Q_INIT_RESOURCE(fonts);
-    
-=======
 
 #ifdef Q_OS_WIN
     // Run only one instance of Interface at a time.
@@ -67,7 +63,6 @@
     }
 #endif
 
->>>>>>> b3fb1b24
     QElapsedTimer startupTime;
     startupTime.start();
     
