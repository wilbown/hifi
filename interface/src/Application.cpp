//
//  Application.cpp
//  interface/src
//
//  Created by Andrzej Kapolka on 5/10/13.
//  Copyright 2013 High Fidelity, Inc.
//
//  Distributed under the Apache License, Version 2.0.
//  See the accompanying file LICENSE or http://www.apache.org/licenses/LICENSE-2.0.html
//

#include "Application.h"

#include <chrono>
#include <thread>

#include <glm/glm.hpp>
#include <glm/gtx/component_wise.hpp>
#include <glm/gtx/quaternion.hpp>
#include <glm/gtx/vector_angle.hpp>
#include <glm/gtc/type_ptr.hpp>

#include <gl/Config.h>

#include <QtCore/QResource>
#include <QtCore/QAbstractNativeEventFilter>
#include <QtCore/QCommandLineParser>
#include <QtCore/QMimeData>
#include <QtCore/QThreadPool>
#include <QtCore/QFileSelector>
#include <QtConcurrent/QtConcurrentRun>

#include <QtGui/QScreen>
#include <QtGui/QWindow>
#include <QtGui/QDesktopServices>

#include <QtNetwork/QLocalSocket>
#include <QtNetwork/QLocalServer>

#include <QtQml/QQmlContext>
#include <QtQml/QQmlEngine>
#include <QtQuick/QQuickWindow>

#include <QtWidgets/QDesktopWidget>
#include <QtWidgets/QMessageBox>

#include <QtMultimedia/QMediaPlayer>

#include <QFontDatabase>
#include <QProcessEnvironment>
#include <QTemporaryDir>

#include <gl/QOpenGLContextWrapper.h>

#include <shared/FileUtils.h>
#include <shared/QtHelpers.h>
#include <shared/GlobalAppProperties.h>
#include <StatTracker.h>
#include <Trace.h>
#include <ResourceScriptingInterface.h>
#include <AccountManager.h>
#include <AddressManager.h>
#include <AnimDebugDraw.h>
#include <BuildInfo.h>
#include <AssetClient.h>
#include <AssetUpload.h>
#include <AutoUpdater.h>
#include <Midi.h>
#include <AudioInjectorManager.h>
#include <AvatarBookmarks.h>
#include <CursorManager.h>
#include <VirtualPadManager.h>
#include <DebugDraw.h>
#include <DeferredLightingEffect.h>
#include <EntityScriptClient.h>
#include <EntityScriptServerLogClient.h>
#include <EntityScriptingInterface.h>
#include "ui/overlays/ContextOverlayInterface.h"
#include <ErrorDialog.h>
#include <FileScriptingInterface.h>
#include <Finally.h>
#include <FingerprintUtils.h>
#include <FramebufferCache.h>
#include <gpu/Batch.h>
#include <gpu/Context.h>
#include <gpu/gl/GLBackend.h>
#include <InfoView.h>
#include <input-plugins/InputPlugin.h>
#include <controllers/UserInputMapper.h>
#include <controllers/InputRecorder.h>
#include <controllers/ScriptingInterface.h>
#include <controllers/StateController.h>
#include <UserActivityLoggerScriptingInterface.h>
#include <LogHandler.h>
#include "LocationBookmarks.h"
#include <LocationScriptingInterface.h>
#include <MainWindow.h>
#include <MappingRequest.h>
#include <MessagesClient.h>
#include <ModelEntityItem.h>
#include <NetworkAccessManager.h>
#include <NetworkingConstants.h>
#include <ObjectMotionState.h>
#include <OctalCode.h>
#include <OctreeSceneStats.h>
#include <OffscreenUi.h>
#include <gl/OffscreenGLCanvas.h>
#include <ui/OffscreenQmlSurfaceCache.h>
#include <PathUtils.h>
#include <PerfStat.h>
#include <PhysicsEngine.h>
#include <PhysicsHelpers.h>
#include <plugins/CodecPlugin.h>
#include <plugins/PluginManager.h>
#include <plugins/PluginUtils.h>
#include <plugins/SteamClientPlugin.h>
#include <plugins/InputConfiguration.h>
#include <RecordingScriptingInterface.h>
#include <UpdateSceneTask.h>
#include <RenderViewTask.h>
#include <SecondaryCamera.h>
#include <ResourceCache.h>
#include <ResourceRequest.h>
#include <SandboxUtils.h>
#include <SceneScriptingInterface.h>
#include <ScriptEngines.h>
#include <ScriptCache.h>
#include <ShapeEntityItem.h>
#include <SoundCache.h>
#include <ui/TabletScriptingInterface.h>
#include <ui/ToolbarScriptingInterface.h>
#include <Tooltip.h>
#include <udt/PacketHeaders.h>
#include <UserActivityLogger.h>
#include <UsersScriptingInterface.h>
#include <recording/ClipCache.h>
#include <recording/Deck.h>
#include <recording/Recorder.h>
#include <shared/StringHelpers.h>
#include <QmlWebWindowClass.h>
#include <QmlFragmentClass.h>
#include <Preferences.h>
#include <display-plugins/CompositorHelper.h>
#include <trackers/EyeTracker.h>
#include <avatars-renderer/ScriptAvatar.h>
#include <RenderableEntityItem.h>

#include "AudioClient.h"
#include "audio/AudioScope.h"
#include "avatar/AvatarManager.h"
#include "avatar/MyHead.h"
#include "CrashHandler.h"
#include "Crashpad.h"
#include "devices/DdeFaceTracker.h"
#include "DiscoverabilityManager.h"
#include "GLCanvas.h"
#include "InterfaceDynamicFactory.h"
#include "InterfaceLogging.h"
#include "LODManager.h"
#include "ModelPackager.h"
#include "scripting/Audio.h"
#include "networking/CloseEventSender.h"
#include "scripting/TestScriptingInterface.h"
#include "scripting/AssetMappingsScriptingInterface.h"
#include "scripting/ClipboardScriptingInterface.h"
#include "scripting/DesktopScriptingInterface.h"
#include "scripting/AccountServicesScriptingInterface.h"
#include "scripting/HMDScriptingInterface.h"
#include "scripting/MenuScriptingInterface.h"
#include "graphics-scripting/GraphicsScriptingInterface.h"
#include "scripting/SettingsScriptingInterface.h"
#include "scripting/WindowScriptingInterface.h"
#include "scripting/ControllerScriptingInterface.h"
#include "scripting/RatesScriptingInterface.h"
#include "scripting/SelectionScriptingInterface.h"
#include "scripting/WalletScriptingInterface.h"
#if defined(Q_OS_MAC) || defined(Q_OS_WIN)
#include "SpeechRecognizer.h"
#endif
#include "ui/ResourceImageItem.h"
#include "ui/AddressBarDialog.h"
#include "ui/AvatarInputs.h"
#include "ui/DialogsManager.h"
#include "ui/LoginDialog.h"
#include "ui/overlays/Cube3DOverlay.h"
#include "ui/overlays/Web3DOverlay.h"
#include "ui/Snapshot.h"
#include "ui/SnapshotAnimated.h"
#include "ui/StandAloneJSConsole.h"
#include "ui/Stats.h"
#include "ui/UpdateDialog.h"
#include "ui/overlays/Overlays.h"
#include "ui/DomainConnectionModel.h"
#include "Util.h"
#include "InterfaceParentFinder.h"
#include "ui/OctreeStatsProvider.h"

#include <GPUIdent.h>
#include <gl/GLHelpers.h>
#include <src/scripting/LimitlessVoiceRecognitionScriptingInterface.h>
#include <src/scripting/GooglePolyScriptingInterface.h>
#include <EntityScriptClient.h>
#include <ModelScriptingInterface.h>

#include <PickManager.h>
#include <PointerManager.h>
#include <raypick/RayPickScriptingInterface.h>
#include <raypick/LaserPointerScriptingInterface.h>
#include <raypick/PickScriptingInterface.h>
#include <raypick/PointerScriptingInterface.h>
#include <raypick/MouseRayPick.h>

#include <FadeEffect.h>

#include "commerce/Ledger.h"
#include "commerce/Wallet.h"
#include "commerce/QmlCommerce.h"

#include "webbrowser/WebBrowserSuggestionsEngine.h"
#include <DesktopPreviewProvider.h>

#if defined(Q_OS_WIN)
#include <VersionHelpers.h>

#ifdef DEBUG_EVENT_QUEUE
// This is a HACK that uses private headers included with the qt source distrubution.
// To use this feature you need to add these directores to your include path:
// E:/Qt/5.9.1/Src/qtbase/include/QtCore/5.9.1/QtCore
// E:/Qt/5.9.1/Src/qtbase/include/QtCore/5.9.1
#define QT_BOOTSTRAPPED
#include <private/qthread_p.h>
#include <private/qobject_p.h>
#undef QT_BOOTSTRAPPED
#endif

// On Windows PC, NVidia Optimus laptop, we want to enable NVIDIA GPU
// FIXME seems to be broken.
extern "C" {
 _declspec(dllexport) DWORD NvOptimusEnablement = 0x00000001;
}
#endif

#if defined(Q_OS_ANDROID)
#include <android/log.h>
#endif

enum ApplicationEvent {
    // Execute a lambda function
    Lambda = QEvent::User + 1,
    // Trigger the next render
    Render,
    // Trigger the next idle
    Idle,
};

class RenderEventHandler : public QObject {
    using Parent = QObject;
    Q_OBJECT
public:
    RenderEventHandler(QOpenGLContext* context) {
        _renderContext = new OffscreenGLCanvas();
        _renderContext->setObjectName("RenderContext");
        _renderContext->create(context);
        if (!_renderContext->makeCurrent()) {
            qFatal("Unable to make rendering context current");
        }
        _renderContext->doneCurrent();

        // Deleting the object with automatically shutdown the thread
        connect(qApp, &QCoreApplication::aboutToQuit, this, &QObject::deleteLater);

        // Transfer to a new thread
        moveToNewNamedThread(this, "RenderThread", [this](QThread* renderThread) {
            hifi::qt::addBlockingForbiddenThread("Render", renderThread);
            _renderContext->moveToThreadWithContext(renderThread);
            qApp->_lastTimeRendered.start();
        }, std::bind(&RenderEventHandler::initialize, this), QThread::HighestPriority);
    }

private:
    void initialize() {
        PROFILE_SET_THREAD_NAME("Render");
        if (!_renderContext->makeCurrent()) {
            qFatal("Unable to make rendering context current on render thread");
        }
    }

    void render() {
        if (qApp->shouldPaint()) {
            qApp->paintGL();
        }
    }

    bool event(QEvent* event) override {
        switch ((int)event->type()) {
            case ApplicationEvent::Render:
                render();
                qApp->_pendingRenderEvent.store(false);
                return true;

            default:
                break;
        }
        return Parent::event(event);
    }

    OffscreenGLCanvas* _renderContext { nullptr };
};


Q_LOGGING_CATEGORY(trace_app_input_mouse, "trace.app.input.mouse")

using namespace std;

static QTimer locationUpdateTimer;
static QTimer identityPacketTimer;
static QTimer pingTimer;

#if defined(Q_OS_ANDROID)
static bool DISABLE_WATCHDOG = true;
#else
static const QString DISABLE_WATCHDOG_FLAG{ "HIFI_DISABLE_WATCHDOG" };
static bool DISABLE_WATCHDOG = nsightActive() || QProcessEnvironment::systemEnvironment().contains(DISABLE_WATCHDOG_FLAG);
#endif

#if defined(USE_GLES)
static bool DISABLE_DEFERRED = true;
#else
static const QString RENDER_FORWARD{ "HIFI_RENDER_FORWARD" };
static bool DISABLE_DEFERRED = QProcessEnvironment::systemEnvironment().contains(RENDER_FORWARD);
#endif

static const int MAX_CONCURRENT_RESOURCE_DOWNLOADS = 16;

// For processing on QThreadPool, we target a number of threads after reserving some
// based on how many are being consumed by the application and the display plugin.  However,
// we will never drop below the 'min' value
static const int MIN_PROCESSING_THREAD_POOL_SIZE = 1;

static const QString SNAPSHOT_EXTENSION = ".jpg";
static const QString JPG_EXTENSION = ".jpg";
static const QString PNG_EXTENSION = ".png";
static const QString SVO_EXTENSION = ".svo";
static const QString SVO_JSON_EXTENSION = ".svo.json";
static const QString JSON_GZ_EXTENSION = ".json.gz";
static const QString JSON_EXTENSION = ".json";
static const QString JS_EXTENSION = ".js";
static const QString FST_EXTENSION = ".fst";
static const QString FBX_EXTENSION = ".fbx";
static const QString OBJ_EXTENSION = ".obj";
static const QString AVA_JSON_EXTENSION = ".ava.json";
static const QString WEB_VIEW_TAG = "noDownload=true";
static const QString ZIP_EXTENSION = ".zip";

static const float MIRROR_FULLSCREEN_DISTANCE = 0.389f;

static const quint64 TOO_LONG_SINCE_LAST_SEND_DOWNSTREAM_AUDIO_STATS = 1 * USECS_PER_SECOND;

static const QString INFO_EDIT_ENTITIES_PATH = "html/edit-commands.html";
static const QString INFO_HELP_PATH = "html/tabletHelp.html";

static const unsigned int THROTTLED_SIM_FRAMERATE = 15;
static const int THROTTLED_SIM_FRAME_PERIOD_MS = MSECS_PER_SECOND / THROTTLED_SIM_FRAMERATE;

static const uint32_t INVALID_FRAME = UINT32_MAX;

static const float PHYSICS_READY_RANGE = 3.0f; // how far from avatar to check for entities that aren't ready for simulation

static const QString DESKTOP_LOCATION = QStandardPaths::writableLocation(QStandardPaths::DesktopLocation);

Setting::Handle<int> maxOctreePacketsPerSecond("maxOctreePPS", DEFAULT_MAX_OCTREE_PPS);

static const QString MARKETPLACE_CDN_HOSTNAME = "mpassets.highfidelity.com";
static const int INTERVAL_TO_CHECK_HMD_WORN_STATUS = 500; // milliseconds
static const QString DESKTOP_DISPLAY_PLUGIN_NAME = "Desktop";

static const QString SYSTEM_TABLET = "com.highfidelity.interface.tablet.system";

static const QString DOMAIN_SPAWNING_POINT = "/0, -10, 0";

const QHash<QString, Application::AcceptURLMethod> Application::_acceptedExtensions {
    { SVO_EXTENSION, &Application::importSVOFromURL },
    { SVO_JSON_EXTENSION, &Application::importSVOFromURL },
    { AVA_JSON_EXTENSION, &Application::askToWearAvatarAttachmentUrl },
    { JSON_EXTENSION, &Application::importJSONFromURL },
    { JS_EXTENSION, &Application::askToLoadScript },
    { FST_EXTENSION, &Application::askToSetAvatarUrl },
    { JSON_GZ_EXTENSION, &Application::askToReplaceDomainContent },
    { ZIP_EXTENSION, &Application::importFromZIP },
    { JPG_EXTENSION, &Application::importImage },
    { PNG_EXTENSION, &Application::importImage }
};

class DeadlockWatchdogThread : public QThread {
public:
    static const unsigned long HEARTBEAT_UPDATE_INTERVAL_SECS = 1;
    static const unsigned long MAX_HEARTBEAT_AGE_USECS = 120 * USECS_PER_SECOND; // 2 mins with no checkin probably a deadlock
    static const int WARNING_ELAPSED_HEARTBEAT = 500 * USECS_PER_MSEC; // warn if elapsed heartbeat average is large
    static const int HEARTBEAT_SAMPLES = 100000; // ~5 seconds worth of samples

    // Set the heartbeat on launch
    DeadlockWatchdogThread() {
        setObjectName("Deadlock Watchdog");
        // Give the heartbeat an initial value
        _heartbeat = usecTimestampNow();
        _paused = false;
        connect(qApp, &QCoreApplication::aboutToQuit, [this] {
            _quit = true;
        });
    }

    static void updateHeartbeat() {
        auto now = usecTimestampNow();
        auto elapsed = now - _heartbeat;
        _movingAverage.addSample(elapsed);
        _heartbeat = now;
    }

    static void deadlockDetectionCrash() {
        uint32_t* crashTrigger = nullptr;
        *crashTrigger = 0xDEAD10CC;
    }

    static void withPause(const std::function<void()>& lambda) {
        pause();
        lambda();
        resume();
    }
    static void pause() {
        _paused = true;
    }

    static void resume() {
        // Update the heartbeat BEFORE resuming the checks
        updateHeartbeat();
        _paused = false;
    }

    void run() override {
        while (!_quit) {
            QThread::sleep(HEARTBEAT_UPDATE_INTERVAL_SECS);
            // Don't do heartbeat detection under nsight
            if (_paused) {
                continue;
            }
            uint64_t lastHeartbeat = _heartbeat; // sample atomic _heartbeat, because we could context switch away and have it updated on us
            uint64_t now = usecTimestampNow();
            auto lastHeartbeatAge = (now > lastHeartbeat) ? now - lastHeartbeat : 0;
            auto elapsedMovingAverage = _movingAverage.getAverage();

            if (elapsedMovingAverage > _maxElapsedAverage) {
                qCDebug(interfaceapp_deadlock) << "DEADLOCK WATCHDOG WARNING:"
                    << "lastHeartbeatAge:" << lastHeartbeatAge
                    << "elapsedMovingAverage:" << elapsedMovingAverage
                    << "maxElapsed:" << _maxElapsed
                    << "PREVIOUS maxElapsedAverage:" << _maxElapsedAverage
                    << "NEW maxElapsedAverage:" << elapsedMovingAverage << "** NEW MAX ELAPSED AVERAGE **"
                    << "samples:" << _movingAverage.getSamples();
                _maxElapsedAverage = elapsedMovingAverage;
            }
            if (lastHeartbeatAge > _maxElapsed) {
                qCDebug(interfaceapp_deadlock) << "DEADLOCK WATCHDOG WARNING:"
                    << "lastHeartbeatAge:" << lastHeartbeatAge
                    << "elapsedMovingAverage:" << elapsedMovingAverage
                    << "PREVIOUS maxElapsed:" << _maxElapsed
                    << "NEW maxElapsed:" << lastHeartbeatAge << "** NEW MAX ELAPSED **"
                    << "maxElapsedAverage:" << _maxElapsedAverage
                    << "samples:" << _movingAverage.getSamples();
                _maxElapsed = lastHeartbeatAge;
            }
            if (elapsedMovingAverage > WARNING_ELAPSED_HEARTBEAT) {
                qCDebug(interfaceapp_deadlock) << "DEADLOCK WATCHDOG WARNING:"
                    << "lastHeartbeatAge:" << lastHeartbeatAge
                    << "elapsedMovingAverage:" << elapsedMovingAverage << "** OVER EXPECTED VALUE **"
                    << "maxElapsed:" << _maxElapsed
                    << "maxElapsedAverage:" << _maxElapsedAverage
                    << "samples:" << _movingAverage.getSamples();
            }

            if (lastHeartbeatAge > MAX_HEARTBEAT_AGE_USECS) {
                qCDebug(interfaceapp_deadlock) << "DEADLOCK DETECTED -- "
                         << "lastHeartbeatAge:" << lastHeartbeatAge
                         << "[ lastHeartbeat :" << lastHeartbeat
                         << "now:" << now << " ]"
                         << "elapsedMovingAverage:" << elapsedMovingAverage
                         << "maxElapsed:" << _maxElapsed
                         << "maxElapsedAverage:" << _maxElapsedAverage
                         << "samples:" << _movingAverage.getSamples();

                // Don't actually crash in debug builds, in case this apparent deadlock is simply from
                // the developer actively debugging code
                #ifdef NDEBUG
                    deadlockDetectionCrash();
                #endif
            }
        }
    }

    static std::atomic<bool> _paused;
    static std::atomic<uint64_t> _heartbeat;
    static std::atomic<uint64_t> _maxElapsed;
    static std::atomic<int> _maxElapsedAverage;
    static ThreadSafeMovingAverage<int, HEARTBEAT_SAMPLES> _movingAverage;

    bool _quit { false };
};

std::atomic<bool> DeadlockWatchdogThread::_paused;
std::atomic<uint64_t> DeadlockWatchdogThread::_heartbeat;
std::atomic<uint64_t> DeadlockWatchdogThread::_maxElapsed;
std::atomic<int> DeadlockWatchdogThread::_maxElapsedAverage;
ThreadSafeMovingAverage<int, DeadlockWatchdogThread::HEARTBEAT_SAMPLES> DeadlockWatchdogThread::_movingAverage;

#ifdef Q_OS_WIN
class MyNativeEventFilter : public QAbstractNativeEventFilter {
public:
    static MyNativeEventFilter& getInstance() {
        static MyNativeEventFilter staticInstance;
        return staticInstance;
    }

    bool nativeEventFilter(const QByteArray &eventType, void* msg, long* result) Q_DECL_OVERRIDE {
        if (eventType == "windows_generic_MSG") {
            MSG* message = (MSG*)msg;

            if (message->message == UWM_IDENTIFY_INSTANCES) {
                *result = UWM_IDENTIFY_INSTANCES;
                return true;
            }

            if (message->message == UWM_SHOW_APPLICATION) {
                MainWindow* applicationWindow = qApp->getWindow();
                if (applicationWindow->isMinimized()) {
                    applicationWindow->showNormal();  // Restores to windowed or maximized state appropriately.
                }
                qApp->setActiveWindow(applicationWindow);  // Flashes the taskbar icon if not focus.
                return true;
            }

            if (message->message == WM_COPYDATA) {
                COPYDATASTRUCT* pcds = (COPYDATASTRUCT*)(message->lParam);
                QUrl url = QUrl((const char*)(pcds->lpData));
                if (url.isValid() && url.scheme() == HIFI_URL_SCHEME) {
                    DependencyManager::get<AddressManager>()->handleLookupString(url.toString());
                    return true;
                }
            }

            if (message->message == WM_DEVICECHANGE) {
                const float MIN_DELTA_SECONDS = 2.0f; // de-bounce signal
                static float lastTriggerTime = 0.0f;
                const float deltaSeconds = secTimestampNow() - lastTriggerTime;
                lastTriggerTime = secTimestampNow();
                if (deltaSeconds > MIN_DELTA_SECONDS) {
                    Midi::USBchanged();                // re-scan the MIDI bus
                }
            }
        }
        return false;
    }
};
#endif

class LambdaEvent : public QEvent {
    std::function<void()> _fun;
public:
    LambdaEvent(const std::function<void()> & fun) :
    QEvent(static_cast<QEvent::Type>(ApplicationEvent::Lambda)), _fun(fun) {
    }
    LambdaEvent(std::function<void()> && fun) :
    QEvent(static_cast<QEvent::Type>(ApplicationEvent::Lambda)), _fun(fun) {
    }
    void call() const { _fun(); }
};

void messageHandler(QtMsgType type, const QMessageLogContext& context, const QString& message) {
    QString logMessage = LogHandler::getInstance().printMessage((LogMsgType) type, context, message);

    if (!logMessage.isEmpty()) {
#ifdef Q_OS_ANDROID
        const char * local=logMessage.toStdString().c_str();
        switch (type) {
            case QtDebugMsg:
                __android_log_write(ANDROID_LOG_DEBUG,"Interface",local);
                break;
            case QtInfoMsg:
                __android_log_write(ANDROID_LOG_INFO,"Interface",local);
                break;
            case QtWarningMsg:
                __android_log_write(ANDROID_LOG_WARN,"Interface",local);
                break;
            case QtCriticalMsg:
                __android_log_write(ANDROID_LOG_ERROR,"Interface",local);
                break;
            case QtFatalMsg:
            default:
                __android_log_write(ANDROID_LOG_FATAL,"Interface",local);
                abort();
        }
#endif
        qApp->getLogger()->addMessage(qPrintable(logMessage));
    }
}


class ApplicationMeshProvider : public scriptable::ModelProviderFactory  {
public:
    virtual scriptable::ModelProviderPointer lookupModelProvider(const QUuid& uuid) override {
        bool success;
        if (auto nestable = DependencyManager::get<SpatialParentFinder>()->find(uuid, success).lock()) {
            auto type = nestable->getNestableType();
#ifdef SCRIPTABLE_MESH_DEBUG
            qCDebug(interfaceapp) << "ApplicationMeshProvider::lookupModelProvider" << uuid << SpatiallyNestable::nestableTypeToString(type);
#endif
            switch (type) {
            case NestableType::Entity:
                return getEntityModelProvider(static_cast<EntityItemID>(uuid));
            case NestableType::Overlay:
                return getOverlayModelProvider(static_cast<OverlayID>(uuid));
            case NestableType::Avatar:
                return getAvatarModelProvider(uuid);
            }
        }
        return nullptr;
    }

private:
    scriptable::ModelProviderPointer getEntityModelProvider(EntityItemID entityID) {
        scriptable::ModelProviderPointer provider;
        auto entityTreeRenderer = qApp->getEntities();
        auto entityTree = entityTreeRenderer->getTree();
        if (auto entity = entityTree->findEntityByID(entityID)) {
            if (auto renderer = entityTreeRenderer->renderableForEntityId(entityID)) {
                provider = std::dynamic_pointer_cast<scriptable::ModelProvider>(renderer);
                provider->modelProviderType = NestableType::Entity;
            } else {
                qCWarning(interfaceapp) << "no renderer for entity ID" << entityID.toString();
            }
        }
        return provider;
    }

    scriptable::ModelProviderPointer getOverlayModelProvider(OverlayID overlayID) {
        scriptable::ModelProviderPointer provider;
        auto &overlays = qApp->getOverlays();
        if (auto overlay = overlays.getOverlay(overlayID)) {
            if (auto base3d = std::dynamic_pointer_cast<Base3DOverlay>(overlay)) {
                provider = std::dynamic_pointer_cast<scriptable::ModelProvider>(base3d);
                provider->modelProviderType = NestableType::Overlay;
            } else {
                qCWarning(interfaceapp) << "no renderer for overlay ID" << overlayID.toString();
            }
        } else {
            qCWarning(interfaceapp) << "overlay not found" << overlayID.toString();
        }
        return provider;
    }

    scriptable::ModelProviderPointer getAvatarModelProvider(QUuid sessionUUID) {
        scriptable::ModelProviderPointer provider;
        auto avatarManager = DependencyManager::get<AvatarManager>();
        if (auto avatar = avatarManager->getAvatarBySessionID(sessionUUID)) {
            provider = std::dynamic_pointer_cast<scriptable::ModelProvider>(avatar);
            provider->modelProviderType = NestableType::Avatar;
        }
        return provider;
    }
};

static const QString STATE_IN_HMD = "InHMD";
static const QString STATE_CAMERA_FULL_SCREEN_MIRROR = "CameraFSM";
static const QString STATE_CAMERA_FIRST_PERSON = "CameraFirstPerson";
static const QString STATE_CAMERA_THIRD_PERSON = "CameraThirdPerson";
static const QString STATE_CAMERA_ENTITY = "CameraEntity";
static const QString STATE_CAMERA_INDEPENDENT = "CameraIndependent";
static const QString STATE_SNAP_TURN = "SnapTurn";
static const QString STATE_ADVANCED_MOVEMENT_CONTROLS = "AdvancedMovement";
static const QString STATE_GROUNDED = "Grounded";
static const QString STATE_NAV_FOCUSED = "NavigationFocused";

// Statically provided display and input plugins
extern DisplayPluginList getDisplayPlugins();
extern InputPluginList getInputPlugins();
extern void saveInputPluginSettings(const InputPluginList& plugins);

bool setupEssentials(int& argc, char** argv, bool runningMarkerExisted) {
    const char** constArgv = const_cast<const char**>(argv);

    // HRS: I could not figure out how to move these any earlier in startup, so when using this option, be sure to also supply
    // --allowMultipleInstances
    auto reportAndQuit = [&](const char* commandSwitch, std::function<void(FILE* fp)> report) {
        const char* reportfile = getCmdOption(argc, constArgv, commandSwitch);
        // Reports to the specified file, because stdout is set up to be captured for logging.
        if (reportfile) {
            FILE* fp = fopen(reportfile, "w");
            if (fp) {
                report(fp);
                fclose(fp);
                if (!runningMarkerExisted) { // don't leave ours around
                    RunningMarker runingMarker(RUNNING_MARKER_FILENAME);
                    runingMarker.deleteRunningMarkerFile(); // happens in deleter, but making the side-effect explicit.
                }
                _exit(0);
            }
        }
    };
    reportAndQuit("--protocolVersion", [&](FILE* fp) {
        auto version = protocolVersionsSignatureBase64();
        fputs(version.toLatin1().data(), fp);
    });
    reportAndQuit("--version", [&](FILE* fp) {
        fputs(BuildInfo::VERSION.toLatin1().data(), fp);
    });

    const char* portStr = getCmdOption(argc, constArgv, "--listenPort");
    const int listenPort = portStr ? atoi(portStr) : INVALID_PORT;

    static const auto SUPPRESS_SETTINGS_RESET = "--suppress-settings-reset";
    bool suppressPrompt = cmdOptionExists(argc, const_cast<const char**>(argv), SUPPRESS_SETTINGS_RESET);
    bool previousSessionCrashed = CrashHandler::checkForResetSettings(runningMarkerExisted, suppressPrompt);
    // get dir to use for cache
    static const auto CACHE_SWITCH = "--cache";
    QString cacheDir = getCmdOption(argc, const_cast<const char**>(argv), CACHE_SWITCH);
    if (!cacheDir.isEmpty()) {
        qApp->setProperty(hifi::properties::APP_LOCAL_DATA_PATH, cacheDir);
    }

    // FIXME fix the OSX installer to install the resources.rcc binary instead of resource files and remove
    // this conditional exclusion
#if !defined(Q_OS_OSX)
    {
#if defined(Q_OS_ANDROID)
        const QString resourcesBinaryFile = QStandardPaths::writableLocation(QStandardPaths::CacheLocation) + "/resources.rcc";
#else
        const QString resourcesBinaryFile = QCoreApplication::applicationDirPath() + "/resources.rcc";
#endif
        if (!QFile::exists(resourcesBinaryFile)) {
            throw std::runtime_error("Unable to find primary resources");
        }
        if (!QResource::registerResource(resourcesBinaryFile)) {
            throw std::runtime_error("Unable to load primary resources");
        }
    }
#endif

    // Tell the plugin manager about our statically linked plugins
    auto pluginManager = PluginManager::getInstance();
    pluginManager->setInputPluginProvider([] { return getInputPlugins(); });
    pluginManager->setDisplayPluginProvider([] { return getDisplayPlugins(); });
    pluginManager->setInputPluginSettingsPersister([](const InputPluginList& plugins) { saveInputPluginSettings(plugins); });
    if (auto steamClient = pluginManager->getSteamClientPlugin()) {
        steamClient->init();
    }

    DependencyManager::set<tracing::Tracer>();
    PROFILE_SET_THREAD_NAME("Main Thread");

#if defined(Q_OS_WIN)
    // Select appropriate audio DLL
    QString audioDLLPath = QCoreApplication::applicationDirPath();
    if (IsWindows8OrGreater()) {
        audioDLLPath += "/audioWin8";
    } else {
        audioDLLPath += "/audioWin7";
    }
    QCoreApplication::addLibraryPath(audioDLLPath);
#endif

    DependencyManager::registerInheritance<LimitedNodeList, NodeList>();
    DependencyManager::registerInheritance<AvatarHashMap, AvatarManager>();
    DependencyManager::registerInheritance<EntityDynamicFactoryInterface, InterfaceDynamicFactory>();
    DependencyManager::registerInheritance<SpatialParentFinder, InterfaceParentFinder>();

    // Set dependencies
    DependencyManager::set<PickManager>();
    DependencyManager::set<PointerManager>();
    DependencyManager::set<LaserPointerScriptingInterface>();
    DependencyManager::set<RayPickScriptingInterface>();
    DependencyManager::set<PointerScriptingInterface>();
    DependencyManager::set<PickScriptingInterface>();
    DependencyManager::set<Cursor::Manager>();
    DependencyManager::set<VirtualPad::Manager>();
    DependencyManager::set<DesktopPreviewProvider>();
    DependencyManager::set<AccountManager>(std::bind(&Application::getUserAgent, qApp));
    DependencyManager::set<StatTracker>();
    DependencyManager::set<ScriptEngines>(ScriptEngine::CLIENT_SCRIPT);
    DependencyManager::set<ScriptInitializerMixin, NativeScriptInitializers>();
    DependencyManager::set<Preferences>();
    DependencyManager::set<recording::Deck>();
    DependencyManager::set<recording::Recorder>();
    DependencyManager::set<AddressManager>();
    DependencyManager::set<NodeList>(NodeType::Agent, listenPort);
    DependencyManager::set<recording::ClipCache>();
    DependencyManager::set<GeometryCache>();
    DependencyManager::set<ModelCache>();
    DependencyManager::set<ScriptCache>();
    DependencyManager::set<SoundCache>();
    DependencyManager::set<DdeFaceTracker>();
    DependencyManager::set<EyeTracker>();
    DependencyManager::set<AudioClient>();
    DependencyManager::set<AudioScope>();
    DependencyManager::set<DeferredLightingEffect>();
    DependencyManager::set<TextureCache>();
    DependencyManager::set<FramebufferCache>();
    DependencyManager::set<AnimationCache>();
    DependencyManager::set<ModelBlender>();
    DependencyManager::set<UsersScriptingInterface>();
    DependencyManager::set<AvatarManager>();
    DependencyManager::set<LODManager>();
    DependencyManager::set<StandAloneJSConsole>();
    DependencyManager::set<DialogsManager>();
    DependencyManager::set<BandwidthRecorder>();
    DependencyManager::set<ResourceCacheSharedItems>();
    DependencyManager::set<DesktopScriptingInterface>();
    DependencyManager::set<EntityScriptingInterface>(true);
    DependencyManager::set<GraphicsScriptingInterface>();
    DependencyManager::registerInheritance<scriptable::ModelProviderFactory, ApplicationMeshProvider>();
    DependencyManager::set<ApplicationMeshProvider>();
    DependencyManager::set<RecordingScriptingInterface>();
    DependencyManager::set<WindowScriptingInterface>();
    DependencyManager::set<HMDScriptingInterface>();
    DependencyManager::set<ResourceScriptingInterface>();
    DependencyManager::set<TabletScriptingInterface>();
    DependencyManager::set<InputConfiguration>();
    DependencyManager::set<ToolbarScriptingInterface>();
    DependencyManager::set<UserActivityLoggerScriptingInterface>();
    DependencyManager::set<AssetMappingsScriptingInterface>();
    DependencyManager::set<DomainConnectionModel>();

#if defined(Q_OS_MAC) || defined(Q_OS_WIN)
    DependencyManager::set<SpeechRecognizer>();
#endif
    DependencyManager::set<DiscoverabilityManager>();
    DependencyManager::set<SceneScriptingInterface>();
    DependencyManager::set<OffscreenUi>();
    DependencyManager::set<AutoUpdater>();
    DependencyManager::set<Midi>();
    DependencyManager::set<PathUtils>();
    DependencyManager::set<InterfaceDynamicFactory>();
    DependencyManager::set<AudioInjectorManager>();
    DependencyManager::set<MessagesClient>();
    controller::StateController::setStateVariables({ { STATE_IN_HMD, STATE_CAMERA_FULL_SCREEN_MIRROR,
                    STATE_CAMERA_FIRST_PERSON, STATE_CAMERA_THIRD_PERSON, STATE_CAMERA_ENTITY, STATE_CAMERA_INDEPENDENT,
                    STATE_SNAP_TURN, STATE_ADVANCED_MOVEMENT_CONTROLS, STATE_GROUNDED, STATE_NAV_FOCUSED } });
    DependencyManager::set<UserInputMapper>();
    DependencyManager::set<controller::ScriptingInterface, ControllerScriptingInterface>();
    DependencyManager::set<InterfaceParentFinder>();
    DependencyManager::set<EntityTreeRenderer>(true, qApp, qApp);
    DependencyManager::set<CompositorHelper>();
    DependencyManager::set<OffscreenQmlSurfaceCache>();
    DependencyManager::set<EntityScriptClient>();
    DependencyManager::set<EntityScriptServerLogClient>();
    DependencyManager::set<LimitlessVoiceRecognitionScriptingInterface>();
    DependencyManager::set<GooglePolyScriptingInterface>();
    DependencyManager::set<OctreeStatsProvider>(nullptr, qApp->getOcteeSceneStats());
    DependencyManager::set<AvatarBookmarks>();
    DependencyManager::set<LocationBookmarks>();
    DependencyManager::set<Snapshot>();
    DependencyManager::set<CloseEventSender>();
    DependencyManager::set<ResourceManager>();
    DependencyManager::set<SelectionScriptingInterface>();
    DependencyManager::set<Ledger>();
    DependencyManager::set<Wallet>();
    DependencyManager::set<WalletScriptingInterface>();

    DependencyManager::set<FadeEffect>();

    return previousSessionCrashed;
}

// FIXME move to header, or better yet, design some kind of UI manager
// to take care of highlighting keyboard focused items, rather than
// continuing to overburden Application.cpp
std::shared_ptr<Cube3DOverlay> _keyboardFocusHighlight{ nullptr };
OverlayID _keyboardFocusHighlightID{ UNKNOWN_OVERLAY_ID };


OffscreenGLCanvas* _qmlShareContext { nullptr };

// FIXME hack access to the internal share context for the Chromium helper
// Normally we'd want to use QWebEngine::initialize(), but we can't because
// our primary context is a QGLWidget, which can't easily be initialized to share
// from a QOpenGLContext.
//
// So instead we create a new offscreen context to share with the QGLWidget,
// and manually set THAT to be the shared context for the Chromium helper
#if !defined(DISABLE_QML)
OffscreenGLCanvas* _chromiumShareContext { nullptr };
Q_GUI_EXPORT void qt_gl_set_global_share_context(QOpenGLContext *context);
#endif

Setting::Handle<int> sessionRunTime{ "sessionRunTime", 0 };

const float DEFAULT_HMD_TABLET_SCALE_PERCENT = 70.0f;
const float DEFAULT_DESKTOP_TABLET_SCALE_PERCENT = 75.0f;
const bool DEFAULT_DESKTOP_TABLET_BECOMES_TOOLBAR = true;
const bool DEFAULT_HMD_TABLET_BECOMES_TOOLBAR = false;
const bool DEFAULT_PREFER_STYLUS_OVER_LASER = false;
const bool DEFAULT_PREFER_AVATAR_FINGER_OVER_STYLUS = false;
const QString DEFAULT_CURSOR_NAME = "DEFAULT";

Application::Application(int& argc, char** argv, QElapsedTimer& startupTimer, bool runningMarkerExisted) :
    QApplication(argc, argv),
    _window(new MainWindow(desktop())),
    _sessionRunTimer(startupTimer),
    _previousSessionCrashed(setupEssentials(argc, argv, runningMarkerExisted)),
    _undoStackScriptingInterface(&_undoStack),
    _entitySimulation(new PhysicalEntitySimulation()),
    _physicsEngine(new PhysicsEngine(Vectors::ZERO)),
    _entityClipboard(new EntityTree()),
    _lastQueriedTime(usecTimestampNow()),
    _previousScriptLocation("LastScriptLocation", DESKTOP_LOCATION),
    _fieldOfView("fieldOfView", DEFAULT_FIELD_OF_VIEW_DEGREES),
    _hmdTabletScale("hmdTabletScale", DEFAULT_HMD_TABLET_SCALE_PERCENT),
    _desktopTabletScale("desktopTabletScale", DEFAULT_DESKTOP_TABLET_SCALE_PERCENT),
    _desktopTabletBecomesToolbarSetting("desktopTabletBecomesToolbar", DEFAULT_DESKTOP_TABLET_BECOMES_TOOLBAR),
    _hmdTabletBecomesToolbarSetting("hmdTabletBecomesToolbar", DEFAULT_HMD_TABLET_BECOMES_TOOLBAR),
    _preferStylusOverLaserSetting("preferStylusOverLaser", DEFAULT_PREFER_STYLUS_OVER_LASER),
    _preferAvatarFingerOverStylusSetting("preferAvatarFingerOverStylus", DEFAULT_PREFER_AVATAR_FINGER_OVER_STYLUS),
    _constrainToolbarPosition("toolbar/constrainToolbarToCenterX", true),
    _preferredCursor("preferredCursor", DEFAULT_CURSOR_NAME),
    _scaleMirror(1.0f),
    _rotateMirror(0.0f),
    _raiseMirror(0.0f),
    _enableProcessOctreeThread(true),
    _lastNackTime(usecTimestampNow()),
    _lastSendDownstreamAudioStats(usecTimestampNow()),
    _aboutToQuit(false),
    _notifiedPacketVersionMismatchThisDomain(false),
    _maxOctreePPS(maxOctreePacketsPerSecond.get()),
    _lastFaceTrackerUpdate(0),
    _snapshotSound(nullptr),
    _sampleSound(nullptr)

{

    auto steamClient = PluginManager::getInstance()->getSteamClientPlugin();
    setProperty(hifi::properties::STEAM, (steamClient && steamClient->isRunning()));
    setProperty(hifi::properties::CRASHED, _previousSessionCrashed);

    {
        const QString TEST_SCRIPT = "--testScript";
        const QString TRACE_FILE = "--traceFile";
        const QStringList args = arguments();
        for (int i = 0; i < args.size() - 1; ++i) {
            if (args.at(i) == TEST_SCRIPT) {
                QString testScriptPath = args.at(i + 1);
                if (QFileInfo(testScriptPath).exists()) {
                    setProperty(hifi::properties::TEST, QUrl::fromLocalFile(testScriptPath));
                }
            } else if (args.at(i) == TRACE_FILE) {
                QString traceFilePath = args.at(i + 1);
                setProperty(hifi::properties::TRACING, traceFilePath);
                DependencyManager::get<tracing::Tracer>()->startTracing();
            }
        }
    }

    // make sure the debug draw singleton is initialized on the main thread.
    DebugDraw::getInstance().removeMarker("");

    PluginContainer* pluginContainer = dynamic_cast<PluginContainer*>(this); // set the container for any plugins that care
    PluginManager::getInstance()->setContainer(pluginContainer);

    QThreadPool::globalInstance()->setMaxThreadCount(MIN_PROCESSING_THREAD_POOL_SIZE);
    thread()->setPriority(QThread::HighPriority);
    thread()->setObjectName("Main Thread");

    setInstance(this);

    auto controllerScriptingInterface = DependencyManager::get<controller::ScriptingInterface>().data();
    _controllerScriptingInterface = dynamic_cast<ControllerScriptingInterface*>(controllerScriptingInterface);

    _entityClipboard->createRootElement();

#ifdef Q_OS_WIN
    installNativeEventFilter(&MyNativeEventFilter::getInstance());
#endif

    _logger = new FileLogger(this);
    qInstallMessageHandler(messageHandler);

    QFontDatabase::addApplicationFont(PathUtils::resourcesPath() + "styles/Inconsolata.otf");
    _window->setWindowTitle("High Fidelity Interface");

    Model::setAbstractViewStateInterface(this); // The model class will sometimes need to know view state details from us

    auto nodeList = DependencyManager::get<NodeList>();
    nodeList->startThread();

    // Set up a watchdog thread to intentionally crash the application on deadlocks
    if (!DISABLE_WATCHDOG) {
        (new DeadlockWatchdogThread())->start();
    }

    // Set File Logger Session UUID
    auto avatarManager = DependencyManager::get<AvatarManager>();
    auto myAvatar = avatarManager ? avatarManager->getMyAvatar() : nullptr;
    auto accountManager = DependencyManager::get<AccountManager>();

    _logger->setSessionID(accountManager->getSessionID());

    setCrashAnnotation("metaverse_session_id", accountManager->getSessionID().toString().toStdString());

    if (steamClient) {
        qCDebug(interfaceapp) << "[VERSION] SteamVR buildID:" << steamClient->getSteamVRBuildID();
    }
    qCDebug(interfaceapp) << "[VERSION] Build sequence:" << qPrintable(applicationVersion());
    qCDebug(interfaceapp) << "[VERSION] MODIFIED_ORGANIZATION:" << BuildInfo::MODIFIED_ORGANIZATION;
    qCDebug(interfaceapp) << "[VERSION] VERSION:" << BuildInfo::VERSION;
    qCDebug(interfaceapp) << "[VERSION] BUILD_BRANCH:" << BuildInfo::BUILD_BRANCH;
    qCDebug(interfaceapp) << "[VERSION] BUILD_GLOBAL_SERVICES:" << BuildInfo::BUILD_GLOBAL_SERVICES;
#if USE_STABLE_GLOBAL_SERVICES
    qCDebug(interfaceapp) << "[VERSION] We will use STABLE global services.";
#else
    qCDebug(interfaceapp) << "[VERSION] We will use DEVELOPMENT global services.";
#endif

    // set the OCULUS_STORE property so the oculus plugin can know if we ran from the Oculus Store
    static const QString OCULUS_STORE_ARG = "--oculus-store";
    setProperty(hifi::properties::OCULUS_STORE, arguments().indexOf(OCULUS_STORE_ARG) != -1);

    updateHeartbeat();

    // setup a timer for domain-server check ins
    QTimer* domainCheckInTimer = new QTimer(this);
    connect(domainCheckInTimer, &QTimer::timeout, nodeList.data(), &NodeList::sendDomainServerCheckIn);
    domainCheckInTimer->start(DOMAIN_SERVER_CHECK_IN_MSECS);
    connect(this, &QCoreApplication::aboutToQuit, [domainCheckInTimer] {
        domainCheckInTimer->stop();
        domainCheckInTimer->deleteLater();
    });


    auto audioIO = DependencyManager::get<AudioClient>();
    audioIO->setPositionGetter([]{
        auto avatarManager = DependencyManager::get<AvatarManager>();
        auto myAvatar = avatarManager ? avatarManager->getMyAvatar() : nullptr;

        return myAvatar ? myAvatar->getPositionForAudio() : Vectors::ZERO;
    });
    audioIO->setOrientationGetter([]{
        auto avatarManager = DependencyManager::get<AvatarManager>();
        auto myAvatar = avatarManager ? avatarManager->getMyAvatar() : nullptr;

        return myAvatar ? myAvatar->getOrientationForAudio() : Quaternions::IDENTITY;
    });

    recording::Frame::registerFrameHandler(AudioConstants::getAudioFrameName(), [=](recording::Frame::ConstPointer frame) {
        audioIO->handleRecordedAudioInput(frame->data);
    });

    connect(audioIO.data(), &AudioClient::inputReceived, [](const QByteArray& audio){
        static auto recorder = DependencyManager::get<recording::Recorder>();
        if (recorder->isRecording()) {
            static const recording::FrameType AUDIO_FRAME_TYPE = recording::Frame::registerFrameType(AudioConstants::getAudioFrameName());
            recorder->recordFrame(AUDIO_FRAME_TYPE, audio);
        }
    });
    audioIO->startThread();

    auto audioScriptingInterface = DependencyManager::set<AudioScriptingInterface, scripting::Audio>();
    connect(audioIO.data(), &AudioClient::mutedByMixer, audioScriptingInterface.data(), &AudioScriptingInterface::mutedByMixer);
    connect(audioIO.data(), &AudioClient::receivedFirstPacket, audioScriptingInterface.data(), &AudioScriptingInterface::receivedFirstPacket);
    connect(audioIO.data(), &AudioClient::disconnected, audioScriptingInterface.data(), &AudioScriptingInterface::disconnected);
    connect(audioIO.data(), &AudioClient::muteEnvironmentRequested, [](glm::vec3 position, float radius) {
        auto audioClient = DependencyManager::get<AudioClient>();
        auto audioScriptingInterface = DependencyManager::get<AudioScriptingInterface>();
        auto myAvatarPosition = DependencyManager::get<AvatarManager>()->getMyAvatar()->getWorldPosition();
        float distance = glm::distance(myAvatarPosition, position);
        bool shouldMute = !audioClient->isMuted() && (distance < radius);

        if (shouldMute) {
            audioClient->toggleMute();
            audioScriptingInterface->environmentMuted();
        }
    });
    connect(this, &Application::activeDisplayPluginChanged,
        reinterpret_cast<scripting::Audio*>(audioScriptingInterface.data()), &scripting::Audio::onContextChanged);

    // Make sure we don't time out during slow operations at startup
    updateHeartbeat();

    // Setup MessagesClient
    DependencyManager::get<MessagesClient>()->startThread();

    const DomainHandler& domainHandler = nodeList->getDomainHandler();

    connect(&domainHandler, SIGNAL(hostnameChanged(const QString&)), SLOT(domainChanged(const QString&)));
    connect(&domainHandler, SIGNAL(resetting()), SLOT(resettingDomain()));
    connect(&domainHandler, SIGNAL(connectedToDomain(const QString&)), SLOT(updateWindowTitle()));
    connect(&domainHandler, SIGNAL(disconnectedFromDomain()), SLOT(updateWindowTitle()));
    connect(&domainHandler, &DomainHandler::disconnectedFromDomain, this, &Application::clearDomainAvatars);
    connect(&domainHandler, &DomainHandler::disconnectedFromDomain, this, [this]() {
        getOverlays().deleteOverlay(getTabletScreenID());
        getOverlays().deleteOverlay(getTabletHomeButtonID());
        getOverlays().deleteOverlay(getTabletFrameID());
    });
    connect(&domainHandler, &DomainHandler::domainConnectionRefused, this, &Application::domainConnectionRefused);

    // We could clear ATP assets only when changing domains, but it's possible that the domain you are connected
    // to has gone down and switched to a new content set, so when you reconnect the cached ATP assets will no longer be valid.
    connect(&domainHandler, &DomainHandler::disconnectedFromDomain, DependencyManager::get<ScriptCache>().data(), &ScriptCache::clearATPScriptsFromCache);

    // update our location every 5 seconds in the metaverse server, assuming that we are authenticated with one
    const qint64 DATA_SERVER_LOCATION_CHANGE_UPDATE_MSECS = 5 * MSECS_PER_SECOND;

    auto discoverabilityManager = DependencyManager::get<DiscoverabilityManager>();
    connect(&locationUpdateTimer, &QTimer::timeout, discoverabilityManager.data(), &DiscoverabilityManager::updateLocation);
    connect(&locationUpdateTimer, &QTimer::timeout,
        DependencyManager::get<AddressManager>().data(), &AddressManager::storeCurrentAddress);
    locationUpdateTimer.start(DATA_SERVER_LOCATION_CHANGE_UPDATE_MSECS);

    // if we get a domain change, immediately attempt update location in metaverse server
    connect(&nodeList->getDomainHandler(), &DomainHandler::connectedToDomain,
        discoverabilityManager.data(), &DiscoverabilityManager::updateLocation);

    // send a location update immediately
    discoverabilityManager->updateLocation();

    connect(nodeList.data(), &NodeList::nodeAdded, this, &Application::nodeAdded);
    connect(nodeList.data(), &NodeList::nodeKilled, this, &Application::nodeKilled);
    connect(nodeList.data(), &NodeList::nodeActivated, this, &Application::nodeActivated);
    connect(nodeList.data(), &NodeList::uuidChanged, myAvatar.get(), &MyAvatar::setSessionUUID);
    connect(nodeList.data(), &NodeList::uuidChanged, this, &Application::setSessionUUID);
    connect(nodeList.data(), &NodeList::packetVersionMismatch, this, &Application::notifyPacketVersionMismatch);

    // you might think we could just do this in NodeList but we only want this connection for Interface
    connect(&nodeList->getDomainHandler(), SIGNAL(limitOfSilentDomainCheckInsReached()),
            nodeList.data(), SLOT(reset()));

    auto dialogsManager = DependencyManager::get<DialogsManager>();
    connect(accountManager.data(), &AccountManager::authRequired, dialogsManager.data(), &DialogsManager::showLoginDialog);
    connect(accountManager.data(), &AccountManager::usernameChanged, this, &Application::updateWindowTitle);

    // set the account manager's root URL and trigger a login request if we don't have the access token
    accountManager->setIsAgent(true);
    accountManager->setAuthURL(NetworkingConstants::METAVERSE_SERVER_URL());

    auto addressManager = DependencyManager::get<AddressManager>();

    // use our MyAvatar position and quat for address manager path
    addressManager->setPositionGetter([this]{ return getMyAvatar()->getWorldPosition(); });
    addressManager->setOrientationGetter([this]{ return getMyAvatar()->getWorldOrientation(); });

    connect(addressManager.data(), &AddressManager::hostChanged, this, &Application::updateWindowTitle);
    connect(this, &QCoreApplication::aboutToQuit, addressManager.data(), &AddressManager::storeCurrentAddress);

    connect(this, &Application::activeDisplayPluginChanged, this, &Application::updateThreadPoolCount);
    connect(this, &Application::activeDisplayPluginChanged, this, [](){
        qApp->setProperty(hifi::properties::HMD, qApp->isHMDMode());
    });
    connect(this, &Application::activeDisplayPluginChanged, this, &Application::updateSystemTabletMode);

    // Save avatar location immediately after a teleport.
    connect(myAvatar.get(), &MyAvatar::positionGoneTo,
        DependencyManager::get<AddressManager>().data(), &AddressManager::storeCurrentAddress);

    // Inititalize sample before registering
    _sampleSound = DependencyManager::get<SoundCache>()->getSound(PathUtils::resourcesUrl("sounds/sample.wav"));

    auto scriptEngines = DependencyManager::get<ScriptEngines>().data();
    scriptEngines->registerScriptInitializer([this](ScriptEnginePointer engine){
        registerScriptEngineWithApplicationServices(engine);
    });

    connect(scriptEngines, &ScriptEngines::scriptCountChanged, scriptEngines, [this] {
        auto scriptEngines = DependencyManager::get<ScriptEngines>();
        if (scriptEngines->getRunningScripts().isEmpty()) {
            getMyAvatar()->clearScriptableSettings();
        }
    }, Qt::QueuedConnection);

    connect(scriptEngines, &ScriptEngines::scriptsReloading, scriptEngines, [this] {
        getEntities()->reloadEntityScripts();
    }, Qt::QueuedConnection);

    connect(scriptEngines, &ScriptEngines::scriptLoadError,
        scriptEngines, [](const QString& filename, const QString& error){
        OffscreenUi::asyncWarning(nullptr, "Error Loading Script", filename + " failed to load.");
    }, Qt::QueuedConnection);

#ifdef _WIN32
    WSADATA WsaData;
    int wsaresult = WSAStartup(MAKEWORD(2, 2), &WsaData);
#endif

    // tell the NodeList instance who to tell the domain server we care about
    nodeList->addSetOfNodeTypesToNodeInterestSet(NodeSet() << NodeType::AudioMixer << NodeType::AvatarMixer
        << NodeType::EntityServer << NodeType::AssetServer << NodeType::MessagesMixer << NodeType::EntityScriptServer);

    // connect to the packet sent signal of the _entityEditSender
    connect(&_entityEditSender, &EntityEditPacketSender::packetSent, this, &Application::packetSent);
    connect(&_entityEditSender, &EntityEditPacketSender::addingEntityWithCertificate, this, &Application::addingEntityWithCertificate);

    const char** constArgv = const_cast<const char**>(argv);
    QString concurrentDownloadsStr = getCmdOption(argc, constArgv, "--concurrent-downloads");
    bool success;
    int concurrentDownloads = concurrentDownloadsStr.toInt(&success);
    if (!success) {
        concurrentDownloads = MAX_CONCURRENT_RESOURCE_DOWNLOADS;
    }
    ResourceCache::setRequestLimit(concurrentDownloads);

    // perhaps override the avatar url.  Since we will test later for validity
    // we don't need to do so here.
    QString avatarURL = getCmdOption(argc, constArgv, "--avatarURL");
    _avatarOverrideUrl = QUrl::fromUserInput(avatarURL);

    // If someone specifies both --avatarURL and --replaceAvatarURL,
    // the replaceAvatarURL wins.  So only set the _overrideUrl if this
    // does have a non-empty string.
    QString replaceURL = getCmdOption(argc, constArgv, "--replaceAvatarURL");
    if (!replaceURL.isEmpty()) {
        _avatarOverrideUrl = QUrl::fromUserInput(replaceURL);
        _saveAvatarOverrideUrl = true;
    }

    _glWidget = new GLCanvas();
    getApplicationCompositor().setRenderingWidget(_glWidget);
    _window->setCentralWidget(_glWidget);

    _window->restoreGeometry();
    _window->setVisible(true);

    _glWidget->setFocusPolicy(Qt::StrongFocus);
    _glWidget->setFocus();

    if (cmdOptionExists(argc, constArgv, "--system-cursor")) {
        _preferredCursor.set(Cursor::Manager::getIconName(Cursor::Icon::SYSTEM));
    }
    showCursor(Cursor::Manager::lookupIcon(_preferredCursor.get()));

    // enable mouse tracking; otherwise, we only get drag events
    _glWidget->setMouseTracking(true);
    // Make sure the window is set to the correct size by processing the pending events
    QCoreApplication::processEvents();
    _glWidget->createContext();
    _glWidget->makeCurrent();

    initializeGL();
    // Make sure we don't time out during slow operations at startup
    updateHeartbeat();

    // sessionRunTime will be reset soon by loadSettings. Grab it now to get previous session value.
    // The value will be 0 if the user blew away settings this session, which is both a feature and a bug.
    static const QString TESTER = "HIFI_TESTER";
    auto gpuIdent = GPUIdent::getInstance();
    auto glContextData = getGLContextData();
    QJsonObject properties = {
        { "version", applicationVersion() },
        { "tester", QProcessEnvironment::systemEnvironment().contains(TESTER) },
        { "previousSessionCrashed", _previousSessionCrashed },
        { "previousSessionRuntime", sessionRunTime.get() },
        { "cpu_architecture", QSysInfo::currentCpuArchitecture() },
        { "kernel_type", QSysInfo::kernelType() },
        { "kernel_version", QSysInfo::kernelVersion() },
        { "os_type", QSysInfo::productType() },
        { "os_version", QSysInfo::productVersion() },
        { "gpu_name", gpuIdent->getName() },
        { "gpu_driver", gpuIdent->getDriver() },
        { "gpu_memory", static_cast<qint64>(gpuIdent->getMemory()) },
        { "gl_version_int", glVersionToInteger(glContextData.value("version").toString()) },
        { "gl_version", glContextData["version"] },
        { "gl_vender", glContextData["vendor"] },
        { "gl_sl_version", glContextData["sl_version"] },
        { "gl_renderer", glContextData["renderer"] },
        { "ideal_thread_count", QThread::idealThreadCount() }
    };
    auto macVersion = QSysInfo::macVersion();
    if (macVersion != QSysInfo::MV_None) {
        properties["os_osx_version"] = QSysInfo::macVersion();
    }
    auto windowsVersion = QSysInfo::windowsVersion();
    if (windowsVersion != QSysInfo::WV_None) {
        properties["os_win_version"] = QSysInfo::windowsVersion();
    }

    ProcessorInfo procInfo;
    if (getProcessorInfo(procInfo)) {
        properties["processor_core_count"] = procInfo.numProcessorCores;
        properties["logical_processor_count"] = procInfo.numLogicalProcessors;
        properties["processor_l1_cache_count"] = procInfo.numProcessorCachesL1;
        properties["processor_l2_cache_count"] = procInfo.numProcessorCachesL2;
        properties["processor_l3_cache_count"] = procInfo.numProcessorCachesL3;
    }

    // add firstRun flag from settings to launch event
    Setting::Handle<bool> firstRun { Settings::firstRun, true };

    // once the settings have been loaded, check if we need to flip the default for UserActivityLogger
    auto& userActivityLogger = UserActivityLogger::getInstance();
    if (!userActivityLogger.isDisabledSettingSet()) {
        // the user activity logger is opt-out for Interface
        // but it's defaulted to disabled for other targets
        // so we need to enable it here if it has never been disabled by the user
        userActivityLogger.disable(false);
    }

    if (userActivityLogger.isEnabled()) {
        // sessionRunTime will be reset soon by loadSettings. Grab it now to get previous session value.
        // The value will be 0 if the user blew away settings this session, which is both a feature and a bug.
        static const QString TESTER = "HIFI_TESTER";
        auto gpuIdent = GPUIdent::getInstance();
        auto glContextData = getGLContextData();
        QJsonObject properties = {
            { "version", applicationVersion() },
            { "tester", QProcessEnvironment::systemEnvironment().contains(TESTER) },
            { "previousSessionCrashed", _previousSessionCrashed },
            { "previousSessionRuntime", sessionRunTime.get() },
            { "cpu_architecture", QSysInfo::currentCpuArchitecture() },
            { "kernel_type", QSysInfo::kernelType() },
            { "kernel_version", QSysInfo::kernelVersion() },
            { "os_type", QSysInfo::productType() },
            { "os_version", QSysInfo::productVersion() },
            { "gpu_name", gpuIdent->getName() },
            { "gpu_driver", gpuIdent->getDriver() },
            { "gpu_memory", static_cast<qint64>(gpuIdent->getMemory()) },
            { "gl_version_int", glVersionToInteger(glContextData.value("version").toString()) },
            { "gl_version", glContextData["version"] },
            { "gl_vender", glContextData["vendor"] },
            { "gl_sl_version", glContextData["sl_version"] },
            { "gl_renderer", glContextData["renderer"] },
            { "ideal_thread_count", QThread::idealThreadCount() }
        };
        auto macVersion = QSysInfo::macVersion();
        if (macVersion != QSysInfo::MV_None) {
            properties["os_osx_version"] = QSysInfo::macVersion();
        }
        auto windowsVersion = QSysInfo::windowsVersion();
        if (windowsVersion != QSysInfo::WV_None) {
            properties["os_win_version"] = QSysInfo::windowsVersion();
        }

        ProcessorInfo procInfo;
        if (getProcessorInfo(procInfo)) {
            properties["processor_core_count"] = procInfo.numProcessorCores;
            properties["logical_processor_count"] = procInfo.numLogicalProcessors;
            properties["processor_l1_cache_count"] = procInfo.numProcessorCachesL1;
            properties["processor_l2_cache_count"] = procInfo.numProcessorCachesL2;
            properties["processor_l3_cache_count"] = procInfo.numProcessorCachesL3;
        }

        properties["first_run"] = firstRun.get();

        // add the user's machine ID to the launch event
        properties["machine_fingerprint"] = uuidStringWithoutCurlyBraces(FingerprintUtils::getMachineFingerprint());

        userActivityLogger.logAction("launch", properties);
    }

    _entityEditSender.setMyAvatar(myAvatar.get());

    // The entity octree will have to know about MyAvatar for the parentJointName import
    getEntities()->getTree()->setMyAvatar(myAvatar);
    _entityClipboard->setMyAvatar(myAvatar);

    // For now we're going to set the PPS for outbound packets to be super high, this is
    // probably not the right long term solution. But for now, we're going to do this to
    // allow you to move an entity around in your hand
    _entityEditSender.setPacketsPerSecond(3000); // super high!!

    // Overlays need to exist before we set the ContextOverlayInterface dependency
    _overlays.init(); // do this before scripts load
    DependencyManager::set<ContextOverlayInterface>();

    // Make sure we don't time out during slow operations at startup
    updateHeartbeat();

    connect(this, SIGNAL(aboutToQuit()), this, SLOT(onAboutToQuit()));

    // hook up bandwidth estimator
    QSharedPointer<BandwidthRecorder> bandwidthRecorder = DependencyManager::get<BandwidthRecorder>();
    connect(nodeList.data(), &LimitedNodeList::dataSent,
        bandwidthRecorder.data(), &BandwidthRecorder::updateOutboundData);
    connect(nodeList.data(), &LimitedNodeList::dataReceived,
        bandwidthRecorder.data(), &BandwidthRecorder::updateInboundData);

    // FIXME -- I'm a little concerned about this.
    connect(myAvatar->getSkeletonModel().get(), &SkeletonModel::skeletonLoaded,
        this, &Application::checkSkeleton, Qt::QueuedConnection);

    // Setup the userInputMapper with the actions
    auto userInputMapper = DependencyManager::get<UserInputMapper>();
    connect(userInputMapper.data(), &UserInputMapper::actionEvent, [this](int action, float state) {
        using namespace controller;
        auto offscreenUi = DependencyManager::get<OffscreenUi>();
        auto tabletScriptingInterface = DependencyManager::get<TabletScriptingInterface>();
        {
            auto actionEnum = static_cast<Action>(action);
            int key = Qt::Key_unknown;
            static int lastKey = Qt::Key_unknown;
            bool navAxis = false;
            switch (actionEnum) {
                case Action::UI_NAV_VERTICAL:
                    navAxis = true;
                    if (state > 0.0f) {
                        key = Qt::Key_Up;
                    } else if (state < 0.0f) {
                        key = Qt::Key_Down;
                    }
                    break;

                case Action::UI_NAV_LATERAL:
                    navAxis = true;
                    if (state > 0.0f) {
                        key = Qt::Key_Right;
                    } else if (state < 0.0f) {
                        key = Qt::Key_Left;
                    }
                    break;

                case Action::UI_NAV_GROUP:
                    navAxis = true;
                    if (state > 0.0f) {
                        key = Qt::Key_Tab;
                    } else if (state < 0.0f) {
                        key = Qt::Key_Backtab;
                    }
                    break;

                case Action::UI_NAV_BACK:
                    key = Qt::Key_Escape;
                    break;

                case Action::UI_NAV_SELECT:
                    key = Qt::Key_Return;
                    break;
                default:
                    break;
            }

            auto window = tabletScriptingInterface->getTabletWindow();
            if (navAxis && window) {
                if (lastKey != Qt::Key_unknown) {
                    QKeyEvent event(QEvent::KeyRelease, lastKey, Qt::NoModifier);
                    sendEvent(window, &event);
                    lastKey = Qt::Key_unknown;
                }

                if (key != Qt::Key_unknown) {
                    QKeyEvent event(QEvent::KeyPress, key, Qt::NoModifier);
                    sendEvent(window, &event);
                    tabletScriptingInterface->processEvent(&event);
                    lastKey = key;
                }
            } else if (key != Qt::Key_unknown && window) {
                if (state) {
                    QKeyEvent event(QEvent::KeyPress, key, Qt::NoModifier);
                    sendEvent(window, &event);
                    tabletScriptingInterface->processEvent(&event);
                } else {
                    QKeyEvent event(QEvent::KeyRelease, key, Qt::NoModifier);
                    sendEvent(window, &event);
                }
                return;
            }
        }

        if (action == controller::toInt(controller::Action::RETICLE_CLICK)) {
            auto reticlePos = getApplicationCompositor().getReticlePosition();
            QPoint localPos(reticlePos.x, reticlePos.y); // both hmd and desktop already handle this in our coordinates.
            if (state) {
                QMouseEvent mousePress(QEvent::MouseButtonPress, localPos, Qt::LeftButton, Qt::LeftButton, Qt::NoModifier);
                sendEvent(_glWidget, &mousePress);
                _reticleClickPressed = true;
            } else {
                QMouseEvent mouseRelease(QEvent::MouseButtonRelease, localPos, Qt::LeftButton, Qt::NoButton, Qt::NoModifier);
                sendEvent(_glWidget, &mouseRelease);
                _reticleClickPressed = false;
            }
            return; // nothing else to do
        }

        if (state) {
            if (action == controller::toInt(controller::Action::TOGGLE_MUTE)) {
                DependencyManager::get<AudioClient>()->toggleMute();
            } else if (action == controller::toInt(controller::Action::CYCLE_CAMERA)) {
                cycleCamera();
            } else if (action == controller::toInt(controller::Action::CONTEXT_MENU)) {
                toggleTabletUI();
            } else if (action == controller::toInt(controller::Action::RETICLE_X)) {
                auto oldPos = getApplicationCompositor().getReticlePosition();
                getApplicationCompositor().setReticlePosition({ oldPos.x + state, oldPos.y });
            } else if (action == controller::toInt(controller::Action::RETICLE_Y)) {
                auto oldPos = getApplicationCompositor().getReticlePosition();
                getApplicationCompositor().setReticlePosition({ oldPos.x, oldPos.y + state });
            } else if (action == controller::toInt(controller::Action::TOGGLE_OVERLAY)) {
                toggleOverlays();
            }
        }
    });

    _applicationStateDevice = userInputMapper->getStateDevice();

    _applicationStateDevice->setInputVariant(STATE_IN_HMD, []() -> float {
        return qApp->isHMDMode() ? 1 : 0;
    });
    _applicationStateDevice->setInputVariant(STATE_CAMERA_FULL_SCREEN_MIRROR, []() -> float {
        return qApp->getCamera().getMode() == CAMERA_MODE_MIRROR ? 1 : 0;
    });
    _applicationStateDevice->setInputVariant(STATE_CAMERA_FIRST_PERSON, []() -> float {
        return qApp->getCamera().getMode() == CAMERA_MODE_FIRST_PERSON ? 1 : 0;
    });
    _applicationStateDevice->setInputVariant(STATE_CAMERA_THIRD_PERSON, []() -> float {
        return qApp->getCamera().getMode() == CAMERA_MODE_THIRD_PERSON ? 1 : 0;
    });
    _applicationStateDevice->setInputVariant(STATE_CAMERA_ENTITY, []() -> float {
        return qApp->getCamera().getMode() == CAMERA_MODE_ENTITY ? 1 : 0;
    });
    _applicationStateDevice->setInputVariant(STATE_CAMERA_INDEPENDENT, []() -> float {
        return qApp->getCamera().getMode() == CAMERA_MODE_INDEPENDENT ? 1 : 0;
    });
    _applicationStateDevice->setInputVariant(STATE_SNAP_TURN, []() -> float {
        return qApp->getMyAvatar()->getSnapTurn() ? 1 : 0;
    });
    _applicationStateDevice->setInputVariant(STATE_ADVANCED_MOVEMENT_CONTROLS, []() -> float {
        return qApp->getMyAvatar()->useAdvancedMovementControls() ? 1 : 0;
    });

    _applicationStateDevice->setInputVariant(STATE_GROUNDED, []() -> float {
        return qApp->getMyAvatar()->getCharacterController()->onGround() ? 1 : 0;
    });
    _applicationStateDevice->setInputVariant(STATE_NAV_FOCUSED, []() -> float {
        return DependencyManager::get<OffscreenUi>()->navigationFocused() ? 1 : 0;
    });

    // Setup the _keyboardMouseDevice, _touchscreenDevice, _touchscreenVirtualPadDevice and the user input mapper with the default bindings
    userInputMapper->registerDevice(_keyboardMouseDevice->getInputDevice());
    // if the _touchscreenDevice is not supported it will not be registered
    if (_touchscreenDevice) {
        userInputMapper->registerDevice(_touchscreenDevice->getInputDevice());
    }
    if (_touchscreenVirtualPadDevice) {
        userInputMapper->registerDevice(_touchscreenVirtualPadDevice->getInputDevice());
    }

    // this will force the model the look at the correct directory (weird order of operations issue)
    scriptEngines->reloadLocalFiles();

    // do this as late as possible so that all required subsystems are initialized
    // If we've overridden the default scripts location, just load default scripts
    // otherwise, load 'em all

    // we just want to see if --scripts was set, we've already parsed it and done
    // the change in PathUtils.  Rather than pass that in the constructor, lets just
    // look (this could be debated)
    QString scriptsSwitch = QString("--").append(SCRIPTS_SWITCH);
    QDir defaultScriptsLocation(getCmdOption(argc, constArgv, scriptsSwitch.toStdString().c_str()));
    if (!defaultScriptsLocation.exists()) {
        scriptEngines->loadDefaultScripts();
        scriptEngines->defaultScriptsLocationOverridden(true);
    } else {
        scriptEngines->loadScripts();
    }

    // Make sure we don't time out during slow operations at startup
    updateHeartbeat();

    loadSettings();

    // Now that we've loaded the menu and thus switched to the previous display plugin
    // we can unlock the desktop repositioning code, since all the positions will be
    // relative to the desktop size for this plugin
    auto offscreenUi = DependencyManager::get<OffscreenUi>();
    offscreenUi->getDesktop()->setProperty("repositionLocked", false);

    // Make sure we don't time out during slow operations at startup
    updateHeartbeat();

    QTimer* settingsTimer = new QTimer();
    moveToNewNamedThread(settingsTimer, "Settings Thread", [this, settingsTimer]{
        connect(qApp, &Application::beforeAboutToQuit, [this, settingsTimer]{
            // Disconnect the signal from the save settings
            QObject::disconnect(settingsTimer, &QTimer::timeout, this, &Application::saveSettings);
            // Stop the settings timer
            settingsTimer->stop();
            // Delete it (this will trigger the thread destruction
            settingsTimer->deleteLater();
            // Mark the settings thread as finished, so we know we can safely save in the main application
            // shutdown code
            _settingsGuard.trigger();
        });

        int SAVE_SETTINGS_INTERVAL = 10 * MSECS_PER_SECOND; // Let's save every seconds for now
        settingsTimer->setSingleShot(false);
        settingsTimer->setInterval(SAVE_SETTINGS_INTERVAL); // 10s, Qt::CoarseTimer acceptable
        QObject::connect(settingsTimer, &QTimer::timeout, this, &Application::saveSettings);
        settingsTimer->start();
    }, QThread::LowestPriority);

    if (Menu::getInstance()->isOptionChecked(MenuOption::FirstPerson)) {
        getMyAvatar()->setBoomLength(MyAvatar::ZOOM_MIN);  // So that camera doesn't auto-switch to third person.
    } else if (Menu::getInstance()->isOptionChecked(MenuOption::IndependentMode)) {
        Menu::getInstance()->setIsOptionChecked(MenuOption::ThirdPerson, true);
        cameraMenuChanged();
    } else if (Menu::getInstance()->isOptionChecked(MenuOption::CameraEntityMode)) {
        Menu::getInstance()->setIsOptionChecked(MenuOption::ThirdPerson, true);
        cameraMenuChanged();
    }

    // set the local loopback interface for local sounds
    AudioInjector::setLocalAudioInterface(audioIO.data());
    audioScriptingInterface->setLocalAudioInterface(audioIO.data());
    connect(audioIO.data(), &AudioClient::noiseGateOpened, audioScriptingInterface.data(), &AudioScriptingInterface::noiseGateOpened);
    connect(audioIO.data(), &AudioClient::noiseGateClosed, audioScriptingInterface.data(), &AudioScriptingInterface::noiseGateClosed);
    connect(audioIO.data(), &AudioClient::inputReceived, audioScriptingInterface.data(), &AudioScriptingInterface::inputReceived);

    this->installEventFilter(this);

#ifdef HAVE_DDE
    auto ddeTracker = DependencyManager::get<DdeFaceTracker>();
    ddeTracker->init();
    connect(ddeTracker.data(), &FaceTracker::muteToggled, this, &Application::faceTrackerMuteToggled);
#endif

#ifdef HAVE_IVIEWHMD
    auto eyeTracker = DependencyManager::get<EyeTracker>();
    eyeTracker->init();
    setActiveEyeTracker();
#endif

    // If launched from Steam, let it handle updates
    const QString HIFI_NO_UPDATER_COMMAND_LINE_KEY = "--no-updater";
    bool noUpdater = arguments().indexOf(HIFI_NO_UPDATER_COMMAND_LINE_KEY) != -1;
    if (!noUpdater) {
        auto applicationUpdater = DependencyManager::get<AutoUpdater>();
        connect(applicationUpdater.data(), &AutoUpdater::newVersionIsAvailable, dialogsManager.data(), &DialogsManager::showUpdateDialog);
        applicationUpdater->checkForUpdate();
    }

    Menu::getInstance()->setIsOptionChecked(MenuOption::ActionMotorControl, true);

// FIXME spacemouse code still needs cleanup
#if 0
    // the 3Dconnexion device wants to be initialized after a window is displayed.
    SpacemouseManager::getInstance().init();
#endif

    // If the user clicks an an entity, we will check that it's an unlocked web entity, and if so, set the focus to it
    auto entityScriptingInterface = DependencyManager::get<EntityScriptingInterface>();
    connect(entityScriptingInterface.data(), &EntityScriptingInterface::mousePressOnEntity,
            [this](const EntityItemID& entityItemID, const PointerEvent& event) {
        if (event.shouldFocus()) {
            if (getEntities()->wantsKeyboardFocus(entityItemID)) {
                setKeyboardFocusOverlay(UNKNOWN_OVERLAY_ID);
                setKeyboardFocusEntity(entityItemID);
            } else {
                setKeyboardFocusEntity(UNKNOWN_ENTITY_ID);
            }
        }
    });

    connect(entityScriptingInterface.data(), &EntityScriptingInterface::deletingEntity, [=](const EntityItemID& entityItemID) {
        if (entityItemID == _keyboardFocusedEntity.get()) {
            setKeyboardFocusEntity(UNKNOWN_ENTITY_ID);
        }
    });

    connect(getEntities()->getTree().get(), &EntityTree::deletingEntity, [=](const EntityItemID& entityItemID) {
        auto avatarManager = DependencyManager::get<AvatarManager>();
        auto myAvatar = avatarManager ? avatarManager->getMyAvatar() : nullptr;
        if (myAvatar) {
            myAvatar->clearAvatarEntity(entityItemID);
        }
    });

    EntityTree::setAddMaterialToEntityOperator([&](const QUuid& entityID, graphics::MaterialLayer material, const std::string& parentMaterialName) {
        // try to find the renderable
        auto renderable = getEntities()->renderableForEntityId(entityID);
        if (renderable) {
            renderable->addMaterial(material, parentMaterialName);
        }

        // even if we don't find it, try to find the entity
        auto entity = getEntities()->getEntity(entityID);
        if (entity) {
            entity->addMaterial(material, parentMaterialName);
            return true;
        }
        return false;
    });
    EntityTree::setRemoveMaterialFromEntityOperator([&](const QUuid& entityID, graphics::MaterialPointer material, const std::string& parentMaterialName) {
        // try to find the renderable
        auto renderable = getEntities()->renderableForEntityId(entityID);
        if (renderable) {
            renderable->removeMaterial(material, parentMaterialName);
        }

        // even if we don't find it, try to find the entity
        auto entity = getEntities()->getEntity(entityID);
        if (entity) {
            entity->removeMaterial(material, parentMaterialName);
            return true;
        }
        return false;
    });

    EntityTree::setAddMaterialToAvatarOperator([](const QUuid& avatarID, graphics::MaterialLayer material, const std::string& parentMaterialName) {
        auto avatarManager = DependencyManager::get<AvatarManager>();
        auto avatar = avatarManager->getAvatarBySessionID(avatarID);
        if (avatar) {
            avatar->addMaterial(material, parentMaterialName);
            return true;
        }
        return false;
    });
    EntityTree::setRemoveMaterialFromAvatarOperator([](const QUuid& avatarID, graphics::MaterialPointer material, const std::string& parentMaterialName) {
        auto avatarManager = DependencyManager::get<AvatarManager>();
        auto avatar = avatarManager->getAvatarBySessionID(avatarID);
        if (avatar) {
            avatar->removeMaterial(material, parentMaterialName);
            return true;
        }
        return false;
    });

    EntityTree::setAddMaterialToOverlayOperator([&](const QUuid& overlayID, graphics::MaterialLayer material, const std::string& parentMaterialName) {
        auto overlay = _overlays.getOverlay(overlayID);
        if (overlay) {
            overlay->addMaterial(material, parentMaterialName);
            return true;
        }
        return false;
    });
    EntityTree::setRemoveMaterialFromOverlayOperator([&](const QUuid& overlayID, graphics::MaterialPointer material, const std::string& parentMaterialName) {
        auto overlay = _overlays.getOverlay(overlayID);
        if (overlay) {
            overlay->removeMaterial(material, parentMaterialName);
            return true;
        }
        return false;
    });

    // Keyboard focus handling for Web overlays.
    auto overlays = &(qApp->getOverlays());
    connect(overlays, &Overlays::overlayDeleted, [=](const OverlayID& overlayID) {
        if (overlayID == _keyboardFocusedOverlay.get()) {
            setKeyboardFocusOverlay(UNKNOWN_OVERLAY_ID);
        }
    });

    connect(this, &Application::aboutToQuit, [=]() {
        setKeyboardFocusOverlay(UNKNOWN_OVERLAY_ID);
        setKeyboardFocusEntity(UNKNOWN_ENTITY_ID);
    });

    // Add periodic checks to send user activity data
    static int CHECK_NEARBY_AVATARS_INTERVAL_MS = 10000;
    static int NEARBY_AVATAR_RADIUS_METERS = 10;

    // setup the stats interval depending on if the 1s faster hearbeat was requested
    static const QString FAST_STATS_ARG = "--fast-heartbeat";
    static int SEND_STATS_INTERVAL_MS = arguments().indexOf(FAST_STATS_ARG) != -1 ? 1000 : 10000;

    static glm::vec3 lastAvatarPosition = myAvatar->getWorldPosition();
    static glm::mat4 lastHMDHeadPose = getHMDSensorPose();
    static controller::Pose lastLeftHandPose = myAvatar->getLeftHandPose();
    static controller::Pose lastRightHandPose = myAvatar->getRightHandPose();

    // Periodically send fps as a user activity event
    QTimer* sendStatsTimer = new QTimer(this);
    sendStatsTimer->setInterval(SEND_STATS_INTERVAL_MS);  // 10s, Qt::CoarseTimer acceptable
    connect(sendStatsTimer, &QTimer::timeout, this, [this]() {

        QJsonObject properties = {};
        MemoryInfo memInfo;
        if (getMemoryInfo(memInfo)) {
            properties["system_memory_total"] = static_cast<qint64>(memInfo.totalMemoryBytes);
            properties["system_memory_used"] = static_cast<qint64>(memInfo.usedMemoryBytes);
            properties["process_memory_used"] = static_cast<qint64>(memInfo.processUsedMemoryBytes);
        }

        // content location and build info - useful for filtering stats
        auto addressManager = DependencyManager::get<AddressManager>();
        auto currentDomain = addressManager->currentShareableAddress(true).toString(); // domain only
        auto currentPath = addressManager->currentPath(true); // with orientation
        properties["current_domain"] = currentDomain;
        properties["current_path"] = currentPath;
        properties["build_version"] = BuildInfo::VERSION;

        auto displayPlugin = qApp->getActiveDisplayPlugin();

        properties["render_rate"] = _renderLoopCounter.rate();
        properties["target_render_rate"] = getTargetRenderFrameRate();
        properties["present_rate"] = displayPlugin->presentRate();
        properties["new_frame_present_rate"] = displayPlugin->newFramePresentRate();
        properties["dropped_frame_rate"] = displayPlugin->droppedFrameRate();
        properties["stutter_rate"] = displayPlugin->stutterRate();
        properties["game_rate"] = getGameLoopRate();
        properties["has_async_reprojection"] = displayPlugin->hasAsyncReprojection();
        properties["hardware_stats"] = displayPlugin->getHardwareStats();

        // deadlock watchdog related stats
        properties["deadlock_watchdog_maxElapsed"] = (int)DeadlockWatchdogThread::_maxElapsed;
        properties["deadlock_watchdog_maxElapsedAverage"] = (int)DeadlockWatchdogThread::_maxElapsedAverage;

        auto bandwidthRecorder = DependencyManager::get<BandwidthRecorder>();
        properties["packet_rate_in"] = bandwidthRecorder->getCachedTotalAverageInputPacketsPerSecond();
        properties["packet_rate_out"] = bandwidthRecorder->getCachedTotalAverageOutputPacketsPerSecond();
        properties["kbps_in"] = bandwidthRecorder->getCachedTotalAverageInputKilobitsPerSecond();
        properties["kbps_out"] = bandwidthRecorder->getCachedTotalAverageOutputKilobitsPerSecond();

        properties["atp_in_kbps"] = bandwidthRecorder->getAverageInputKilobitsPerSecond(NodeType::AssetServer);

        auto nodeList = DependencyManager::get<NodeList>();
        SharedNodePointer entityServerNode = nodeList->soloNodeOfType(NodeType::EntityServer);
        SharedNodePointer audioMixerNode = nodeList->soloNodeOfType(NodeType::AudioMixer);
        SharedNodePointer avatarMixerNode = nodeList->soloNodeOfType(NodeType::AvatarMixer);
        SharedNodePointer assetServerNode = nodeList->soloNodeOfType(NodeType::AssetServer);
        SharedNodePointer messagesMixerNode = nodeList->soloNodeOfType(NodeType::MessagesMixer);
        properties["entity_ping"] = entityServerNode ? entityServerNode->getPingMs() : -1;
        properties["audio_ping"] = audioMixerNode ? audioMixerNode->getPingMs() : -1;
        properties["avatar_ping"] = avatarMixerNode ? avatarMixerNode->getPingMs() : -1;
        properties["asset_ping"] = assetServerNode ? assetServerNode->getPingMs() : -1;
        properties["messages_ping"] = messagesMixerNode ? messagesMixerNode->getPingMs() : -1;

        auto loadingRequests = ResourceCache::getLoadingRequests();

        QJsonArray loadingRequestsStats;
        for (const auto& request : loadingRequests) {
            QJsonObject requestStats;
            requestStats["filename"] = request->getURL().fileName();
            requestStats["received"] = request->getBytesReceived();
            requestStats["total"] = request->getBytesTotal();
            requestStats["attempts"] = (int)request->getDownloadAttempts();
            loadingRequestsStats.append(requestStats);
        }

        properties["active_downloads"] = loadingRequests.size();
        properties["pending_downloads"] = ResourceCache::getPendingRequestCount();
        properties["active_downloads_details"] = loadingRequestsStats;

        auto statTracker = DependencyManager::get<StatTracker>();

        properties["processing_resources"] = statTracker->getStat("Processing").toInt();
        properties["pending_processing_resources"] = statTracker->getStat("PendingProcessing").toInt();

        QJsonObject startedRequests;
        startedRequests["atp"] = statTracker->getStat(STAT_ATP_REQUEST_STARTED).toInt();
        startedRequests["http"] = statTracker->getStat(STAT_HTTP_REQUEST_STARTED).toInt();
        startedRequests["file"] = statTracker->getStat(STAT_FILE_REQUEST_STARTED).toInt();
        startedRequests["total"] = startedRequests["atp"].toInt() + startedRequests["http"].toInt()
            + startedRequests["file"].toInt();
        properties["started_requests"] = startedRequests;

        QJsonObject successfulRequests;
        successfulRequests["atp"] = statTracker->getStat(STAT_ATP_REQUEST_SUCCESS).toInt();
        successfulRequests["http"] = statTracker->getStat(STAT_HTTP_REQUEST_SUCCESS).toInt();
        successfulRequests["file"] = statTracker->getStat(STAT_FILE_REQUEST_SUCCESS).toInt();
        successfulRequests["total"] = successfulRequests["atp"].toInt() + successfulRequests["http"].toInt()
            + successfulRequests["file"].toInt();
        properties["successful_requests"] = successfulRequests;

        QJsonObject failedRequests;
        failedRequests["atp"] = statTracker->getStat(STAT_ATP_REQUEST_FAILED).toInt();
        failedRequests["http"] = statTracker->getStat(STAT_HTTP_REQUEST_FAILED).toInt();
        failedRequests["file"] = statTracker->getStat(STAT_FILE_REQUEST_FAILED).toInt();
        failedRequests["total"] = failedRequests["atp"].toInt() + failedRequests["http"].toInt()
            + failedRequests["file"].toInt();
        properties["failed_requests"] = failedRequests;

        QJsonObject cacheRequests;
        cacheRequests["atp"] = statTracker->getStat(STAT_ATP_REQUEST_CACHE).toInt();
        cacheRequests["http"] = statTracker->getStat(STAT_HTTP_REQUEST_CACHE).toInt();
        cacheRequests["total"] = cacheRequests["atp"].toInt() + cacheRequests["http"].toInt();
        properties["cache_requests"] = cacheRequests;

        QJsonObject atpMappingRequests;
        atpMappingRequests["started"] = statTracker->getStat(STAT_ATP_MAPPING_REQUEST_STARTED).toInt();
        atpMappingRequests["failed"] = statTracker->getStat(STAT_ATP_MAPPING_REQUEST_FAILED).toInt();
        atpMappingRequests["successful"] = statTracker->getStat(STAT_ATP_MAPPING_REQUEST_SUCCESS).toInt();
        properties["atp_mapping_requests"] = atpMappingRequests;

        properties["throttled"] = _displayPlugin ? _displayPlugin->isThrottled() : false;

        QJsonObject bytesDownloaded;
        auto atpBytes = statTracker->getStat(STAT_ATP_RESOURCE_TOTAL_BYTES).toLongLong();
        auto httpBytes = statTracker->getStat(STAT_HTTP_RESOURCE_TOTAL_BYTES).toLongLong();
        auto fileBytes = statTracker->getStat(STAT_FILE_RESOURCE_TOTAL_BYTES).toLongLong();
        bytesDownloaded["atp"] = atpBytes;
        bytesDownloaded["http"] = httpBytes;
        bytesDownloaded["file"] = fileBytes;
        bytesDownloaded["total"] = atpBytes + httpBytes + fileBytes;
        properties["bytes_downloaded"] = bytesDownloaded;

        auto myAvatar = getMyAvatar();
        glm::vec3 avatarPosition = myAvatar->getWorldPosition();
        properties["avatar_has_moved"] = lastAvatarPosition != avatarPosition;
        lastAvatarPosition = avatarPosition;

        auto entityScriptingInterface = DependencyManager::get<EntityScriptingInterface>();
        auto entityActivityTracking = entityScriptingInterface->getActivityTracking();
        entityScriptingInterface->resetActivityTracking();
        properties["added_entity_cnt"] = entityActivityTracking.addedEntityCount;
        properties["deleted_entity_cnt"] = entityActivityTracking.deletedEntityCount;
        properties["edited_entity_cnt"] = entityActivityTracking.editedEntityCount;

        NodeToOctreeSceneStats* octreeServerSceneStats = getOcteeSceneStats();
        unsigned long totalServerOctreeElements = 0;
        for (NodeToOctreeSceneStatsIterator i = octreeServerSceneStats->begin(); i != octreeServerSceneStats->end(); i++) {
            totalServerOctreeElements += i->second.getTotalElements();
        }

        properties["local_octree_elements"] = (qint64) OctreeElement::getInternalNodeCount();
        properties["server_octree_elements"] = (qint64) totalServerOctreeElements;

        properties["active_display_plugin"] = getActiveDisplayPlugin()->getName();
        properties["using_hmd"] = isHMDMode();

        _autoSwitchDisplayModeSupportedHMDPlugin = nullptr;
        foreach(DisplayPluginPointer displayPlugin, PluginManager::getInstance()->getDisplayPlugins()) {
            if (displayPlugin->isHmd() &&
                displayPlugin->getSupportsAutoSwitch()) {
                _autoSwitchDisplayModeSupportedHMDPlugin = displayPlugin;
                _autoSwitchDisplayModeSupportedHMDPluginName =
                    _autoSwitchDisplayModeSupportedHMDPlugin->getName();
                _previousHMDWornStatus =
                    _autoSwitchDisplayModeSupportedHMDPlugin->isDisplayVisible();
                break;
            }
        }

        if (_autoSwitchDisplayModeSupportedHMDPlugin) {
            if (getActiveDisplayPlugin() != _autoSwitchDisplayModeSupportedHMDPlugin &&
                !_autoSwitchDisplayModeSupportedHMDPlugin->isSessionActive()) {
                    startHMDStandBySession();
            }
            // Poll periodically to check whether the user has worn HMD or not. Switch Display mode accordingly.
            // If the user wears HMD then switch to VR mode. If the user removes HMD then switch to Desktop mode.
            QTimer* autoSwitchDisplayModeTimer = new QTimer(this);
            connect(autoSwitchDisplayModeTimer, SIGNAL(timeout()), this, SLOT(switchDisplayMode()));
            autoSwitchDisplayModeTimer->start(INTERVAL_TO_CHECK_HMD_WORN_STATUS);
        }

        auto glInfo = getGLContextData();
        properties["gl_info"] = glInfo;
        properties["gpu_used_memory"] = (int)BYTES_TO_MB(gpu::Context::getUsedGPUMemSize());
        properties["gpu_free_memory"] = (int)BYTES_TO_MB(gpu::Context::getFreeGPUMemSize());
        properties["gpu_frame_time"] = (float)(qApp->getGPUContext()->getFrameTimerGPUAverage());
        properties["batch_frame_time"] = (float)(qApp->getGPUContext()->getFrameTimerBatchAverage());
        properties["ideal_thread_count"] = QThread::idealThreadCount();

        auto hmdHeadPose = getHMDSensorPose();
        properties["hmd_head_pose_changed"] = isHMDMode() && (hmdHeadPose != lastHMDHeadPose);
        lastHMDHeadPose = hmdHeadPose;

        auto leftHandPose = myAvatar->getLeftHandPose();
        auto rightHandPose = myAvatar->getRightHandPose();
        // controller::Pose considers two poses to be different if either are invalid. In our case, we actually
        // want to consider the pose to be unchanged if it was invalid and still is invalid, so we check that first.
        properties["hand_pose_changed"] =
            ((leftHandPose.valid || lastLeftHandPose.valid) && (leftHandPose != lastLeftHandPose))
            || ((rightHandPose.valid || lastRightHandPose.valid) && (rightHandPose != lastRightHandPose));
        lastLeftHandPose = leftHandPose;
        lastRightHandPose = rightHandPose;

        UserActivityLogger::getInstance().logAction("stats", properties);
    });
    sendStatsTimer->start();

    // Periodically check for count of nearby avatars
    static int lastCountOfNearbyAvatars = -1;
    QTimer* checkNearbyAvatarsTimer = new QTimer(this);
    checkNearbyAvatarsTimer->setInterval(CHECK_NEARBY_AVATARS_INTERVAL_MS); // 10 seconds, Qt::CoarseTimer ok
    connect(checkNearbyAvatarsTimer, &QTimer::timeout, this, []() {
        auto avatarManager = DependencyManager::get<AvatarManager>();
        int nearbyAvatars = avatarManager->numberOfAvatarsInRange(avatarManager->getMyAvatar()->getWorldPosition(),
                                                                  NEARBY_AVATAR_RADIUS_METERS) - 1;
        if (nearbyAvatars != lastCountOfNearbyAvatars) {
            lastCountOfNearbyAvatars = nearbyAvatars;
            UserActivityLogger::getInstance().logAction("nearby_avatars", { { "count", nearbyAvatars } });
        }
    });
    checkNearbyAvatarsTimer->start();

    // Track user activity event when we receive a mute packet
    auto onMutedByMixer = []() {
        UserActivityLogger::getInstance().logAction("received_mute_packet");
    };
    connect(DependencyManager::get<AudioClient>().data(), &AudioClient::mutedByMixer, this, onMutedByMixer);

    // Track when the address bar is opened
    auto onAddressBarShown = [this]() {
        // Record time
        UserActivityLogger::getInstance().logAction("opened_address_bar", { { "uptime_ms", _sessionRunTimer.elapsed() } });
    };
    connect(DependencyManager::get<DialogsManager>().data(), &DialogsManager::addressBarShown, this, onAddressBarShown);

    // Make sure we don't time out during slow operations at startup
    updateHeartbeat();

    OctreeEditPacketSender* packetSender = entityScriptingInterface->getPacketSender();
    EntityEditPacketSender* entityPacketSender = static_cast<EntityEditPacketSender*>(packetSender);
    entityPacketSender->setMyAvatar(myAvatar.get());

    connect(this, &Application::applicationStateChanged, this, &Application::activeChanged);
    connect(_window, SIGNAL(windowMinimizedChanged(bool)), this, SLOT(windowMinimizedChanged(bool)));
    qCDebug(interfaceapp, "Startup time: %4.2f seconds.", (double)startupTimer.elapsed() / 1000.0);

    {
        PROFILE_RANGE(render, "Process Default Skybox");
        auto textureCache = DependencyManager::get<TextureCache>();

        QFileSelector fileSelector;
        fileSelector.setExtraSelectors(FileUtils::getFileSelectors());
        auto skyboxUrl = fileSelector.select(PathUtils::resourcesPath() + "images/Default-Sky-9-cubemap.ktx");

        _defaultSkyboxTexture = gpu::Texture::unserialize(skyboxUrl.toStdString());
        _defaultSkyboxAmbientTexture = _defaultSkyboxTexture;

        _defaultSkybox->setCubemap(_defaultSkyboxTexture);
    }

    EntityTreeRenderer::setEntitiesShouldFadeFunction([this]() {
        SharedNodePointer entityServerNode = DependencyManager::get<NodeList>()->soloNodeOfType(NodeType::EntityServer);
        return entityServerNode && !isPhysicsEnabled();
    });

    _snapshotSound = DependencyManager::get<SoundCache>()->getSound(PathUtils::resourcesUrl("sounds/snap.wav"));
    
    QVariant testProperty = property(hifi::properties::TEST);
    qDebug() << testProperty;
    if (testProperty.isValid()) {
        auto scriptEngines = DependencyManager::get<ScriptEngines>();
        const auto testScript = property(hifi::properties::TEST).toUrl();
        scriptEngines->loadScript(testScript, false);
    } else {
        PROFILE_RANGE(render, "GetSandboxStatus");
        auto reply = SandboxUtils::getStatus();
        connect(reply, &QNetworkReply::finished, this, [=] {
            handleSandboxStatus(reply);
        });
    }

    // Monitor model assets (e.g., from Clara.io) added to the world that may need resizing.
    static const int ADD_ASSET_TO_WORLD_TIMER_INTERVAL_MS = 1000;
    _addAssetToWorldResizeTimer.setInterval(ADD_ASSET_TO_WORLD_TIMER_INTERVAL_MS); // 1s, Qt::CoarseTimer acceptable
    connect(&_addAssetToWorldResizeTimer, &QTimer::timeout, this, &Application::addAssetToWorldCheckModelSize);

    // Auto-update and close adding asset to world info message box.
    static const int ADD_ASSET_TO_WORLD_INFO_TIMEOUT_MS = 5000;
    _addAssetToWorldInfoTimer.setInterval(ADD_ASSET_TO_WORLD_INFO_TIMEOUT_MS); // 5s, Qt::CoarseTimer acceptable
    _addAssetToWorldInfoTimer.setSingleShot(true);
    connect(&_addAssetToWorldInfoTimer, &QTimer::timeout, this, &Application::addAssetToWorldInfoTimeout);
    static const int ADD_ASSET_TO_WORLD_ERROR_TIMEOUT_MS = 8000;
    _addAssetToWorldErrorTimer.setInterval(ADD_ASSET_TO_WORLD_ERROR_TIMEOUT_MS); // 8s, Qt::CoarseTimer acceptable
    _addAssetToWorldErrorTimer.setSingleShot(true);
    connect(&_addAssetToWorldErrorTimer, &QTimer::timeout, this, &Application::addAssetToWorldErrorTimeout);

    connect(this, &QCoreApplication::aboutToQuit, this, &Application::addAssetToWorldMessageClose);
    connect(&domainHandler, &DomainHandler::hostnameChanged, this, &Application::addAssetToWorldMessageClose);

    updateSystemTabletMode();

    connect(&_myCamera, &Camera::modeUpdated, this, &Application::cameraModeChanged);

    DependencyManager::get<PickManager>()->setShouldPickHUDOperator([&]() { return DependencyManager::get<HMDScriptingInterface>()->isHMDMode(); });
    DependencyManager::get<PickManager>()->setCalculatePos2DFromHUDOperator([&](const glm::vec3& intersection) {
        const glm::vec2 MARGIN(25.0f);
        glm::vec2 maxPos = _controllerScriptingInterface->getViewportDimensions() - MARGIN;
        glm::vec2 pos2D = DependencyManager::get<HMDScriptingInterface>()->overlayFromWorldPoint(intersection);
        return glm::max(MARGIN, glm::min(pos2D, maxPos));
    });

    // Setup the mouse ray pick and related operators
    DependencyManager::get<EntityTreeRenderer>()->setMouseRayPickID(DependencyManager::get<PickManager>()->addPick(PickQuery::Ray, std::make_shared<MouseRayPick>(
        PickFilter(PickScriptingInterface::PICK_ENTITIES() | PickScriptingInterface::PICK_INCLUDE_NONCOLLIDABLE()), 0.0f, true)));
    DependencyManager::get<EntityTreeRenderer>()->setMouseRayPickResultOperator([&](unsigned int rayPickID) {
        RayToEntityIntersectionResult entityResult;
        entityResult.intersects = false;
        auto pickResult = DependencyManager::get<PickManager>()->getPrevPickResultTyped<RayPickResult>(rayPickID);
        if (pickResult) {
            entityResult.intersects = pickResult->type != IntersectionType::NONE;
            if (entityResult.intersects) {
                entityResult.intersection = pickResult->intersection;
                entityResult.distance = pickResult->distance;
                entityResult.surfaceNormal = pickResult->surfaceNormal;
                entityResult.entityID = pickResult->objectID;
                entityResult.extraInfo = pickResult->extraInfo;
            }
        }
        return entityResult;
    });
    DependencyManager::get<EntityTreeRenderer>()->setSetPrecisionPickingOperator([&](unsigned int rayPickID, bool value) {
        DependencyManager::get<PickManager>()->setPrecisionPicking(rayPickID, value);
    });
    EntityTreeRenderer::setRenderDebugHullsOperator([] {
        return Menu::getInstance()->isOptionChecked(MenuOption::PhysicsShowHulls);
    });

    // Preload Tablet sounds
    DependencyManager::get<TabletScriptingInterface>()->preloadSounds();

    _pendingIdleEvent = false;
    _pendingRenderEvent = false;

    qCDebug(interfaceapp) << "Metaverse session ID is" << uuidStringWithoutCurlyBraces(accountManager->getSessionID());
}

void Application::domainConnectionRefused(const QString& reasonMessage, int reasonCodeInt, const QString& extraInfo) {
    DomainHandler::ConnectionRefusedReason reasonCode = static_cast<DomainHandler::ConnectionRefusedReason>(reasonCodeInt);

    if (reasonCode == DomainHandler::ConnectionRefusedReason::TooManyUsers && !extraInfo.isEmpty()) {
        DependencyManager::get<AddressManager>()->handleLookupString(extraInfo);
        return;
    }

    switch (reasonCode) {
        case DomainHandler::ConnectionRefusedReason::ProtocolMismatch:
        case DomainHandler::ConnectionRefusedReason::TooManyUsers:
        case DomainHandler::ConnectionRefusedReason::Unknown: {
            QString message = "Unable to connect to the location you are visiting.\n";
            message += reasonMessage;
            OffscreenUi::asyncWarning("", message);
            break;
        }
        default:
            // nothing to do.
            break;
    }
}

QString Application::getUserAgent() {
    if (QThread::currentThread() != thread()) {
        QString userAgent;

        BLOCKING_INVOKE_METHOD(this, "getUserAgent", Q_RETURN_ARG(QString, userAgent));

        return userAgent;
    }

    QString userAgent = "Mozilla/5.0 (HighFidelityInterface/" + BuildInfo::VERSION + "; "
        + QSysInfo::productType() + " " + QSysInfo::productVersion() + ")";

    auto formatPluginName = [](QString name) -> QString { return name.trimmed().replace(" ", "-");  };

    // For each plugin, add to userAgent
    auto displayPlugins = PluginManager::getInstance()->getDisplayPlugins();
    for (auto& dp : displayPlugins) {
        if (dp->isActive() && dp->isHmd()) {
            userAgent += " " + formatPluginName(dp->getName());
        }
    }
    auto inputPlugins= PluginManager::getInstance()->getInputPlugins();
    for (auto& ip : inputPlugins) {
        if (ip->isActive()) {
            userAgent += " " + formatPluginName(ip->getName());
        }
    }
    // for codecs, we include all of them, even if not active
    auto codecPlugins = PluginManager::getInstance()->getCodecPlugins();
    for (auto& cp : codecPlugins) {
        userAgent += " " + formatPluginName(cp->getName());
    }

    return userAgent;
}

void Application::toggleTabletUI(bool shouldOpen) const {
    auto tabletScriptingInterface = DependencyManager::get<TabletScriptingInterface>();
    auto hmd = DependencyManager::get<HMDScriptingInterface>();
    if (!(shouldOpen && hmd->getShouldShowTablet())) {
        auto HMD = DependencyManager::get<HMDScriptingInterface>();
        HMD->toggleShouldShowTablet();
    }
}

void Application::checkChangeCursor() {
    QMutexLocker locker(&_changeCursorLock);
    if (_cursorNeedsChanging) {
#ifdef Q_OS_MAC
        auto cursorTarget = _window; // OSX doesn't seem to provide for hiding the cursor only on the GL widget
#else
        // On windows and linux, hiding the top level cursor also means it's invisible when hovering over the
        // window menu, which is a pain, so only hide it for the GL surface
        auto cursorTarget = _glWidget;
#endif
        cursorTarget->setCursor(_desiredCursor);

        _cursorNeedsChanging = false;
    }
}

void Application::showCursor(const Cursor::Icon& cursor) {
    QMutexLocker locker(&_changeCursorLock);

    auto managedCursor = Cursor::Manager::instance().getCursor();
    auto curIcon = managedCursor->getIcon();
    if (curIcon != cursor) {
        managedCursor->setIcon(cursor);
        curIcon = cursor;
    }
    _desiredCursor = cursor == Cursor::Icon::SYSTEM ? Qt::ArrowCursor : Qt::BlankCursor;
    _cursorNeedsChanging = true;
}

void Application::updateHeartbeat() const {
    DeadlockWatchdogThread::updateHeartbeat();
}

void Application::onAboutToQuit() {
    emit beforeAboutToQuit();

    foreach(auto inputPlugin, PluginManager::getInstance()->getInputPlugins()) {
        if (inputPlugin->isActive()) {
            inputPlugin->deactivate();
        }
    }

    getActiveDisplayPlugin()->deactivate();
    if (_autoSwitchDisplayModeSupportedHMDPlugin
        && _autoSwitchDisplayModeSupportedHMDPlugin->isSessionActive()) {
        _autoSwitchDisplayModeSupportedHMDPlugin->endSession();
    }
    // use the CloseEventSender via a QThread to send an event that says the user asked for the app to close
    DependencyManager::get<CloseEventSender>()->startThread();

    // Hide Running Scripts dialog so that it gets destroyed in an orderly manner; prevents warnings at shutdown.
    DependencyManager::get<OffscreenUi>()->hide("RunningScripts");

    _aboutToQuit = true;

    cleanupBeforeQuit();
}

void Application::cleanupBeforeQuit() {
    // add a logline indicating if QTWEBENGINE_REMOTE_DEBUGGING is set or not
    QString webengineRemoteDebugging = QProcessEnvironment::systemEnvironment().value("QTWEBENGINE_REMOTE_DEBUGGING", "false");
    qCDebug(interfaceapp) << "QTWEBENGINE_REMOTE_DEBUGGING =" << webengineRemoteDebugging;

    if (tracing::enabled()) {
        auto tracer = DependencyManager::get<tracing::Tracer>();
        tracer->stopTracing();
        auto outputFile = property(hifi::properties::TRACING).toString();
        tracer->serialize(outputFile);
    }

    // Stop third party processes so that they're not left running in the event of a subsequent shutdown crash.
#ifdef HAVE_DDE
    DependencyManager::get<DdeFaceTracker>()->setEnabled(false);
#endif
#ifdef HAVE_IVIEWHMD
    DependencyManager::get<EyeTracker>()->setEnabled(false, true);
#endif
    AnimDebugDraw::getInstance().shutdown();

    // FIXME: once we move to shared pointer for the INputDevice we shoud remove this naked delete:
    _applicationStateDevice.reset();

    {
        if (_keyboardFocusHighlightID != UNKNOWN_OVERLAY_ID) {
            getOverlays().deleteOverlay(_keyboardFocusHighlightID);
            _keyboardFocusHighlightID = UNKNOWN_OVERLAY_ID;
        }
        _keyboardFocusHighlight = nullptr;
    }

    auto nodeList = DependencyManager::get<NodeList>();

    // send the domain a disconnect packet, force stoppage of domain-server check-ins
    nodeList->getDomainHandler().disconnect();
    nodeList->setIsShuttingDown(true);

    // tell the packet receiver we're shutting down, so it can drop packets
    nodeList->getPacketReceiver().setShouldDropPackets(true);

    getEntities()->shutdown(); // tell the entities system we're shutting down, so it will stop running scripts

    // Clear any queued processing (I/O, FBX/OBJ/Texture parsing)
    QThreadPool::globalInstance()->clear();

    DependencyManager::get<ScriptEngines>()->shutdownScripting(); // stop all currently running global scripts
    DependencyManager::destroy<ScriptEngines>();

    _displayPlugin.reset();
    PluginManager::getInstance()->shutdown();

    // Cleanup all overlays after the scripts, as scripts might add more
    _overlays.cleanupAllOverlays();
    // The cleanup process enqueues the transactions but does not process them.  Calling this here will force the actual
    // removal of the items.
    // See https://highfidelity.fogbugz.com/f/cases/5328
    _main3DScene->enqueueFrame(); // flush all the transactions
    _main3DScene->processTransactionQueue(); // process and apply deletions

    // first stop all timers directly or by invokeMethod
    // depending on what thread they run in
    locationUpdateTimer.stop();
    identityPacketTimer.stop();
    pingTimer.stop();

    // Wait for the settings thread to shut down, and save the settings one last time when it's safe
    if (_settingsGuard.wait()) {
        // save state
        saveSettings();
    }

    _window->saveGeometry();

    // Destroy third party processes after scripts have finished using them.
#ifdef HAVE_DDE
    DependencyManager::destroy<DdeFaceTracker>();
#endif
#ifdef HAVE_IVIEWHMD
    DependencyManager::destroy<EyeTracker>();
#endif

    // stop QML
    DependencyManager::destroy<TabletScriptingInterface>();
    DependencyManager::destroy<ToolbarScriptingInterface>();
    DependencyManager::destroy<OffscreenUi>();

    DependencyManager::destroy<OffscreenQmlSurfaceCache>();

    if (_snapshotSoundInjector != nullptr) {
        _snapshotSoundInjector->stop();
    }

    // FIXME: something else is holding a reference to AudioClient,
    // so it must be explicitly synchronously stopped here
    DependencyManager::get<AudioClient>()->cleanupBeforeQuit();

    // destroy Audio so it and its threads have a chance to go down safely
    // this must happen after QML, as there are unexplained audio crashes originating in qtwebengine
    DependencyManager::destroy<AudioClient>();
    DependencyManager::destroy<AudioInjectorManager>();
    DependencyManager::destroy<AudioScriptingInterface>();

    // The PointerManager must be destroyed before the PickManager because when a Pointer is deleted,
    // it accesses the PickManager to delete its associated Pick
    DependencyManager::destroy<PointerManager>();
    DependencyManager::destroy<PickManager>();

    qCDebug(interfaceapp) << "Application::cleanupBeforeQuit() complete";
}

Application::~Application() {
    // remove avatars from physics engine
    DependencyManager::get<AvatarManager>()->clearOtherAvatars();
    VectorOfMotionStates motionStates;
    DependencyManager::get<AvatarManager>()->getObjectsToRemoveFromPhysics(motionStates);
    _physicsEngine->removeObjects(motionStates);
    DependencyManager::get<AvatarManager>()->deleteAllAvatars();

    _physicsEngine->setCharacterController(nullptr);

    // the _shapeManager should have zero references
    _shapeManager.collectGarbage();
    assert(_shapeManager.getNumShapes() == 0);

    // shutdown render engine
    _main3DScene = nullptr;
    _renderEngine = nullptr;

    DependencyManager::destroy<Preferences>();

    _entityClipboard->eraseAllOctreeElements();
    _entityClipboard.reset();

    EntityTreePointer tree = getEntities()->getTree();
    tree->setSimulation(nullptr);

    _octreeProcessor.terminate();
    _entityEditSender.terminate();

    DependencyManager::destroy<AvatarManager>();
    DependencyManager::destroy<AnimationCache>();
    DependencyManager::destroy<FramebufferCache>();
    DependencyManager::destroy<TextureCache>();
    DependencyManager::destroy<ModelCache>();
    DependencyManager::destroy<GeometryCache>();
    DependencyManager::destroy<ScriptCache>();
    DependencyManager::destroy<SoundCache>();
    DependencyManager::destroy<OctreeStatsProvider>();

    DependencyManager::get<ResourceManager>()->cleanup();

    // remove the NodeList from the DependencyManager
    DependencyManager::destroy<NodeList>();

    if (auto steamClient = PluginManager::getInstance()->getSteamClientPlugin()) {
        steamClient->shutdown();
    }

#if 0
    ConnexionClient::getInstance().destroy();
#endif
    // The window takes ownership of the menu, so this has the side effect of destroying it.
    _window->setMenuBar(nullptr);

    _window->deleteLater();

    // make sure that the quit event has finished sending before we take the application down
    auto closeEventSender = DependencyManager::get<CloseEventSender>();
    while (!closeEventSender->hasFinishedQuitEvent() && !closeEventSender->hasTimedOutQuitEvent()) {
        // sleep a little so we're not spinning at 100%
        std::this_thread::sleep_for(std::chrono::milliseconds(10));
    }
    // quit the thread used by the closure event sender
    closeEventSender->thread()->quit();

    // Can't log to file passed this point, FileLogger about to be deleted
    qInstallMessageHandler(LogHandler::verboseMessageHandler);
}

void Application::initializeGL() {
    qCDebug(interfaceapp) << "Created Display Window.";

    // initialize glut for shape drawing; Qt apparently initializes it on OS X
    if (_isGLInitialized) {
        return;
    } else {
        _isGLInitialized = true;
    }

    // Build a shared canvas / context for the Chromium processes
    _glWidget->makeCurrent();

#if !defined(DISABLE_QML)
    // Chromium rendering uses some GL functions that prevent nSight from capturing
    // frames, so we only create the shared context if nsight is NOT active.
    if (!nsightActive()) {
        _chromiumShareContext = new OffscreenGLCanvas();
        _chromiumShareContext->setObjectName("ChromiumShareContext");
        _chromiumShareContext->create(_glWidget->qglContext());
        _chromiumShareContext->makeCurrent();
        if (!_chromiumShareContext->makeCurrent()) {
            qCWarning(interfaceapp, "Unable to make chromium shared context current");
        }
        qt_gl_set_global_share_context(_chromiumShareContext->getContext());
    } else {
        qCWarning(interfaceapp) << "nSIGHT detected, disabling chrome rendering";
    }
#endif

    // Build a shared canvas / context for the QML rendering
    _glWidget->makeCurrent();
    _qmlShareContext = new OffscreenGLCanvas();
    _qmlShareContext->setObjectName("QmlShareContext");
    _qmlShareContext->create(_glWidget->qglContext());
    if (!_qmlShareContext->makeCurrent()) {
        qCWarning(interfaceapp, "Unable to make QML shared context current");
    }
    OffscreenQmlSurface::setSharedContext(_qmlShareContext->getContext());
    _qmlShareContext->doneCurrent();

    _glWidget->makeCurrent();
    gpu::Context::init<gpu::gl::GLBackend>();
    qApp->setProperty(hifi::properties::gl::MAKE_PROGRAM_CALLBACK,
        QVariant::fromValue((void*)(&gpu::gl::GLBackend::makeProgram)));
    _gpuContext = std::make_shared<gpu::Context>();
    // The gpu context can make child contexts for transfers, so
    // we need to restore primary rendering context
    _glWidget->makeCurrent();

    initDisplay();
    qCDebug(interfaceapp, "Initialized Display.");

    // FIXME: on low end systems os the shaders take up to 1 minute to compile, so we pause the deadlock watchdog thread.
    DeadlockWatchdogThread::withPause([&] {
        // Set up the render engine
        render::CullFunctor cullFunctor = LODManager::shouldRender;
        static const QString RENDER_FORWARD = "HIFI_RENDER_FORWARD";
        _renderEngine->addJob<UpdateSceneTask>("UpdateScene");
#ifndef Q_OS_ANDROID
        _renderEngine->addJob<SecondaryCameraRenderTask>("SecondaryCameraJob", cullFunctor, !DISABLE_DEFERRED);
#endif
        _renderEngine->addJob<RenderViewTask>("RenderMainView", cullFunctor, !DISABLE_DEFERRED, render::ItemKey::TAG_BITS_0, render::ItemKey::TAG_BITS_0);
        _renderEngine->load();
        _renderEngine->registerScene(_main3DScene);

        // Now that OpenGL is initialized, we are sure we have a valid context and can create the various pipeline shaders with success.
        DependencyManager::get<GeometryCache>()->initializeShapePipelines();
    });

    _offscreenContext = new OffscreenGLCanvas();
    _offscreenContext->setObjectName("MainThreadContext");
    _offscreenContext->create(_glWidget->qglContext());
    if (!_offscreenContext->makeCurrent()) {
        qFatal("Unable to make offscreen context current");
    }
    _offscreenContext->doneCurrent();
    _offscreenContext->setThreadContext();
    _renderEventHandler = new RenderEventHandler(_glWidget->qglContext());

    // The UI can't be created until the primary OpenGL
    // context is created, because it needs to share
    // texture resources
    // Needs to happen AFTER the render engine initialization to access its configuration
    if (!_offscreenContext->makeCurrent()) {
        qFatal("Unable to make offscreen context current");
    }

    initializeUi();
    qCDebug(interfaceapp, "Initialized Offscreen UI.");

    if (!_offscreenContext->makeCurrent()) {
        qFatal("Unable to make offscreen context current");
    }
    init();
    qCDebug(interfaceapp, "init() complete.");

    // create thread for parsing of octree data independent of the main network and rendering threads
    _octreeProcessor.initialize(_enableProcessOctreeThread);
    connect(&_octreeProcessor, &OctreePacketProcessor::packetVersionMismatch, this, &Application::notifyPacketVersionMismatch);
    _entityEditSender.initialize(_enableProcessOctreeThread);

    _idleLoopStdev.reset();


    // Restore the primary GL content for the main thread
    if (!_offscreenContext->makeCurrent()) {
        qFatal("Unable to make offscreen context current");
    }

    // update before the first render
    update(0);
}

extern void setupPreferences();

void Application::initializeUi() {
    // Make sure all QML surfaces share the main thread GL context
    OffscreenQmlSurface::setSharedContext(_offscreenContext->getContext());
    OffscreenQmlSurface::addWhitelistContextHandler(QUrl{ "OverlayWindowTest.qml" },
        [](QQmlContext* context) {
        qDebug() << "Whitelist OverlayWindow worked";
        context->setContextProperty("OverlayWindowTestString", "TestWorked");
    });
    OffscreenQmlSurface::addWhitelistContextHandler(QUrl{ "hifi/audio/Audio.qml" },
        [](QQmlContext* context) {
        qDebug() << "QQQ" << __FUNCTION__ << "Whitelist Audio worked";
    });


    AddressBarDialog::registerType();
    ErrorDialog::registerType();
    LoginDialog::registerType();
    Tooltip::registerType();
    UpdateDialog::registerType();
    QmlContextCallback callback = [](QQmlContext* context) {
        context->setContextProperty("Commerce", new QmlCommerce());
    };
    OffscreenQmlSurface::addWhitelistContextHandler({
        QUrl{ "hifi/commerce/checkout/Checkout.qml" },
        QUrl{ "hifi/commerce/common/CommerceLightbox.qml" },
        QUrl{ "hifi/commerce/common/EmulatedMarketplaceHeader.qml" },
        QUrl{ "hifi/commerce/common/FirstUseTutorial.qml" },
        QUrl{ "hifi/commerce/common/SortableListModel.qml" },
        QUrl{ "hifi/commerce/inspectionCertificate/InspectionCertificate.qml" },
        QUrl{ "hifi/commerce/purchases/PurchasedItem.qml" },
        QUrl{ "hifi/commerce/purchases/Purchases.qml" },
        QUrl{ "hifi/commerce/wallet/Help.qml" },
        QUrl{ "hifi/commerce/wallet/NeedsLogIn.qml" },
        QUrl{ "hifi/commerce/wallet/PassphraseChange.qml" },
        QUrl{ "hifi/commerce/wallet/PassphraseModal.qml" },
        QUrl{ "hifi/commerce/wallet/PassphraseSelection.qml" },
        QUrl{ "hifi/commerce/wallet/Security.qml" },
        QUrl{ "hifi/commerce/wallet/SecurityImageChange.qml" },
        QUrl{ "hifi/commerce/wallet/SecurityImageModel.qml" },
        QUrl{ "hifi/commerce/wallet/SecurityImageSelection.qml" },
        QUrl{ "hifi/commerce/wallet/sendMoney/SendMoney.qml" },
        QUrl{ "hifi/commerce/wallet/Wallet.qml" },
        QUrl{ "hifi/commerce/wallet/WalletHome.qml" },
        QUrl{ "hifi/commerce/wallet/WalletSetup.qml" },
    }, callback);
    qmlRegisterType<ResourceImageItem>("Hifi", 1, 0, "ResourceImageItem");
    qmlRegisterType<Preference>("Hifi", 1, 0, "Preference");
    qmlRegisterType<WebBrowserSuggestionsEngine>("HifiWeb", 1, 0, "WebBrowserSuggestionsEngine");

    {
        auto tabletScriptingInterface = DependencyManager::get<TabletScriptingInterface>();
        tabletScriptingInterface->getTablet(SYSTEM_TABLET);
    }

    auto offscreenUi = DependencyManager::get<OffscreenUi>();
    connect(offscreenUi.data(), &hifi::qml::OffscreenSurface::rootContextCreated,
        this, &Application::onDesktopRootContextCreated);
    connect(offscreenUi.data(), &hifi::qml::OffscreenSurface::rootItemCreated,
        this, &Application::onDesktopRootItemCreated);

    offscreenUi->setProxyWindow(_window->windowHandle());
    // OffscreenUi is a subclass of OffscreenQmlSurface specifically designed to
    // support the window management and scripting proxies for VR use
    DeadlockWatchdogThread::withPause([&] {
        offscreenUi->createDesktop(PathUtils::qmlUrl("hifi/Desktop.qml"));
    });
    // FIXME either expose so that dialogs can set this themselves or
    // do better detection in the offscreen UI of what has focus
    offscreenUi->setNavigationFocused(false);

    setupPreferences();

    _glWidget->installEventFilter(offscreenUi.data());
    offscreenUi->setMouseTranslator([=](const QPointF& pt) {
        QPointF result = pt;
        auto displayPlugin = getActiveDisplayPlugin();
        if (displayPlugin->isHmd()) {
            getApplicationCompositor().handleRealMouseMoveEvent(false);
            auto resultVec = getApplicationCompositor().getReticlePosition();
            result = QPointF(resultVec.x, resultVec.y);
        }
        return result.toPoint();
    });
    offscreenUi->resume();
    connect(_window, &MainWindow::windowGeometryChanged, [this](const QRect& r){
        resizeGL();
    });

    // This will set up the input plugins UI
    _activeInputPlugins.clear();
    foreach(auto inputPlugin, PluginManager::getInstance()->getInputPlugins()) {
        if (KeyboardMouseDevice::NAME == inputPlugin->getName()) {
            _keyboardMouseDevice = std::dynamic_pointer_cast<KeyboardMouseDevice>(inputPlugin);
        }
        if (TouchscreenDevice::NAME == inputPlugin->getName()) {
            _touchscreenDevice = std::dynamic_pointer_cast<TouchscreenDevice>(inputPlugin);
        }
        if (TouchscreenVirtualPadDevice::NAME == inputPlugin->getName()) {
            _touchscreenVirtualPadDevice = std::dynamic_pointer_cast<TouchscreenVirtualPadDevice>(inputPlugin);
        }
    }

    auto compositorHelper = DependencyManager::get<CompositorHelper>();
    connect(compositorHelper.data(), &CompositorHelper::allowMouseCaptureChanged, this, [=] {
        if (isHMDMode()) {
            showCursor(compositorHelper->getAllowMouseCapture() ?
                       Cursor::Manager::lookupIcon(_preferredCursor.get()) :
                       Cursor::Icon::SYSTEM);
        }
    });

    // Pre-create a couple of Web3D overlays to speed up tablet UI
    auto offscreenSurfaceCache = DependencyManager::get<OffscreenQmlSurfaceCache>();
    offscreenSurfaceCache->reserve(TabletScriptingInterface::QML, 1);
    offscreenSurfaceCache->reserve(Web3DOverlay::QML, 2);
}


void Application::onDesktopRootContextCreated(QQmlContext* surfaceContext) {
    auto engine = surfaceContext->engine();
    // in Qt 5.10.0 there is already an "Audio" object in the QML context
    // though I failed to find it (from QtMultimedia??). So..  let it be "AudioScriptingInterface"
    surfaceContext->setContextProperty("AudioScriptingInterface", DependencyManager::get<AudioScriptingInterface>().data());

    surfaceContext->setContextProperty("AudioStats", DependencyManager::get<AudioClient>()->getStats().data());
    surfaceContext->setContextProperty("AudioScope", DependencyManager::get<AudioScope>().data());

    surfaceContext->setContextProperty("Controller", DependencyManager::get<controller::ScriptingInterface>().data());
    surfaceContext->setContextProperty("Entities", DependencyManager::get<EntityScriptingInterface>().data());
    _fileDownload = new FileScriptingInterface(engine);
    surfaceContext->setContextProperty("File", _fileDownload);
    connect(_fileDownload, &FileScriptingInterface::unzipResult, this, &Application::handleUnzip);
    surfaceContext->setContextProperty("MyAvatar", getMyAvatar().get());
    surfaceContext->setContextProperty("Messages", DependencyManager::get<MessagesClient>().data());
    surfaceContext->setContextProperty("Recording", DependencyManager::get<RecordingScriptingInterface>().data());
    surfaceContext->setContextProperty("Preferences", DependencyManager::get<Preferences>().data());
    surfaceContext->setContextProperty("AddressManager", DependencyManager::get<AddressManager>().data());
    surfaceContext->setContextProperty("FrameTimings", &_frameTimingsScriptingInterface);
    surfaceContext->setContextProperty("Rates", new RatesScriptingInterface(this));

    surfaceContext->setContextProperty("TREE_SCALE", TREE_SCALE);
    // FIXME Quat and Vec3 won't work with QJSEngine used by QML
    surfaceContext->setContextProperty("Quat", new Quat());
    surfaceContext->setContextProperty("Vec3", new Vec3());
    surfaceContext->setContextProperty("Uuid", new ScriptUUID());
    surfaceContext->setContextProperty("Assets", DependencyManager::get<AssetMappingsScriptingInterface>().data());

    surfaceContext->setContextProperty("AvatarList", DependencyManager::get<AvatarManager>().data());
    surfaceContext->setContextProperty("Users", DependencyManager::get<UsersScriptingInterface>().data());

    surfaceContext->setContextProperty("UserActivityLogger", DependencyManager::get<UserActivityLoggerScriptingInterface>().data());

    surfaceContext->setContextProperty("Camera", &_myCamera);

#if defined(Q_OS_MAC) || defined(Q_OS_WIN)
    surfaceContext->setContextProperty("SpeechRecognizer", DependencyManager::get<SpeechRecognizer>().data());
#endif

    surfaceContext->setContextProperty("Overlays", &_overlays);
    surfaceContext->setContextProperty("Window", DependencyManager::get<WindowScriptingInterface>().data());
    surfaceContext->setContextProperty("MenuInterface", MenuScriptingInterface::getInstance());
    surfaceContext->setContextProperty("Settings", SettingsScriptingInterface::getInstance());
    surfaceContext->setContextProperty("ScriptDiscoveryService", DependencyManager::get<ScriptEngines>().data());
    surfaceContext->setContextProperty("AvatarBookmarks", DependencyManager::get<AvatarBookmarks>().data());
    surfaceContext->setContextProperty("LocationBookmarks", DependencyManager::get<LocationBookmarks>().data());

    // Caches
    surfaceContext->setContextProperty("AnimationCache", DependencyManager::get<AnimationCache>().data());
    surfaceContext->setContextProperty("TextureCache", DependencyManager::get<TextureCache>().data());
    surfaceContext->setContextProperty("ModelCache", DependencyManager::get<ModelCache>().data());
    surfaceContext->setContextProperty("SoundCache", DependencyManager::get<SoundCache>().data());
    surfaceContext->setContextProperty("InputConfiguration", DependencyManager::get<InputConfiguration>().data());

    surfaceContext->setContextProperty("Account", AccountServicesScriptingInterface::getInstance()); // DEPRECATED - TO BE REMOVED
    surfaceContext->setContextProperty("GlobalServices", AccountServicesScriptingInterface::getInstance()); // DEPRECATED - TO BE REMOVED
    surfaceContext->setContextProperty("AccountServices", AccountServicesScriptingInterface::getInstance());

    surfaceContext->setContextProperty("DialogsManager", _dialogsManagerScriptingInterface);
    surfaceContext->setContextProperty("FaceTracker", DependencyManager::get<DdeFaceTracker>().data());
    surfaceContext->setContextProperty("AvatarManager", DependencyManager::get<AvatarManager>().data());
    surfaceContext->setContextProperty("UndoStack", &_undoStackScriptingInterface);
    surfaceContext->setContextProperty("LODManager", DependencyManager::get<LODManager>().data());
    surfaceContext->setContextProperty("HMD", DependencyManager::get<HMDScriptingInterface>().data());
    surfaceContext->setContextProperty("Scene", DependencyManager::get<SceneScriptingInterface>().data());
    surfaceContext->setContextProperty("Render", _renderEngine->getConfiguration().get());
    surfaceContext->setContextProperty("Reticle", getApplicationCompositor().getReticleInterface());
    surfaceContext->setContextProperty("Snapshot", DependencyManager::get<Snapshot>().data());

    surfaceContext->setContextProperty("ApplicationCompositor", &getApplicationCompositor());

    surfaceContext->setContextProperty("Selection", DependencyManager::get<SelectionScriptingInterface>().data());
    surfaceContext->setContextProperty("ContextOverlay", DependencyManager::get<ContextOverlayInterface>().data());
    surfaceContext->setContextProperty("Wallet", DependencyManager::get<WalletScriptingInterface>().data());

    if (auto steamClient = PluginManager::getInstance()->getSteamClientPlugin()) {
        surfaceContext->setContextProperty("Steam", new SteamScriptingInterface(engine, steamClient.get()));
    }

    _window->setMenuBar(new Menu());
}

void Application::onDesktopRootItemCreated(QQuickItem* rootItem) {
    Stats::show();
    AvatarInputs::show();
    auto surfaceContext = DependencyManager::get<OffscreenUi>()->getSurfaceContext();
    surfaceContext->setContextProperty("Stats", Stats::getInstance());
    surfaceContext->setContextProperty("AvatarInputs", AvatarInputs::getInstance());
}

void Application::updateCamera(RenderArgs& renderArgs, float deltaTime) {
    PROFILE_RANGE(render, __FUNCTION__);
    PerformanceTimer perfTimer("updateCamera");

    glm::vec3 boomOffset;
    auto myAvatar = getMyAvatar();
    boomOffset = myAvatar->getModelScale() * myAvatar->getBoomLength() * -IDENTITY_FORWARD;

    // The render mode is default or mirror if the camera is in mirror mode, assigned further below
    renderArgs._renderMode = RenderArgs::DEFAULT_RENDER_MODE;

    // Always use the default eye position, not the actual head eye position.
    // Using the latter will cause the camera to wobble with idle animations,
    // or with changes from the face tracker
    if (_myCamera.getMode() == CAMERA_MODE_FIRST_PERSON) {
        _thirdPersonHMDCameraBoomValid= false;
        if (isHMDMode()) {
            mat4 camMat = myAvatar->getSensorToWorldMatrix() * myAvatar->getHMDSensorMatrix();
            _myCamera.setPosition(extractTranslation(camMat));
            _myCamera.setOrientation(glmExtractRotation(camMat));
        }
        else {
            _myCamera.setPosition(myAvatar->getDefaultEyePosition());
            _myCamera.setOrientation(myAvatar->getMyHead()->getHeadOrientation());
        }
    }
    else if (_myCamera.getMode() == CAMERA_MODE_THIRD_PERSON) {
        if (isHMDMode()) {

            if (!_thirdPersonHMDCameraBoomValid) {
                const glm::vec3 CAMERA_OFFSET = glm::vec3(0.0f, 0.0f, 0.7f);
                _thirdPersonHMDCameraBoom = cancelOutRollAndPitch(myAvatar->getHMDSensorOrientation()) * CAMERA_OFFSET;
                _thirdPersonHMDCameraBoomValid = true;
            }

            glm::mat4 thirdPersonCameraSensorToWorldMatrix = myAvatar->getSensorToWorldMatrix();

            const glm::vec3 cameraPos = myAvatar->getHMDSensorPosition() + _thirdPersonHMDCameraBoom * myAvatar->getBoomLength();
            glm::mat4 sensorCameraMat = createMatFromQuatAndPos(myAvatar->getHMDSensorOrientation(), cameraPos);
            glm::mat4 worldCameraMat = thirdPersonCameraSensorToWorldMatrix * sensorCameraMat;

            _myCamera.setOrientation(glm::normalize(glmExtractRotation(worldCameraMat)));
            _myCamera.setPosition(extractTranslation(worldCameraMat));
        }
        else {
            _thirdPersonHMDCameraBoomValid = false;

            _myCamera.setOrientation(myAvatar->getHead()->getOrientation());
            if (Menu::getInstance()->isOptionChecked(MenuOption::CenterPlayerInView)) {
                _myCamera.setPosition(myAvatar->getDefaultEyePosition()
                    + _myCamera.getOrientation() * boomOffset);
            }
            else {
                _myCamera.setPosition(myAvatar->getDefaultEyePosition()
                    + myAvatar->getWorldOrientation() * boomOffset);
            }
        }
    }
    else if (_myCamera.getMode() == CAMERA_MODE_MIRROR) {
        _thirdPersonHMDCameraBoomValid= false;
        if (isHMDMode()) {
            auto mirrorBodyOrientation = myAvatar->getWorldOrientation() * glm::quat(glm::vec3(0.0f, PI + _rotateMirror, 0.0f));

            glm::quat hmdRotation = extractRotation(myAvatar->getHMDSensorMatrix());
            // Mirror HMD yaw and roll
            glm::vec3 mirrorHmdEulers = glm::eulerAngles(hmdRotation);
            mirrorHmdEulers.y = -mirrorHmdEulers.y;
            mirrorHmdEulers.z = -mirrorHmdEulers.z;
            glm::quat mirrorHmdRotation = glm::quat(mirrorHmdEulers);

            glm::quat worldMirrorRotation = mirrorBodyOrientation * mirrorHmdRotation;

            _myCamera.setOrientation(worldMirrorRotation);

            glm::vec3 hmdOffset = extractTranslation(myAvatar->getHMDSensorMatrix());
            // Mirror HMD lateral offsets
            hmdOffset.x = -hmdOffset.x;

            _myCamera.setPosition(myAvatar->getDefaultEyePosition()
                + glm::vec3(0, _raiseMirror * myAvatar->getModelScale(), 0)
                + mirrorBodyOrientation * glm::vec3(0.0f, 0.0f, 1.0f) * MIRROR_FULLSCREEN_DISTANCE * _scaleMirror
                + mirrorBodyOrientation * hmdOffset);
        }
        else {
            _myCamera.setOrientation(myAvatar->getWorldOrientation()
                * glm::quat(glm::vec3(0.0f, PI + _rotateMirror, 0.0f)));
            _myCamera.setPosition(myAvatar->getDefaultEyePosition()
                + glm::vec3(0, _raiseMirror * myAvatar->getModelScale(), 0)
                + (myAvatar->getWorldOrientation() * glm::quat(glm::vec3(0.0f, _rotateMirror, 0.0f))) *
                glm::vec3(0.0f, 0.0f, -1.0f) * MIRROR_FULLSCREEN_DISTANCE * _scaleMirror);
        }
        renderArgs._renderMode = RenderArgs::MIRROR_RENDER_MODE;
    }
    else if (_myCamera.getMode() == CAMERA_MODE_ENTITY) {
        _thirdPersonHMDCameraBoomValid= false;
        EntityItemPointer cameraEntity = _myCamera.getCameraEntityPointer();
        if (cameraEntity != nullptr) {
            if (isHMDMode()) {
                glm::quat hmdRotation = extractRotation(myAvatar->getHMDSensorMatrix());
                _myCamera.setOrientation(cameraEntity->getWorldOrientation() * hmdRotation);
                glm::vec3 hmdOffset = extractTranslation(myAvatar->getHMDSensorMatrix());
                _myCamera.setPosition(cameraEntity->getWorldPosition() + (hmdRotation * hmdOffset));
            }
            else {
                _myCamera.setOrientation(cameraEntity->getWorldOrientation());
                _myCamera.setPosition(cameraEntity->getWorldPosition());
            }
        }
    }
    // Update camera position
    if (!isHMDMode()) {
        _myCamera.update();
    }

    renderArgs._cameraMode = (int8_t)_myCamera.getMode();
}

void Application::runTests() {
    runTimingTests();
    runUnitTests();
}

void Application::faceTrackerMuteToggled() {

    QAction* muteAction = Menu::getInstance()->getActionForOption(MenuOption::MuteFaceTracking);
    Q_CHECK_PTR(muteAction);
    bool isMuted = getSelectedFaceTracker()->isMuted();
    muteAction->setChecked(isMuted);
    getSelectedFaceTracker()->setEnabled(!isMuted);
    Menu::getInstance()->getActionForOption(MenuOption::CalibrateCamera)->setEnabled(!isMuted);
}

void Application::setFieldOfView(float fov) {
    if (fov != _fieldOfView.get()) {
        _fieldOfView.set(fov);
        resizeGL();
    }
}

void Application::setHMDTabletScale(float hmdTabletScale) {
    _hmdTabletScale.set(hmdTabletScale);
}

void Application::setDesktopTabletScale(float desktopTabletScale) {
    _desktopTabletScale.set(desktopTabletScale);
}

void Application::setDesktopTabletBecomesToolbarSetting(bool value) {
    _desktopTabletBecomesToolbarSetting.set(value);
    updateSystemTabletMode();
}

void Application::setHmdTabletBecomesToolbarSetting(bool value) {
    _hmdTabletBecomesToolbarSetting.set(value);
    updateSystemTabletMode();
}

void Application::setPreferStylusOverLaser(bool value) {
    _preferStylusOverLaserSetting.set(value);
}

void Application::setPreferAvatarFingerOverStylus(bool value) {
    _preferAvatarFingerOverStylusSetting.set(value);
}

void Application::setPreferredCursor(const QString& cursorName) {
    qCDebug(interfaceapp) << "setPreferredCursor" << cursorName;
    _preferredCursor.set(cursorName.isEmpty() ? DEFAULT_CURSOR_NAME : cursorName);
    showCursor(Cursor::Manager::lookupIcon(_preferredCursor.get()));
}

void Application::setSettingConstrainToolbarPosition(bool setting) {
    _constrainToolbarPosition.set(setting);
    DependencyManager::get<OffscreenUi>()->setConstrainToolbarToCenterX(setting);
}

void Application::showHelp() {
    static const QString HAND_CONTROLLER_NAME_VIVE = "vive";
    static const QString HAND_CONTROLLER_NAME_OCULUS_TOUCH = "oculus";

    static const QString TAB_KEYBOARD_MOUSE = "kbm";
    static const QString TAB_GAMEPAD = "gamepad";
    static const QString TAB_HAND_CONTROLLERS = "handControllers";

    QString handControllerName = HAND_CONTROLLER_NAME_VIVE;
    QString defaultTab = TAB_KEYBOARD_MOUSE;

    if (PluginUtils::isViveControllerAvailable()) {
        defaultTab = TAB_HAND_CONTROLLERS;
        handControllerName = HAND_CONTROLLER_NAME_VIVE;
    } else if (PluginUtils::isOculusTouchControllerAvailable()) {
        defaultTab = TAB_HAND_CONTROLLERS;
        handControllerName = HAND_CONTROLLER_NAME_OCULUS_TOUCH;
    } else if (PluginUtils::isXboxControllerAvailable()) {
        defaultTab = TAB_GAMEPAD;
    }

    QUrlQuery queryString;
    queryString.addQueryItem("handControllerName", handControllerName);
    queryString.addQueryItem("defaultTab", defaultTab);
    auto tabletScriptingInterface = DependencyManager::get<TabletScriptingInterface>();
    TabletProxy* tablet = dynamic_cast<TabletProxy*>(tabletScriptingInterface->getTablet(SYSTEM_TABLET));
    tablet->gotoWebScreen(PathUtils::resourcesUrl() + INFO_HELP_PATH + "?" + queryString.toString());
    DependencyManager::get<HMDScriptingInterface>()->openTablet();
    //InfoView::show(INFO_HELP_PATH, false, queryString.toString());
}

void Application::resizeEvent(QResizeEvent* event) {
    resizeGL();
}

void Application::resizeGL() {
    PROFILE_RANGE(render, __FUNCTION__);
    if (nullptr == _displayPlugin) {
        return;
    }

    auto displayPlugin = getActiveDisplayPlugin();
    // Set the desired FBO texture size. If it hasn't changed, this does nothing.
    // Otherwise, it must rebuild the FBOs
    uvec2 framebufferSize = displayPlugin->getRecommendedRenderSize();
    uvec2 renderSize = uvec2(vec2(framebufferSize) * getRenderResolutionScale());
    if (_renderResolution != renderSize) {
        _renderResolution = renderSize;
        DependencyManager::get<FramebufferCache>()->setFrameBufferSize(fromGlm(renderSize));
    }

    // FIXME the aspect ratio for stereo displays is incorrect based on this.
    float aspectRatio = displayPlugin->getRecommendedAspectRatio();
    _myCamera.setProjection(glm::perspective(glm::radians(_fieldOfView.get()), aspectRatio,
                                             DEFAULT_NEAR_CLIP, DEFAULT_FAR_CLIP));
    // Possible change in aspect ratio
    {
        QMutexLocker viewLocker(&_viewMutex);
        _myCamera.loadViewFrustum(_viewFrustum);
    }

    DependencyManager::get<OffscreenUi>()->resize(fromGlm(displayPlugin->getRecommendedUiSize()));
}

void Application::handleSandboxStatus(QNetworkReply* reply) {
    PROFILE_RANGE(render, __FUNCTION__);

    bool sandboxIsRunning = SandboxUtils::readStatus(reply->readAll());
    qDebug() << "HandleSandboxStatus" << sandboxIsRunning;

    enum HandControllerType {
        Vive,
        Oculus
    };
    static const std::map<HandControllerType, int> MIN_CONTENT_VERSION = {
        { Vive, 1 },
        { Oculus, 27 }
    };

    // Get sandbox content set version
    auto acDirPath = PathUtils::getAppDataPath() + "../../" + BuildInfo::MODIFIED_ORGANIZATION + "/assignment-client/";
    auto contentVersionPath = acDirPath + "content-version.txt";
    qCDebug(interfaceapp) << "Checking " << contentVersionPath << " for content version";
    int contentVersion = 0;
    QFile contentVersionFile(contentVersionPath);
    if (contentVersionFile.open(QIODevice::ReadOnly | QIODevice::Text)) {
        QString line = contentVersionFile.readAll();
        contentVersion = line.toInt(); // returns 0 if conversion fails
    }

    // Get controller availability
    bool hasHandControllers = false;
    if (PluginUtils::isViveControllerAvailable() || PluginUtils::isOculusTouchControllerAvailable()) {
        hasHandControllers = true;
    }

    // Check HMD use (may be technically available without being in use)
    bool hasHMD = PluginUtils::isHMDAvailable();
    bool isUsingHMD = _displayPlugin->isHmd();
    bool isUsingHMDAndHandControllers = hasHMD && hasHandControllers && isUsingHMD;

    Setting::Handle<bool> firstRun{ Settings::firstRun, true };

    qCDebug(interfaceapp) << "HMD:" << hasHMD << ", Hand Controllers: " << hasHandControllers << ", Using HMD: " << isUsingHMDAndHandControllers;

    // when --url in command line, teleport to location
    const QString HIFI_URL_COMMAND_LINE_KEY = "--url";
    int urlIndex = arguments().indexOf(HIFI_URL_COMMAND_LINE_KEY);
    QString addressLookupString;
    if (urlIndex != -1) {
        addressLookupString = arguments().value(urlIndex + 1);
    }

    static const QString SENT_TO_PREVIOUS_LOCATION = "previous_location";
    static const QString SENT_TO_ENTRY = "entry";
    static const QString SENT_TO_SANDBOX = "sandbox";

    QString sentTo;

        // If this is a first run we short-circuit the address passed in
        if (firstRun.get()) {
#if !defined(Q_OS_ANDROID)
            showHelp();
#endif            
            if (sandboxIsRunning) {
                qCDebug(interfaceapp) << "Home sandbox appears to be running, going to Home.";
                DependencyManager::get<AddressManager>()->goToLocalSandbox();
                sentTo = SENT_TO_SANDBOX;
            } else {
                qCDebug(interfaceapp) << "Home sandbox does not appear to be running, going to Entry.";
                DependencyManager::get<AddressManager>()->goToEntry();
                sentTo = SENT_TO_ENTRY;
            }
            firstRun.set(false);

        } else {
            qCDebug(interfaceapp) << "Not first run... going to" << qPrintable(addressLookupString.isEmpty() ? QString("previous location") : addressLookupString);
            DependencyManager::get<AddressManager>()->loadSettings(addressLookupString);
            sentTo = SENT_TO_PREVIOUS_LOCATION;
        }

    UserActivityLogger::getInstance().logAction("startup_sent_to", {
        { "sent_to", sentTo },
        { "sandbox_is_running", sandboxIsRunning },
        { "has_hmd", hasHMD },
        { "has_hand_controllers", hasHandControllers },
        { "is_using_hmd", isUsingHMD },
        { "is_using_hmd_and_hand_controllers", isUsingHMDAndHandControllers },
        { "content_version", contentVersion }
    });

    _connectionMonitor.init();
}

bool Application::importJSONFromURL(const QString& urlString) {
    // we only load files that terminate in just .json (not .svo.json and not .ava.json)
    QUrl jsonURL { urlString };

    emit svoImportRequested(urlString);
    return true;
}

bool Application::importSVOFromURL(const QString& urlString) {
    emit svoImportRequested(urlString);
    return true;
}

bool Application::importFromZIP(const QString& filePath) {
    qDebug() << "A zip file has been dropped in: " << filePath;
    QUrl empty;
    // handle Blocks download from Marketplace
    if (filePath.contains("poly.google.com/downloads")) {
        addAssetToWorldFromURL(filePath);
    } else {
        qApp->getFileDownloadInterface()->runUnzip(filePath, empty, true, true, false);
    }
    return true;
}

bool Application::importImage(const QString& urlString) {
    qCDebug(interfaceapp) << "An image file has been dropped in";
    QString filepath(urlString);
    filepath.remove("file:///");
    addAssetToWorld(filepath, "", false, false);
    return true;
}

// thread-safe
void Application::onPresent(quint32 frameCount) {
    bool expected = false;
    if (_pendingIdleEvent.compare_exchange_strong(expected, true)) {
        postEvent(this, new QEvent((QEvent::Type)ApplicationEvent::Idle), Qt::HighEventPriority);
    }
    expected = false;
    if (_renderEventHandler && !isAboutToQuit() && _pendingRenderEvent.compare_exchange_strong(expected, true)) {
        postEvent(_renderEventHandler, new QEvent((QEvent::Type)ApplicationEvent::Render));
    }
}

static inline bool isKeyEvent(QEvent::Type type) {
    return type == QEvent::KeyPress || type == QEvent::KeyRelease;
}

bool Application::handleKeyEventForFocusedEntityOrOverlay(QEvent* event) {
    if (!_keyboardFocusedEntity.get().isInvalidID()) {
        switch (event->type()) {
            case QEvent::KeyPress:
            case QEvent::KeyRelease:
                {
                    auto eventHandler = getEntities()->getEventHandler(_keyboardFocusedEntity.get());
                    if (eventHandler) {
                        event->setAccepted(false);
                        QCoreApplication::sendEvent(eventHandler, event);
                        if (event->isAccepted()) {
                            _lastAcceptedKeyPress = usecTimestampNow();
                            return true;
                        }
                    }
                    break;
                }
            default:
                break;
        }
    }

    if (_keyboardFocusedOverlay.get() != UNKNOWN_OVERLAY_ID) {
        switch (event->type()) {
            case QEvent::KeyPress:
            case QEvent::KeyRelease: {
                    // Only Web overlays can have focus.
                    auto overlay = std::dynamic_pointer_cast<Web3DOverlay>(getOverlays().getOverlay(_keyboardFocusedOverlay.get()));
                    if (overlay && overlay->getEventHandler()) {
                        event->setAccepted(false);
                        QCoreApplication::sendEvent(overlay->getEventHandler(), event);
                        if (event->isAccepted()) {
                            _lastAcceptedKeyPress = usecTimestampNow();
                            return true;
                        }
                    }
                }
                break;

            default:
                break;
        }
    }

    return false;
}

bool Application::handleFileOpenEvent(QFileOpenEvent* fileEvent) {
    QUrl url = fileEvent->url();
    if (!url.isEmpty()) {
        QString urlString = url.toString();
        if (canAcceptURL(urlString)) {
            return acceptURL(urlString);
        }
    }
    return false;
}

#ifdef DEBUG_EVENT_QUEUE
static int getEventQueueSize(QThread* thread) {
    auto threadData = QThreadData::get2(thread);
    QMutexLocker locker(&threadData->postEventList.mutex);
    return threadData->postEventList.size();
}

static void dumpEventQueue(QThread* thread) {
    auto threadData = QThreadData::get2(thread);
    QMutexLocker locker(&threadData->postEventList.mutex);
    qDebug() << "Event list, size =" << threadData->postEventList.size();
    for (auto& postEvent : threadData->postEventList) {
        QEvent::Type type = (postEvent.event ? postEvent.event->type() : QEvent::None);
        qDebug() << "    " << type;
    }
}
#endif // DEBUG_EVENT_QUEUE

bool Application::event(QEvent* event) {

    if (!Menu::getInstance()) {
        return false;
    }

    // Allow focused Entities and Overlays to handle keyboard input
    if (isKeyEvent(event->type()) && handleKeyEventForFocusedEntityOrOverlay(event)) {
        return true;
    }

    int type = event->type();
    switch (type) {
        case ApplicationEvent::Lambda:
            static_cast<LambdaEvent*>(event)->call();
            return true;

        // Explicit idle keeps the idle running at a lower interval, but without any rendering
        // see (windowMinimizedChanged)
        case ApplicationEvent::Idle:
            idle();

#ifdef DEBUG_EVENT_QUEUE
            {
                int count = getEventQueueSize(QThread::currentThread());
                if (count > 400) {
                    dumpEventQueue(QThread::currentThread());
                }
            }
#endif // DEBUG_EVENT_QUEUE

            _pendingIdleEvent.store(false);

            return true;

        case QEvent::MouseMove:
            mouseMoveEvent(static_cast<QMouseEvent*>(event));
            return true;
        case QEvent::MouseButtonPress:
            mousePressEvent(static_cast<QMouseEvent*>(event));
            return true;
        case QEvent::MouseButtonDblClick:
            mouseDoublePressEvent(static_cast<QMouseEvent*>(event));
            return true;
        case QEvent::MouseButtonRelease:
            mouseReleaseEvent(static_cast<QMouseEvent*>(event));
            return true;
        case QEvent::KeyPress:
            keyPressEvent(static_cast<QKeyEvent*>(event));
            return true;
        case QEvent::KeyRelease:
            keyReleaseEvent(static_cast<QKeyEvent*>(event));
            return true;
        case QEvent::FocusOut:
            focusOutEvent(static_cast<QFocusEvent*>(event));
            return true;
        case QEvent::TouchBegin:
            touchBeginEvent(static_cast<QTouchEvent*>(event));
            event->accept();
            return true;
        case QEvent::TouchEnd:
            touchEndEvent(static_cast<QTouchEvent*>(event));
            return true;
        case QEvent::TouchUpdate:
            touchUpdateEvent(static_cast<QTouchEvent*>(event));
            return true;
        case QEvent::Gesture:
            touchGestureEvent((QGestureEvent*)event);
            return true;
        case QEvent::Wheel:
            wheelEvent(static_cast<QWheelEvent*>(event));
            return true;
        case QEvent::Drop:
            dropEvent(static_cast<QDropEvent*>(event));
            return true;

        case QEvent::FileOpen:
            if (handleFileOpenEvent(static_cast<QFileOpenEvent*>(event))) {
                return true;
            }
            break;

        default:
            break;
    }

    return QApplication::event(event);
}

bool Application::eventFilter(QObject* object, QEvent* event) {

    if (event->type() == QEvent::Leave) {
        getApplicationCompositor().handleLeaveEvent();
    }

    if (event->type() == QEvent::ShortcutOverride) {
        if (DependencyManager::get<OffscreenUi>()->shouldSwallowShortcut(event)) {
            event->accept();
            return true;
        }

        // Filter out captured keys before they're used for shortcut actions.
        if (_controllerScriptingInterface->isKeyCaptured(static_cast<QKeyEvent*>(event))) {
            event->accept();
            return true;
        }
    }

    return false;
}

static bool _altPressed{ false };

void Application::keyPressEvent(QKeyEvent* event) {
    _altPressed = event->key() == Qt::Key_Alt;
    _keysPressed.insert(event->key());

    _controllerScriptingInterface->emitKeyPressEvent(event); // send events to any registered scripts

    // if one of our scripts have asked to capture this event, then stop processing it
    if (_controllerScriptingInterface->isKeyCaptured(event)) {
        return;
    }

    if (hasFocus()) {
        if (_keyboardMouseDevice->isActive()) {
            _keyboardMouseDevice->keyPressEvent(event);
        }

        bool isShifted = event->modifiers().testFlag(Qt::ShiftModifier);
        bool isMeta = event->modifiers().testFlag(Qt::ControlModifier);
        bool isOption = event->modifiers().testFlag(Qt::AltModifier);
        switch (event->key()) {
            case Qt::Key_Enter:
            case Qt::Key_Return:
                if (isOption) {
                    if (_window->isFullScreen()) {
                        unsetFullscreen();
                    } else {
                        setFullscreen(nullptr);
                    }
                } else {
                    Menu::getInstance()->triggerOption(MenuOption::AddressBar);
                }
                break;

            case Qt::Key_1:
            case Qt::Key_2:
            case Qt::Key_3:
            case Qt::Key_4:
            case Qt::Key_5:
            case Qt::Key_6:
            case Qt::Key_7:
                if (isMeta || isOption) {
                    unsigned int index = static_cast<unsigned int>(event->key() - Qt::Key_1);
                    auto displayPlugins = PluginManager::getInstance()->getDisplayPlugins();
                    if (index < displayPlugins.size()) {
                        auto targetPlugin = displayPlugins.at(index);
                        QString targetName = targetPlugin->getName();
                        auto menu = Menu::getInstance();
                        QAction* action = menu->getActionForOption(targetName);
                        if (action && !action->isChecked()) {
                            action->trigger();
                        }
                    }
                }
                break;

            case Qt::Key_X:
                if (isShifted && isMeta) {
                    auto offscreenUi = DependencyManager::get<OffscreenUi>();
                    offscreenUi->togglePinned();
                    //offscreenUi->getSurfaceContext()->engine()->clearComponentCache();
                    //OffscreenUi::information("Debugging", "Component cache cleared");
                    // placeholder for dialogs being converted to QML.
                }
                break;

            case Qt::Key_Y:
                if (isShifted && isMeta) {
                    getActiveDisplayPlugin()->cycleDebugOutput();
                }
                break;

            case Qt::Key_B:
                if (isMeta) {
                    auto offscreenUi = DependencyManager::get<OffscreenUi>();
                    offscreenUi->load("Browser.qml");
                } else if (isOption) {
                    controller::InputRecorder* inputRecorder = controller::InputRecorder::getInstance();
                    inputRecorder->stopPlayback();
                }
                break;

            case Qt::Key_L:
                if (isShifted && isMeta) {
                    Menu::getInstance()->triggerOption(MenuOption::Log);
                } else if (isMeta) {
                    Menu::getInstance()->triggerOption(MenuOption::AddressBar);
                } else if (isShifted) {
                    Menu::getInstance()->triggerOption(MenuOption::LodTools);
                }
                break;

            case Qt::Key_F: {
                if (isOption) {
                    _physicsEngine->dumpNextStats();
                }
                break;
            }

            case Qt::Key_Asterisk:
                Menu::getInstance()->triggerOption(MenuOption::DefaultSkybox);
                break;

            case Qt::Key_M:
                if (isMeta) {
                    DependencyManager::get<AudioClient>()->toggleMute();
                }
                break;

            case Qt::Key_N:
                if (!isOption && !isShifted && isMeta) {
                    DependencyManager::get<NodeList>()->toggleIgnoreRadius();
                }
                break;

            case Qt::Key_S:
                if (isShifted && isMeta && !isOption) {
                    Menu::getInstance()->triggerOption(MenuOption::SuppressShortTimings);
                } else if (!isOption && !isShifted && isMeta) {
                    AudioInjectorOptions options;
                    options.localOnly = true;
                    options.stereo = true;

                    if (_snapshotSoundInjector) {
                        _snapshotSoundInjector->setOptions(options);
                        _snapshotSoundInjector->restart();
                    } else {
                        QByteArray samples = _snapshotSound->getByteArray();
                        _snapshotSoundInjector = AudioInjector::playSound(samples, options);
                    }
                    takeSnapshot(true);
                }
                break;

            case Qt::Key_Apostrophe: {
                if (isMeta) {
                    auto cursor = Cursor::Manager::instance().getCursor();
                    auto curIcon = cursor->getIcon();
                    if (curIcon == Cursor::Icon::DEFAULT) {
                        showCursor(Cursor::Icon::RETICLE);
                    } else if (curIcon == Cursor::Icon::RETICLE) {
                        showCursor(Cursor::Icon::SYSTEM);
                    } else if (curIcon == Cursor::Icon::SYSTEM) {
                        showCursor(Cursor::Icon::LINK);
                    } else {
                        showCursor(Cursor::Icon::DEFAULT);
                    }
                } else {
                    resetSensors(true);
                }
                break;
            }

            case Qt::Key_Backslash:
                Menu::getInstance()->triggerOption(MenuOption::Chat);
                break;

            case Qt::Key_Up:
                if (_myCamera.getMode() == CAMERA_MODE_MIRROR) {
                    if (!isShifted) {
                        _scaleMirror *= 0.95f;
                    } else {
                        _raiseMirror += 0.05f;
                    }
                }
                break;

            case Qt::Key_Down:
                if (_myCamera.getMode() == CAMERA_MODE_MIRROR) {
                    if (!isShifted) {
                        _scaleMirror *= 1.05f;
                    } else {
                        _raiseMirror -= 0.05f;
                    }
                }
                break;

            case Qt::Key_Left:
                if (_myCamera.getMode() == CAMERA_MODE_MIRROR) {
                    _rotateMirror += PI / 20.0f;
                }
                break;

            case Qt::Key_Right:
                if (_myCamera.getMode() == CAMERA_MODE_MIRROR) {
                    _rotateMirror -= PI / 20.0f;
                }
                break;

#if 0
            case Qt::Key_I:
                if (isShifted) {
                    _myCamera.setEyeOffsetOrientation(glm::normalize(
                                                                     glm::quat(glm::vec3(0.002f, 0, 0)) * _myCamera.getEyeOffsetOrientation()));
                } else {
                    _myCamera.setEyeOffsetPosition(_myCamera.getEyeOffsetPosition() + glm::vec3(0, 0.001, 0));
                }
                updateProjectionMatrix();
                break;

            case Qt::Key_K:
                if (isShifted) {
                    _myCamera.setEyeOffsetOrientation(glm::normalize(
                                                                     glm::quat(glm::vec3(-0.002f, 0, 0)) * _myCamera.getEyeOffsetOrientation()));
                } else {
                    _myCamera.setEyeOffsetPosition(_myCamera.getEyeOffsetPosition() + glm::vec3(0, -0.001, 0));
                }
                updateProjectionMatrix();
                break;

            case Qt::Key_J:
                if (isShifted) {
                    QMutexLocker viewLocker(&_viewMutex);
                    _viewFrustum.setFocalLength(_viewFrustum.getFocalLength() - 0.1f);
                } else {
                    _myCamera.setEyeOffsetPosition(_myCamera.getEyeOffsetPosition() + glm::vec3(-0.001, 0, 0));
                }
                updateProjectionMatrix();
                break;

            case Qt::Key_M:
                if (isShifted) {
                    QMutexLocker viewLocker(&_viewMutex);
                    _viewFrustum.setFocalLength(_viewFrustum.getFocalLength() + 0.1f);
                } else {
                    _myCamera.setEyeOffsetPosition(_myCamera.getEyeOffsetPosition() + glm::vec3(0.001, 0, 0));
                }
                updateProjectionMatrix();
                break;

            case Qt::Key_U:
                if (isShifted) {
                    _myCamera.setEyeOffsetOrientation(glm::normalize(
                                                                     glm::quat(glm::vec3(0, 0, -0.002f)) * _myCamera.getEyeOffsetOrientation()));
                } else {
                    _myCamera.setEyeOffsetPosition(_myCamera.getEyeOffsetPosition() + glm::vec3(0, 0, -0.001));
                }
                updateProjectionMatrix();
                break;

            case Qt::Key_Y:
                if (isShifted) {
                    _myCamera.setEyeOffsetOrientation(glm::normalize(
                                                                     glm::quat(glm::vec3(0, 0, 0.002f)) * _myCamera.getEyeOffsetOrientation()));
                } else {
                    _myCamera.setEyeOffsetPosition(_myCamera.getEyeOffsetPosition() + glm::vec3(0, 0, 0.001));
                }
                updateProjectionMatrix();
                break;
#endif

            case Qt::Key_Slash:
                Menu::getInstance()->triggerOption(MenuOption::Stats);
                break;

            case Qt::Key_Plus: {
                if (isMeta && event->modifiers().testFlag(Qt::KeypadModifier)) {
                    auto& cursorManager = Cursor::Manager::instance();
                    cursorManager.setScale(cursorManager.getScale() * 1.1f);
                } else {
                    getMyAvatar()->increaseSize();
                }
                break;
            }

            case Qt::Key_Minus: {
                if (isMeta && event->modifiers().testFlag(Qt::KeypadModifier)) {
                    auto& cursorManager = Cursor::Manager::instance();
                    cursorManager.setScale(cursorManager.getScale() / 1.1f);
                } else {
                    getMyAvatar()->decreaseSize();
                }
                break;
            }

            case Qt::Key_Equal:
                getMyAvatar()->resetSize();
                break;
            case Qt::Key_Escape: {
                getActiveDisplayPlugin()->abandonCalibration();
                break;
            }

            default:
                event->ignore();
                break;
        }
    }
}

void Application::keyReleaseEvent(QKeyEvent* event) {
    _keysPressed.remove(event->key());

    _controllerScriptingInterface->emitKeyReleaseEvent(event); // send events to any registered scripts

    // if one of our scripts have asked to capture this event, then stop processing it
    if (_controllerScriptingInterface->isKeyCaptured(event)) {
        return;
    }

    if (_keyboardMouseDevice->isActive()) {
        _keyboardMouseDevice->keyReleaseEvent(event);
    }
}

void Application::focusOutEvent(QFocusEvent* event) {
    auto inputPlugins = PluginManager::getInstance()->getInputPlugins();
    foreach(auto inputPlugin, inputPlugins) {
        if (inputPlugin->isActive()) {
            inputPlugin->pluginFocusOutEvent();
        }
    }

// FIXME spacemouse code still needs cleanup
#if 0
    //SpacemouseDevice::getInstance().focusOutEvent();
    //SpacemouseManager::getInstance().getDevice()->focusOutEvent();
    SpacemouseManager::getInstance().ManagerFocusOutEvent();
#endif

    // synthesize events for keys currently pressed, since we may not get their release events
    foreach (int key, _keysPressed) {
        QKeyEvent keyEvent(QEvent::KeyRelease, key, Qt::NoModifier);
        keyReleaseEvent(&keyEvent);
    }
    _keysPressed.clear();
}

void Application::maybeToggleMenuVisible(QMouseEvent* event) const {
#ifndef Q_OS_MAC
    // If in full screen, and our main windows menu bar is hidden, and we're close to the top of the QMainWindow
    // then show the menubar.
    if (_window->isFullScreen()) {
        QMenuBar* menuBar = _window->menuBar();
        if (menuBar) {
            static const int MENU_TOGGLE_AREA = 10;
            if (!menuBar->isVisible()) {
                if (event->pos().y() <= MENU_TOGGLE_AREA) {
                    menuBar->setVisible(true);
                }
            }  else {
                if (event->pos().y() > MENU_TOGGLE_AREA) {
                    menuBar->setVisible(false);
                }
            }
        }
    }
#endif
}

void Application::mouseMoveEvent(QMouseEvent* event) {
    PROFILE_RANGE(app_input_mouse, __FUNCTION__);

    if (_aboutToQuit) {
        return;
    }

    maybeToggleMenuVisible(event);

    auto& compositor = getApplicationCompositor();
    // if this is a real mouse event, and we're in HMD mode, then we should use it to move the
    // compositor reticle
    // handleRealMouseMoveEvent() will return true, if we shouldn't process the event further
    if (!compositor.fakeEventActive() && compositor.handleRealMouseMoveEvent()) {
        return; // bail
    }

    auto offscreenUi = DependencyManager::get<OffscreenUi>();
    auto eventPosition = compositor.getMouseEventPosition(event);
    QPointF transformedPos = offscreenUi->mapToVirtualScreen(eventPosition);
    auto button = event->button();
    auto buttons = event->buttons();
    // Determine if the ReticleClick Action is 1 and if so, fake include the LeftMouseButton
    if (_reticleClickPressed) {
        if (button == Qt::NoButton) {
            button = Qt::LeftButton;
        }
        buttons |= Qt::LeftButton;
    }

    QMouseEvent mappedEvent(event->type(),
        transformedPos,
        event->screenPos(), button,
        buttons, event->modifiers());

    if (compositor.getReticleVisible() || !isHMDMode() || !compositor.getReticleOverDesktop() ||
        getOverlays().getOverlayAtPoint(glm::vec2(transformedPos.x(), transformedPos.y())) != UNKNOWN_OVERLAY_ID) {
        getOverlays().mouseMoveEvent(&mappedEvent);
        getEntities()->mouseMoveEvent(&mappedEvent);
    }

    _controllerScriptingInterface->emitMouseMoveEvent(&mappedEvent); // send events to any registered scripts

    // if one of our scripts have asked to capture this event, then stop processing it
    if (_controllerScriptingInterface->isMouseCaptured()) {
        return;
    }

    if (_keyboardMouseDevice->isActive()) {
        _keyboardMouseDevice->mouseMoveEvent(event);
    }
}

void Application::mousePressEvent(QMouseEvent* event) {
    // Inhibit the menu if the user is using alt-mouse dragging
    _altPressed = false;

    auto offscreenUi = DependencyManager::get<OffscreenUi>();
    // If we get a mouse press event it means it wasn't consumed by the offscreen UI,
    // hence, we should defocus all of the offscreen UI windows, in order to allow
    // keyboard shortcuts not to be swallowed by them.  In particular, WebEngineViews
    // will consume all keyboard events.
    offscreenUi->unfocusWindows();

    auto eventPosition = getApplicationCompositor().getMouseEventPosition(event);
    QPointF transformedPos = offscreenUi->mapToVirtualScreen(eventPosition);
    QMouseEvent mappedEvent(event->type(),
        transformedPos,
        event->screenPos(), event->button(),
        event->buttons(), event->modifiers());

    if (!_aboutToQuit) {
        getOverlays().mousePressEvent(&mappedEvent);
        if (!_controllerScriptingInterface->areEntityClicksCaptured()) {
            getEntities()->mousePressEvent(&mappedEvent);
        }
    }

    _controllerScriptingInterface->emitMousePressEvent(&mappedEvent); // send events to any registered scripts

    // if one of our scripts have asked to capture this event, then stop processing it
    if (_controllerScriptingInterface->isMouseCaptured()) {
        return;
    }

    if (hasFocus()) {
        if (_keyboardMouseDevice->isActive()) {
            _keyboardMouseDevice->mousePressEvent(event);
        }
    }
}

void Application::mouseDoublePressEvent(QMouseEvent* event) {
    auto offscreenUi = DependencyManager::get<OffscreenUi>();
    auto eventPosition = getApplicationCompositor().getMouseEventPosition(event);
    QPointF transformedPos = offscreenUi->mapToVirtualScreen(eventPosition);
    QMouseEvent mappedEvent(event->type(),
        transformedPos,
        event->screenPos(), event->button(),
        event->buttons(), event->modifiers());

    if (!_aboutToQuit) {
        getOverlays().mouseDoublePressEvent(&mappedEvent);
        if (!_controllerScriptingInterface->areEntityClicksCaptured()) {
            getEntities()->mouseDoublePressEvent(&mappedEvent);
        }
    }


    // if one of our scripts have asked to capture this event, then stop processing it
    if (_controllerScriptingInterface->isMouseCaptured()) {
        return;
    }

    _controllerScriptingInterface->emitMouseDoublePressEvent(event);
}

void Application::mouseReleaseEvent(QMouseEvent* event) {

    auto offscreenUi = DependencyManager::get<OffscreenUi>();
    auto eventPosition = getApplicationCompositor().getMouseEventPosition(event);
    QPointF transformedPos = offscreenUi->mapToVirtualScreen(eventPosition);
    QMouseEvent mappedEvent(event->type(),
        transformedPos,
        event->screenPos(), event->button(),
        event->buttons(), event->modifiers());

    if (!_aboutToQuit) {
        getOverlays().mouseReleaseEvent(&mappedEvent);
        getEntities()->mouseReleaseEvent(&mappedEvent);
    }

    _controllerScriptingInterface->emitMouseReleaseEvent(&mappedEvent); // send events to any registered scripts

    // if one of our scripts have asked to capture this event, then stop processing it
    if (_controllerScriptingInterface->isMouseCaptured()) {
        return;
    }

    if (hasFocus()) {
        if (_keyboardMouseDevice->isActive()) {
            _keyboardMouseDevice->mouseReleaseEvent(event);
        }
    }
}

void Application::touchUpdateEvent(QTouchEvent* event) {
    _altPressed = false;

    if (event->type() == QEvent::TouchUpdate) {
        TouchEvent thisEvent(*event, _lastTouchEvent);
        _controllerScriptingInterface->emitTouchUpdateEvent(thisEvent); // send events to any registered scripts
        _lastTouchEvent = thisEvent;
    }

    // if one of our scripts have asked to capture this event, then stop processing it
    if (_controllerScriptingInterface->isTouchCaptured()) {
        return;
    }

    if (_keyboardMouseDevice->isActive()) {
        _keyboardMouseDevice->touchUpdateEvent(event);
    }
    if (_touchscreenDevice && _touchscreenDevice->isActive()) {
        _touchscreenDevice->touchUpdateEvent(event);
    }
    if (_touchscreenVirtualPadDevice && _touchscreenVirtualPadDevice->isActive()) {
        _touchscreenVirtualPadDevice->touchUpdateEvent(event);
    }
}

void Application::touchBeginEvent(QTouchEvent* event) {
    _altPressed = false;
    TouchEvent thisEvent(*event); // on touch begin, we don't compare to last event
    _controllerScriptingInterface->emitTouchBeginEvent(thisEvent); // send events to any registered scripts

    _lastTouchEvent = thisEvent; // and we reset our last event to this event before we call our update
    touchUpdateEvent(event);

    // if one of our scripts have asked to capture this event, then stop processing it
    if (_controllerScriptingInterface->isTouchCaptured()) {
        return;
    }

    if (_keyboardMouseDevice->isActive()) {
        _keyboardMouseDevice->touchBeginEvent(event);
    }
    if (_touchscreenDevice && _touchscreenDevice->isActive()) {
        _touchscreenDevice->touchBeginEvent(event);
    }
    if (_touchscreenVirtualPadDevice && _touchscreenVirtualPadDevice->isActive()) {
        _touchscreenVirtualPadDevice->touchBeginEvent(event);
    }

}

void Application::touchEndEvent(QTouchEvent* event) {
    _altPressed = false;
    TouchEvent thisEvent(*event, _lastTouchEvent);
    _controllerScriptingInterface->emitTouchEndEvent(thisEvent); // send events to any registered scripts
    _lastTouchEvent = thisEvent;

    // if one of our scripts have asked to capture this event, then stop processing it
    if (_controllerScriptingInterface->isTouchCaptured()) {
        return;
    }

    if (_keyboardMouseDevice->isActive()) {
        _keyboardMouseDevice->touchEndEvent(event);
    }
    if (_touchscreenDevice && _touchscreenDevice->isActive()) {
        _touchscreenDevice->touchEndEvent(event);
    }
    if (_touchscreenVirtualPadDevice && _touchscreenVirtualPadDevice->isActive()) {
        _touchscreenVirtualPadDevice->touchEndEvent(event);
    }
    // put any application specific touch behavior below here..
}

void Application::touchGestureEvent(QGestureEvent* event) {
    if (_touchscreenDevice && _touchscreenDevice->isActive()) {
        _touchscreenDevice->touchGestureEvent(event);
    }
    if (_touchscreenVirtualPadDevice && _touchscreenVirtualPadDevice->isActive()) {
        _touchscreenVirtualPadDevice->touchGestureEvent(event);
    }
}

void Application::wheelEvent(QWheelEvent* event) const {
    _altPressed = false;
    _controllerScriptingInterface->emitWheelEvent(event); // send events to any registered scripts

    // if one of our scripts have asked to capture this event, then stop processing it
    if (_controllerScriptingInterface->isWheelCaptured()) {
        return;
    }

    if (_keyboardMouseDevice->isActive()) {
        _keyboardMouseDevice->wheelEvent(event);
    }
}

void Application::dropEvent(QDropEvent *event) {
    const QMimeData* mimeData = event->mimeData();
    for (auto& url : mimeData->urls()) {
        QString urlString = url.toString();
        if (acceptURL(urlString, true)) {
            event->acceptProposedAction();
        }
    }
}

void Application::dragEnterEvent(QDragEnterEvent* event) {
    event->acceptProposedAction();
}

// This is currently not used, but could be invoked if the user wants to go to the place embedded in an
// Interface-taken snapshot. (It was developed for drag and drop, before we had asset-server loading or in-world browsers.)
bool Application::acceptSnapshot(const QString& urlString) {
    QUrl url(urlString);
    QString snapshotPath = url.toLocalFile();

    SnapshotMetaData* snapshotData = Snapshot::parseSnapshotData(snapshotPath);
    if (snapshotData) {
        if (!snapshotData->getURL().toString().isEmpty()) {
            DependencyManager::get<AddressManager>()->handleLookupString(snapshotData->getURL().toString());
        }
    } else {
        OffscreenUi::asyncWarning("", "No location details were found in the file\n" +
                             snapshotPath + "\nTry dragging in an authentic Hifi snapshot.");
    }
    return true;
}

static uint32_t _renderedFrameIndex { INVALID_FRAME };

bool Application::shouldPaint() const {
    if (_aboutToQuit) {
        return false;
    }


    auto displayPlugin = getActiveDisplayPlugin();

#ifdef DEBUG_PAINT_DELAY
    static uint64_t paintDelaySamples{ 0 };
    static uint64_t paintDelayUsecs{ 0 };

    paintDelayUsecs += displayPlugin->getPaintDelayUsecs();

    static const int PAINT_DELAY_THROTTLE = 1000;
    if (++paintDelaySamples % PAINT_DELAY_THROTTLE == 0) {
        qCDebug(interfaceapp).nospace() <<
            "Paint delay (" << paintDelaySamples << " samples): " <<
            (float)paintDelaySamples / paintDelayUsecs << "us";
    }
#endif

    // Throttle if requested
    if (displayPlugin->isThrottled() && (_lastTimeRendered.elapsed() < THROTTLED_SIM_FRAME_PERIOD_MS)) {
        return false;
    }

    // Sync up the _renderedFrameIndex
    _renderedFrameIndex = displayPlugin->presentCount();
    return true;
}

#ifdef Q_OS_WIN
#include <Windows.h>
#include <TCHAR.h>
#include <pdh.h>
#pragma comment(lib, "pdh.lib")
#pragma comment(lib, "ntdll.lib")

extern "C" {
    enum SYSTEM_INFORMATION_CLASS {
        SystemBasicInformation = 0,
        SystemProcessorPerformanceInformation = 8,
    };

    struct SYSTEM_PROCESSOR_PERFORMANCE_INFORMATION {
        LARGE_INTEGER IdleTime;
        LARGE_INTEGER KernelTime;
        LARGE_INTEGER UserTime;
        LARGE_INTEGER DpcTime;
        LARGE_INTEGER InterruptTime;
        ULONG InterruptCount;
    };

    struct SYSTEM_BASIC_INFORMATION {
        ULONG Reserved;
        ULONG TimerResolution;
        ULONG PageSize;
        ULONG NumberOfPhysicalPages;
        ULONG LowestPhysicalPageNumber;
        ULONG HighestPhysicalPageNumber;
        ULONG AllocationGranularity;
        ULONG_PTR MinimumUserModeAddress;
        ULONG_PTR MaximumUserModeAddress;
        ULONG_PTR ActiveProcessorsAffinityMask;
        CCHAR NumberOfProcessors;
    };

    NTSYSCALLAPI NTSTATUS NTAPI NtQuerySystemInformation(
        _In_ SYSTEM_INFORMATION_CLASS SystemInformationClass,
        _Out_writes_bytes_opt_(SystemInformationLength) PVOID SystemInformation,
        _In_ ULONG SystemInformationLength,
        _Out_opt_ PULONG ReturnLength
    );

}
template <typename T>
NTSTATUS NtQuerySystemInformation(SYSTEM_INFORMATION_CLASS SystemInformationClass, T& t) {
    return NtQuerySystemInformation(SystemInformationClass, &t, (ULONG)sizeof(T), nullptr);
}

template <typename T>
NTSTATUS NtQuerySystemInformation(SYSTEM_INFORMATION_CLASS SystemInformationClass, std::vector<T>& t) {
    return NtQuerySystemInformation(SystemInformationClass, t.data(), (ULONG)(sizeof(T) * t.size()), nullptr);
}


template <typename T>
void updateValueAndDelta(std::pair<T, T>& pair, T newValue) {
    auto& value = pair.first;
    auto& delta = pair.second;
    delta = (value != 0) ? newValue - value : 0;
    value = newValue;
}

struct MyCpuInfo {
    using ValueAndDelta = std::pair<LONGLONG, LONGLONG>;
    std::string name;
    ValueAndDelta kernel { 0, 0 };
    ValueAndDelta user { 0, 0 };
    ValueAndDelta idle { 0, 0 };
    float kernelUsage { 0.0f };
    float userUsage { 0.0f };

    void update(const SYSTEM_PROCESSOR_PERFORMANCE_INFORMATION& cpuInfo) {
        updateValueAndDelta(kernel, cpuInfo.KernelTime.QuadPart);
        updateValueAndDelta(user, cpuInfo.UserTime.QuadPart);
        updateValueAndDelta(idle, cpuInfo.IdleTime.QuadPart);
        auto totalTime = kernel.second + user.second + idle.second;
        if (totalTime != 0) {
            kernelUsage = (FLOAT)kernel.second / totalTime;
            userUsage = (FLOAT)user.second / totalTime;
        } else {
            kernelUsage = userUsage = 0.0f;
        }
    }
};

void updateCpuInformation() {
    static std::once_flag once;
    static SYSTEM_BASIC_INFORMATION systemInfo {};
    static SYSTEM_PROCESSOR_PERFORMANCE_INFORMATION cpuTotals;
    static std::vector<SYSTEM_PROCESSOR_PERFORMANCE_INFORMATION> cpuInfos;
    static std::vector<MyCpuInfo> myCpuInfos;
    static MyCpuInfo myCpuTotals;
    std::call_once(once, [&] {
        NtQuerySystemInformation( SystemBasicInformation, systemInfo);
        cpuInfos.resize(systemInfo.NumberOfProcessors);
        myCpuInfos.resize(systemInfo.NumberOfProcessors);
        for (size_t i = 0; i < systemInfo.NumberOfProcessors; ++i) {
            myCpuInfos[i].name = "cpu." + std::to_string(i);
        }
        myCpuTotals.name = "cpu.total";
    });
    NtQuerySystemInformation(SystemProcessorPerformanceInformation, cpuInfos);

    // Zero the CPU totals.
    memset(&cpuTotals, 0, sizeof(SYSTEM_PROCESSOR_PERFORMANCE_INFORMATION));
    for (size_t i = 0; i < systemInfo.NumberOfProcessors; ++i) {
        auto& cpuInfo = cpuInfos[i];
        // KernelTime includes IdleTime.
        cpuInfo.KernelTime.QuadPart -= cpuInfo.IdleTime.QuadPart;

        // Update totals
        cpuTotals.IdleTime.QuadPart += cpuInfo.IdleTime.QuadPart;
        cpuTotals.KernelTime.QuadPart += cpuInfo.KernelTime.QuadPart;
        cpuTotals.UserTime.QuadPart += cpuInfo.UserTime.QuadPart;

        // Update friendly structure
        auto& myCpuInfo = myCpuInfos[i];
        myCpuInfo.update(cpuInfo);
        PROFILE_COUNTER(app, myCpuInfo.name.c_str(), {
            { "kernel", myCpuInfo.kernelUsage },
            { "user", myCpuInfo.userUsage }
        });
    }

    myCpuTotals.update(cpuTotals);
    PROFILE_COUNTER(app, myCpuTotals.name.c_str(), {
        { "kernel", myCpuTotals.kernelUsage },
        { "user", myCpuTotals.userUsage }
    });
}


static ULARGE_INTEGER lastCPU, lastSysCPU, lastUserCPU;
static int numProcessors;
static HANDLE self;
static PDH_HQUERY cpuQuery;
static PDH_HCOUNTER cpuTotal;

void initCpuUsage() {
    SYSTEM_INFO sysInfo;
    FILETIME ftime, fsys, fuser;

    GetSystemInfo(&sysInfo);
    numProcessors = sysInfo.dwNumberOfProcessors;

    GetSystemTimeAsFileTime(&ftime);
    memcpy(&lastCPU, &ftime, sizeof(FILETIME));

    self = GetCurrentProcess();
    GetProcessTimes(self, &ftime, &ftime, &fsys, &fuser);
    memcpy(&lastSysCPU, &fsys, sizeof(FILETIME));
    memcpy(&lastUserCPU, &fuser, sizeof(FILETIME));

    PdhOpenQuery(NULL, NULL, &cpuQuery);
    PdhAddCounter(cpuQuery, "\\Processor(_Total)\\% Processor Time", NULL, &cpuTotal);
    PdhCollectQueryData(cpuQuery);
}

void getCpuUsage(vec3& systemAndUser) {
    FILETIME ftime, fsys, fuser;
    ULARGE_INTEGER now, sys, user;

    GetSystemTimeAsFileTime(&ftime);
    memcpy(&now, &ftime, sizeof(FILETIME));

    GetProcessTimes(self, &ftime, &ftime, &fsys, &fuser);
    memcpy(&sys, &fsys, sizeof(FILETIME));
    memcpy(&user, &fuser, sizeof(FILETIME));
    systemAndUser.x = (sys.QuadPart - lastSysCPU.QuadPart);
    systemAndUser.y = (user.QuadPart - lastUserCPU.QuadPart);
    systemAndUser /= (float)(now.QuadPart - lastCPU.QuadPart);
    systemAndUser /= (float)numProcessors;
    systemAndUser *= 100.0f;
    lastCPU = now;
    lastUserCPU = user;
    lastSysCPU = sys;

    PDH_FMT_COUNTERVALUE counterVal;
    PdhCollectQueryData(cpuQuery);
    PdhGetFormattedCounterValue(cpuTotal, PDH_FMT_DOUBLE, NULL, &counterVal);
    systemAndUser.z = (float)counterVal.doubleValue;
}

void setupCpuMonitorThread() {
    initCpuUsage();
    auto cpuMonitorThread = QThread::currentThread();

    QTimer* timer = new QTimer();
    timer->setInterval(50);
    QObject::connect(timer, &QTimer::timeout, [] {
        updateCpuInformation();
        vec3 kernelUserAndSystem;
        getCpuUsage(kernelUserAndSystem);
        PROFILE_COUNTER(app, "cpuProcess", { { "system", kernelUserAndSystem.x }, { "user", kernelUserAndSystem.y } });
        PROFILE_COUNTER(app, "cpuSystem", { { "system", kernelUserAndSystem.z } });
    });
    QObject::connect(cpuMonitorThread, &QThread::finished, [=] {
        timer->deleteLater();
        cpuMonitorThread->deleteLater();
    });
    timer->start();
}

#endif

void Application::idle() {
    PerformanceTimer perfTimer("idle");

    // Update the deadlock watchdog
    updateHeartbeat();

    auto offscreenUi = DependencyManager::get<OffscreenUi>();

    // These tasks need to be done on our first idle, because we don't want the showing of
    // overlay subwindows to do a showDesktop() until after the first time through
    static bool firstIdle = true;
    if (firstIdle) {
        firstIdle = false;
        connect(offscreenUi.data(), &OffscreenUi::showDesktop, this, &Application::showDesktop);
    }

#ifdef Q_OS_WIN
    // If tracing is enabled then monitor the CPU in a separate thread
    static std::once_flag once;
    std::call_once(once, [&] {
        if (trace_app().isDebugEnabled()) {
            QThread* cpuMonitorThread = new QThread(qApp);
            cpuMonitorThread->setObjectName("cpuMonitorThread");
            QObject::connect(cpuMonitorThread, &QThread::started, [this] { setupCpuMonitorThread(); });
            QObject::connect(qApp, &QCoreApplication::aboutToQuit, cpuMonitorThread, &QThread::quit);
            cpuMonitorThread->start();
        }
    });
#endif

    auto displayPlugin = getActiveDisplayPlugin();
    if (displayPlugin) {
        auto uiSize = displayPlugin->getRecommendedUiSize();
        // Bit of a hack since there's no device pixel ratio change event I can find.
        if (offscreenUi->size() != fromGlm(uiSize)) {
            qCDebug(interfaceapp) << "Device pixel ratio changed, triggering resize to " << uiSize;
            offscreenUi->resize(fromGlm(uiSize));
            _offscreenContext->makeCurrent();
        }
    }

    if (displayPlugin) {
        PROFILE_COUNTER_IF_CHANGED(app, "present", float, displayPlugin->presentRate());
    }
    PROFILE_COUNTER_IF_CHANGED(app, "renderLoopRate", float, _renderLoopCounter.rate());
    PROFILE_COUNTER_IF_CHANGED(app, "currentDownloads", int, ResourceCache::getLoadingRequests().length());
    PROFILE_COUNTER_IF_CHANGED(app, "pendingDownloads", int, ResourceCache::getPendingRequestCount());
    PROFILE_COUNTER_IF_CHANGED(app, "currentProcessing", int, DependencyManager::get<StatTracker>()->getStat("Processing").toInt());
    PROFILE_COUNTER_IF_CHANGED(app, "pendingProcessing", int, DependencyManager::get<StatTracker>()->getStat("PendingProcessing").toInt());
    auto renderConfig = _renderEngine->getConfiguration();
    PROFILE_COUNTER_IF_CHANGED(render, "gpuTime", float, (float)_gpuContext->getFrameTimerGPUAverage());
    auto opaqueRangeTimer = renderConfig->getConfig("OpaqueRangeTimer");
    auto linearDepth = renderConfig->getConfig("LinearDepth");
    auto surfaceGeometry = renderConfig->getConfig("SurfaceGeometry");
    auto renderDeferred = renderConfig->getConfig("RenderDeferred");
    auto toneAndPostRangeTimer = renderConfig->getConfig("ToneAndPostRangeTimer");

    PROFILE_COUNTER(render_detail, "gpuTimes", {
        { "OpaqueRangeTimer", opaqueRangeTimer ? opaqueRangeTimer->property("gpuRunTime") : 0 },
        { "LinearDepth", linearDepth ? linearDepth->property("gpuRunTime") : 0 },
        { "SurfaceGeometry", surfaceGeometry ? surfaceGeometry->property("gpuRunTime") : 0 },
        { "RenderDeferred", renderDeferred ? renderDeferred->property("gpuRunTime") : 0 },
        { "ToneAndPostRangeTimer", toneAndPostRangeTimer ? toneAndPostRangeTimer->property("gpuRunTime") : 0 }
    });

    PROFILE_RANGE(app, __FUNCTION__);

    if (auto steamClient = PluginManager::getInstance()->getSteamClientPlugin()) {
        steamClient->runCallbacks();
    }

    float secondsSinceLastUpdate = (float)_lastTimeUpdated.nsecsElapsed() / NSECS_PER_MSEC / MSECS_PER_SECOND;
    _lastTimeUpdated.start();

    // If the offscreen Ui has something active that is NOT the root, then assume it has keyboard focus.
    if (_keyboardDeviceHasFocus && offscreenUi && offscreenUi->getWindow()->activeFocusItem() != offscreenUi->getRootItem()) {
        _keyboardMouseDevice->pluginFocusOutEvent();
        _keyboardDeviceHasFocus = false;
    } else if (offscreenUi && offscreenUi->getWindow()->activeFocusItem() == offscreenUi->getRootItem()) {
        _keyboardDeviceHasFocus = true;
    }

    checkChangeCursor();

    Stats::getInstance()->updateStats();

    // Normally we check PipelineWarnings, but since idle will often take more than 10ms we only show these idle timing
    // details if we're in ExtraDebugging mode. However, the ::update() and its subcomponents will show their timing
    // details normally.
    bool showWarnings = getLogger()->extraDebugging();
    PerformanceWarning warn(showWarnings, "idle()");

    if (!_offscreenContext->makeCurrent()) {
        qFatal("Unable to make main thread context current");
    }

    {
        PerformanceTimer perfTimer("update");
        PerformanceWarning warn(showWarnings, "Application::idle()... update()");
        static const float BIGGEST_DELTA_TIME_SECS = 0.25f;
        update(glm::clamp(secondsSinceLastUpdate, 0.0f, BIGGEST_DELTA_TIME_SECS));
    }


    // Update focus highlight for entity or overlay.
    {
        if (!_keyboardFocusedEntity.get().isInvalidID() || _keyboardFocusedOverlay.get() != UNKNOWN_OVERLAY_ID) {
            const quint64 LOSE_FOCUS_AFTER_ELAPSED_TIME = 30 * USECS_PER_SECOND; // if idle for 30 seconds, drop focus
            quint64 elapsedSinceAcceptedKeyPress = usecTimestampNow() - _lastAcceptedKeyPress;
            if (elapsedSinceAcceptedKeyPress > LOSE_FOCUS_AFTER_ELAPSED_TIME) {
                setKeyboardFocusEntity(UNKNOWN_ENTITY_ID);
                setKeyboardFocusOverlay(UNKNOWN_OVERLAY_ID);
            } else {
                // update position of highlight overlay
                if (!_keyboardFocusedEntity.get().isInvalidID()) {
                    auto entity = getEntities()->getTree()->findEntityByID(_keyboardFocusedEntity.get());
                    if (entity && _keyboardFocusHighlight) {
                        _keyboardFocusHighlight->setWorldOrientation(entity->getWorldOrientation());
                        _keyboardFocusHighlight->setWorldPosition(entity->getWorldPosition());
                    }
                } else {
                    // Only Web overlays can have focus.
                    auto overlay =
                        std::dynamic_pointer_cast<Web3DOverlay>(getOverlays().getOverlay(_keyboardFocusedOverlay.get()));
                    if (overlay && _keyboardFocusHighlight) {
                        _keyboardFocusHighlight->setWorldOrientation(overlay->getWorldOrientation());
                        _keyboardFocusHighlight->setWorldPosition(overlay->getWorldPosition());
                    }
                }
            }
        }
    }

    {
        PerformanceTimer perfTimer("pluginIdle");
        PerformanceWarning warn(showWarnings, "Application::idle()... pluginIdle()");
        getActiveDisplayPlugin()->idle();
        auto inputPlugins = PluginManager::getInstance()->getInputPlugins();
        foreach(auto inputPlugin, inputPlugins) {
            if (inputPlugin->isActive()) {
                inputPlugin->idle();
            }
        }
    }
    {
        PerformanceTimer perfTimer("rest");
        PerformanceWarning warn(showWarnings, "Application::idle()... rest of it");
        _idleLoopStdev.addValue(secondsSinceLastUpdate);

        //  Record standard deviation and reset counter if needed
        const int STDEV_SAMPLES = 500;
        if (_idleLoopStdev.getSamples() > STDEV_SAMPLES) {
            _idleLoopMeasuredJitter = _idleLoopStdev.getStDev();
            _idleLoopStdev.reset();
        }
    }

    _overlayConductor.update(secondsSinceLastUpdate);

    auto myAvatar = getMyAvatar();
    if (_myCamera.getMode() == CAMERA_MODE_FIRST_PERSON || _myCamera.getMode() == CAMERA_MODE_THIRD_PERSON) {
        Menu::getInstance()->setIsOptionChecked(MenuOption::FirstPerson, myAvatar->getBoomLength() <= MyAvatar::ZOOM_MIN);
        Menu::getInstance()->setIsOptionChecked(MenuOption::ThirdPerson, !(myAvatar->getBoomLength() <= MyAvatar::ZOOM_MIN));
        cameraMenuChanged();
    }
    _gameLoopCounter.increment();
}

ivec2 Application::getMouse() const {
    return getApplicationCompositor().getReticlePosition();
}

FaceTracker* Application::getActiveFaceTracker() {
    auto dde = DependencyManager::get<DdeFaceTracker>();

    return dde->isActive() ? static_cast<FaceTracker*>(dde.data()) : nullptr;
}

FaceTracker* Application::getSelectedFaceTracker() {
    FaceTracker* faceTracker = nullptr;
#ifdef HAVE_DDE
    if (Menu::getInstance()->isOptionChecked(MenuOption::UseCamera)) {
        faceTracker = DependencyManager::get<DdeFaceTracker>().data();
    }
#endif
    return faceTracker;
}

void Application::setActiveFaceTracker() const {
#ifdef HAVE_DDE
    bool isMuted = Menu::getInstance()->isOptionChecked(MenuOption::MuteFaceTracking);
    bool isUsingDDE = Menu::getInstance()->isOptionChecked(MenuOption::UseCamera);
    Menu::getInstance()->getActionForOption(MenuOption::BinaryEyelidControl)->setVisible(isUsingDDE);
    Menu::getInstance()->getActionForOption(MenuOption::CoupleEyelids)->setVisible(isUsingDDE);
    Menu::getInstance()->getActionForOption(MenuOption::UseAudioForMouth)->setVisible(isUsingDDE);
    Menu::getInstance()->getActionForOption(MenuOption::VelocityFilter)->setVisible(isUsingDDE);
    Menu::getInstance()->getActionForOption(MenuOption::CalibrateCamera)->setVisible(isUsingDDE);
    auto ddeTracker = DependencyManager::get<DdeFaceTracker>();
    ddeTracker->setIsMuted(isMuted);
    ddeTracker->setEnabled(isUsingDDE && !isMuted);
#endif
}

#ifdef HAVE_IVIEWHMD
void Application::setActiveEyeTracker() {
    auto eyeTracker = DependencyManager::get<EyeTracker>();
    if (!eyeTracker->isInitialized()) {
        return;
    }

    bool isEyeTracking = Menu::getInstance()->isOptionChecked(MenuOption::SMIEyeTracking);
    bool isSimulating = Menu::getInstance()->isOptionChecked(MenuOption::SimulateEyeTracking);
    eyeTracker->setEnabled(isEyeTracking, isSimulating);

    Menu::getInstance()->getActionForOption(MenuOption::OnePointCalibration)->setEnabled(isEyeTracking && !isSimulating);
    Menu::getInstance()->getActionForOption(MenuOption::ThreePointCalibration)->setEnabled(isEyeTracking && !isSimulating);
    Menu::getInstance()->getActionForOption(MenuOption::FivePointCalibration)->setEnabled(isEyeTracking && !isSimulating);
}

void Application::calibrateEyeTracker1Point() {
    DependencyManager::get<EyeTracker>()->calibrate(1);
}

void Application::calibrateEyeTracker3Points() {
    DependencyManager::get<EyeTracker>()->calibrate(3);
}

void Application::calibrateEyeTracker5Points() {
    DependencyManager::get<EyeTracker>()->calibrate(5);
}
#endif

bool Application::exportEntities(const QString& filename,
                                 const QVector<EntityItemID>& entityIDs,
                                 const glm::vec3* givenOffset) {
    QHash<EntityItemID, EntityItemPointer> entities;

    auto nodeList = DependencyManager::get<NodeList>();
    const QUuid myAvatarID = nodeList->getSessionUUID();

    auto entityTree = getEntities()->getTree();
    auto exportTree = std::make_shared<EntityTree>();
    exportTree->setMyAvatar(getMyAvatar());
    exportTree->createRootElement();
    glm::vec3 root(TREE_SCALE, TREE_SCALE, TREE_SCALE);
    bool success = true;
    entityTree->withReadLock([&] {
        for (auto entityID : entityIDs) { // Gather entities and properties.
            auto entityItem = entityTree->findEntityByEntityItemID(entityID);
            if (!entityItem) {
                qCWarning(interfaceapp) << "Skipping export of" << entityID << "that is not in scene.";
                continue;
            }

            if (!givenOffset) {
                EntityItemID parentID = entityItem->getParentID();
                bool parentIsAvatar = (parentID == AVATAR_SELF_ID || parentID == myAvatarID);
                if (!parentIsAvatar && (parentID.isInvalidID() ||
                                        !entityIDs.contains(parentID) ||
                                        !entityTree->findEntityByEntityItemID(parentID))) {
                    // If parent wasn't selected, we want absolute position, which isn't in properties.
                    auto position = entityItem->getWorldPosition();
                    root.x = glm::min(root.x, position.x);
                    root.y = glm::min(root.y, position.y);
                    root.z = glm::min(root.z, position.z);
                }
            }
            entities[entityID] = entityItem;
        }

        if (entities.size() == 0) {
            success = false;
            return;
        }

        if (givenOffset) {
            root = *givenOffset;
        }
        for (EntityItemPointer& entityDatum : entities) {
            auto properties = entityDatum->getProperties();
            EntityItemID parentID = properties.getParentID();
            bool parentIsAvatar = (parentID == AVATAR_SELF_ID || parentID == myAvatarID);
            if (parentIsAvatar) {
                properties.setParentID(AVATAR_SELF_ID);
            } else {
                if (parentID.isInvalidID()) {
                    properties.setPosition(properties.getPosition() - root);
                } else if (!entities.contains(parentID)) {
                    entityDatum->globalizeProperties(properties, "Parent %3 of %2 %1 is not selected for export.", -root);
                } // else valid parent -- don't offset
            }
            exportTree->addEntity(entityDatum->getEntityItemID(), properties);
        }
    });
    if (success) {
        success = exportTree->writeToJSONFile(filename.toLocal8Bit().constData());

        // restore the main window's active state
        _window->activateWindow();
    }
    return success;
}

bool Application::exportEntities(const QString& filename, float x, float y, float z, float scale) {
    glm::vec3 center(x, y, z);
    glm::vec3 minCorner = center - vec3(scale);
    float cubeSize = scale * 2;
    AACube boundingCube(minCorner, cubeSize);
    QVector<EntityItemPointer> entities;
    QVector<EntityItemID> ids;
    auto entityTree = getEntities()->getTree();
    entityTree->withReadLock([&] {
        entityTree->findEntities(boundingCube, entities);
        foreach(EntityItemPointer entity, entities) {
            ids << entity->getEntityItemID();
        }
    });
    return exportEntities(filename, ids, &center);
}

void Application::loadSettings() {

    sessionRunTime.set(0); // Just clean living. We're about to saveSettings, which will update value.
    DependencyManager::get<AudioClient>()->loadSettings();
    DependencyManager::get<LODManager>()->loadSettings();

    // DONT CHECK IN
    //DependencyManager::get<LODManager>()->setAutomaticLODAdjust(false);

    Menu::getInstance()->loadSettings();

    // If there is a preferred plugin, we probably messed it up with the menu settings, so fix it.
    auto pluginManager = PluginManager::getInstance();
    auto plugins = pluginManager->getPreferredDisplayPlugins();
    auto menu = Menu::getInstance();
    if (plugins.size() > 0) {
        for (auto plugin : plugins) {
            if (auto action = menu->getActionForOption(plugin->getName())) {
                action->setChecked(true);
                action->trigger();
                // Find and activated highest priority plugin, bail for the rest
                break;
            }
        }
    }

    Setting::Handle<bool> firstRun { Settings::firstRun, true };
    bool isFirstPerson = false;
    if (firstRun.get()) {
        // If this is our first run, and no preferred devices were set, default to
        // an HMD device if available.
        auto displayPlugins = pluginManager->getDisplayPlugins();
        for (auto& plugin : displayPlugins) {
            if (plugin->isHmd()) {
                if (auto action = menu->getActionForOption(plugin->getName())) {
                    action->setChecked(true);
                    action->trigger();
                    break;
                }
            }
        }

        isFirstPerson = (qApp->isHMDMode());
    } else {
        // if this is not the first run, the camera will be initialized differently depending on user settings

        if (qApp->isHMDMode()) {
            // if the HMD is active, use first-person camera, unless the appropriate setting is checked
            isFirstPerson = menu->isOptionChecked(MenuOption::FirstPersonHMD);
        } else {
            // if HMD is not active, only use first person if the menu option is checked
            isFirstPerson = menu->isOptionChecked(MenuOption::FirstPerson);
        }
    }

    // finish initializing the camera, based on everything we checked above. Third person camera will be used if no settings
    // dictated that we should be in first person
    Menu::getInstance()->setIsOptionChecked(MenuOption::FirstPerson, isFirstPerson);
    Menu::getInstance()->setIsOptionChecked(MenuOption::ThirdPerson, !isFirstPerson);
    _myCamera.setMode((isFirstPerson) ? CAMERA_MODE_FIRST_PERSON : CAMERA_MODE_THIRD_PERSON);
    cameraMenuChanged();

    auto inputs = pluginManager->getInputPlugins();
    for (auto plugin : inputs) {
        if (!plugin->isActive()) {
            plugin->activate();
        }
    }

    getMyAvatar()->loadData();
    _settingsLoaded = true;
}

void Application::saveSettings() const {
    sessionRunTime.set(_sessionRunTimer.elapsed() / MSECS_PER_SECOND);
    DependencyManager::get<AudioClient>()->saveSettings();
    DependencyManager::get<LODManager>()->saveSettings();

    Menu::getInstance()->saveSettings();
    getMyAvatar()->saveData();
    PluginManager::getInstance()->saveSettings();
}

bool Application::importEntities(const QString& urlOrFilename) {
    bool success = false;
    _entityClipboard->withWriteLock([&] {
        _entityClipboard->eraseAllOctreeElements();

        success = _entityClipboard->readFromURL(urlOrFilename);
        if (success) {
            _entityClipboard->reaverageOctreeElements();
        }
    });
    return success;
}

QVector<EntityItemID> Application::pasteEntities(float x, float y, float z) {
    return _entityClipboard->sendEntities(&_entityEditSender, getEntities()->getTree(), x, y, z);
}

void Application::initDisplay() {
}

void Application::init() {
    
    // Make sure Login state is up to date
    DependencyManager::get<DialogsManager>()->toggleLoginDialog();
    if (!DISABLE_DEFERRED) {
        DependencyManager::get<DeferredLightingEffect>()->init();
    }
    DependencyManager::get<AvatarManager>()->init();

    _timerStart.start();
    _lastTimeUpdated.start();

    if (auto steamClient = PluginManager::getInstance()->getSteamClientPlugin()) {
        // when +connect_lobby in command line, join steam lobby
        const QString STEAM_LOBBY_COMMAND_LINE_KEY = "+connect_lobby";
        int lobbyIndex = arguments().indexOf(STEAM_LOBBY_COMMAND_LINE_KEY);
        if (lobbyIndex != -1) {
            QString lobbyId = arguments().value(lobbyIndex + 1);
            steamClient->joinLobby(lobbyId);
        }
    }


    qCDebug(interfaceapp) << "Loaded settings";

    // fire off an immediate domain-server check in now that settings are loaded
    DependencyManager::get<NodeList>()->sendDomainServerCheckIn();

    // This allows collision to be set up properly for shape entities supported by GeometryCache.
    // This is before entity setup to ensure that it's ready for whenever instance collision is initialized.
    ShapeEntityItem::setShapeInfoCalulator(ShapeEntityItem::ShapeInfoCalculator(&shapeInfoCalculator));

    getEntities()->init();
    getEntities()->setEntityLoadingPriorityFunction([this](const EntityItem& item) {
        auto dims = item.getScaledDimensions();
        auto maxSize = glm::compMax(dims);

        if (maxSize <= 0.0f) {
            return 0.0f;
        }

        auto distance = glm::distance(getMyAvatar()->getWorldPosition(), item.getWorldPosition());
        return atan2(maxSize, distance);
    });

    ObjectMotionState::setShapeManager(&_shapeManager);
    _physicsEngine->init();

    EntityTreePointer tree = getEntities()->getTree();
    _entitySimulation->init(tree, _physicsEngine, &_entityEditSender);
    tree->setSimulation(_entitySimulation);

    auto entityScriptingInterface = DependencyManager::get<EntityScriptingInterface>();

    // connect the _entityCollisionSystem to our EntityTreeRenderer since that's what handles running entity scripts
    connect(_entitySimulation.get(), &EntitySimulation::entityCollisionWithEntity,
            getEntities().data(), &EntityTreeRenderer::entityCollisionWithEntity);

    // connect the _entities (EntityTreeRenderer) to our script engine's EntityScriptingInterface for firing
    // of events related clicking, hovering over, and entering entities
    getEntities()->connectSignalsToSlots(entityScriptingInterface.data());

    // Make sure any new sounds are loaded as soon as know about them.
    connect(tree.get(), &EntityTree::newCollisionSoundURL, this, [this](QUrl newURL, EntityItemID id) {
        getEntities()->setCollisionSound(id, DependencyManager::get<SoundCache>()->getSound(newURL));
    }, Qt::QueuedConnection);
    connect(getMyAvatar().get(), &MyAvatar::newCollisionSoundURL, this, [this](QUrl newURL) {
        if (auto avatar = getMyAvatar()) {
            auto sound = DependencyManager::get<SoundCache>()->getSound(newURL);
            avatar->setCollisionSound(sound);
        }
    }, Qt::QueuedConnection);
}

void Application::updateLOD(float deltaTime) const {
    PerformanceTimer perfTimer("LOD");
    // adjust it unless we were asked to disable this feature, or if we're currently in throttleRendering mode
    if (!isThrottleRendering()) {
        float presentTime = getActiveDisplayPlugin()->getAveragePresentTime();
        float engineRunTime = (float)(_renderEngine->getConfiguration().get()->getCPURunTime());
        float gpuTime = getGPUContext()->getFrameTimerGPUAverage();
        auto lodManager = DependencyManager::get<LODManager>();
        lodManager->setRenderTimes(presentTime, engineRunTime, gpuTime);
        lodManager->autoAdjustLOD(deltaTime);
    } else {
        DependencyManager::get<LODManager>()->resetLODAdjust();
    }
}

void Application::pushPostUpdateLambda(void* key, std::function<void()> func) {
    std::unique_lock<std::mutex> guard(_postUpdateLambdasLock);
    _postUpdateLambdas[key] = func;
}

// Called during Application::update immediately before AvatarManager::updateMyAvatar, updating my data that is then sent to everyone.
// (Maybe this code should be moved there?)
// The principal result is to call updateLookAtTargetAvatar() and then setLookAtPosition().
// Note that it is called BEFORE we update position or joints based on sensors, etc.
void Application::updateMyAvatarLookAtPosition() {
    PerformanceTimer perfTimer("lookAt");
    bool showWarnings = Menu::getInstance()->isOptionChecked(MenuOption::PipelineWarnings);
    PerformanceWarning warn(showWarnings, "Application::updateMyAvatarLookAtPosition()");

    auto myAvatar = getMyAvatar();
    myAvatar->updateLookAtTargetAvatar();
    FaceTracker* faceTracker = getActiveFaceTracker();
    auto eyeTracker = DependencyManager::get<EyeTracker>();

    bool isLookingAtSomeone = false;
    bool isHMD = qApp->isHMDMode();
    glm::vec3 lookAtSpot;
    if (eyeTracker->isTracking() && (isHMD || eyeTracker->isSimulating())) {
        //  Look at the point that the user is looking at.
        glm::vec3 lookAtPosition = eyeTracker->getLookAtPosition();
        if (_myCamera.getMode() == CAMERA_MODE_MIRROR) {
            lookAtPosition.x = -lookAtPosition.x;
        }
        if (isHMD) {
            // TODO -- this code is probably wrong, getHeadPose() returns something in sensor frame, not avatar
            glm::mat4 headPose = getActiveDisplayPlugin()->getHeadPose();
            glm::quat hmdRotation = glm::quat_cast(headPose);
            lookAtSpot = _myCamera.getPosition() + myAvatar->getWorldOrientation() * (hmdRotation * lookAtPosition);
        } else {
            lookAtSpot = myAvatar->getHead()->getEyePosition()
                + (myAvatar->getHead()->getFinalOrientationInWorldFrame() * lookAtPosition);
        }
    } else {
        AvatarSharedPointer lookingAt = myAvatar->getLookAtTargetAvatar().lock();
        bool haveLookAtCandidate = lookingAt && myAvatar.get() != lookingAt.get();
        auto avatar = static_pointer_cast<Avatar>(lookingAt);
        bool mutualLookAtSnappingEnabled = avatar && avatar->getLookAtSnappingEnabled() && myAvatar->getLookAtSnappingEnabled();
        if (haveLookAtCandidate && mutualLookAtSnappingEnabled) {
            //  If I am looking at someone else, look directly at one of their eyes
            isLookingAtSomeone = true;
            auto lookingAtHead = avatar->getHead();

            const float MAXIMUM_FACE_ANGLE = 65.0f * RADIANS_PER_DEGREE;
            glm::vec3 lookingAtFaceOrientation = lookingAtHead->getFinalOrientationInWorldFrame() * IDENTITY_FORWARD;
            glm::vec3 fromLookingAtToMe = glm::normalize(myAvatar->getHead()->getEyePosition()
                - lookingAtHead->getEyePosition());
            float faceAngle = glm::angle(lookingAtFaceOrientation, fromLookingAtToMe);

            if (faceAngle < MAXIMUM_FACE_ANGLE) {
                // Randomly look back and forth between look targets
                eyeContactTarget target = Menu::getInstance()->isOptionChecked(MenuOption::FixGaze) ?
                    LEFT_EYE : myAvatar->getEyeContactTarget();
                switch (target) {
                    case LEFT_EYE:
                        lookAtSpot = lookingAtHead->getLeftEyePosition();
                        break;
                    case RIGHT_EYE:
                        lookAtSpot = lookingAtHead->getRightEyePosition();
                        break;
                    case MOUTH:
                        lookAtSpot = lookingAtHead->getMouthPosition();
                        break;
                }
            } else {
                // Just look at their head (mid point between eyes)
                lookAtSpot = lookingAtHead->getEyePosition();
            }
        } else {
            //  I am not looking at anyone else, so just look forward
            auto headPose = myAvatar->getControllerPoseInWorldFrame(controller::Action::HEAD);
            if (headPose.isValid()) {
                lookAtSpot = transformPoint(headPose.getMatrix(), glm::vec3(0.0f, 0.0f, TREE_SCALE));
            } else {
                lookAtSpot = myAvatar->getHead()->getEyePosition() +
                    (myAvatar->getHead()->getFinalOrientationInWorldFrame() * glm::vec3(0.0f, 0.0f, -TREE_SCALE));
            }
        }

        // Deflect the eyes a bit to match the detected gaze from the face tracker if active.
        if (faceTracker && !faceTracker->isMuted()) {
            float eyePitch = faceTracker->getEstimatedEyePitch();
            float eyeYaw = faceTracker->getEstimatedEyeYaw();
            const float GAZE_DEFLECTION_REDUCTION_DURING_EYE_CONTACT = 0.1f;
            glm::vec3 origin = myAvatar->getHead()->getEyePosition();
            float deflection = faceTracker->getEyeDeflection();
            if (isLookingAtSomeone) {
                deflection *= GAZE_DEFLECTION_REDUCTION_DURING_EYE_CONTACT;
            }
            lookAtSpot = origin + _myCamera.getOrientation() * glm::quat(glm::radians(glm::vec3(
                eyePitch * deflection, eyeYaw * deflection, 0.0f))) *
                glm::inverse(_myCamera.getOrientation()) * (lookAtSpot - origin);
        }
    }

    myAvatar->getHead()->setLookAtPosition(lookAtSpot);
}

void Application::updateThreads(float deltaTime) {
    PerformanceTimer perfTimer("updateThreads");
    bool showWarnings = Menu::getInstance()->isOptionChecked(MenuOption::PipelineWarnings);
    PerformanceWarning warn(showWarnings, "Application::updateThreads()");

    // parse voxel packets
    if (!_enableProcessOctreeThread) {
        _octreeProcessor.threadRoutine();
        _entityEditSender.threadRoutine();
    }
}

void Application::toggleOverlays() {
    auto menu = Menu::getInstance();
    menu->setIsOptionChecked(MenuOption::Overlays, menu->isOptionChecked(MenuOption::Overlays));
}

void Application::setOverlaysVisible(bool visible) {
    auto menu = Menu::getInstance();
    menu->setIsOptionChecked(MenuOption::Overlays, true);
}

void Application::centerUI() {
    _overlayConductor.centerUI();
}

void Application::cycleCamera() {
    auto menu = Menu::getInstance();
    if (menu->isOptionChecked(MenuOption::FullscreenMirror)) {

        menu->setIsOptionChecked(MenuOption::FullscreenMirror, false);
        menu->setIsOptionChecked(MenuOption::FirstPerson, true);

    } else if (menu->isOptionChecked(MenuOption::FirstPerson)) {

        menu->setIsOptionChecked(MenuOption::FirstPerson, false);
        menu->setIsOptionChecked(MenuOption::ThirdPerson, true);

    } else if (menu->isOptionChecked(MenuOption::ThirdPerson)) {

        menu->setIsOptionChecked(MenuOption::ThirdPerson, false);
        menu->setIsOptionChecked(MenuOption::FullscreenMirror, true);

    } else if (menu->isOptionChecked(MenuOption::IndependentMode) || menu->isOptionChecked(MenuOption::CameraEntityMode)) {
        // do nothing if in independent or camera entity modes
        return;
    }
    cameraMenuChanged(); // handle the menu change
}

void Application::cameraModeChanged() {
    switch (_myCamera.getMode()) {
        case CAMERA_MODE_FIRST_PERSON:
            Menu::getInstance()->setIsOptionChecked(MenuOption::FirstPerson, true);
            break;
        case CAMERA_MODE_THIRD_PERSON:
            Menu::getInstance()->setIsOptionChecked(MenuOption::ThirdPerson, true);
            break;
        case CAMERA_MODE_MIRROR:
            Menu::getInstance()->setIsOptionChecked(MenuOption::FullscreenMirror, true);
            break;
        case CAMERA_MODE_INDEPENDENT:
            Menu::getInstance()->setIsOptionChecked(MenuOption::IndependentMode, true);
            break;
        case CAMERA_MODE_ENTITY:
            Menu::getInstance()->setIsOptionChecked(MenuOption::CameraEntityMode, true);
            break;
        default:
            break;
    }
    cameraMenuChanged();
}


void Application::cameraMenuChanged() {
    auto menu = Menu::getInstance();
    if (menu->isOptionChecked(MenuOption::FullscreenMirror)) {
        if (!isHMDMode() && _myCamera.getMode() != CAMERA_MODE_MIRROR) {
            _myCamera.setMode(CAMERA_MODE_MIRROR);
            getMyAvatar()->reset(false, false, false); // to reset any active MyAvatar::FollowHelpers
        }
    } else if (menu->isOptionChecked(MenuOption::FirstPerson)) {
        if (_myCamera.getMode() != CAMERA_MODE_FIRST_PERSON) {
            _myCamera.setMode(CAMERA_MODE_FIRST_PERSON);
            getMyAvatar()->setBoomLength(MyAvatar::ZOOM_MIN);
        }
    } else if (menu->isOptionChecked(MenuOption::ThirdPerson)) {
        if (_myCamera.getMode() != CAMERA_MODE_THIRD_PERSON) {
            _myCamera.setMode(CAMERA_MODE_THIRD_PERSON);
            if (getMyAvatar()->getBoomLength() == MyAvatar::ZOOM_MIN) {
                getMyAvatar()->setBoomLength(MyAvatar::ZOOM_DEFAULT);
            }
        }
    } else if (menu->isOptionChecked(MenuOption::IndependentMode)) {
        if (_myCamera.getMode() != CAMERA_MODE_INDEPENDENT) {
            _myCamera.setMode(CAMERA_MODE_INDEPENDENT);
        }
    } else if (menu->isOptionChecked(MenuOption::CameraEntityMode)) {
        if (_myCamera.getMode() != CAMERA_MODE_ENTITY) {
            _myCamera.setMode(CAMERA_MODE_ENTITY);
        }
    }
}

void Application::resetPhysicsReadyInformation() {
    // we've changed domains or cleared out caches or something.  we no longer know enough about the
    // collision information of nearby entities to make running bullet be safe.
    _fullSceneReceivedCounter = 0;
    _fullSceneCounterAtLastPhysicsCheck = 0;
    _nearbyEntitiesCountAtLastPhysicsCheck = 0;
    _nearbyEntitiesStabilityCount = 0;
    _physicsEnabled = false;
}


void Application::reloadResourceCaches() {
    resetPhysicsReadyInformation();

    // Query the octree to refresh everything in view
    _lastQueriedTime = 0;
    _octreeQuery.incrementConnectionID();

    queryOctree(NodeType::EntityServer, PacketType::EntityQuery);

    DependencyManager::get<AssetClient>()->clearCache();

    DependencyManager::get<AnimationCache>()->refreshAll();
    DependencyManager::get<ModelCache>()->refreshAll();
    DependencyManager::get<SoundCache>()->refreshAll();
    DependencyManager::get<TextureCache>()->refreshAll();

    DependencyManager::get<NodeList>()->reset();  // Force redownload of .fst models

    getMyAvatar()->resetFullAvatarURL();
}

void Application::rotationModeChanged() const {
    if (!Menu::getInstance()->isOptionChecked(MenuOption::CenterPlayerInView)) {
        getMyAvatar()->setHeadPitch(0);
    }
}

void Application::setKeyboardFocusHighlight(const glm::vec3& position, const glm::quat& rotation, const glm::vec3& dimensions) {
    // Create focus
    if (_keyboardFocusHighlightID == UNKNOWN_OVERLAY_ID || !getOverlays().isAddedOverlay(_keyboardFocusHighlightID)) {
        _keyboardFocusHighlight = std::make_shared<Cube3DOverlay>();
        _keyboardFocusHighlight->setAlpha(1.0f);
        _keyboardFocusHighlight->setColor({ 0xFF, 0xEF, 0x00 });
        _keyboardFocusHighlight->setIsSolid(false);
        _keyboardFocusHighlight->setPulseMin(0.5);
        _keyboardFocusHighlight->setPulseMax(1.0);
        _keyboardFocusHighlight->setColorPulse(1.0);
        _keyboardFocusHighlight->setIgnoreRayIntersection(true);
        _keyboardFocusHighlight->setDrawInFront(false);
        _keyboardFocusHighlightID = getOverlays().addOverlay(_keyboardFocusHighlight);
    }

    // Position focus
    _keyboardFocusHighlight->setWorldOrientation(rotation);
    _keyboardFocusHighlight->setWorldPosition(position);
    _keyboardFocusHighlight->setDimensions(dimensions);
    _keyboardFocusHighlight->setVisible(true);
}

QUuid Application::getKeyboardFocusEntity() const {
    return _keyboardFocusedEntity.get();
}

static const float FOCUS_HIGHLIGHT_EXPANSION_FACTOR = 1.05f;

void Application::setKeyboardFocusEntity(const EntityItemID& entityItemID) {
    if (_keyboardFocusedEntity.get() != entityItemID) {
        _keyboardFocusedEntity.set(entityItemID);

        if (_keyboardFocusHighlight && _keyboardFocusedOverlay.get() == UNKNOWN_OVERLAY_ID) {
            _keyboardFocusHighlight->setVisible(false);
        }

        if (entityItemID == UNKNOWN_ENTITY_ID) {
            return;
        }

        auto entityScriptingInterface = DependencyManager::get<EntityScriptingInterface>();
        auto properties = entityScriptingInterface->getEntityProperties(entityItemID);
        if (!properties.getLocked() && properties.getVisible()) {

            auto entities = getEntities();
            auto entityId = _keyboardFocusedEntity.get();
            if (entities->wantsKeyboardFocus(entityId)) {
                entities->setProxyWindow(entityId, _window->windowHandle());
                auto entity = getEntities()->getEntity(entityId);
                if (_keyboardMouseDevice->isActive()) {
                    _keyboardMouseDevice->pluginFocusOutEvent();
                }
                _lastAcceptedKeyPress = usecTimestampNow();

                setKeyboardFocusHighlight(entity->getWorldPosition(), entity->getWorldOrientation(),
                    entity->getScaledDimensions() * FOCUS_HIGHLIGHT_EXPANSION_FACTOR);
            }
        }
    }
}

OverlayID Application::getKeyboardFocusOverlay() {
    return _keyboardFocusedOverlay.get();
}

void Application::setKeyboardFocusOverlay(const OverlayID& overlayID) {
    if (overlayID != _keyboardFocusedOverlay.get()) {
        _keyboardFocusedOverlay.set(overlayID);

        if (_keyboardFocusHighlight && _keyboardFocusedEntity.get() == UNKNOWN_ENTITY_ID) {
            _keyboardFocusHighlight->setVisible(false);
        }

        if (overlayID == UNKNOWN_OVERLAY_ID) {
            return;
        }

        auto overlayType = getOverlays().getOverlayType(overlayID);
        auto isVisible = getOverlays().getProperty(overlayID, "visible").value.toBool();
        if (overlayType == Web3DOverlay::TYPE && isVisible) {
            auto overlay = std::dynamic_pointer_cast<Web3DOverlay>(getOverlays().getOverlay(overlayID));
            overlay->setProxyWindow(_window->windowHandle());

            if (_keyboardMouseDevice->isActive()) {
                _keyboardMouseDevice->pluginFocusOutEvent();
            }
            _lastAcceptedKeyPress = usecTimestampNow();

            if (overlay->getProperty("showKeyboardFocusHighlight").toBool()) {
                auto size = overlay->getSize() * FOCUS_HIGHLIGHT_EXPANSION_FACTOR;
                const float OVERLAY_DEPTH = 0.0105f;
                setKeyboardFocusHighlight(overlay->getWorldPosition(), overlay->getWorldOrientation(), glm::vec3(size.x, size.y, OVERLAY_DEPTH));
            } else if (_keyboardFocusHighlight) {
                _keyboardFocusHighlight->setVisible(false);
            }
        }
    }
}

void Application::updateDialogs(float deltaTime) const {
    PerformanceTimer perfTimer("updateDialogs");
    bool showWarnings = Menu::getInstance()->isOptionChecked(MenuOption::PipelineWarnings);
    PerformanceWarning warn(showWarnings, "Application::updateDialogs()");
    auto dialogsManager = DependencyManager::get<DialogsManager>();

    QPointer<OctreeStatsDialog> octreeStatsDialog = dialogsManager->getOctreeStatsDialog();
    if (octreeStatsDialog) {
        octreeStatsDialog->update();
    }
}

static bool domainLoadingInProgress = false;

void Application::update(float deltaTime) {
    PROFILE_RANGE_EX(app, __FUNCTION__, 0xffff0000, (uint64_t)_renderFrameCount + 1);

    if (!_physicsEnabled) {
        if (!domainLoadingInProgress) {
            PROFILE_ASYNC_BEGIN(app, "Scene Loading", "");
            domainLoadingInProgress = true;
        }

        // we haven't yet enabled physics.  we wait until we think we have all the collision information
        // for nearby entities before starting bullet up.
        quint64 now = usecTimestampNow();
        const int PHYSICS_CHECK_TIMEOUT = 2 * USECS_PER_SECOND;

        if (now - _lastPhysicsCheckTime > PHYSICS_CHECK_TIMEOUT || _fullSceneReceivedCounter > _fullSceneCounterAtLastPhysicsCheck) {
            // we've received a new full-scene octree stats packet, or it's been long enough to try again anyway
            _lastPhysicsCheckTime = now;
            _fullSceneCounterAtLastPhysicsCheck = _fullSceneReceivedCounter;

            // process octree stats packets are sent in between full sends of a scene (this isn't currently true).
            // We keep physics disabled until we've received a full scene and everything near the avatar in that
            // scene is ready to compute its collision shape.
            if (nearbyEntitiesAreReadyForPhysics()) {
                _physicsEnabled = true;
                getMyAvatar()->updateMotionBehaviorFromMenu();
            }
        }
    } else if (domainLoadingInProgress) {
        domainLoadingInProgress = false;
        PROFILE_ASYNC_END(app, "Scene Loading", "");
    }

    auto myAvatar = getMyAvatar();
    {
        PerformanceTimer perfTimer("devices");

        FaceTracker* tracker = getSelectedFaceTracker();
        if (tracker && Menu::getInstance()->isOptionChecked(MenuOption::MuteFaceTracking) != tracker->isMuted()) {
            tracker->toggleMute();
        }

        tracker = getActiveFaceTracker();
        if (tracker && !tracker->isMuted()) {
            tracker->update(deltaTime);

            // Auto-mute microphone after losing face tracking?
            if (tracker->isTracking()) {
                _lastFaceTrackerUpdate = usecTimestampNow();
            } else {
                const quint64 MUTE_MICROPHONE_AFTER_USECS = 5000000;  //5 secs
                Menu* menu = Menu::getInstance();
                auto audioClient = DependencyManager::get<AudioClient>();
                if (menu->isOptionChecked(MenuOption::AutoMuteAudio) && !audioClient->isMuted()) {
                    if (_lastFaceTrackerUpdate > 0
                        && ((usecTimestampNow() - _lastFaceTrackerUpdate) > MUTE_MICROPHONE_AFTER_USECS)) {
                        audioClient->toggleMute();
                        _lastFaceTrackerUpdate = 0;
                    }
                } else {
                    _lastFaceTrackerUpdate = 0;
                }
            }
        } else {
            _lastFaceTrackerUpdate = 0;
        }

        auto userInputMapper = DependencyManager::get<UserInputMapper>();

        controller::InputCalibrationData calibrationData = {
            myAvatar->getSensorToWorldMatrix(),
            createMatFromQuatAndPos(myAvatar->getWorldOrientation(), myAvatar->getWorldPosition()),
            myAvatar->getHMDSensorMatrix(),
            myAvatar->getCenterEyeCalibrationMat(),
            myAvatar->getHeadCalibrationMat(),
            myAvatar->getSpine2CalibrationMat(),
            myAvatar->getHipsCalibrationMat(),
            myAvatar->getLeftFootCalibrationMat(),
            myAvatar->getRightFootCalibrationMat(),
            myAvatar->getRightArmCalibrationMat(),
            myAvatar->getLeftArmCalibrationMat(),
            myAvatar->getRightHandCalibrationMat(),
            myAvatar->getLeftHandCalibrationMat()
        };

        InputPluginPointer keyboardMousePlugin;
        for (auto inputPlugin : PluginManager::getInstance()->getInputPlugins()) {
            if (inputPlugin->getName() == KeyboardMouseDevice::NAME) {
                keyboardMousePlugin = inputPlugin;
            } else if (inputPlugin->isActive()) {
                inputPlugin->pluginUpdate(deltaTime, calibrationData);
            }
        }

        userInputMapper->setInputCalibrationData(calibrationData);
        userInputMapper->update(deltaTime);

        if (keyboardMousePlugin && keyboardMousePlugin->isActive()) {
            keyboardMousePlugin->pluginUpdate(deltaTime, calibrationData);
        }

        // Transfer the user inputs to the driveKeys
        // FIXME can we drop drive keys and just have the avatar read the action states directly?
        myAvatar->clearDriveKeys();
        if (_myCamera.getMode() != CAMERA_MODE_INDEPENDENT) {
            if (!_controllerScriptingInterface->areActionsCaptured()) {
                myAvatar->setDriveKey(MyAvatar::TRANSLATE_Z, -1.0f * userInputMapper->getActionState(controller::Action::TRANSLATE_Z));
                myAvatar->setDriveKey(MyAvatar::TRANSLATE_Y, userInputMapper->getActionState(controller::Action::TRANSLATE_Y));
                myAvatar->setDriveKey(MyAvatar::TRANSLATE_X, userInputMapper->getActionState(controller::Action::TRANSLATE_X));
                if (deltaTime > FLT_EPSILON) {
                    myAvatar->setDriveKey(MyAvatar::PITCH, -1.0f * userInputMapper->getActionState(controller::Action::PITCH));
                    myAvatar->setDriveKey(MyAvatar::YAW, -1.0f * userInputMapper->getActionState(controller::Action::YAW));
                    myAvatar->setDriveKey(MyAvatar::STEP_YAW, -1.0f * userInputMapper->getActionState(controller::Action::STEP_YAW));
                }
            }
            myAvatar->setDriveKey(MyAvatar::ZOOM, userInputMapper->getActionState(controller::Action::TRANSLATE_CAMERA_Z));
        }

        static const std::vector<controller::Action> avatarControllerActions = {
            controller::Action::LEFT_HAND,
            controller::Action::RIGHT_HAND,
            controller::Action::LEFT_FOOT,
            controller::Action::RIGHT_FOOT,
            controller::Action::HIPS,
            controller::Action::SPINE2,
            controller::Action::HEAD,
            controller::Action::LEFT_HAND_THUMB1,
            controller::Action::LEFT_HAND_THUMB2,
            controller::Action::LEFT_HAND_THUMB3,
            controller::Action::LEFT_HAND_THUMB4,
            controller::Action::LEFT_HAND_INDEX1,
            controller::Action::LEFT_HAND_INDEX2,
            controller::Action::LEFT_HAND_INDEX3,
            controller::Action::LEFT_HAND_INDEX4,
            controller::Action::LEFT_HAND_MIDDLE1,
            controller::Action::LEFT_HAND_MIDDLE2,
            controller::Action::LEFT_HAND_MIDDLE3,
            controller::Action::LEFT_HAND_MIDDLE4,
            controller::Action::LEFT_HAND_RING1,
            controller::Action::LEFT_HAND_RING2,
            controller::Action::LEFT_HAND_RING3,
            controller::Action::LEFT_HAND_RING4,
            controller::Action::LEFT_HAND_PINKY1,
            controller::Action::LEFT_HAND_PINKY2,
            controller::Action::LEFT_HAND_PINKY3,
            controller::Action::LEFT_HAND_PINKY4,
            controller::Action::RIGHT_HAND_THUMB1,
            controller::Action::RIGHT_HAND_THUMB2,
            controller::Action::RIGHT_HAND_THUMB3,
            controller::Action::RIGHT_HAND_THUMB4,
            controller::Action::RIGHT_HAND_INDEX1,
            controller::Action::RIGHT_HAND_INDEX2,
            controller::Action::RIGHT_HAND_INDEX3,
            controller::Action::RIGHT_HAND_INDEX4,
            controller::Action::RIGHT_HAND_MIDDLE1,
            controller::Action::RIGHT_HAND_MIDDLE2,
            controller::Action::RIGHT_HAND_MIDDLE3,
            controller::Action::RIGHT_HAND_MIDDLE4,
            controller::Action::RIGHT_HAND_RING1,
            controller::Action::RIGHT_HAND_RING2,
            controller::Action::RIGHT_HAND_RING3,
            controller::Action::RIGHT_HAND_RING4,
            controller::Action::RIGHT_HAND_PINKY1,
            controller::Action::RIGHT_HAND_PINKY2,
            controller::Action::RIGHT_HAND_PINKY3,
            controller::Action::RIGHT_HAND_PINKY4,
            controller::Action::LEFT_ARM,
            controller::Action::RIGHT_ARM,
            controller::Action::LEFT_SHOULDER,
            controller::Action::RIGHT_SHOULDER,
            controller::Action::LEFT_FORE_ARM,
            controller::Action::RIGHT_FORE_ARM,
            controller::Action::LEFT_LEG,
            controller::Action::RIGHT_LEG,
            controller::Action::LEFT_UP_LEG,
            controller::Action::RIGHT_UP_LEG,
            controller::Action::LEFT_TOE_BASE,
            controller::Action::RIGHT_TOE_BASE
        };

        // copy controller poses from userInputMapper to myAvatar.
        glm::mat4 myAvatarMatrix = createMatFromQuatAndPos(myAvatar->getWorldOrientation(), myAvatar->getWorldPosition());
        glm::mat4 worldToSensorMatrix = glm::inverse(myAvatar->getSensorToWorldMatrix());
        glm::mat4 avatarToSensorMatrix = worldToSensorMatrix * myAvatarMatrix;
        for (auto& action : avatarControllerActions) {
            controller::Pose pose = userInputMapper->getPoseState(action);
            myAvatar->setControllerPoseInSensorFrame(action, pose.transform(avatarToSensorMatrix));
        }
    }

    updateThreads(deltaTime); // If running non-threaded, then give the threads some time to process...
    updateDialogs(deltaTime); // update various stats dialogs if present

    QSharedPointer<AvatarManager> avatarManager = DependencyManager::get<AvatarManager>();

    {
        PROFILE_RANGE(simulation_physics, "Physics");
        PerformanceTimer perfTimer("physics");
        if (_physicsEnabled) {
            {
                PROFILE_RANGE(simulation_physics, "PreStep");
                PerformanceTimer perfTimer("preStep)");
                static VectorOfMotionStates motionStates;
                _entitySimulation->getObjectsToRemoveFromPhysics(motionStates);
                _physicsEngine->removeObjects(motionStates);
                _entitySimulation->deleteObjectsRemovedFromPhysics();

                getEntities()->getTree()->withReadLock([&] {
                    _entitySimulation->getObjectsToAddToPhysics(motionStates);
                    _physicsEngine->addObjects(motionStates);

                });
                getEntities()->getTree()->withReadLock([&] {
                    _entitySimulation->getObjectsToChange(motionStates);
                    VectorOfMotionStates stillNeedChange = _physicsEngine->changeObjects(motionStates);
                    _entitySimulation->setObjectsToChange(stillNeedChange);
                });

                _entitySimulation->applyDynamicChanges();

                 avatarManager->getObjectsToRemoveFromPhysics(motionStates);
                _physicsEngine->removeObjects(motionStates);
                avatarManager->getObjectsToAddToPhysics(motionStates);
                _physicsEngine->addObjects(motionStates);
                avatarManager->getObjectsToChange(motionStates);
                _physicsEngine->changeObjects(motionStates);

                myAvatar->prepareForPhysicsSimulation();
                _physicsEngine->forEachDynamic([&](EntityDynamicPointer dynamic) {
                    dynamic->prepareForPhysicsSimulation();
                });
            }
            {
                PROFILE_RANGE(simulation_physics, "Step");
                PerformanceTimer perfTimer("step");
                getEntities()->getTree()->withWriteLock([&] {
                    _physicsEngine->stepSimulation();
                });
            }
            {
                PROFILE_RANGE(simulation_physics, "PostStep");
                PerformanceTimer perfTimer("postStep");
                if (_physicsEngine->hasOutgoingChanges()) {
                    // grab the collision events BEFORE handleOutgoingChanges() because at this point
                    // we have a better idea of which objects we own or should own.
                    auto& collisionEvents = _physicsEngine->getCollisionEvents();

                    getEntities()->getTree()->withWriteLock([&] {
                        PROFILE_RANGE(simulation_physics, "HandleChanges");
                        PerformanceTimer perfTimer("handleChanges");

                        const VectorOfMotionStates& outgoingChanges = _physicsEngine->getChangedMotionStates();
                        _entitySimulation->handleChangedMotionStates(outgoingChanges);
                        avatarManager->handleChangedMotionStates(outgoingChanges);

                        const VectorOfMotionStates& deactivations = _physicsEngine->getDeactivatedMotionStates();
                        _entitySimulation->handleDeactivatedMotionStates(deactivations);
                    });

                    if (!_aboutToQuit) {
                        // handleCollisionEvents() AFTER handleOutgoingChanges()
                        {
                            PROFILE_RANGE(simulation_physics, "CollisionEvents");
                            avatarManager->handleCollisionEvents(collisionEvents);
                            // Collision events (and their scripts) must not be handled when we're locked, above. (That would risk
                            // deadlock.)
                            _entitySimulation->handleCollisionEvents(collisionEvents);
                        }

                        // NOTE: the getEntities()->update() call below will wait for lock
                        // and will simulate entity motion (the EntityTree has been given an EntitySimulation).
                        getEntities()->update(true); // update the models...
                    }

                    {
                        PROFILE_RANGE(simulation_physics, "MyAvatar");
                        myAvatar->harvestResultsFromPhysicsSimulation(deltaTime);
                    }

                    if (PerformanceTimer::isActive() &&
                            Menu::getInstance()->isOptionChecked(MenuOption::DisplayDebugTimingDetails) &&
                            Menu::getInstance()->isOptionChecked(MenuOption::ExpandPhysicsSimulationTiming)) {
                        _physicsEngine->harvestPerformanceStats();
                    }
                    // NOTE: the PhysicsEngine stats are written to stdout NOT to Qt log framework
                    _physicsEngine->dumpStatsIfNecessary();
                }
            }
        } else {
            // update the rendering without any simulation
            getEntities()->update(false);
        }
    }

    // AvatarManager update
    {
        {
            PROFILE_RANGE(simulation, "OtherAvatars");
            PerformanceTimer perfTimer("otherAvatars");
            avatarManager->updateOtherAvatars(deltaTime);
        }

        {
            PROFILE_RANGE(simulation, "MyAvatar");
            PerformanceTimer perfTimer("MyAvatar");
            qApp->updateMyAvatarLookAtPosition();
            avatarManager->updateMyAvatar(deltaTime);
        }
    }

    bool showWarnings = Menu::getInstance()->isOptionChecked(MenuOption::PipelineWarnings);
    PerformanceWarning warn(showWarnings, "Application::update()");

#if !defined(Q_OS_ANDROID)
    updateLOD(deltaTime);
#endif

    // TODO: break these out into distinct perfTimers when they prove interesting
    {
        PROFILE_RANGE(app, "PickManager");
        PerformanceTimer perfTimer("pickManager");
        DependencyManager::get<PickManager>()->update();
    }

    {
        PROFILE_RANGE(app, "PointerManager");
        PerformanceTimer perfTimer("pointerManager");
        DependencyManager::get<PointerManager>()->update();
    }

    {
        PROFILE_RANGE_EX(app, "Overlays", 0xffff0000, (uint64_t)getActiveDisplayPlugin()->presentCount());
        PerformanceTimer perfTimer("overlays");
        _overlays.update(deltaTime);
    }

    // Update _viewFrustum with latest camera and view frustum data...
    // NOTE: we get this from the view frustum, to make it simpler, since the
    // loadViewFrumstum() method will get the correct details from the camera
    // We could optimize this to not actually load the viewFrustum, since we don't
    // actually need to calculate the view frustum planes to send these details
    // to the server.
    {
        QMutexLocker viewLocker(&_viewMutex);
        _myCamera.loadViewFrustum(_viewFrustum);
    }

    quint64 now = usecTimestampNow();

    // Update my voxel servers with my current voxel query...
    {
        PROFILE_RANGE_EX(app, "QueryOctree", 0xffff0000, (uint64_t)getActiveDisplayPlugin()->presentCount());
        PerformanceTimer perfTimer("queryOctree");
        QMutexLocker viewLocker(&_viewMutex);
        quint64 sinceLastQuery = now - _lastQueriedTime;
        const quint64 TOO_LONG_SINCE_LAST_QUERY = 3 * USECS_PER_SECOND;
        bool queryIsDue = sinceLastQuery > TOO_LONG_SINCE_LAST_QUERY;
        bool viewIsDifferentEnough = !_lastQueriedViewFrustum.isVerySimilar(_viewFrustum);
        // if it's been a while since our last query or the view has significantly changed then send a query, otherwise suppress it
        if (queryIsDue || viewIsDifferentEnough) {
            _lastQueriedTime = now;
            if (DependencyManager::get<SceneScriptingInterface>()->shouldRenderEntities()) {
                queryOctree(NodeType::EntityServer, PacketType::EntityQuery);
            }
            sendAvatarViewFrustum();
            _lastQueriedViewFrustum = _viewFrustum;
        }
    }

    // sent nack packets containing missing sequence numbers of received packets from nodes
    {
        quint64 sinceLastNack = now - _lastNackTime;
        const quint64 TOO_LONG_SINCE_LAST_NACK = 1 * USECS_PER_SECOND;
        if (sinceLastNack > TOO_LONG_SINCE_LAST_NACK) {
            _lastNackTime = now;
            sendNackPackets();
        }
    }

    // send packet containing downstream audio stats to the AudioMixer
    {
        quint64 sinceLastNack = now - _lastSendDownstreamAudioStats;
        if (sinceLastNack > TOO_LONG_SINCE_LAST_SEND_DOWNSTREAM_AUDIO_STATS) {
            _lastSendDownstreamAudioStats = now;

            QMetaObject::invokeMethod(DependencyManager::get<AudioClient>().data(), "sendDownstreamAudioStatsPacket", Qt::QueuedConnection);
        }
    }

    {
        PerformanceTimer perfTimer("avatarManager/postUpdate");
        avatarManager->postUpdate(deltaTime, getMain3DScene());
    }

    {
        PROFILE_RANGE_EX(app, "PostUpdateLambdas", 0xffff0000, (uint64_t)0);
        PerformanceTimer perfTimer("postUpdateLambdas");
        std::unique_lock<std::mutex> guard(_postUpdateLambdasLock);
        for (auto& iter : _postUpdateLambdas) {
            iter.second();
        }
        _postUpdateLambdas.clear();
    }


    editRenderArgs([this, deltaTime](AppRenderArgs& appRenderArgs) {
        PerformanceTimer perfTimer("editRenderArgs");
        appRenderArgs._headPose= getHMDSensorPose();

        auto myAvatar = getMyAvatar();

        // update the avatar with a fresh HMD pose
        {
            PROFILE_RANGE(render, "/updateAvatar");
            myAvatar->updateFromHMDSensorMatrix(appRenderArgs._headPose);
        }

        auto lodManager = DependencyManager::get<LODManager>();

        float sensorToWorldScale = getMyAvatar()->getSensorToWorldScale();
        appRenderArgs._sensorToWorldScale = sensorToWorldScale;
        appRenderArgs._sensorToWorld = getMyAvatar()->getSensorToWorldMatrix();
        {
            PROFILE_RANGE(render, "/buildFrustrumAndArgs");
            {
                QMutexLocker viewLocker(&_viewMutex);
                // adjust near clip plane to account for sensor scaling.
                auto adjustedProjection = glm::perspective(_viewFrustum.getFieldOfView(),
                    _viewFrustum.getAspectRatio(),
                    DEFAULT_NEAR_CLIP * sensorToWorldScale,
                    _viewFrustum.getFarClip());
                _viewFrustum.setProjection(adjustedProjection);
                _viewFrustum.calculate();
            }
            appRenderArgs._renderArgs = RenderArgs(_gpuContext, lodManager->getOctreeSizeScale(),
                lodManager->getBoundaryLevelAdjust(), RenderArgs::DEFAULT_RENDER_MODE,
                RenderArgs::MONO, RenderArgs::RENDER_DEBUG_NONE);
            appRenderArgs._renderArgs._scene = getMain3DScene();

            {
                QMutexLocker viewLocker(&_viewMutex);
                appRenderArgs._renderArgs.setViewFrustum(_viewFrustum);
            }
        }
        {
            PROFILE_RANGE(render, "/resizeGL");
            PerformanceWarning::setSuppressShortTimings(Menu::getInstance()->isOptionChecked(MenuOption::SuppressShortTimings));
            bool showWarnings = Menu::getInstance()->isOptionChecked(MenuOption::PipelineWarnings);
            PerformanceWarning warn(showWarnings, "Application::paintGL()");
            resizeGL();
        }

        this->updateCamera(appRenderArgs._renderArgs, deltaTime);
        appRenderArgs._eyeToWorld = _myCamera.getTransform();
        appRenderArgs._isStereo = false;

        {
            auto hmdInterface = DependencyManager::get<HMDScriptingInterface>();
            float ipdScale = hmdInterface->getIPDScale();

            // scale IPD by sensorToWorldScale, to make the world seem larger or smaller accordingly.
            ipdScale *= sensorToWorldScale;

            auto baseProjection = appRenderArgs._renderArgs.getViewFrustum().getProjection();

            if (getActiveDisplayPlugin()->isStereo()) {
                // Stereo modes will typically have a larger projection matrix overall,
                // so we ask for the 'mono' projection matrix, which for stereo and HMD
                // plugins will imply the combined projection for both eyes.
                //
                // This is properly implemented for the Oculus plugins, but for OpenVR
                // and Stereo displays I'm not sure how to get / calculate it, so we're
                // just relying on the left FOV in each case and hoping that the
                // overall culling margin of error doesn't cause popping in the
                // right eye.  There are FIXMEs in the relevant plugins
                _myCamera.setProjection(getActiveDisplayPlugin()->getCullingProjection(baseProjection));
                appRenderArgs._isStereo = true;

                auto& eyeOffsets = appRenderArgs._eyeOffsets;
                auto& eyeProjections = appRenderArgs._eyeProjections;

                // FIXME we probably don't need to set the projection matrix every frame,
                // only when the display plugin changes (or in non-HMD modes when the user
                // changes the FOV manually, which right now I don't think they can.
                for_each_eye([&](Eye eye) {
                    // For providing the stereo eye views, the HMD head pose has already been
                    // applied to the avatar, so we need to get the difference between the head
                    // pose applied to the avatar and the per eye pose, and use THAT as
                    // the per-eye stereo matrix adjustment.
                    mat4 eyeToHead = getActiveDisplayPlugin()->getEyeToHeadTransform(eye);
                    // Grab the translation
                    vec3 eyeOffset = glm::vec3(eyeToHead[3]);
                    // Apply IPD scaling
                    mat4 eyeOffsetTransform = glm::translate(mat4(), eyeOffset * -1.0f * ipdScale);
                    eyeOffsets[eye] = eyeOffsetTransform;
                    eyeProjections[eye] = getActiveDisplayPlugin()->getEyeProjection(eye, baseProjection);
                });

                // Configure the type of display / stereo
                appRenderArgs._renderArgs._displayMode = (isHMDMode() ? RenderArgs::STEREO_HMD : RenderArgs::STEREO_MONITOR);
            }
        }

        // HACK
        // load the view frustum
        // FIXME: This preDisplayRender call is temporary until we create a separate render::scene for the mirror rendering.
        // Then we can move this logic into the Avatar::simulate call.
        myAvatar->preDisplaySide(&appRenderArgs._renderArgs);

        {
            QMutexLocker viewLocker(&_viewMutex);
            _myCamera.loadViewFrustum(_displayViewFrustum);
        }

        {
            QMutexLocker viewLocker(&_viewMutex);
            appRenderArgs._renderArgs.setViewFrustum(_displayViewFrustum);
        }
    });

    {
        PerformanceTimer perfTimer("limitless");
        AnimDebugDraw::getInstance().update();
    }

    {
        PerformanceTimer perfTimer("limitless");
        DependencyManager::get<LimitlessVoiceRecognitionScriptingInterface>()->update();
    }

    { // Game loop is done, mark the end of the frame for the scene transactions and the render loop to take over
        PerformanceTimer perfTimer("enqueueFrame");
        getMain3DScene()->enqueueFrame();
    }
}

void Application::sendAvatarViewFrustum() {
    QByteArray viewFrustumByteArray = _viewFrustum.toByteArray();
    auto avatarPacket = NLPacket::create(PacketType::ViewFrustum, viewFrustumByteArray.size());
    avatarPacket->write(viewFrustumByteArray);

    DependencyManager::get<NodeList>()->broadcastToNodes(std::move(avatarPacket), NodeSet() << NodeType::AvatarMixer);
}


int Application::sendNackPackets() {

    // iterates through all nodes in NodeList
    auto nodeList = DependencyManager::get<NodeList>();

    int packetsSent = 0;

    nodeList->eachNode([&](const SharedNodePointer& node){

        if (node->getActiveSocket() && node->getType() == NodeType::EntityServer) {

            auto nackPacketList = NLPacketList::create(PacketType::OctreeDataNack);

            QUuid nodeUUID = node->getUUID();

            // if there are octree packets from this node that are waiting to be processed,
            // don't send a NACK since the missing packets may be among those waiting packets.
            if (_octreeProcessor.hasPacketsToProcessFrom(nodeUUID)) {
                return;
            }

            QSet<OCTREE_PACKET_SEQUENCE> missingSequenceNumbers;
            _octreeServerSceneStats.withReadLock([&] {
                // retrieve octree scene stats of this node
                if (_octreeServerSceneStats.find(nodeUUID) == _octreeServerSceneStats.end()) {
                    return;
                }
                // get sequence number stats of node, prune its missing set, and make a copy of the missing set
                SequenceNumberStats& sequenceNumberStats = _octreeServerSceneStats[nodeUUID].getIncomingOctreeSequenceNumberStats();
                sequenceNumberStats.pruneMissingSet();
                missingSequenceNumbers = sequenceNumberStats.getMissingSet();
            });

            // construct nack packet(s) for this node
            foreach(const OCTREE_PACKET_SEQUENCE& missingNumber, missingSequenceNumbers) {
                nackPacketList->writePrimitive(missingNumber);
            }

            if (nackPacketList->getNumPackets()) {
                packetsSent += (int)nackPacketList->getNumPackets();

                // send the packet list
                nodeList->sendPacketList(std::move(nackPacketList), *node);
            }
        }
    });

    return packetsSent;
}

void Application::queryOctree(NodeType_t serverType, PacketType packetType) {

    if (!_settingsLoaded) {
        return; // bail early if settings are not loaded
    }

    ViewFrustum viewFrustum;
    copyViewFrustum(viewFrustum);
    _octreeQuery.setCameraPosition(viewFrustum.getPosition());
    _octreeQuery.setCameraOrientation(viewFrustum.getOrientation());
    _octreeQuery.setCameraFov(viewFrustum.getFieldOfView());
    _octreeQuery.setCameraAspectRatio(viewFrustum.getAspectRatio());
    _octreeQuery.setCameraNearClip(viewFrustum.getNearClip());
    _octreeQuery.setCameraFarClip(viewFrustum.getFarClip());
    _octreeQuery.setCameraEyeOffsetPosition(glm::vec3());
    _octreeQuery.setCameraCenterRadius(viewFrustum.getCenterRadius());
    auto lodManager = DependencyManager::get<LODManager>();
    _octreeQuery.setOctreeSizeScale(lodManager->getOctreeSizeScale());
    _octreeQuery.setBoundaryLevelAdjust(lodManager->getBoundaryLevelAdjust());

    auto nodeList = DependencyManager::get<NodeList>();

    auto node = nodeList->soloNodeOfType(serverType);
    if (node && node->getActiveSocket()) {
        _octreeQuery.setMaxQueryPacketsPerSecond(getMaxOctreePacketsPerSecond());

        auto queryPacket = NLPacket::create(packetType);

        // encode the query data
        auto packetData = reinterpret_cast<unsigned char*>(queryPacket->getPayload());
        int packetSize = _octreeQuery.getBroadcastData(packetData);
        queryPacket->setPayloadSize(packetSize);

        // make sure we still have an active socket
        nodeList->sendUnreliablePacket(*queryPacket, *node);
    }
}


bool Application::isHMDMode() const {
    return getActiveDisplayPlugin()->isHmd();
}

float Application::getTargetRenderFrameRate() const { return getActiveDisplayPlugin()->getTargetFrameRate(); }

QRect Application::getDesirableApplicationGeometry() const {
    QRect applicationGeometry = getWindow()->geometry();

    // If our parent window is on the HMD, then don't use its geometry, instead use
    // the "main screen" geometry.
    HMDToolsDialog* hmdTools = DependencyManager::get<DialogsManager>()->getHMDToolsDialog();
    if (hmdTools && hmdTools->hasHMDScreen()) {
        QScreen* hmdScreen = hmdTools->getHMDScreen();
        QWindow* appWindow = getWindow()->windowHandle();
        QScreen* appScreen = appWindow->screen();

        // if our app's screen is the hmd screen, we don't want to place the
        // running scripts widget on it. So we need to pick a better screen.
        // we will use the screen for the HMDTools since it's a guaranteed
        // better screen.
        if (appScreen == hmdScreen) {
            QScreen* betterScreen = hmdTools->windowHandle()->screen();
            applicationGeometry = betterScreen->geometry();
        }
    }
    return applicationGeometry;
}

PickRay Application::computePickRay(float x, float y) const {
    vec2 pickPoint { x, y };
    PickRay result;
    if (isHMDMode()) {
        getApplicationCompositor().computeHmdPickRay(pickPoint, result.origin, result.direction);
    } else {
        pickPoint /= getCanvasSize();
        QMutexLocker viewLocker(&_viewMutex);
        _viewFrustum.computePickRay(pickPoint.x, pickPoint.y, result.origin, result.direction);
    }
    return result;
}

std::shared_ptr<MyAvatar> Application::getMyAvatar() const {
    return DependencyManager::get<AvatarManager>()->getMyAvatar();
}

glm::vec3 Application::getAvatarPosition() const {
    return getMyAvatar()->getWorldPosition();
}

void Application::copyViewFrustum(ViewFrustum& viewOut) const {
    QMutexLocker viewLocker(&_viewMutex);
    viewOut = _viewFrustum;
}

void Application::copyDisplayViewFrustum(ViewFrustum& viewOut) const {
    QMutexLocker viewLocker(&_viewMutex);
    viewOut = _displayViewFrustum;
}

void Application::resetSensors(bool andReload) {
    DependencyManager::get<DdeFaceTracker>()->reset();
    DependencyManager::get<EyeTracker>()->reset();
    getActiveDisplayPlugin()->resetSensors();
    _overlayConductor.centerUI();
    getMyAvatar()->reset(true, andReload);
    QMetaObject::invokeMethod(DependencyManager::get<AudioClient>().data(), "reset", Qt::QueuedConnection);
}

void Application::updateWindowTitle() const {

    auto nodeList = DependencyManager::get<NodeList>();
    auto accountManager = DependencyManager::get<AccountManager>();

    QString buildVersion = " (build " + applicationVersion() + ")";

    QString loginStatus = accountManager->isLoggedIn() ? "" : " (NOT LOGGED IN)";

    QString connectionStatus = nodeList->getDomainHandler().isConnected() ? "" : " (NOT CONNECTED)";
    QString username = accountManager->getAccountInfo().getUsername();
    QString currentPlaceName = DependencyManager::get<AddressManager>()->getHost();

    if (currentPlaceName.isEmpty()) {
        currentPlaceName = nodeList->getDomainHandler().getHostname();
    }

    QString title = QString() + (!username.isEmpty() ? username + " @ " : QString())
        + currentPlaceName + connectionStatus + loginStatus + buildVersion;

#ifndef WIN32
    // crashes with vs2013/win32
    qCDebug(interfaceapp, "Application title set to: %s", title.toStdString().c_str());
#endif
    _window->setWindowTitle(title);

    // updateTitleWindow gets called whenever there's a change regarding the domain, so rather
    // than placing this within domainChanged, it's placed here to cover the other potential cases.
    DependencyManager::get< MessagesClient >()->sendLocalMessage("Toolbar-DomainChanged", "");
}

void Application::clearDomainOctreeDetails() {

    // if we're about to quit, we really don't need to do any of these things...
    if (_aboutToQuit) {
        return;
    }

    qCDebug(interfaceapp) << "Clearing domain octree details...";

    resetPhysicsReadyInformation();

    _octreeServerSceneStats.withWriteLock([&] {
        _octreeServerSceneStats.clear();
    });

    // reset the model renderer
    getEntities()->clear();

    auto skyStage = DependencyManager::get<SceneScriptingInterface>()->getSkyStage();

    skyStage->setBackgroundMode(graphics::SunSkyStage::SKY_DEFAULT);

    DependencyManager::get<AnimationCache>()->clearUnusedResources();
    DependencyManager::get<ModelCache>()->clearUnusedResources();
    DependencyManager::get<SoundCache>()->clearUnusedResources();
    DependencyManager::get<TextureCache>()->clearUnusedResources();

    getMyAvatar()->setAvatarEntityDataChanged(true);
}

void Application::clearDomainAvatars() {
    getMyAvatar()->setAvatarEntityDataChanged(true); // to recreate worn entities
    DependencyManager::get<AvatarManager>()->clearOtherAvatars();
}

void Application::domainChanged(const QString& domainHostname) {
    updateWindowTitle();
    // disable physics until we have enough information about our new location to not cause craziness.
    resetPhysicsReadyInformation();
}


void Application::resettingDomain() {
    _notifiedPacketVersionMismatchThisDomain = false;
}

void Application::nodeAdded(SharedNodePointer node) const {
    // nothing to do here
}

void Application::nodeActivated(SharedNodePointer node) {
    if (node->getType() == NodeType::AssetServer) {
        // asset server just connected - check if we have the asset browser showing

        auto offscreenUi = DependencyManager::get<OffscreenUi>();
        auto assetDialog = offscreenUi->getRootItem()->findChild<QQuickItem*>("AssetServer");

        if (assetDialog) {
            auto nodeList = DependencyManager::get<NodeList>();

            if (nodeList->getThisNodeCanWriteAssets()) {
                // call reload on the shown asset browser dialog to get the mappings (if permissions allow)
                QMetaObject::invokeMethod(assetDialog, "reload");
            } else {
                // we switched to an Asset Server that we can't modify, hide the Asset Browser
                assetDialog->setVisible(false);
            }
        }
    }

    // If we get a new EntityServer activated, reset lastQueried time
    // so we will do a proper query during update
    if (node->getType() == NodeType::EntityServer) {
        _lastQueriedTime = 0;
        _octreeQuery.incrementConnectionID();
    }

    if (node->getType() == NodeType::AudioMixer) {
        DependencyManager::get<AudioClient>()->negotiateAudioFormat();
    }

    if (node->getType() == NodeType::AvatarMixer) {
        // new avatar mixer, send off our identity packet on next update loop
        // Reset skeletonModelUrl if the last server modified our choice.
        // Override the avatar url (but not model name) here too.
        if (_avatarOverrideUrl.isValid()) {
            getMyAvatar()->useFullAvatarURL(_avatarOverrideUrl);
        }
        static const QUrl empty{};
        if (getMyAvatar()->getFullAvatarURLFromPreferences() != getMyAvatar()->cannonicalSkeletonModelURL(empty)) {
            getMyAvatar()->resetFullAvatarURL();
        }
        getMyAvatar()->markIdentityDataChanged();
        getMyAvatar()->resetLastSent();
    }
}

void Application::nodeKilled(SharedNodePointer node) {
    // These are here because connecting NodeList::nodeKilled to OctreePacketProcessor::nodeKilled doesn't work:
    // OctreePacketProcessor::nodeKilled is not being called when NodeList::nodeKilled is emitted.
    // This may have to do with GenericThread::threadRoutine() blocking the QThread event loop

    _octreeProcessor.nodeKilled(node);

    _entityEditSender.nodeKilled(node);

    if (node->getType() == NodeType::AudioMixer) {
        QMetaObject::invokeMethod(DependencyManager::get<AudioClient>().data(), "audioMixerKilled");
    } else if (node->getType() == NodeType::EntityServer) {
        // we lost an entity server, clear all of the domain octree details
        clearDomainOctreeDetails();
    } else if (node->getType() == NodeType::AvatarMixer) {
        // our avatar mixer has gone away - clear the hash of avatars
        DependencyManager::get<AvatarManager>()->clearOtherAvatars();
    } else if (node->getType() == NodeType::AssetServer) {
        // asset server going away - check if we have the asset browser showing

        auto offscreenUi = DependencyManager::get<OffscreenUi>();
        auto assetDialog = offscreenUi->getRootItem()->findChild<QQuickItem*>("AssetServer");

        if (assetDialog) {
            // call reload on the shown asset browser dialog
            QMetaObject::invokeMethod(assetDialog, "clear");
        }
    }
}

void Application::trackIncomingOctreePacket(ReceivedMessage& message, SharedNodePointer sendingNode, bool wasStatsPacket) {
    // Attempt to identify the sender from its address.
    if (sendingNode) {
        const QUuid& nodeUUID = sendingNode->getUUID();

        // now that we know the node ID, let's add these stats to the stats for that node...
        _octreeServerSceneStats.withWriteLock([&] {
            if (_octreeServerSceneStats.find(nodeUUID) != _octreeServerSceneStats.end()) {
                OctreeSceneStats& stats = _octreeServerSceneStats[nodeUUID];
                stats.trackIncomingOctreePacket(message, wasStatsPacket, sendingNode->getClockSkewUsec());
            }
        });
    }
}

bool Application::nearbyEntitiesAreReadyForPhysics() {
    // this is used to avoid the following scenario:
    // A table has some items sitting on top of it.  The items are at rest, meaning they aren't active in bullet.
    // Someone logs in close to the table.  They receive information about the items on the table before they
    // receive information about the table.  The items are very close to the avatar's capsule, so they become
    // activated in bullet.  This causes them to fall to the floor, because the table's shape isn't yet in bullet.
    EntityTreePointer entityTree = getEntities()->getTree();
    if (!entityTree) {
        return false;
    }

    // We don't want to use EntityTree::findEntities(AABox, ...) method because that scan will snarf parented entities
    // whose bounding boxes cannot be computed (it is too loose for our purposes here).  Instead we manufacture
    // custom filters and use the general-purpose EntityTree::findEntities(filter, ...)
    QVector<EntityItemPointer> entities;
    AABox avatarBox(getMyAvatar()->getWorldPosition() - glm::vec3(PHYSICS_READY_RANGE), glm::vec3(2 * PHYSICS_READY_RANGE));
    // create two functions that use avatarBox (entityScan and elementScan), the second calls the first
    std::function<bool (EntityItemPointer&)> entityScan = [=](EntityItemPointer& entity) {
            if (entity->shouldBePhysical()) {
                bool success = false;
                AABox entityBox = entity->getAABox(success);
                // important: bail for entities that cannot supply a valid AABox
                return success && avatarBox.touches(entityBox);
            }
            return false;
        };
    std::function<bool(const OctreeElementPointer&, void*)> elementScan = [&](const OctreeElementPointer& element, void* unused) {
            if (element->getAACube().touches(avatarBox)) {
                EntityTreeElementPointer entityTreeElement = std::static_pointer_cast<EntityTreeElement>(element);
                entityTreeElement->getEntities(entityScan, entities);
                return true;
            }
            return false;
        };

    entityTree->withReadLock([&] {
        // Pass the second function to the general-purpose EntityTree::findEntities()
        // which will traverse the tree, apply the two filter functions (to element, then to entities)
        // as it traverses.  The end result will be a list of entities that match.
        entityTree->findEntities(elementScan, entities);
    });

    uint32_t nearbyCount = entities.size();
    if (nearbyCount == _nearbyEntitiesCountAtLastPhysicsCheck) {
        _nearbyEntitiesStabilityCount++;
    } else {
        _nearbyEntitiesStabilityCount = 0;
    }
    _nearbyEntitiesCountAtLastPhysicsCheck = nearbyCount;

    const uint32_t MINIMUM_NEARBY_ENTITIES_STABILITY_COUNT = 3;
    if (_nearbyEntitiesStabilityCount >= MINIMUM_NEARBY_ENTITIES_STABILITY_COUNT) {
        // We've seen the same number of nearby entities for several stats packets in a row.  assume we've got all
        // the local entities.
        bool result = true;
        foreach (EntityItemPointer entity, entities) {
            if (entity->shouldBePhysical() && !entity->isReadyToComputeShape()) {
                static QString repeatedMessage =
                    LogHandler::getInstance().addRepeatedMessageRegex("Physics disabled until entity loads: .*");
                qCDebug(interfaceapp) << "Physics disabled until entity loads: " << entity->getID() << entity->getName();
                // don't break here because we want all the relevant entities to start their downloads
                result = false;
            }
        }
        return result;
    }
    return false;
}

int Application::processOctreeStats(ReceivedMessage& message, SharedNodePointer sendingNode) {
    // parse the incoming stats datas stick it in a temporary object for now, while we
    // determine which server it belongs to
    int statsMessageLength = 0;

    const QUuid& nodeUUID = sendingNode->getUUID();

    // now that we know the node ID, let's add these stats to the stats for that node...
    _octreeServerSceneStats.withWriteLock([&] {
        OctreeSceneStats& octreeStats = _octreeServerSceneStats[nodeUUID];
        statsMessageLength = octreeStats.unpackFromPacket(message);

        if (octreeStats.isFullScene()) {
            _fullSceneReceivedCounter++;
        }
    });

    return statsMessageLength;
}

void Application::packetSent(quint64 length) {
}

void Application::addingEntityWithCertificate(const QString& certificateID, const QString& placeName) {
    auto ledger = DependencyManager::get<Ledger>();
    ledger->updateLocation(certificateID, placeName);
}

void Application::registerScriptEngineWithApplicationServices(ScriptEnginePointer scriptEngine) {

    scriptEngine->setEmitScriptUpdatesFunction([this]() {
        SharedNodePointer entityServerNode = DependencyManager::get<NodeList>()->soloNodeOfType(NodeType::EntityServer);
        return !entityServerNode || isPhysicsEnabled();
    });

    // setup the packet sender of the script engine's scripting interfaces so
    // we can use the same ones from the application.
    auto entityScriptingInterface = DependencyManager::get<EntityScriptingInterface>();
    entityScriptingInterface->setPacketSender(&_entityEditSender);
    entityScriptingInterface->setEntityTree(getEntities()->getTree());

    // give the script engine to the RecordingScriptingInterface for its callbacks
    DependencyManager::get<RecordingScriptingInterface>()->setScriptEngine(scriptEngine);

    if (property(hifi::properties::TEST).isValid()) {
        scriptEngine->registerGlobalObject("Test", TestScriptingInterface::getInstance());
    }

    scriptEngine->registerGlobalObject("Rates", new RatesScriptingInterface(this));

    // hook our avatar and avatar hash map object into this script engine
    getMyAvatar()->registerMetaTypes(scriptEngine);

    scriptEngine->registerGlobalObject("AvatarList", DependencyManager::get<AvatarManager>().data());

    scriptEngine->registerGlobalObject("Camera", &_myCamera);

#if defined(Q_OS_MAC) || defined(Q_OS_WIN)
    scriptEngine->registerGlobalObject("SpeechRecognizer", DependencyManager::get<SpeechRecognizer>().data());
#endif

    ClipboardScriptingInterface* clipboardScriptable = new ClipboardScriptingInterface();
    scriptEngine->registerGlobalObject("Clipboard", clipboardScriptable);
    connect(scriptEngine.data(), &ScriptEngine::finished, clipboardScriptable, &ClipboardScriptingInterface::deleteLater);

    scriptEngine->registerGlobalObject("Overlays", &_overlays);
    qScriptRegisterMetaType(scriptEngine.data(), OverlayPropertyResultToScriptValue, OverlayPropertyResultFromScriptValue);
    qScriptRegisterMetaType(scriptEngine.data(), RayToOverlayIntersectionResultToScriptValue,
                            RayToOverlayIntersectionResultFromScriptValue);

    scriptEngine->registerGlobalObject("OffscreenFlags", DependencyManager::get<OffscreenUi>()->getFlags());
    scriptEngine->registerGlobalObject("Desktop", DependencyManager::get<DesktopScriptingInterface>().data());

    qScriptRegisterMetaType(scriptEngine.data(), wrapperToScriptValue<ToolbarProxy>, wrapperFromScriptValue<ToolbarProxy>);
    qScriptRegisterMetaType(scriptEngine.data(),
                            wrapperToScriptValue<ToolbarButtonProxy>, wrapperFromScriptValue<ToolbarButtonProxy>);
    scriptEngine->registerGlobalObject("Toolbars", DependencyManager::get<ToolbarScriptingInterface>().data());

    qScriptRegisterMetaType(scriptEngine.data(), wrapperToScriptValue<TabletProxy>, wrapperFromScriptValue<TabletProxy>);
    qScriptRegisterMetaType(scriptEngine.data(),
                            wrapperToScriptValue<TabletButtonProxy>, wrapperFromScriptValue<TabletButtonProxy>);
    scriptEngine->registerGlobalObject("Tablet", DependencyManager::get<TabletScriptingInterface>().data());
    // FIXME remove these deprecated names for the tablet scripting interface
    scriptEngine->registerGlobalObject("tabletInterface", DependencyManager::get<TabletScriptingInterface>().data());

    auto toolbarScriptingInterface = DependencyManager::get<ToolbarScriptingInterface>().data();
    DependencyManager::get<TabletScriptingInterface>().data()->setToolbarScriptingInterface(toolbarScriptingInterface);

    scriptEngine->registerGlobalObject("Window", DependencyManager::get<WindowScriptingInterface>().data());
    scriptEngine->registerGetterSetter("location", LocationScriptingInterface::locationGetter,
                        LocationScriptingInterface::locationSetter, "Window");
    // register `location` on the global object.
    scriptEngine->registerGetterSetter("location", LocationScriptingInterface::locationGetter,
                                       LocationScriptingInterface::locationSetter);

#if !defined(Q_OS_ANDROID)
    scriptEngine->registerFunction("OverlayWebWindow", QmlWebWindowClass::constructor);
#endif
    scriptEngine->registerFunction("OverlayWindow", QmlWindowClass::constructor);
    scriptEngine->registerFunction("QmlFragment", QmlFragmentClass::constructor);

    scriptEngine->registerGlobalObject("Menu", MenuScriptingInterface::getInstance());
    scriptEngine->registerGlobalObject("DesktopPreviewProvider", DependencyManager::get<DesktopPreviewProvider>().data());
    scriptEngine->registerGlobalObject("Stats", Stats::getInstance());
    scriptEngine->registerGlobalObject("Settings", SettingsScriptingInterface::getInstance());
    scriptEngine->registerGlobalObject("Snapshot", DependencyManager::get<Snapshot>().data());
    scriptEngine->registerGlobalObject("AudioStats", DependencyManager::get<AudioClient>()->getStats().data());
    scriptEngine->registerGlobalObject("AudioScope", DependencyManager::get<AudioScope>().data());
    scriptEngine->registerGlobalObject("AvatarBookmarks", DependencyManager::get<AvatarBookmarks>().data());
    scriptEngine->registerGlobalObject("LocationBookmarks", DependencyManager::get<LocationBookmarks>().data());

    scriptEngine->registerGlobalObject("RayPick", DependencyManager::get<RayPickScriptingInterface>().data());
    scriptEngine->registerGlobalObject("LaserPointers", DependencyManager::get<LaserPointerScriptingInterface>().data());
    scriptEngine->registerGlobalObject("Picks", DependencyManager::get<PickScriptingInterface>().data());
    scriptEngine->registerGlobalObject("Pointers", DependencyManager::get<PointerScriptingInterface>().data());

    // Caches
    scriptEngine->registerGlobalObject("AnimationCache", DependencyManager::get<AnimationCache>().data());
    scriptEngine->registerGlobalObject("TextureCache", DependencyManager::get<TextureCache>().data());
    scriptEngine->registerGlobalObject("ModelCache", DependencyManager::get<ModelCache>().data());
    scriptEngine->registerGlobalObject("SoundCache", DependencyManager::get<SoundCache>().data());

    scriptEngine->registerGlobalObject("DialogsManager", _dialogsManagerScriptingInterface);

    scriptEngine->registerGlobalObject("Account", AccountServicesScriptingInterface::getInstance()); // DEPRECATED - TO BE REMOVED
    scriptEngine->registerGlobalObject("GlobalServices", AccountServicesScriptingInterface::getInstance()); // DEPRECATED - TO BE REMOVED
    scriptEngine->registerGlobalObject("AccountServices", AccountServicesScriptingInterface::getInstance());
    qScriptRegisterMetaType(scriptEngine.data(), DownloadInfoResultToScriptValue, DownloadInfoResultFromScriptValue);

    scriptEngine->registerGlobalObject("FaceTracker", DependencyManager::get<DdeFaceTracker>().data());

    scriptEngine->registerGlobalObject("AvatarManager", DependencyManager::get<AvatarManager>().data());

    scriptEngine->registerGlobalObject("UndoStack", &_undoStackScriptingInterface);

    scriptEngine->registerGlobalObject("LODManager", DependencyManager::get<LODManager>().data());

    scriptEngine->registerGlobalObject("Paths", DependencyManager::get<PathUtils>().data());

    scriptEngine->registerGlobalObject("HMD", DependencyManager::get<HMDScriptingInterface>().data());
    scriptEngine->registerFunction("HMD", "getHUDLookAtPosition2D", HMDScriptingInterface::getHUDLookAtPosition2D, 0);
    scriptEngine->registerFunction("HMD", "getHUDLookAtPosition3D", HMDScriptingInterface::getHUDLookAtPosition3D, 0);

    scriptEngine->registerGlobalObject("Scene", DependencyManager::get<SceneScriptingInterface>().data());
    scriptEngine->registerGlobalObject("Render", _renderEngine->getConfiguration().get());

    GraphicsScriptingInterface::registerMetaTypes(scriptEngine.data());
    scriptEngine->registerGlobalObject("Graphics", DependencyManager::get<GraphicsScriptingInterface>().data());

    scriptEngine->registerGlobalObject("ScriptDiscoveryService", DependencyManager::get<ScriptEngines>().data());
    scriptEngine->registerGlobalObject("Reticle", getApplicationCompositor().getReticleInterface());

    scriptEngine->registerGlobalObject("UserActivityLogger", DependencyManager::get<UserActivityLoggerScriptingInterface>().data());
    scriptEngine->registerGlobalObject("Users", DependencyManager::get<UsersScriptingInterface>().data());

    scriptEngine->registerGlobalObject("LimitlessSpeechRecognition", DependencyManager::get<LimitlessVoiceRecognitionScriptingInterface>().data());
    scriptEngine->registerGlobalObject("GooglePoly", DependencyManager::get<GooglePolyScriptingInterface>().data());

    if (auto steamClient = PluginManager::getInstance()->getSteamClientPlugin()) {
        scriptEngine->registerGlobalObject("Steam", new SteamScriptingInterface(scriptEngine.data(), steamClient.get()));
    }
    auto scriptingInterface = DependencyManager::get<controller::ScriptingInterface>();
    scriptEngine->registerGlobalObject("Controller", scriptingInterface.data());
    UserInputMapper::registerControllerTypes(scriptEngine.data());

    auto recordingInterface = DependencyManager::get<RecordingScriptingInterface>();
    scriptEngine->registerGlobalObject("Recording", recordingInterface.data());

    auto entityScriptServerLog = DependencyManager::get<EntityScriptServerLogClient>();
    scriptEngine->registerGlobalObject("EntityScriptServerLog", entityScriptServerLog.data());
    scriptEngine->registerGlobalObject("AvatarInputs", AvatarInputs::getInstance());
    scriptEngine->registerGlobalObject("Selection", DependencyManager::get<SelectionScriptingInterface>().data());
    scriptEngine->registerGlobalObject("ContextOverlay", DependencyManager::get<ContextOverlayInterface>().data());
    scriptEngine->registerGlobalObject("Wallet", DependencyManager::get<WalletScriptingInterface>().data());
    scriptEngine->registerGlobalObject("AddressManager", DependencyManager::get<AddressManager>().data());

    scriptEngine->registerGlobalObject("App", this);

    qScriptRegisterMetaType(scriptEngine.data(), OverlayIDtoScriptValue, OverlayIDfromScriptValue);

    DependencyManager::get<PickScriptingInterface>()->registerMetaTypes(scriptEngine.data());

    // connect this script engines printedMessage signal to the global ScriptEngines these various messages
    connect(scriptEngine.data(), &ScriptEngine::printedMessage,
            DependencyManager::get<ScriptEngines>().data(), &ScriptEngines::onPrintedMessage);
    connect(scriptEngine.data(), &ScriptEngine::errorMessage,
            DependencyManager::get<ScriptEngines>().data(), &ScriptEngines::onErrorMessage);
    connect(scriptEngine.data(), &ScriptEngine::warningMessage,
            DependencyManager::get<ScriptEngines>().data(), &ScriptEngines::onWarningMessage);
    connect(scriptEngine.data(), &ScriptEngine::infoMessage,
            DependencyManager::get<ScriptEngines>().data(), &ScriptEngines::onInfoMessage);
    connect(scriptEngine.data(), &ScriptEngine::clearDebugWindow,
            DependencyManager::get<ScriptEngines>().data(), &ScriptEngines::onClearDebugWindow);

}

bool Application::canAcceptURL(const QString& urlString) const {
    QUrl url(urlString);
    if (url.query().contains(WEB_VIEW_TAG)) {
        return false;
    } else if (urlString.startsWith(HIFI_URL_SCHEME)) {
        return true;
    }
    QHashIterator<QString, AcceptURLMethod> i(_acceptedExtensions);
    QString lowerPath = url.path().toLower();
    while (i.hasNext()) {
        i.next();
        if (lowerPath.endsWith(i.key(), Qt::CaseInsensitive)) {
            return true;
        }
    }
    return false;
}

bool Application::acceptURL(const QString& urlString, bool defaultUpload) {
    if (urlString.startsWith(HIFI_URL_SCHEME)) {
        // this is a hifi URL - have the AddressManager handle it
        emit receivedHifiSchemeURL(urlString);
        QMetaObject::invokeMethod(DependencyManager::get<AddressManager>().data(), "handleLookupString",
                                  Qt::AutoConnection, Q_ARG(const QString&, urlString));
        return true;
    }

    QUrl url(urlString);
    QHashIterator<QString, AcceptURLMethod> i(_acceptedExtensions);
    QString lowerPath = url.path().toLower();
    while (i.hasNext()) {
        i.next();
        if (lowerPath.endsWith(i.key(), Qt::CaseInsensitive)) {
            AcceptURLMethod method = i.value();
            return (this->*method)(urlString);
        }
    }

    if (defaultUpload && !url.fileName().isEmpty() && url.isLocalFile()) {
        showAssetServerWidget(urlString);
    }
    return defaultUpload;
}

void Application::setSessionUUID(const QUuid& sessionUUID) const {
    Physics::setSessionUUID(sessionUUID);
}

bool Application::askToSetAvatarUrl(const QString& url) {
    QUrl realUrl(url);
    if (realUrl.isLocalFile()) {
        OffscreenUi::asyncWarning("", "You can not use local files for avatar components.");
        return false;
    }

    // Download the FST file, to attempt to determine its model type
    QVariantHash fstMapping = FSTReader::downloadMapping(url);

    FSTReader::ModelType modelType = FSTReader::predictModelType(fstMapping);

    QString modelName = fstMapping["name"].toString();
    QString modelLicense = fstMapping["license"].toString();

    bool agreeToLicense = true; // assume true
    //create set avatar callback
    auto setAvatar = [=] (QString url, QString modelName) {
        ModalDialogListener* dlg = OffscreenUi::asyncQuestion("Set Avatar",
                                                              "Would you like to use '" + modelName + "' for your avatar?",
                                                              QMessageBox::Ok | QMessageBox::Cancel, QMessageBox::Ok);
        QObject::connect(dlg, &ModalDialogListener::response, this, [=] (QVariant answer) {
            QObject::disconnect(dlg, &ModalDialogListener::response, this, nullptr);

            bool ok = (QMessageBox::Ok == static_cast<QMessageBox::StandardButton>(answer.toInt()));
            if (ok) {
                getMyAvatar()->useFullAvatarURL(url, modelName);
                emit fullAvatarURLChanged(url, modelName);
            } else {
                qCDebug(interfaceapp) << "Declined to use the avatar: " << url;
            }
        });
    };

    if (!modelLicense.isEmpty()) {
        // word wrap the license text to fit in a reasonable shaped message box.
        const int MAX_CHARACTERS_PER_LINE = 90;
        modelLicense = simpleWordWrap(modelLicense, MAX_CHARACTERS_PER_LINE);

        ModalDialogListener* dlg = OffscreenUi::asyncQuestion("Avatar Usage License",
                                                              modelLicense + "\nDo you agree to these terms?",
                                                              QMessageBox::Yes | QMessageBox::No, QMessageBox::Yes);
        QObject::connect(dlg, &ModalDialogListener::response, this, [=, &agreeToLicense] (QVariant answer) {
            QObject::disconnect(dlg, &ModalDialogListener::response, this, nullptr);

            agreeToLicense = (static_cast<QMessageBox::StandardButton>(answer.toInt()) == QMessageBox::Yes);
            if (agreeToLicense) {
                switch (modelType) {
                    case FSTReader::HEAD_AND_BODY_MODEL: {
                    setAvatar(url, modelName);
                    break;
                }
                default:
                    OffscreenUi::asyncWarning("", modelName + "Does not support a head and body as required.");
                    break;
                }
            } else {
                qCDebug(interfaceapp) << "Declined to agree to avatar license: " << url;
            }

            //auto offscreenUi = DependencyManager::get<OffscreenUi>();
        });
    } else {
        setAvatar(url, modelName);
    }

    return true;
}


bool Application::askToLoadScript(const QString& scriptFilenameOrURL) {
    QString shortName = scriptFilenameOrURL;

    QUrl scriptURL { scriptFilenameOrURL };

    if (scriptURL.host().endsWith(MARKETPLACE_CDN_HOSTNAME)) {
        int startIndex = shortName.lastIndexOf('/') + 1;
        int endIndex = shortName.lastIndexOf('?');
        shortName = shortName.mid(startIndex, endIndex - startIndex);
    }

    QString message = "Would you like to run this script:\n" + shortName;
    ModalDialogListener* dlg = OffscreenUi::asyncQuestion(getWindow(), "Run Script", message,
                                                           QMessageBox::Yes | QMessageBox::No);

    QObject::connect(dlg, &ModalDialogListener::response, this, [=] (QVariant answer) {
        const QString& fileName = scriptFilenameOrURL;
        if (static_cast<QMessageBox::StandardButton>(answer.toInt()) == QMessageBox::Yes) {
            qCDebug(interfaceapp) << "Chose to run the script: " << fileName;
            DependencyManager::get<ScriptEngines>()->loadScript(fileName);
        } else {
            qCDebug(interfaceapp) << "Declined to run the script: " << scriptFilenameOrURL;
        }
        QObject::disconnect(dlg, &ModalDialogListener::response, this, nullptr);
    });

    return true;
}

bool Application::askToWearAvatarAttachmentUrl(const QString& url) {
    QNetworkAccessManager& networkAccessManager = NetworkAccessManager::getInstance();
    QNetworkRequest networkRequest = QNetworkRequest(url);
    networkRequest.setAttribute(QNetworkRequest::FollowRedirectsAttribute, true);
    networkRequest.setHeader(QNetworkRequest::UserAgentHeader, HIGH_FIDELITY_USER_AGENT);
    QNetworkReply* reply = networkAccessManager.get(networkRequest);
    int requestNumber = ++_avatarAttachmentRequest;
    connect(reply, &QNetworkReply::finished, [this, reply, url, requestNumber]() {

        if (requestNumber != _avatarAttachmentRequest) {
            // this request has been superseded by another more recent request
            reply->deleteLater();
            return;
        }

        QNetworkReply::NetworkError networkError = reply->error();
        if (networkError == QNetworkReply::NoError) {
            // download success
            QByteArray contents = reply->readAll();

            QJsonParseError jsonError;
            auto doc = QJsonDocument::fromJson(contents, &jsonError);
            if (jsonError.error == QJsonParseError::NoError) {

                auto jsonObject = doc.object();

                // retrieve optional name field from JSON
                QString name = tr("Unnamed Attachment");
                auto nameValue = jsonObject.value("name");
                if (nameValue.isString()) {
                    name = nameValue.toString();
                }

                auto avatarAttachmentConfirmationTitle = tr("Avatar Attachment Confirmation");
                auto avatarAttachmentConfirmationMessage = tr("Would you like to wear '%1' on your avatar?").arg(name);
                ModalDialogListener* dlg = OffscreenUi::asyncQuestion(avatarAttachmentConfirmationTitle,
                                           avatarAttachmentConfirmationMessage,
                                           QMessageBox::Ok | QMessageBox::Cancel);
                QObject::connect(dlg, &ModalDialogListener::response, this, [=] (QVariant answer) {
                    QObject::disconnect(dlg, &ModalDialogListener::response, this, nullptr);
                    if (static_cast<QMessageBox::StandardButton>(answer.toInt()) == QMessageBox::Yes) {
                        // add attachment to avatar
                        auto myAvatar = getMyAvatar();
                        assert(myAvatar);
                        auto attachmentDataVec = myAvatar->getAttachmentData();
                        AttachmentData attachmentData;
                        attachmentData.fromJson(jsonObject);
                        attachmentDataVec.push_back(attachmentData);
                        myAvatar->setAttachmentData(attachmentDataVec);
                    } else {
                        qCDebug(interfaceapp) << "User declined to wear the avatar attachment: " << url;
                    }
                });
            } else {
                // json parse error
                auto avatarAttachmentParseErrorString = tr("Error parsing attachment JSON from url: \"%1\"");
                displayAvatarAttachmentWarning(avatarAttachmentParseErrorString.arg(url));
            }
        } else {
            // download failure
            auto avatarAttachmentDownloadErrorString = tr("Error downloading attachment JSON from url: \"%1\"");
            displayAvatarAttachmentWarning(avatarAttachmentDownloadErrorString.arg(url));
        }
        reply->deleteLater();
    });
    return true;
}

void Application::replaceDomainContent(const QString& url) {
    qCDebug(interfaceapp) << "Attempting to replace domain content: " << url;
    QByteArray urlData(url.toUtf8());
    auto limitedNodeList = DependencyManager::get<NodeList>();
    const auto& domainHandler = limitedNodeList->getDomainHandler();
    limitedNodeList->eachMatchingNode([](const SharedNodePointer& node) {
        return node->getType() == NodeType::EntityServer && node->getActiveSocket();
    }, [&urlData, limitedNodeList, &domainHandler](const SharedNodePointer& octreeNode) {
        auto octreeFilePacket = NLPacket::create(PacketType::OctreeFileReplacementFromUrl, urlData.size(), true);
        octreeFilePacket->write(urlData);
        limitedNodeList->sendPacket(std::move(octreeFilePacket), domainHandler.getSockAddr());
    });
    auto addressManager = DependencyManager::get<AddressManager>();
    addressManager->handleLookupString(DOMAIN_SPAWNING_POINT);
    QString newHomeAddress = addressManager->getHost() + DOMAIN_SPAWNING_POINT;
    qCDebug(interfaceapp) << "Setting new home bookmark to: " << newHomeAddress;
    DependencyManager::get<LocationBookmarks>()->setHomeLocationToAddress(newHomeAddress);
}

bool Application::askToReplaceDomainContent(const QString& url) {
    QString methodDetails;
    const int MAX_CHARACTERS_PER_LINE = 90;
    if (DependencyManager::get<NodeList>()->getThisNodeCanReplaceContent()) {
        QUrl originURL { url };
        if (originURL.host().endsWith(MARKETPLACE_CDN_HOSTNAME)) {
            // Create a confirmation dialog when this call is made
            static const QString infoText = simpleWordWrap("Your domain's content will be replaced with a new content set. "
                "If you want to save what you have now, create a backup before proceeding. For more information about backing up "
                "and restoring content, visit the documentation page at: ", MAX_CHARACTERS_PER_LINE) +
                "\nhttps://docs.highfidelity.com/create-and-explore/start-working-in-your-sandbox/restoring-sandbox-content";

            ModalDialogListener* dig = OffscreenUi::asyncQuestion("Are you sure you want to replace this domain's content set?",
                                                                  infoText, QMessageBox::Yes | QMessageBox::No, QMessageBox::No);

            QObject::connect(dig, &ModalDialogListener::response, this, [=] (QVariant answer) {
                QString details;
                if (static_cast<QMessageBox::StandardButton>(answer.toInt()) == QMessageBox::Yes) {
                    // Given confirmation, send request to domain server to replace content
                    replaceDomainContent(url);
                    details = "SuccessfulRequestToReplaceContent";
                } else {
                    details = "UserDeclinedToReplaceContent";
                }
                QJsonObject messageProperties = {
                    { "status", details },
                    { "content_set_url", url }
                };
                UserActivityLogger::getInstance().logAction("replace_domain_content", messageProperties);
                QObject::disconnect(dig, &ModalDialogListener::response, this, nullptr);
            });
        } else {
            methodDetails = "ContentSetDidNotOriginateFromMarketplace";
            QJsonObject messageProperties = {
                { "status", methodDetails },
                { "content_set_url", url }
            };
            UserActivityLogger::getInstance().logAction("replace_domain_content", messageProperties);
        }
    } else {
            methodDetails = "UserDoesNotHavePermissionToReplaceContent";
            static const QString warningMessage = simpleWordWrap("The domain owner must enable 'Replace Content' "
                "permissions for you in this domain's server settings before you can continue.", MAX_CHARACTERS_PER_LINE);
            OffscreenUi::asyncWarning("You do not have permissions to replace domain content", warningMessage,
                                 QMessageBox::Ok, QMessageBox::Ok);

            QJsonObject messageProperties = {
                { "status", methodDetails },
                { "content_set_url", url }
            };
            UserActivityLogger::getInstance().logAction("replace_domain_content", messageProperties);
    }
    return true;
}

void Application::displayAvatarAttachmentWarning(const QString& message) const {
    auto avatarAttachmentWarningTitle = tr("Avatar Attachment Failure");
    OffscreenUi::asyncWarning(avatarAttachmentWarningTitle, message);
}

void Application::showDialog(const QUrl& widgetUrl, const QUrl& tabletUrl, const QString& name) const {
    auto tablet = DependencyManager::get<TabletScriptingInterface>()->getTablet(SYSTEM_TABLET);
    auto hmd = DependencyManager::get<HMDScriptingInterface>();
    bool onTablet = false;

    if (!tablet->getToolbarMode()) {
        onTablet = tablet->pushOntoStack(tabletUrl);
        if (onTablet) {
            toggleTabletUI(true);
        }
    }

    if (!onTablet) {
        DependencyManager::get<OffscreenUi>()->show(widgetUrl, name);
    }
    if (tablet->getToolbarMode()) {
        DependencyManager::get<OffscreenUi>()->show(widgetUrl, name);
    }
}

void Application::showScriptLogs() {
    auto scriptEngines = DependencyManager::get<ScriptEngines>();
    QUrl defaultScriptsLoc = PathUtils::defaultScriptsLocation();
    defaultScriptsLoc.setPath(defaultScriptsLoc.path() + "developer/debugging/debugWindow.js");
    scriptEngines->loadScript(defaultScriptsLoc.toString());
}

void Application::showAssetServerWidget(QString filePath) {
    if (!DependencyManager::get<NodeList>()->getThisNodeCanWriteAssets()) {
        return;
    }
    static const QUrl url { "hifi/AssetServer.qml" };

    auto startUpload = [=](QQmlContext* context, QObject* newObject){
        if (!filePath.isEmpty()) {
            emit uploadRequest(filePath);
        }
    };
    auto tabletScriptingInterface = DependencyManager::get<TabletScriptingInterface>();
    auto tablet = dynamic_cast<TabletProxy*>(tabletScriptingInterface->getTablet(SYSTEM_TABLET));
    auto hmd = DependencyManager::get<HMDScriptingInterface>();
    if (tablet->getToolbarMode()) {
        DependencyManager::get<OffscreenUi>()->show(url, "AssetServer", startUpload);
    } else {
        if (!hmd->getShouldShowTablet() && !isHMDMode()) {
            DependencyManager::get<OffscreenUi>()->show(url, "AssetServer", startUpload);
        } else {
            static const QUrl url("hifi/dialogs/TabletAssetServer.qml");
            tablet->pushOntoStack(url);
        }
    }

    startUpload(nullptr, nullptr);
}

void Application::addAssetToWorldFromURL(QString url) {
    qInfo(interfaceapp) << "Download model and add to world from" << url;

    QString filename;
    if (url.contains("filename")) {
        filename = url.section("filename=", 1, 1);  // Filename is in "?filename=" parameter at end of URL.
    }
    if (url.contains("poly.google.com/downloads")) {
        filename = url.section('/', -1);
        if (url.contains("noDownload")) {
            filename.remove(".zip?noDownload=false");
        } else {
            filename.remove(".zip");
        }
        
    }

    if (!DependencyManager::get<NodeList>()->getThisNodeCanWriteAssets()) {
        QString errorInfo = "You do not have permissions to write to the Asset Server.";
        qWarning(interfaceapp) << "Error downloading model: " + errorInfo;
        addAssetToWorldError(filename, errorInfo);
        return;
    }

    addAssetToWorldInfo(filename, "Downloading model file " + filename + ".");

    auto request = DependencyManager::get<ResourceManager>()->createResourceRequest(nullptr, QUrl(url));
    connect(request, &ResourceRequest::finished, this, &Application::addAssetToWorldFromURLRequestFinished);
    request->send();
}

void Application::addAssetToWorldFromURLRequestFinished() {
    auto request = qobject_cast<ResourceRequest*>(sender());
    auto url = request->getUrl().toString();
    auto result = request->getResult();

    QString filename;
    bool isBlocks = false;

    if (url.contains("filename")) {
        filename = url.section("filename=", 1, 1);  // Filename is in "?filename=" parameter at end of URL.
    }
    if (url.contains("poly.google.com/downloads")) {
        filename = url.section('/', -1);
        if (url.contains("noDownload")) {
            filename.remove(".zip?noDownload=false");
        } else {
            filename.remove(".zip");
        }
        isBlocks = true;
    }

    if (result == ResourceRequest::Success) {
        qInfo(interfaceapp) << "Downloaded model from" << url;
        QTemporaryDir temporaryDir;
        temporaryDir.setAutoRemove(false);
        if (temporaryDir.isValid()) {
            QString temporaryDirPath = temporaryDir.path();
            QString downloadPath = temporaryDirPath + "/" + filename;
            qInfo(interfaceapp) << "Download path:" << downloadPath;

            QFile tempFile(downloadPath);
            if (tempFile.open(QIODevice::WriteOnly)) {
                tempFile.write(request->getData());
                addAssetToWorldInfoClear(filename);  // Remove message from list; next one added will have a different key.
                tempFile.close();
                qApp->getFileDownloadInterface()->runUnzip(downloadPath, url, true, false, isBlocks);
            } else {
                QString errorInfo = "Couldn't open temporary file for download";
                qWarning(interfaceapp) << errorInfo;
                addAssetToWorldError(filename, errorInfo);
            }
        } else {
            QString errorInfo = "Couldn't create temporary directory for download";
            qWarning(interfaceapp) << errorInfo;
            addAssetToWorldError(filename, errorInfo);
        }
    } else {
        qWarning(interfaceapp) << "Error downloading" << url << ":" << request->getResultString();
        addAssetToWorldError(filename, "Error downloading " + filename + " : " + request->getResultString());
    }

    request->deleteLater();
}


QString filenameFromPath(QString filePath) {
    return filePath.right(filePath.length() - filePath.lastIndexOf("/") - 1);
}

void Application::addAssetToWorldUnzipFailure(QString filePath) {
    QString filename = filenameFromPath(QUrl(filePath).toLocalFile());
    qWarning(interfaceapp) << "Couldn't unzip file" << filePath;
    addAssetToWorldError(filename, "Couldn't unzip file " + filename + ".");
}

void Application::addAssetToWorld(QString path, QString zipFile, bool isZip, bool isBlocks) {
    // Automatically upload and add asset to world as an alternative manual process initiated by showAssetServerWidget().
    QString mapping;
    QString filename = filenameFromPath(path);
    if (isZip || isBlocks) {
        QString assetName = zipFile.section("/", -1).remove(QRegExp("[.]zip(.*)$"));
        QString assetFolder = path.section("model_repo/", -1);
        mapping = "/" + assetName + "/" + assetFolder;
    } else {
        mapping = "/" + filename;
    }

    // Test repeated because possibly different code paths.
    if (!DependencyManager::get<NodeList>()->getThisNodeCanWriteAssets()) {
        QString errorInfo = "You do not have permissions to write to the Asset Server.";
        qWarning(interfaceapp) << "Error downloading model: " + errorInfo;
        addAssetToWorldError(filename, errorInfo);
        return;
    }

    addAssetToWorldInfo(filename, "Adding " + mapping.mid(1) + " to the Asset Server.");

    addAssetToWorldWithNewMapping(path, mapping, 0, isZip, isBlocks);
}

void Application::addAssetToWorldWithNewMapping(QString filePath, QString mapping, int copy, bool isZip, bool isBlocks) {
    auto request = DependencyManager::get<AssetClient>()->createGetMappingRequest(mapping);

    QObject::connect(request, &GetMappingRequest::finished, this, [=](GetMappingRequest* request) mutable {
        const int MAX_COPY_COUNT = 100;  // Limit number of duplicate assets; recursion guard.
        auto result = request->getError();
        if (result == GetMappingRequest::NotFound) {
            addAssetToWorldUpload(filePath, mapping, isZip, isBlocks);
        } else if (result != GetMappingRequest::NoError) {
            QString errorInfo = "Could not map asset name: "
                + mapping.left(mapping.length() - QString::number(copy).length() - 1);
            qWarning(interfaceapp) << "Error downloading model: " + errorInfo;
            addAssetToWorldError(filenameFromPath(filePath), errorInfo);
        } else if (copy < MAX_COPY_COUNT - 1) {
            if (copy > 0) {
                mapping = mapping.remove(mapping.lastIndexOf("-"), QString::number(copy).length() + 1);
            }
            copy++;
            mapping = mapping.insert(mapping.lastIndexOf("."), "-" + QString::number(copy));
            addAssetToWorldWithNewMapping(filePath, mapping, copy, isZip, isBlocks);
        } else {
            QString errorInfo = "Too many copies of asset name: "
                + mapping.left(mapping.length() - QString::number(copy).length() - 1);
            qWarning(interfaceapp) << "Error downloading model: " + errorInfo;
            addAssetToWorldError(filenameFromPath(filePath), errorInfo);
        }
        request->deleteLater();
    });

    request->start();
}

void Application::addAssetToWorldUpload(QString filePath, QString mapping, bool isZip, bool isBlocks) {
    qInfo(interfaceapp) << "Uploading" << filePath << "to Asset Server as" << mapping;
    auto upload = DependencyManager::get<AssetClient>()->createUpload(filePath);
    QObject::connect(upload, &AssetUpload::finished, this, [=](AssetUpload* upload, const QString& hash) mutable {
        if (upload->getError() != AssetUpload::NoError) {
            QString errorInfo = "Could not upload model to the Asset Server.";
            qWarning(interfaceapp) << "Error downloading model: " + errorInfo;
            addAssetToWorldError(filenameFromPath(filePath), errorInfo);
        } else {
            addAssetToWorldSetMapping(filePath, mapping, hash, isZip, isBlocks);
        }

        // Remove temporary directory created by Clara.io market place download.
        int index = filePath.lastIndexOf("/model_repo/");
        if (index > 0) {
            QString tempDir = filePath.left(index);
            qCDebug(interfaceapp) << "Removing temporary directory at: " + tempDir;
            QDir(tempDir).removeRecursively();
        }

        upload->deleteLater();
    });

    upload->start();
}

void Application::addAssetToWorldSetMapping(QString filePath, QString mapping, QString hash, bool isZip, bool isBlocks) {
    auto request = DependencyManager::get<AssetClient>()->createSetMappingRequest(mapping, hash);
    connect(request, &SetMappingRequest::finished, this, [=](SetMappingRequest* request) mutable {
        if (request->getError() != SetMappingRequest::NoError) {
            QString errorInfo = "Could not set asset mapping.";
            qWarning(interfaceapp) << "Error downloading model: " + errorInfo;
            addAssetToWorldError(filenameFromPath(filePath), errorInfo);
        } else {
<<<<<<< HEAD
            // to prevent files that aren't models from being loaded into world automatically
            if (filePath.toLower().endsWith(OBJ_EXTENSION) || filePath.toLower().endsWith(FBX_EXTENSION) || 
                filePath.toLower().endsWith(JPG_EXTENSION) || filePath.toLower().endsWith(PNG_EXTENSION)) {
=======
            // to prevent files that aren't models or texture files from being loaded into world automatically
            if ((filePath.toLower().endsWith(OBJ_EXTENSION) || filePath.toLower().endsWith(FBX_EXTENSION)) || 
                ((filePath.toLower().endsWith(JPG_EXTENSION) || filePath.toLower().endsWith(PNG_EXTENSION)) &&
                ((!isBlocks) && (!isZip)))) {
>>>>>>> fe0d354d
                addAssetToWorldAddEntity(filePath, mapping);
            } else {
                qCDebug(interfaceapp) << "Zipped contents are not supported entity files";
                addAssetToWorldInfoDone(filenameFromPath(filePath));
            }
        }
        request->deleteLater();
    });

    request->start();
}

void Application::addAssetToWorldAddEntity(QString filePath, QString mapping) {
    EntityItemProperties properties;
    properties.setType(EntityTypes::Model);
    properties.setName(mapping.right(mapping.length() - 1));
    if (filePath.toLower().endsWith(PNG_EXTENSION) || filePath.toLower().endsWith(JPG_EXTENSION)) {
        QJsonObject textures {
            {"tex.picture", QString("atp:" + mapping) }
        };
        properties.setModelURL("https://hifi-content.s3.amazonaws.com/DomainContent/production/default-image-model.fbx");
        properties.setTextures(QJsonDocument(textures).toJson(QJsonDocument::Compact));
        properties.setShapeType(SHAPE_TYPE_BOX);
    } else {
        properties.setModelURL("atp:" + mapping);
        properties.setShapeType(SHAPE_TYPE_SIMPLE_COMPOUND);
    }
    properties.setCollisionless(true);  // Temporarily set so that doesn't collide with avatar.
    properties.setVisible(false);  // Temporarily set so that don't see at large unresized dimensions.
    glm::vec3 positionOffset = getMyAvatar()->getWorldOrientation() * (getMyAvatar()->getSensorToWorldScale() * glm::vec3(0.0f, 0.0f, -2.0f));
    properties.setPosition(getMyAvatar()->getWorldPosition() + positionOffset);
    properties.setRotation(getMyAvatar()->getWorldOrientation());
    properties.setGravity(glm::vec3(0.0f, 0.0f, 0.0f));
    auto entityID = DependencyManager::get<EntityScriptingInterface>()->addEntity(properties);

    // Note: Model dimensions are not available here; model is scaled per FBX mesh in RenderableModelEntityItem::update() later
    // on. But FBX dimensions may be in cm, so we monitor for the dimension change and rescale again if warranted.

    if (entityID == QUuid()) {
        QString errorInfo = "Could not add model " + mapping + " to world.";
        qWarning(interfaceapp) << "Could not add model to world: " + errorInfo;
        addAssetToWorldError(filenameFromPath(filePath), errorInfo);
    } else {
        // Monitor when asset is rendered in world so that can resize if necessary.
        _addAssetToWorldResizeList.insert(entityID, 0);  // List value is count of checks performed.
        if (!_addAssetToWorldResizeTimer.isActive()) {
            _addAssetToWorldResizeTimer.start();
        }

        // Close progress message box.
        addAssetToWorldInfoDone(filenameFromPath(filePath));
    }
}

void Application::addAssetToWorldCheckModelSize() {
    if (_addAssetToWorldResizeList.size() == 0) {
        return;
    }

    auto item = _addAssetToWorldResizeList.begin();
    while (item != _addAssetToWorldResizeList.end()) {
        auto entityID = item.key();

        EntityPropertyFlags propertyFlags;
        propertyFlags += PROP_NAME;
        propertyFlags += PROP_DIMENSIONS;
        auto entityScriptingInterface = DependencyManager::get<EntityScriptingInterface>();
        auto properties = entityScriptingInterface->getEntityProperties(entityID, propertyFlags);
        auto name = properties.getName();
        auto dimensions = properties.getDimensions();

        const QString GRABBABLE_USER_DATA = "{\"grabbableKey\":{\"grabbable\":true}}";
        bool doResize = false;

        const glm::vec3 DEFAULT_DIMENSIONS = glm::vec3(0.1f, 0.1f, 0.1f);
        if (dimensions != DEFAULT_DIMENSIONS) {

            // Scale model so that its maximum is exactly specific size.
            const float MAXIMUM_DIMENSION = getMyAvatar()->getSensorToWorldScale();
            auto previousDimensions = dimensions;
            auto scale = std::min(MAXIMUM_DIMENSION / dimensions.x, std::min(MAXIMUM_DIMENSION / dimensions.y,
                MAXIMUM_DIMENSION / dimensions.z));
            dimensions *= scale;
            qInfo(interfaceapp) << "Model" << name << "auto-resized from" << previousDimensions << " to " << dimensions;
            doResize = true;

            item = _addAssetToWorldResizeList.erase(item);  // Finished with this entity; advance to next.
        } else {
            // Increment count of checks done.
            _addAssetToWorldResizeList[entityID]++;

            const int CHECK_MODEL_SIZE_MAX_CHECKS = 300;
            if (_addAssetToWorldResizeList[entityID] > CHECK_MODEL_SIZE_MAX_CHECKS) {
                // Have done enough checks; model was either the default size or something's gone wrong.

                // Rescale all dimensions.
                const glm::vec3 UNIT_DIMENSIONS = glm::vec3(1.0f, 1.0f, 1.0f);
                dimensions = UNIT_DIMENSIONS;
                qInfo(interfaceapp) << "Model" << name << "auto-resize timed out; resized to " << dimensions;
                doResize = true;

                item = _addAssetToWorldResizeList.erase(item);  // Finished with this entity; advance to next.
            } else {
                // No action on this entity; advance to next.
                ++item;
            }
        }

        if (doResize) {
            EntityItemProperties properties;
            properties.setDimensions(dimensions);
            properties.setVisible(true);
            if (!name.toLower().endsWith(PNG_EXTENSION) && !name.toLower().endsWith(JPG_EXTENSION)) {
                properties.setCollisionless(false);
            }
            properties.setUserData(GRABBABLE_USER_DATA);
            properties.setLastEdited(usecTimestampNow());
            entityScriptingInterface->editEntity(entityID, properties);
        }
    }

    // Stop timer if nothing in list to check.
    if (_addAssetToWorldResizeList.size() == 0) {
        _addAssetToWorldResizeTimer.stop();
    }
}


void Application::addAssetToWorldInfo(QString modelName, QString infoText) {
    // Displays the most recent info message, subject to being overridden by error messages.

    if (_aboutToQuit) {
        return;
    }

    /*
    Cancel info timer if running.
    If list has an entry for modelName, delete it (just one).
    Append modelName, infoText to list.
    Display infoText in message box unless an error is being displayed (i.e., error timer is running).
    Show message box if not already visible.
    */

    _addAssetToWorldInfoTimer.stop();

    addAssetToWorldInfoClear(modelName);

    _addAssetToWorldInfoKeys.append(modelName);
    _addAssetToWorldInfoMessages.append(infoText);

    if (!_addAssetToWorldErrorTimer.isActive()) {
        if (!_addAssetToWorldMessageBox) {
            _addAssetToWorldMessageBox = DependencyManager::get<OffscreenUi>()->createMessageBox(OffscreenUi::ICON_INFORMATION,
                "Downloading Model", "", QMessageBox::NoButton, QMessageBox::NoButton);
            connect(_addAssetToWorldMessageBox, SIGNAL(destroyed()), this, SLOT(onAssetToWorldMessageBoxClosed()));
        }

        _addAssetToWorldMessageBox->setProperty("text", "\n" + infoText);
        _addAssetToWorldMessageBox->setVisible(true);
    }
}

void Application::addAssetToWorldInfoClear(QString modelName) {
    // Clears modelName entry from message list without affecting message currently displayed.

    if (_aboutToQuit) {
        return;
    }

    /*
    Delete entry for modelName from list.
    */

    auto index = _addAssetToWorldInfoKeys.indexOf(modelName);
    if (index > -1) {
        _addAssetToWorldInfoKeys.removeAt(index);
        _addAssetToWorldInfoMessages.removeAt(index);
    }
}

void Application::addAssetToWorldInfoDone(QString modelName) {
    // Continues to display this message if the latest for a few seconds, then deletes it and displays the next latest.

    if (_aboutToQuit) {
        return;
    }

    /*
    Delete entry for modelName from list.
    (Re)start the info timer to update message box. ... onAddAssetToWorldInfoTimeout()
    */

    addAssetToWorldInfoClear(modelName);
    _addAssetToWorldInfoTimer.start();
}

void Application::addAssetToWorldInfoTimeout() {
    if (_aboutToQuit) {
        return;
    }

    /*
    If list not empty, display last message in list (may already be displayed ) unless an error is being displayed.
    If list empty, close the message box unless an error is being displayed.
    */

    if (!_addAssetToWorldErrorTimer.isActive() && _addAssetToWorldMessageBox) {
        if (_addAssetToWorldInfoKeys.length() > 0) {
            _addAssetToWorldMessageBox->setProperty("text", "\n" + _addAssetToWorldInfoMessages.last());
        } else {
            disconnect(_addAssetToWorldMessageBox);
            _addAssetToWorldMessageBox->setVisible(false);
            _addAssetToWorldMessageBox->deleteLater();
            _addAssetToWorldMessageBox = nullptr;
        }
    }
}

void Application::addAssetToWorldError(QString modelName, QString errorText) {
    // Displays the most recent error message for a few seconds.

    if (_aboutToQuit) {
        return;
    }

    /*
    If list has an entry for modelName, delete it.
    Display errorText in message box.
    Show message box if not already visible.
    (Re)start error timer. ... onAddAssetToWorldErrorTimeout()
    */

    addAssetToWorldInfoClear(modelName);

    if (!_addAssetToWorldMessageBox) {
        _addAssetToWorldMessageBox = DependencyManager::get<OffscreenUi>()->createMessageBox(OffscreenUi::ICON_INFORMATION,
            "Downloading Model", "", QMessageBox::NoButton, QMessageBox::NoButton);
        connect(_addAssetToWorldMessageBox, SIGNAL(destroyed()), this, SLOT(onAssetToWorldMessageBoxClosed()));
    }

    _addAssetToWorldMessageBox->setProperty("text", "\n" + errorText);
    _addAssetToWorldMessageBox->setVisible(true);

    _addAssetToWorldErrorTimer.start();
}

void Application::addAssetToWorldErrorTimeout() {
    if (_aboutToQuit) {
        return;
    }

    /*
    If list is not empty, display message from last entry.
    If list is empty, close the message box.
    */

    if (_addAssetToWorldMessageBox) {
        if (_addAssetToWorldInfoKeys.length() > 0) {
            _addAssetToWorldMessageBox->setProperty("text", "\n" + _addAssetToWorldInfoMessages.last());
        } else {
            disconnect(_addAssetToWorldMessageBox);
            _addAssetToWorldMessageBox->setVisible(false);
            _addAssetToWorldMessageBox->deleteLater();
            _addAssetToWorldMessageBox = nullptr;
        }
    }
}


void Application::addAssetToWorldMessageClose() {
    // Clear messages, e.g., if Interface is being closed or domain changes.

    /*
    Call if user manually closes message box.
    Call if domain changes.
    Call if application is shutting down.

    Stop timers.
    Close the message box if open.
    Clear lists.
    */

    _addAssetToWorldInfoTimer.stop();
    _addAssetToWorldErrorTimer.stop();

    if (_addAssetToWorldMessageBox) {
        disconnect(_addAssetToWorldMessageBox);
        _addAssetToWorldMessageBox->setVisible(false);
        _addAssetToWorldMessageBox->deleteLater();
        _addAssetToWorldMessageBox = nullptr;
    }

    _addAssetToWorldInfoKeys.clear();
    _addAssetToWorldInfoMessages.clear();
}

void Application::onAssetToWorldMessageBoxClosed() {
    if (_addAssetToWorldMessageBox) {
        // User manually closed message box; perhaps because it has become stuck, so reset all messages.
        qInfo(interfaceapp) << "User manually closed download status message box";
        disconnect(_addAssetToWorldMessageBox);
        _addAssetToWorldMessageBox = nullptr;
        addAssetToWorldMessageClose();
    }
}


void Application::handleUnzip(QString zipFile, QStringList unzipFile, bool autoAdd, bool isZip, bool isBlocks) {
    if (autoAdd) {
        if (!unzipFile.isEmpty()) {
            for (int i = 0; i < unzipFile.length(); i++) {
                if (QFileInfo(unzipFile.at(i)).isFile()) {
                    qCDebug(interfaceapp) << "Preparing file for asset server: " << unzipFile.at(i);
                    addAssetToWorld(unzipFile.at(i), zipFile, isZip, isBlocks);
                }
            }
        } else {
            addAssetToWorldUnzipFailure(zipFile);
        }
    } else {
        showAssetServerWidget(unzipFile.first());
    }
}

void Application::packageModel() {
    ModelPackager::package();
}

void Application::openUrl(const QUrl& url) const {
    if (!url.isEmpty()) {
        if (url.scheme() == HIFI_URL_SCHEME) {
            DependencyManager::get<AddressManager>()->handleLookupString(url.toString());
        } else {
            // address manager did not handle - ask QDesktopServices to handle
            QDesktopServices::openUrl(url);
        }
    }
}

void Application::loadDialog() {
    auto scriptEngines = DependencyManager::get<ScriptEngines>();
    ModalDialogListener* dlg = OffscreenUi::getOpenFileNameAsync(_glWidget, tr("Open Script"),
                                                                 getPreviousScriptLocation(),
                                                                 tr("JavaScript Files (*.js)"));
    connect(dlg, &ModalDialogListener::response, this, [=] (QVariant answer) {
        disconnect(dlg, &ModalDialogListener::response, this, nullptr);
        const QString& response = answer.toString();
        if (!response.isEmpty() && QFile(response).exists()) {
            setPreviousScriptLocation(QFileInfo(response).absolutePath());
            DependencyManager::get<ScriptEngines>()->loadScript(response, true, false, false, true);  // Don't load from cache
        }
    });
}

QString Application::getPreviousScriptLocation() {
    QString result = _previousScriptLocation.get();
    return result;
}

void Application::setPreviousScriptLocation(const QString& location) {
    _previousScriptLocation.set(location);
}

void Application::loadScriptURLDialog() const {
    ModalDialogListener* dlg = OffscreenUi::getTextAsync(OffscreenUi::ICON_NONE, "Open and Run Script", "Script URL");
    connect(dlg, &ModalDialogListener::response, this, [=] (QVariant response) {
        disconnect(dlg, &ModalDialogListener::response, this, nullptr);
        const QString& newScript = response.toString();
        if (QUrl(newScript).scheme() == "atp") {
            OffscreenUi::asyncWarning("Error Loading Script", "Cannot load client script over ATP");
        } else if (!newScript.isEmpty()) {
            DependencyManager::get<ScriptEngines>()->loadScript(newScript.trimmed());
        }
    });
}

SharedSoundPointer Application::getSampleSound() const {
    return _sampleSound;
}

void Application::loadLODToolsDialog() {
    auto tabletScriptingInterface = DependencyManager::get<TabletScriptingInterface>();
    auto tablet = dynamic_cast<TabletProxy*>(tabletScriptingInterface->getTablet(SYSTEM_TABLET));
    if (tablet->getToolbarMode() || (!tablet->getTabletRoot() && !isHMDMode())) {
        auto dialogsManager = DependencyManager::get<DialogsManager>();
        dialogsManager->lodTools();
    } else {
        tablet->pushOntoStack("hifi/dialogs/TabletLODTools.qml");
    }
}


void Application::loadEntityStatisticsDialog() {
    auto tabletScriptingInterface = DependencyManager::get<TabletScriptingInterface>();
    auto tablet = dynamic_cast<TabletProxy*>(tabletScriptingInterface->getTablet(SYSTEM_TABLET));
    if (tablet->getToolbarMode() || (!tablet->getTabletRoot() && !isHMDMode())) {
        auto dialogsManager = DependencyManager::get<DialogsManager>();
        dialogsManager->octreeStatsDetails();
    } else {
        tablet->pushOntoStack("hifi/dialogs/TabletEntityStatistics.qml");
    }
}

void Application::loadDomainConnectionDialog() {
    auto tabletScriptingInterface = DependencyManager::get<TabletScriptingInterface>();
    auto tablet = dynamic_cast<TabletProxy*>(tabletScriptingInterface->getTablet(SYSTEM_TABLET));
    if (tablet->getToolbarMode() || (!tablet->getTabletRoot() && !isHMDMode())) {
        auto dialogsManager = DependencyManager::get<DialogsManager>();
        dialogsManager->showDomainConnectionDialog();
    } else {
        tablet->pushOntoStack("hifi/dialogs/TabletDCDialog.qml");
    }
}

void Application::toggleLogDialog() {
    if (! _logDialog) {
        _logDialog = new LogDialog(nullptr, getLogger());
    }

    if (_logDialog->isVisible()) {
        _logDialog->hide();
    } else {
        _logDialog->show();
    }
}

void Application::toggleEntityScriptServerLogDialog() {
    if (! _entityScriptServerLogDialog) {
        _entityScriptServerLogDialog = new EntityScriptServerLogDialog(nullptr);
    }

    if (_entityScriptServerLogDialog->isVisible()) {
        _entityScriptServerLogDialog->hide();
    } else {
        _entityScriptServerLogDialog->show();
    }
}

void Application::loadAddAvatarBookmarkDialog() const {
    auto avatarBookmarks = DependencyManager::get<AvatarBookmarks>();
    avatarBookmarks->addBookmark();
}

void Application::loadAvatarBrowser() const {
    auto tablet = dynamic_cast<TabletProxy*>(DependencyManager::get<TabletScriptingInterface>()->getTablet("com.highfidelity.interface.tablet.system"));
    // construct the url to the marketplace item
    QString url = NetworkingConstants::METAVERSE_SERVER_URL().toString() + "/marketplace?category=avatars";
    QString MARKETPLACES_INJECT_SCRIPT_PATH = "file:///" + qApp->applicationDirPath() + "/scripts/system/html/js/marketplacesInject.js";
    tablet->gotoWebScreen(url, MARKETPLACES_INJECT_SCRIPT_PATH);
    DependencyManager::get<HMDScriptingInterface>()->openTablet();
}

void Application::takeSnapshot(bool notify, bool includeAnimated, float aspectRatio, const QString& filename) {
    postLambdaEvent([notify, includeAnimated, aspectRatio, filename, this] {
        // Get a screenshot and save it
        QString path = Snapshot::saveSnapshot(getActiveDisplayPlugin()->getScreenshot(aspectRatio), filename);
        // If we're not doing an animated snapshot as well...
        if (!includeAnimated) {
            // Tell the dependency manager that the capture of the still snapshot has taken place.
            emit DependencyManager::get<WindowScriptingInterface>()->stillSnapshotTaken(path, notify);
        } else if (!SnapshotAnimated::isAlreadyTakingSnapshotAnimated()) {
            // Get an animated GIF snapshot and save it
            SnapshotAnimated::saveSnapshotAnimated(path, aspectRatio, qApp, DependencyManager::get<WindowScriptingInterface>());
        }
    });
}

void Application::takeSecondaryCameraSnapshot(const QString& filename) {
    postLambdaEvent([filename, this] {
        QString snapshotPath = Snapshot::saveSnapshot(getActiveDisplayPlugin()->getSecondaryCameraScreenshot(), filename);
        emit DependencyManager::get<WindowScriptingInterface>()->stillSnapshotTaken(snapshotPath, true);
    });
}

void Application::shareSnapshot(const QString& path, const QUrl& href) {
    postLambdaEvent([path, href] {
        // not much to do here, everything is done in snapshot code...
        Snapshot::uploadSnapshot(path, href);
    });
}

float Application::getRenderResolutionScale() const {
    if (Menu::getInstance()->isOptionChecked(MenuOption::RenderResolutionOne)) {
        return 1.0f;
    } else if (Menu::getInstance()->isOptionChecked(MenuOption::RenderResolutionTwoThird)) {
        return 0.666f;
    } else if (Menu::getInstance()->isOptionChecked(MenuOption::RenderResolutionHalf)) {
        return 0.5f;
    } else if (Menu::getInstance()->isOptionChecked(MenuOption::RenderResolutionThird)) {
        return 0.333f;
    } else if (Menu::getInstance()->isOptionChecked(MenuOption::RenderResolutionQuarter)) {
        return 0.25f;
    } else {
        return 1.0f;
    }
}

void Application::notifyPacketVersionMismatch() {
    if (!_notifiedPacketVersionMismatchThisDomain) {
        _notifiedPacketVersionMismatchThisDomain = true;

        QString message = "The location you are visiting is running an incompatible server version.\n";
        message += "Content may not display properly.";

        OffscreenUi::asyncWarning("", message);
    }
}

void Application::checkSkeleton() const {
    if (getMyAvatar()->getSkeletonModel()->isActive() && !getMyAvatar()->getSkeletonModel()->hasSkeleton()) {
        qCDebug(interfaceapp) << "MyAvatar model has no skeleton";

        QString message = "Your selected avatar body has no skeleton.\n\nThe default body will be loaded...";
        OffscreenUi::asyncWarning("", message);

        getMyAvatar()->useFullAvatarURL(AvatarData::defaultFullAvatarModelUrl(), DEFAULT_FULL_AVATAR_MODEL_NAME);
    } else {
        _physicsEngine->setCharacterController(getMyAvatar()->getCharacterController());
    }
}

void Application::activeChanged(Qt::ApplicationState state) {
    switch (state) {
        case Qt::ApplicationActive:
            _isForeground = true;
            break;

        case Qt::ApplicationSuspended:
        case Qt::ApplicationHidden:
        case Qt::ApplicationInactive:
        default:
            _isForeground = false;
            break;
    }
}

void Application::windowMinimizedChanged(bool minimized) {
    // initialize the _minimizedWindowTimer
    static std::once_flag once;
    std::call_once(once, [&] {
        connect(&_minimizedWindowTimer, &QTimer::timeout, this, [] {
            QCoreApplication::postEvent(QCoreApplication::instance(), new QEvent(static_cast<QEvent::Type>(Idle)), Qt::HighEventPriority);
        });
    });

    // avoid rendering to the display plugin but continue posting Idle events,
    // so that physics continues to simulate and the deadlock watchdog knows we're alive
    if (!minimized && !getActiveDisplayPlugin()->isActive()) {
        _minimizedWindowTimer.stop();
        getActiveDisplayPlugin()->activate();
    } else if (minimized && getActiveDisplayPlugin()->isActive()) {
        getActiveDisplayPlugin()->deactivate();
        _minimizedWindowTimer.start(THROTTLED_SIM_FRAME_PERIOD_MS);
    }
}

void Application::postLambdaEvent(std::function<void()> f) {
    if (this->thread() == QThread::currentThread()) {
        f();
    } else {
        QCoreApplication::postEvent(this, new LambdaEvent(f));
    }
}

void Application::initPlugins(const QStringList& arguments) {
    QCommandLineOption display("display", "Preferred displays", "displays");
    QCommandLineOption disableDisplays("disable-displays", "Displays to disable", "displays");
    QCommandLineOption disableInputs("disable-inputs", "Inputs to disable", "inputs");

    QCommandLineParser parser;
    parser.addOption(display);
    parser.addOption(disableDisplays);
    parser.addOption(disableInputs);
    parser.parse(arguments);

    if (parser.isSet(display)) {
        auto preferredDisplays = parser.value(display).split(',', QString::SkipEmptyParts);
        qInfo() << "Setting prefered display plugins:" << preferredDisplays;
        PluginManager::getInstance()->setPreferredDisplayPlugins(preferredDisplays);
    }

    if (parser.isSet(disableDisplays)) {
        auto disabledDisplays = parser.value(disableDisplays).split(',', QString::SkipEmptyParts);
        qInfo() << "Disabling following display plugins:"  << disabledDisplays;
        PluginManager::getInstance()->disableDisplays(disabledDisplays);
    }

    if (parser.isSet(disableInputs)) {
        auto disabledInputs = parser.value(disableInputs).split(',', QString::SkipEmptyParts);
        qInfo() << "Disabling following input plugins:" << disabledInputs;
        PluginManager::getInstance()->disableInputs(disabledInputs);
    }
}

void Application::shutdownPlugins() {
}

glm::uvec2 Application::getCanvasSize() const {
    return glm::uvec2(_glWidget->width(), _glWidget->height());
}

QRect Application::getRenderingGeometry() const {
    auto geometry = _glWidget->geometry();
    auto topLeft = geometry.topLeft();
    auto topLeftScreen = _glWidget->mapToGlobal(topLeft);
    geometry.moveTopLeft(topLeftScreen);
    return geometry;
}

glm::uvec2 Application::getUiSize() const {
    static const uint MIN_SIZE = 1;
    glm::uvec2 result(MIN_SIZE);
    if (_displayPlugin) {
        result = getActiveDisplayPlugin()->getRecommendedUiSize();
    }
    return result;
}

QRect Application::getRecommendedHUDRect() const {
    auto uiSize = getUiSize();
    QRect result(0, 0, uiSize.x, uiSize.y);
    if (_displayPlugin) {
        result = getActiveDisplayPlugin()->getRecommendedHUDRect();
    }
    return result;
}

glm::vec2 Application::getDeviceSize() const {
    static const int MIN_SIZE = 1;
    glm::vec2 result(MIN_SIZE);
    if (_displayPlugin) {
        result = getActiveDisplayPlugin()->getRecommendedRenderSize();
    }
    return result;
}

bool Application::isThrottleRendering() const {
    if (_displayPlugin) {
        return getActiveDisplayPlugin()->isThrottled();
    }
    return false;
}

bool Application::hasFocus() const {
    if (_displayPlugin) {
        return getActiveDisplayPlugin()->hasFocus();
    }
    return (QApplication::activeWindow() != nullptr);
}

void Application::setMaxOctreePacketsPerSecond(int maxOctreePPS) {
    if (maxOctreePPS != _maxOctreePPS) {
        _maxOctreePPS = maxOctreePPS;
        maxOctreePacketsPerSecond.set(_maxOctreePPS);
    }
}

int Application::getMaxOctreePacketsPerSecond() const {
    return _maxOctreePPS;
}

qreal Application::getDevicePixelRatio() {
    return (_window && _window->windowHandle()) ? _window->windowHandle()->devicePixelRatio() : 1.0;
}

DisplayPluginPointer Application::getActiveDisplayPlugin() const {
    if (QThread::currentThread() != thread()) {
        std::unique_lock<std::mutex> lock(_displayPluginLock);
        return _displayPlugin;
    }

    if (!_displayPlugin) {
        const_cast<Application*>(this)->updateDisplayMode();
        Q_ASSERT(_displayPlugin);
    }
    return _displayPlugin;
}

static const char* EXCLUSION_GROUP_KEY = "exclusionGroup";

static void addDisplayPluginToMenu(DisplayPluginPointer displayPlugin, bool active = false) {
    auto menu = Menu::getInstance();
    QString name = displayPlugin->getName();
    auto grouping = displayPlugin->getGrouping();
    QString groupingMenu { "" };
    Q_ASSERT(!menu->menuItemExists(MenuOption::OutputMenu, name));

    // assign the meny grouping based on plugin grouping
    switch (grouping) {
        case Plugin::ADVANCED:
            groupingMenu = "Advanced";
            break;
        case Plugin::DEVELOPER:
            groupingMenu = "Developer";
            break;
        default:
            groupingMenu = "Standard";
            break;
    }

    static QActionGroup* displayPluginGroup = nullptr;
    if (!displayPluginGroup) {
        displayPluginGroup = new QActionGroup(menu);
        displayPluginGroup->setExclusive(true);
    }
    auto parent = menu->getMenu(MenuOption::OutputMenu);
    auto action = menu->addActionToQMenuAndActionHash(parent,
        name, 0, qApp,
        SLOT(updateDisplayMode()),
        QAction::NoRole, Menu::UNSPECIFIED_POSITION, groupingMenu);

    action->setCheckable(true);
    action->setChecked(active);
    displayPluginGroup->addAction(action);

    action->setProperty(EXCLUSION_GROUP_KEY, QVariant::fromValue(displayPluginGroup));
    Q_ASSERT(menu->menuItemExists(MenuOption::OutputMenu, name));
}

void Application::updateDisplayMode() {
    // Unsafe to call this method from anything but the main thread
    if (QThread::currentThread() != thread()) {
        qFatal("Attempted to switch display plugins from a non-main thread");
    }

    auto menu = Menu::getInstance();
    auto displayPlugins = PluginManager::getInstance()->getDisplayPlugins();

    static std::once_flag once;
    std::call_once(once, [&] {
        bool first = true;

        // first sort the plugins into groupings: standard, advanced, developer
        DisplayPluginList standard;
        DisplayPluginList advanced;
        DisplayPluginList developer;
        foreach(auto displayPlugin, displayPlugins) {
            displayPlugin->setContext(_gpuContext);
            auto grouping = displayPlugin->getGrouping();
            switch (grouping) {
                case Plugin::ADVANCED:
                    advanced.push_back(displayPlugin);
                    break;
                case Plugin::DEVELOPER:
                    developer.push_back(displayPlugin);
                    break;
                default:
                    standard.push_back(displayPlugin);
                    break;
            }
        }

        // concatenate the groupings into a single list in the order: standard, advanced, developer
        standard.insert(std::end(standard), std::begin(advanced), std::end(advanced));
        standard.insert(std::end(standard), std::begin(developer), std::end(developer));

        foreach(auto displayPlugin, standard) {
            addDisplayPluginToMenu(displayPlugin, first);
            auto displayPluginName = displayPlugin->getName();
            QObject::connect(displayPlugin.get(), &DisplayPlugin::recommendedFramebufferSizeChanged, [this](const QSize & size) {
                resizeGL();
            });
            QObject::connect(displayPlugin.get(), &DisplayPlugin::resetSensorsRequested, this, &Application::requestReset);
            first = false;
        }

        // after all plugins have been added to the menu, add a separator to the menu
        auto menu = Menu::getInstance();
        auto parent = menu->getMenu(MenuOption::OutputMenu);
        parent->addSeparator();
    });


    // Default to the first item on the list, in case none of the menu items match
    DisplayPluginPointer newDisplayPlugin = displayPlugins.at(0);
    foreach(DisplayPluginPointer displayPlugin, PluginManager::getInstance()->getDisplayPlugins()) {
        QString name = displayPlugin->getName();
        QAction* action = menu->getActionForOption(name);
        // Menu might have been removed if the display plugin lost
        if (!action) {
            continue;
        }
        if (action->isChecked()) {
            newDisplayPlugin = displayPlugin;
            break;
        }
    }

    if (newDisplayPlugin == _displayPlugin) {
        return;
    }

    auto offscreenUi = DependencyManager::get<OffscreenUi>();
    auto desktop = offscreenUi->getDesktop();

    // Make the switch atomic from the perspective of other threads
    {
        std::unique_lock<std::mutex> lock(_displayPluginLock);
        bool wasRepositionLocked = false;
        if (desktop) {
            // Tell the desktop to no reposition (which requires plugin info), until we have set the new plugin, below.
            wasRepositionLocked = offscreenUi->getDesktop()->property("repositionLocked").toBool();
            offscreenUi->getDesktop()->setProperty("repositionLocked", true);
        }

        if (_displayPlugin) {
            disconnect(_displayPlugin.get(), &DisplayPlugin::presented, this, &Application::onPresent);
            _displayPlugin->deactivate();
        }

        auto oldDisplayPlugin = _displayPlugin;
        bool active = newDisplayPlugin->activate();

        if (!active) {
            // If the new plugin fails to activate, fallback to last display
            qWarning() << "Failed to activate display: " << newDisplayPlugin->getName();
            newDisplayPlugin = oldDisplayPlugin;

            if (newDisplayPlugin) {
                qWarning() << "Falling back to last display: " << newDisplayPlugin->getName();
                active = newDisplayPlugin->activate();
            }

            // If there is no last display, or
            // If the last display fails to activate, fallback to desktop
            if (!active) {
                newDisplayPlugin = displayPlugins.at(0);
                qWarning() << "Falling back to display: " << newDisplayPlugin->getName();
                active = newDisplayPlugin->activate();
            }

            if (!active) {
                qFatal("Failed to activate fallback plugin");
            }

            // We've changed the selection - it should be reflected in the menu
            QAction* action = menu->getActionForOption(newDisplayPlugin->getName());
            if (!action) {
                qFatal("Failed to find activated plugin");
            }
            action->setChecked(true);
        }

        offscreenUi->resize(fromGlm(newDisplayPlugin->getRecommendedUiSize()));
        getApplicationCompositor().setDisplayPlugin(newDisplayPlugin);
        _displayPlugin = newDisplayPlugin;
        connect(_displayPlugin.get(), &DisplayPlugin::presented, this, &Application::onPresent, Qt::DirectConnection);
        if (desktop) {
            desktop->setProperty("repositionLocked", wasRepositionLocked);
        }
    }

    bool isHmd = _displayPlugin->isHmd();
    qCDebug(interfaceapp) << "Entering into" << (isHmd ? "HMD" : "Desktop") << "Mode";

    // Only log/emit after a successful change
    UserActivityLogger::getInstance().logAction("changed_display_mode", {
        { "previous_display_mode", _displayPlugin ? _displayPlugin->getName() : "" },
        { "display_mode", newDisplayPlugin ? newDisplayPlugin->getName() : "" },
        { "hmd", isHmd }
    });
    emit activeDisplayPluginChanged();

    // reset the avatar, to set head and hand palms back to a reasonable default pose.
    getMyAvatar()->reset(false);

    // switch to first person if entering hmd and setting is checked
    if (isHmd && menu->isOptionChecked(MenuOption::FirstPersonHMD)) {
        menu->setIsOptionChecked(MenuOption::FirstPerson, true);
        cameraMenuChanged();
    }
    
    // Remove the mirror camera option from menu if in HMD mode
    auto mirrorAction = menu->getActionForOption(MenuOption::FullscreenMirror);
    mirrorAction->setVisible(!isHmd);

    Q_ASSERT_X(_displayPlugin, "Application::updateDisplayMode", "could not find an activated display plugin");
}

void Application::switchDisplayMode() {
    if (!_autoSwitchDisplayModeSupportedHMDPlugin) {
        return;
    }
    bool currentHMDWornStatus = _autoSwitchDisplayModeSupportedHMDPlugin->isDisplayVisible();
    if (currentHMDWornStatus != _previousHMDWornStatus) {
        // Switch to respective mode as soon as currentHMDWornStatus changes
        if (currentHMDWornStatus) {
            qCDebug(interfaceapp) << "Switching from Desktop to HMD mode";
            endHMDSession();
            setActiveDisplayPlugin(_autoSwitchDisplayModeSupportedHMDPluginName);
        } else {
            qCDebug(interfaceapp) << "Switching from HMD to desktop mode";
            setActiveDisplayPlugin(DESKTOP_DISPLAY_PLUGIN_NAME);
            startHMDStandBySession();
        }
        emit activeDisplayPluginChanged();
    }
    _previousHMDWornStatus = currentHMDWornStatus;
}

void Application::startHMDStandBySession() {
    _autoSwitchDisplayModeSupportedHMDPlugin->startStandBySession();
}

void Application::endHMDSession() {
    _autoSwitchDisplayModeSupportedHMDPlugin->endSession();
}

mat4 Application::getEyeProjection(int eye) const {
    QMutexLocker viewLocker(&_viewMutex);
    if (isHMDMode()) {
        return getActiveDisplayPlugin()->getEyeProjection((Eye)eye, _viewFrustum.getProjection());
    }
    return _viewFrustum.getProjection();
}

mat4 Application::getEyeOffset(int eye) const {
    // FIXME invert?
    return getActiveDisplayPlugin()->getEyeToHeadTransform((Eye)eye);
}

mat4 Application::getHMDSensorPose() const {
    if (isHMDMode()) {
        return getActiveDisplayPlugin()->getHeadPose();
    }
    return mat4();
}

void Application::deadlockApplication() {
    qCDebug(interfaceapp) << "Intentionally deadlocked Interface";
    // Using a loop that will *technically* eventually exit (in ~600 billion years)
    // to avoid compiler warnings about a loop that will never exit
    for (uint64_t i = 1; i != 0; ++i) {
        QThread::sleep(1);
    }
}

// cause main thread to be unresponsive for 35 seconds
void Application::unresponsiveApplication() {
    // to avoid compiler warnings about a loop that will never exit
    uint64_t start = usecTimestampNow();
    uint64_t UNRESPONSIVE_FOR_SECONDS = 35;
    uint64_t UNRESPONSIVE_FOR_USECS = UNRESPONSIVE_FOR_SECONDS * USECS_PER_SECOND;
    qCDebug(interfaceapp) << "Intentionally cause Interface to be unresponsive for " << UNRESPONSIVE_FOR_SECONDS << " seconds";
    while (usecTimestampNow() - start < UNRESPONSIVE_FOR_USECS) {
        QThread::sleep(1);
    }
}

void Application::setActiveDisplayPlugin(const QString& pluginName) {
    auto menu = Menu::getInstance();
    foreach(DisplayPluginPointer displayPlugin, PluginManager::getInstance()->getDisplayPlugins()) {
        QString name = displayPlugin->getName();
        QAction* action = menu->getActionForOption(name);
        if (pluginName == name) {
            action->setChecked(true);
        }
    }
    updateDisplayMode();
}

void Application::handleLocalServerConnection() const {
    auto server = qobject_cast<QLocalServer*>(sender());

    qCDebug(interfaceapp) << "Got connection on local server from additional instance - waiting for parameters";

    auto socket = server->nextPendingConnection();

    connect(socket, &QLocalSocket::readyRead, this, &Application::readArgumentsFromLocalSocket);

    qApp->getWindow()->raise();
    qApp->getWindow()->activateWindow();
}

void Application::readArgumentsFromLocalSocket() const {
    auto socket = qobject_cast<QLocalSocket*>(sender());

    auto message = socket->readAll();
    socket->deleteLater();

    qCDebug(interfaceapp) << "Read from connection: " << message;

    // If we received a message, try to open it as a URL
    if (message.length() > 0) {
        qApp->openUrl(QString::fromUtf8(message));
    }
}

void Application::showDesktop() {
    Menu::getInstance()->setIsOptionChecked(MenuOption::Overlays, true);
}

CompositorHelper& Application::getApplicationCompositor() const {
    return *DependencyManager::get<CompositorHelper>();
}


// virtual functions required for PluginContainer
ui::Menu* Application::getPrimaryMenu() {
    auto appMenu = _window->menuBar();
    auto uiMenu = dynamic_cast<ui::Menu*>(appMenu);
    return uiMenu;
}

void Application::showDisplayPluginsTools(bool show) {
    DependencyManager::get<DialogsManager>()->hmdTools(show);
}

GLWidget* Application::getPrimaryWidget() {
    return _glWidget;
}

MainWindow* Application::getPrimaryWindow() {
    return getWindow();
}

QOpenGLContext* Application::getPrimaryContext() {
    return _glWidget->qglContext();
}

bool Application::makeRenderingContextCurrent() {
    return _offscreenContext->makeCurrent();
}

bool Application::isForeground() const {
    return _isForeground && !_window->isMinimized();
}

// FIXME?  perhaps two, one for the main thread and one for the offscreen UI rendering thread?
static const int UI_RESERVED_THREADS = 1;
// Windows won't let you have all the cores
static const int OS_RESERVED_THREADS = 1;

void Application::updateThreadPoolCount() const {
    auto reservedThreads = UI_RESERVED_THREADS + OS_RESERVED_THREADS + _displayPlugin->getRequiredThreadCount();
    auto availableThreads = QThread::idealThreadCount() - reservedThreads;
    auto threadPoolSize = std::max(MIN_PROCESSING_THREAD_POOL_SIZE, availableThreads);
    qCDebug(interfaceapp) << "Ideal Thread Count " << QThread::idealThreadCount();
    qCDebug(interfaceapp) << "Reserved threads " << reservedThreads;
    qCDebug(interfaceapp) << "Setting thread pool size to " << threadPoolSize;
    QThreadPool::globalInstance()->setMaxThreadCount(threadPoolSize);
}

void Application::updateSystemTabletMode() {
    if (_settingsLoaded) {
        qApp->setProperty(hifi::properties::HMD, isHMDMode());
        if (isHMDMode()) {
            DependencyManager::get<TabletScriptingInterface>()->setToolbarMode(getHmdTabletBecomesToolbarSetting());
        } else {
            DependencyManager::get<TabletScriptingInterface>()->setToolbarMode(getDesktopTabletBecomesToolbarSetting());
        }
    }
}

OverlayID Application::getTabletScreenID() const {
    auto HMD = DependencyManager::get<HMDScriptingInterface>();
    return HMD->getCurrentTabletScreenID();
}

OverlayID Application::getTabletHomeButtonID() const {
    auto HMD = DependencyManager::get<HMDScriptingInterface>();
    return HMD->getCurrentHomeButtonID();
}

QUuid Application::getTabletFrameID() const {
    auto HMD = DependencyManager::get<HMDScriptingInterface>();
    return HMD->getCurrentTabletFrameID();
}

void Application::setAvatarOverrideUrl(const QUrl& url, bool save) {
    _avatarOverrideUrl = url;
    _saveAvatarOverrideUrl = save;
}

void Application::saveNextPhysicsStats(QString filename) {
    _physicsEngine->saveNextPhysicsStats(filename);
}

#include "Application.moc"<|MERGE_RESOLUTION|>--- conflicted
+++ resolved
@@ -6705,16 +6705,10 @@
             qWarning(interfaceapp) << "Error downloading model: " + errorInfo;
             addAssetToWorldError(filenameFromPath(filePath), errorInfo);
         } else {
-<<<<<<< HEAD
-            // to prevent files that aren't models from being loaded into world automatically
-            if (filePath.toLower().endsWith(OBJ_EXTENSION) || filePath.toLower().endsWith(FBX_EXTENSION) || 
-                filePath.toLower().endsWith(JPG_EXTENSION) || filePath.toLower().endsWith(PNG_EXTENSION)) {
-=======
             // to prevent files that aren't models or texture files from being loaded into world automatically
             if ((filePath.toLower().endsWith(OBJ_EXTENSION) || filePath.toLower().endsWith(FBX_EXTENSION)) || 
                 ((filePath.toLower().endsWith(JPG_EXTENSION) || filePath.toLower().endsWith(PNG_EXTENSION)) &&
                 ((!isBlocks) && (!isZip)))) {
->>>>>>> fe0d354d
                 addAssetToWorldAddEntity(filePath, mapping);
             } else {
                 qCDebug(interfaceapp) << "Zipped contents are not supported entity files";
