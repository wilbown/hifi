//
//  Application.cpp
//  interface/src
//
//  Created by Andrzej Kapolka on 5/10/13.
//  Copyright 2013 High Fidelity, Inc.
//
//  Distributed under the Apache License, Version 2.0.
//  See the accompanying file LICENSE or http://www.apache.org/licenses/LICENSE-2.0.html
//


#include "Application.h"

#include <chrono>
#include <thread>

#include <glm/glm.hpp>
#include <glm/gtx/component_wise.hpp>
#include <glm/gtx/quaternion.hpp>
#include <glm/gtx/vector_angle.hpp>
#include <glm/gtc/type_ptr.hpp>

#include <gl/Config.h>

#include <QtCore/QResource>
#include <QtCore/QAbstractNativeEventFilter>
#include <QtCore/QCommandLineParser>
#include <QtCore/QMimeData>
#include <QtCore/QThreadPool>
#include <QtCore/QFileSelector>
#include <QtConcurrent/QtConcurrentRun>

#include <QtGui/QClipboard>
#include <QtGui/QScreen>
#include <QtGui/QWindow>
#include <QtGui/QDesktopServices>

#include <QtNetwork/QLocalSocket>
#include <QtNetwork/QLocalServer>
#include <QtQml/QQmlContext>
#include <QtQml/QQmlEngine>
#include <QtQuick/QQuickWindow>

#include <QtWidgets/QDesktopWidget>
#include <QtWidgets/QMessageBox>

#include <QtMultimedia/QMediaPlayer>

#include <QFontDatabase>
#include <QProcessEnvironment>
#include <QTemporaryDir>


#include <gl/QOpenGLContextWrapper.h>
#include <gl/GLWindow.h>
#include <gl/GLHelpers.h>

#include <shared/FileUtils.h>
#include <shared/QtHelpers.h>
#include <shared/GlobalAppProperties.h>
#include <StatTracker.h>
#include <Trace.h>
#include <ResourceScriptingInterface.h>
#include <AccountManager.h>
#include <AddressManager.h>
#include <AnimDebugDraw.h>
#include <BuildInfo.h>
#include <AnimationCacheScriptingInterface.h>
#include <AssetClient.h>
#include <AssetUpload.h>
#include <AutoUpdater.h>
#include <Midi.h>
#include <AudioInjectorManager.h>
#include <AvatarBookmarks.h>
#include <CursorManager.h>
#include <VirtualPadManager.h>
#include <DebugDraw.h>
#include <DeferredLightingEffect.h>
#include <EntityScriptClient.h>
#include <EntityScriptServerLogClient.h>
#include <EntityScriptingInterface.h>
#include "ui/overlays/ContextOverlayInterface.h"
#include <ErrorDialog.h>
#include <FileScriptingInterface.h>
#include <Finally.h>
#include <FingerprintUtils.h>
#include <FramebufferCache.h>
#include <gpu/Batch.h>
#include <gpu/Context.h>
#include <InfoView.h>
#include <input-plugins/InputPlugin.h>
#include <controllers/UserInputMapper.h>
#include <controllers/InputRecorder.h>
#include <controllers/ScriptingInterface.h>
#include <controllers/StateController.h>
#include <UserActivityLoggerScriptingInterface.h>
#include <LogHandler.h>
#include "LocationBookmarks.h"
#include <LocationScriptingInterface.h>
#include <MainWindow.h>
#include <MappingRequest.h>
#include <MessagesClient.h>
#include <hfm/ModelFormatRegistry.h>
#include <model-networking/ModelCacheScriptingInterface.h>
#include <model-networking/TextureCacheScriptingInterface.h>
#include <ModelEntityItem.h>
#include <NetworkAccessManager.h>
#include <NetworkingConstants.h>
#include <ObjectMotionState.h>
#include <OctalCode.h>
#include <OctreeSceneStats.h>
#include <OffscreenUi.h>
#include <gl/OffscreenGLCanvas.h>
#include <ui/OffscreenQmlSurfaceCache.h>
#include <PathUtils.h>
#include <PerfStat.h>
#include <PhysicsEngine.h>
#include <PhysicsHelpers.h>
#include <plugins/CodecPlugin.h>
#include <plugins/PluginManager.h>
#include <plugins/PluginUtils.h>
#include <plugins/SteamClientPlugin.h>
#include <plugins/InputConfiguration.h>
#include <RecordingScriptingInterface.h>
#include <render/EngineStats.h>
#include <SecondaryCamera.h>
#include <ResourceCache.h>
#include <ResourceRequest.h>
#include <SandboxUtils.h>
#include <SceneScriptingInterface.h>
#include <ScriptEngines.h>
#include <ScriptCache.h>
#include <ShapeEntityItem.h>
#include <SoundCacheScriptingInterface.h>
#include <ui/TabletScriptingInterface.h>
#include <ui/ToolbarScriptingInterface.h>
#include <InteractiveWindow.h>
#include <Tooltip.h>
#include <udt/PacketHeaders.h>
#include <UserActivityLogger.h>
#include <UsersScriptingInterface.h>
#include <recording/ClipCache.h>
#include <recording/Deck.h>
#include <recording/Recorder.h>
#include <shared/StringHelpers.h>
#include <QmlWebWindowClass.h>
#include <QmlFragmentClass.h>
#include <Preferences.h>
#include <display-plugins/CompositorHelper.h>
#include <display-plugins/hmd/HmdDisplayPlugin.h>
#include <trackers/EyeTracker.h>
#include <avatars-renderer/ScriptAvatar.h>
#include <RenderableEntityItem.h>
#include <model-networking/MaterialCache.h>
#include "recording/ClipCache.h"

#include "AudioClient.h"
#include "audio/AudioScope.h"
#include "avatar/AvatarManager.h"
#include "avatar/MyHead.h"
#include "CrashRecoveryHandler.h"
#include "CrashHandler.h"
#include "devices/DdeFaceTracker.h"
#include "DiscoverabilityManager.h"
#include "GLCanvas.h"
#include "InterfaceDynamicFactory.h"
#include "InterfaceLogging.h"
#include "LODManager.h"
#include "ModelPackager.h"
#include "scripting/Audio.h"
#include "networking/CloseEventSender.h"
#include "scripting/TestScriptingInterface.h"
#include "scripting/AssetMappingsScriptingInterface.h"
#include "scripting/ClipboardScriptingInterface.h"
#include "scripting/DesktopScriptingInterface.h"
#include "scripting/AccountServicesScriptingInterface.h"
#include "scripting/HMDScriptingInterface.h"
#include "scripting/MenuScriptingInterface.h"
#include "graphics-scripting/GraphicsScriptingInterface.h"
#include "scripting/SettingsScriptingInterface.h"
#include "scripting/WindowScriptingInterface.h"
#include "scripting/ControllerScriptingInterface.h"
#include "scripting/RatesScriptingInterface.h"
#include "scripting/SelectionScriptingInterface.h"
#include "scripting/WalletScriptingInterface.h"
#include "scripting/TTSScriptingInterface.h"
#include "scripting/KeyboardScriptingInterface.h"



#if defined(Q_OS_MAC) || defined(Q_OS_WIN)
#include "SpeechRecognizer.h"
#endif
#include "ui/ResourceImageItem.h"
#include "ui/AddressBarDialog.h"
#include "ui/AvatarInputs.h"
#include "ui/DialogsManager.h"
#include "ui/LoginDialog.h"
#include "ui/overlays/Cube3DOverlay.h"
#include "ui/overlays/Web3DOverlay.h"
#include "ui/Snapshot.h"
#include "ui/SnapshotAnimated.h"
#include "ui/StandAloneJSConsole.h"
#include "ui/Stats.h"
#include "ui/AnimStats.h"
#include "ui/UpdateDialog.h"
#include "ui/overlays/Overlays.h"
#include "ui/DomainConnectionModel.h"
#include "ui/Keyboard.h"
#include "Util.h"
#include "InterfaceParentFinder.h"
#include "ui/OctreeStatsProvider.h"

#include <GPUIdent.h>
#include <gl/GLHelpers.h>
#include <src/scripting/GooglePolyScriptingInterface.h>
#include <EntityScriptClient.h>
#include <ModelScriptingInterface.h>

#include <PickManager.h>
#include <PointerManager.h>
#include <raypick/RayPickScriptingInterface.h>
#include <raypick/LaserPointerScriptingInterface.h>
#include <raypick/PickScriptingInterface.h>
#include <raypick/PointerScriptingInterface.h>
#include <raypick/RayPick.h>
#include <raypick/MouseTransformNode.h>

#include <FadeEffect.h>

#include "commerce/Ledger.h"
#include "commerce/Wallet.h"
#include "commerce/QmlCommerce.h"
#include "ResourceRequestObserver.h"

#include "webbrowser/WebBrowserSuggestionsEngine.h"
#include <DesktopPreviewProvider.h>


#include "AboutUtil.h"

#if defined(Q_OS_WIN)
#include <VersionHelpers.h>

#ifdef DEBUG_EVENT_QUEUE
// This is a HACK that uses private headers included with the qt source distrubution.
// To use this feature you need to add these directores to your include path:
// E:/Qt/5.10.1/Src/qtbase/include/QtCore/5.10.1/QtCore
// E:/Qt/5.10.1/Src/qtbase/include/QtCore/5.10.1
#define QT_BOOTSTRAPPED
#include <private/qthread_p.h>
#include <private/qobject_p.h>
#undef QT_BOOTSTRAPPED
#endif

// On Windows PC, NVidia Optimus laptop, we want to enable NVIDIA GPU
// FIXME seems to be broken.
extern "C" {
 _declspec(dllexport) DWORD NvOptimusEnablement = 0x00000001;
}
#endif

#if defined(Q_OS_ANDROID)
#include <android/log.h>
#include "AndroidHelper.h"
#endif

#include "graphics/RenderEventHandler.h"

Q_LOGGING_CATEGORY(trace_app_input_mouse, "trace.app.input.mouse")

using namespace std;

static QTimer locationUpdateTimer;
static QTimer identityPacketTimer;
static QTimer pingTimer;

#if defined(Q_OS_ANDROID)
static bool DISABLE_WATCHDOG = true;
#else
static const QString DISABLE_WATCHDOG_FLAG{ "HIFI_DISABLE_WATCHDOG" };
static bool DISABLE_WATCHDOG = nsightActive() || QProcessEnvironment::systemEnvironment().contains(DISABLE_WATCHDOG_FLAG);
#endif

#if defined(USE_GLES)
static bool DISABLE_DEFERRED = true;
#else
static const QString RENDER_FORWARD{ "HIFI_RENDER_FORWARD" };
static bool DISABLE_DEFERRED = QProcessEnvironment::systemEnvironment().contains(RENDER_FORWARD);
#endif

#if !defined(Q_OS_ANDROID)
static const uint32_t MAX_CONCURRENT_RESOURCE_DOWNLOADS = 16;
#else
static const uint32_t MAX_CONCURRENT_RESOURCE_DOWNLOADS = 4;
#endif

// For processing on QThreadPool, we target a number of threads after reserving some
// based on how many are being consumed by the application and the display plugin.  However,
// we will never drop below the 'min' value
static const int MIN_PROCESSING_THREAD_POOL_SIZE = 1;

static const QString SNAPSHOT_EXTENSION = ".jpg";
static const QString JPG_EXTENSION = ".jpg";
static const QString PNG_EXTENSION = ".png";
static const QString SVO_EXTENSION = ".svo";
static const QString SVO_JSON_EXTENSION = ".svo.json";
static const QString JSON_GZ_EXTENSION = ".json.gz";
static const QString JSON_EXTENSION = ".json";
static const QString JS_EXTENSION = ".js";
static const QString FST_EXTENSION = ".fst";
static const QString FBX_EXTENSION = ".fbx";
static const QString OBJ_EXTENSION = ".obj";
static const QString AVA_JSON_EXTENSION = ".ava.json";
static const QString WEB_VIEW_TAG = "noDownload=true";
static const QString ZIP_EXTENSION = ".zip";
static const QString CONTENT_ZIP_EXTENSION = ".content.zip";

static const float MIRROR_FULLSCREEN_DISTANCE = 0.789f;

static const quint64 TOO_LONG_SINCE_LAST_SEND_DOWNSTREAM_AUDIO_STATS = 1 * USECS_PER_SECOND;

static const QString INFO_EDIT_ENTITIES_PATH = "html/edit-commands.html";
static const QString INFO_HELP_PATH = "html/tabletHelp.html";

static const unsigned int THROTTLED_SIM_FRAMERATE = 15;
static const int THROTTLED_SIM_FRAME_PERIOD_MS = MSECS_PER_SECOND / THROTTLED_SIM_FRAMERATE;
static const int ENTITY_SERVER_ADDED_TIMEOUT = 5000;
static const int ENTITY_SERVER_CONNECTION_TIMEOUT = 5000;

static const float INITIAL_QUERY_RADIUS = 10.0f;  // priority radius for entities before physics enabled

static const QString DESKTOP_LOCATION = QStandardPaths::writableLocation(QStandardPaths::DesktopLocation);

Setting::Handle<int> maxOctreePacketsPerSecond{"maxOctreePPS", DEFAULT_MAX_OCTREE_PPS};

Setting::Handle<bool> loginDialogPoppedUp{"loginDialogPoppedUp", false};

static const QString STANDARD_TO_ACTION_MAPPING_NAME = "Standard to Action";
static const QString NO_MOVEMENT_MAPPING_NAME = "Standard to Action (No Movement)";
static const QString NO_MOVEMENT_MAPPING_JSON = PathUtils::resourcesPath() + "/controllers/standard_nomovement.json";

static const QString MARKETPLACE_CDN_HOSTNAME = "mpassets.highfidelity.com";
static const int INTERVAL_TO_CHECK_HMD_WORN_STATUS = 500; // milliseconds
static const QString DESKTOP_DISPLAY_PLUGIN_NAME = "Desktop";
static const QString ACTIVE_DISPLAY_PLUGIN_SETTING_NAME = "activeDisplayPlugin";
static const QString SYSTEM_TABLET = "com.highfidelity.interface.tablet.system";
static const QString KEEP_ME_LOGGED_IN_SETTING_NAME = "keepMeLoggedIn";

#if defined(Q_OS_ANDROID)
static const QString TESTER_FILE = "/sdcard/_hifi_test_device.txt";
#endif
const std::vector<std::pair<QString, Application::AcceptURLMethod>> Application::_acceptedExtensions {
    { SVO_EXTENSION, &Application::importSVOFromURL },
    { SVO_JSON_EXTENSION, &Application::importSVOFromURL },
    { AVA_JSON_EXTENSION, &Application::askToWearAvatarAttachmentUrl },
    { JSON_EXTENSION, &Application::importJSONFromURL },
    { JS_EXTENSION, &Application::askToLoadScript },
    { FST_EXTENSION, &Application::askToSetAvatarUrl },
    { JSON_GZ_EXTENSION, &Application::askToReplaceDomainContent },
    { CONTENT_ZIP_EXTENSION, &Application::askToReplaceDomainContent },
    { ZIP_EXTENSION, &Application::importFromZIP },
    { JPG_EXTENSION, &Application::importImage },
    { PNG_EXTENSION, &Application::importImage }
};

class DeadlockWatchdogThread : public QThread {
public:
    static const unsigned long HEARTBEAT_UPDATE_INTERVAL_SECS = 1;
    static const unsigned long MAX_HEARTBEAT_AGE_USECS = 120 * USECS_PER_SECOND; // 2 mins with no checkin probably a deadlock
    static const int WARNING_ELAPSED_HEARTBEAT = 500 * USECS_PER_MSEC; // warn if elapsed heartbeat average is large
    static const int HEARTBEAT_SAMPLES = 100000; // ~5 seconds worth of samples

    // Set the heartbeat on launch
    DeadlockWatchdogThread() {
        setObjectName("Deadlock Watchdog");
        // Give the heartbeat an initial value
        _heartbeat = usecTimestampNow();
        _paused = false;
        connect(qApp, &QCoreApplication::aboutToQuit, [this] {
            _quit = true;
        });
    }

    void setMainThreadID(Qt::HANDLE threadID) {
        _mainThreadID = threadID;
    }

    static void updateHeartbeat() {
        auto now = usecTimestampNow();
        auto elapsed = now - _heartbeat;
        _movingAverage.addSample(elapsed);
        _heartbeat = now;
    }

    void deadlockDetectionCrash() {
        setCrashAnnotation("_mod_faulting_tid", std::to_string((uint64_t)_mainThreadID));
        setCrashAnnotation("deadlock", "1");
        uint32_t* crashTrigger = nullptr;
        *crashTrigger = 0xDEAD10CC;
    }

    static void withPause(const std::function<void()>& lambda) {
        pause();
        lambda();
        resume();
    }
    static void pause() {
        _paused = true;
    }

    static void resume() {
        // Update the heartbeat BEFORE resuming the checks
        updateHeartbeat();
        _paused = false;
    }

    void run() override {
        while (!_quit) {
            QThread::sleep(HEARTBEAT_UPDATE_INTERVAL_SECS);
            // Don't do heartbeat detection under nsight
            if (_paused) {
                continue;
            }
            uint64_t lastHeartbeat = _heartbeat; // sample atomic _heartbeat, because we could context switch away and have it updated on us
            uint64_t now = usecTimestampNow();
            auto lastHeartbeatAge = (now > lastHeartbeat) ? now - lastHeartbeat : 0;
            auto elapsedMovingAverage = _movingAverage.getAverage();

            if (elapsedMovingAverage > _maxElapsedAverage) {
                qCDebug(interfaceapp_deadlock) << "DEADLOCK WATCHDOG WARNING:"
                    << "lastHeartbeatAge:" << lastHeartbeatAge
                    << "elapsedMovingAverage:" << elapsedMovingAverage
                    << "maxElapsed:" << _maxElapsed
                    << "PREVIOUS maxElapsedAverage:" << _maxElapsedAverage
                    << "NEW maxElapsedAverage:" << elapsedMovingAverage << "** NEW MAX ELAPSED AVERAGE **"
                    << "samples:" << _movingAverage.getSamples();
                _maxElapsedAverage = elapsedMovingAverage;
            }
            if (lastHeartbeatAge > _maxElapsed) {
                qCDebug(interfaceapp_deadlock) << "DEADLOCK WATCHDOG WARNING:"
                    << "lastHeartbeatAge:" << lastHeartbeatAge
                    << "elapsedMovingAverage:" << elapsedMovingAverage
                    << "PREVIOUS maxElapsed:" << _maxElapsed
                    << "NEW maxElapsed:" << lastHeartbeatAge << "** NEW MAX ELAPSED **"
                    << "maxElapsedAverage:" << _maxElapsedAverage
                    << "samples:" << _movingAverage.getSamples();
                _maxElapsed = lastHeartbeatAge;
            }
            if (elapsedMovingAverage > WARNING_ELAPSED_HEARTBEAT) {
                qCDebug(interfaceapp_deadlock) << "DEADLOCK WATCHDOG WARNING:"
                    << "lastHeartbeatAge:" << lastHeartbeatAge
                    << "elapsedMovingAverage:" << elapsedMovingAverage << "** OVER EXPECTED VALUE **"
                    << "maxElapsed:" << _maxElapsed
                    << "maxElapsedAverage:" << _maxElapsedAverage
                    << "samples:" << _movingAverage.getSamples();
            }

            if (lastHeartbeatAge > MAX_HEARTBEAT_AGE_USECS) {
                qCDebug(interfaceapp_deadlock) << "DEADLOCK DETECTED -- "
                         << "lastHeartbeatAge:" << lastHeartbeatAge
                         << "[ lastHeartbeat :" << lastHeartbeat
                         << "now:" << now << " ]"
                         << "elapsedMovingAverage:" << elapsedMovingAverage
                         << "maxElapsed:" << _maxElapsed
                         << "maxElapsedAverage:" << _maxElapsedAverage
                         << "samples:" << _movingAverage.getSamples();

                // Don't actually crash in debug builds, in case this apparent deadlock is simply from
                // the developer actively debugging code
                #ifdef NDEBUG
                deadlockDetectionCrash();
                #endif
            }
        }
    }

    static std::atomic<bool> _paused;
    static std::atomic<uint64_t> _heartbeat;
    static std::atomic<uint64_t> _maxElapsed;
    static std::atomic<int> _maxElapsedAverage;
    static ThreadSafeMovingAverage<int, HEARTBEAT_SAMPLES> _movingAverage;

    bool _quit { false };

    Qt::HANDLE _mainThreadID = nullptr;
};

std::atomic<bool> DeadlockWatchdogThread::_paused;
std::atomic<uint64_t> DeadlockWatchdogThread::_heartbeat;
std::atomic<uint64_t> DeadlockWatchdogThread::_maxElapsed;
std::atomic<int> DeadlockWatchdogThread::_maxElapsedAverage;
ThreadSafeMovingAverage<int, DeadlockWatchdogThread::HEARTBEAT_SAMPLES> DeadlockWatchdogThread::_movingAverage;

bool isDomainURL(QUrl url) {
    if (!url.isValid()) {
        return false;
    }
    if (url.scheme() == URL_SCHEME_HIFI) {
        return true;
    }
    if (url.scheme() != HIFI_URL_SCHEME_FILE) {
        // TODO -- once Octree::readFromURL no-longer takes over the main event-loop, serverless-domain urls can
        // be loaded over http(s)
        // && url.scheme() != HIFI_URL_SCHEME_HTTP &&
        // url.scheme() != HIFI_URL_SCHEME_HTTPS
        return false;
    }
    if (url.path().endsWith(".json", Qt::CaseInsensitive) ||
        url.path().endsWith(".json.gz", Qt::CaseInsensitive)) {
        return true;
    }
    return false;
}

#ifdef Q_OS_WIN
class MyNativeEventFilter : public QAbstractNativeEventFilter {
public:
    static MyNativeEventFilter& getInstance() {
        static MyNativeEventFilter staticInstance;
        return staticInstance;
    }

    bool nativeEventFilter(const QByteArray &eventType, void* msg, long* result) Q_DECL_OVERRIDE {
        if (eventType == "windows_generic_MSG") {
            MSG* message = (MSG*)msg;

            if (message->message == UWM_IDENTIFY_INSTANCES) {
                *result = UWM_IDENTIFY_INSTANCES;
                return true;
            }

            if (message->message == UWM_SHOW_APPLICATION) {
                MainWindow* applicationWindow = qApp->getWindow();
                if (applicationWindow->isMinimized()) {
                    applicationWindow->showNormal();  // Restores to windowed or maximized state appropriately.
                }
                qApp->setActiveWindow(applicationWindow);  // Flashes the taskbar icon if not focus.
                return true;
            }

            if (message->message == WM_COPYDATA) {
                COPYDATASTRUCT* pcds = (COPYDATASTRUCT*)(message->lParam);
                QUrl url = QUrl((const char*)(pcds->lpData));
                if (isDomainURL(url)) {
                    DependencyManager::get<AddressManager>()->handleLookupString(url.toString());
                    return true;
                }
            }

            if (message->message == WM_DEVICECHANGE) {
                const float MIN_DELTA_SECONDS = 2.0f; // de-bounce signal
                static float lastTriggerTime = 0.0f;
                const float deltaSeconds = secTimestampNow() - lastTriggerTime;
                lastTriggerTime = secTimestampNow();
                if (deltaSeconds > MIN_DELTA_SECONDS) {
                    Midi::USBchanged();                // re-scan the MIDI bus
                }
            }
        }
        return false;
    }
};
#endif

class LambdaEvent : public QEvent {
    std::function<void()> _fun;
public:
    LambdaEvent(const std::function<void()> & fun) :
    QEvent(static_cast<QEvent::Type>(ApplicationEvent::Lambda)), _fun(fun) {
    }
    LambdaEvent(std::function<void()> && fun) :
    QEvent(static_cast<QEvent::Type>(ApplicationEvent::Lambda)), _fun(fun) {
    }
    void call() const { _fun(); }
};

void messageHandler(QtMsgType type, const QMessageLogContext& context, const QString& message) {
    QString logMessage = LogHandler::getInstance().printMessage((LogMsgType) type, context, message);

    if (!logMessage.isEmpty()) {
#ifdef Q_OS_ANDROID
        const char * local=logMessage.toStdString().c_str();
        switch (type) {
            case QtDebugMsg:
                __android_log_write(ANDROID_LOG_DEBUG,"Interface",local);
                break;
            case QtInfoMsg:
                __android_log_write(ANDROID_LOG_INFO,"Interface",local);
                break;
            case QtWarningMsg:
                __android_log_write(ANDROID_LOG_WARN,"Interface",local);
                break;
            case QtCriticalMsg:
                __android_log_write(ANDROID_LOG_ERROR,"Interface",local);
                break;
            case QtFatalMsg:
            default:
                __android_log_write(ANDROID_LOG_FATAL,"Interface",local);
                abort();
        }
#else
        qApp->getLogger()->addMessage(qPrintable(logMessage));
#endif
    }
}


class ApplicationMeshProvider : public scriptable::ModelProviderFactory  {
public:
    virtual scriptable::ModelProviderPointer lookupModelProvider(const QUuid& uuid) override {
        bool success;
        if (auto nestable = DependencyManager::get<SpatialParentFinder>()->find(uuid, success).lock()) {
            auto type = nestable->getNestableType();
#ifdef SCRIPTABLE_MESH_DEBUG
            qCDebug(interfaceapp) << "ApplicationMeshProvider::lookupModelProvider" << uuid << SpatiallyNestable::nestableTypeToString(type);
#endif
            switch (type) {
            case NestableType::Entity:
                return getEntityModelProvider(static_cast<EntityItemID>(uuid));
            case NestableType::Overlay:
                return getOverlayModelProvider(static_cast<OverlayID>(uuid));
            case NestableType::Avatar:
                return getAvatarModelProvider(uuid);
            }
        }
        return nullptr;
    }

private:
    scriptable::ModelProviderPointer getEntityModelProvider(EntityItemID entityID) {
        scriptable::ModelProviderPointer provider;
        auto entityTreeRenderer = qApp->getEntities();
        auto entityTree = entityTreeRenderer->getTree();
        if (auto entity = entityTree->findEntityByID(entityID)) {
            if (auto renderer = entityTreeRenderer->renderableForEntityId(entityID)) {
                provider = std::dynamic_pointer_cast<scriptable::ModelProvider>(renderer);
                provider->modelProviderType = NestableType::Entity;
            } else {
                qCWarning(interfaceapp) << "no renderer for entity ID" << entityID.toString();
            }
        }
        return provider;
    }

    scriptable::ModelProviderPointer getOverlayModelProvider(OverlayID overlayID) {
        scriptable::ModelProviderPointer provider;
        auto &overlays = qApp->getOverlays();
        if (auto overlay = overlays.getOverlay(overlayID)) {
            if (auto base3d = std::dynamic_pointer_cast<Base3DOverlay>(overlay)) {
                provider = std::dynamic_pointer_cast<scriptable::ModelProvider>(base3d);
                provider->modelProviderType = NestableType::Overlay;
            } else {
                qCWarning(interfaceapp) << "no renderer for overlay ID" << overlayID.toString();
            }
        } else {
            qCWarning(interfaceapp) << "overlay not found" << overlayID.toString();
        }
        return provider;
    }

    scriptable::ModelProviderPointer getAvatarModelProvider(QUuid sessionUUID) {
        scriptable::ModelProviderPointer provider;
        auto avatarManager = DependencyManager::get<AvatarManager>();
        if (auto avatar = avatarManager->getAvatarBySessionID(sessionUUID)) {
            provider = std::dynamic_pointer_cast<scriptable::ModelProvider>(avatar);
            provider->modelProviderType = NestableType::Avatar;
        }
        return provider;
    }
};

/**jsdoc
 * <p>The <code>Controller.Hardware.Application</code> object has properties representing Interface's state. The property
 * values are integer IDs, uniquely identifying each output. <em>Read-only.</em> These can be mapped to actions or functions or
 * <code>Controller.Standard</code> items in a {@link RouteObject} mapping (e.g., using the {@link RouteObject#when} method).
 * Each data value is either <code>1.0</code> for "true" or <code>0.0</code> for "false".</p>
 * <table>
 *   <thead>
 *     <tr><th>Property</th><th>Type</th><th>Data</th><th>Description</th></tr>
 *   </thead>
 *   <tbody>
 *     <tr><td><code>CameraFirstPerson</code></td><td>number</td><td>number</td><td>The camera is in first-person mode.
 *       </td></tr>
 *     <tr><td><code>CameraThirdPerson</code></td><td>number</td><td>number</td><td>The camera is in third-person mode.
 *       </td></tr>
 *     <tr><td><code>CameraFSM</code></td><td>number</td><td>number</td><td>The camera is in full screen mirror mode.</td></tr>
 *     <tr><td><code>CameraIndependent</code></td><td>number</td><td>number</td><td>The camera is in independent mode.</td></tr>
 *     <tr><td><code>CameraEntity</code></td><td>number</td><td>number</td><td>The camera is in entity mode.</td></tr>
 *     <tr><td><code>InHMD</code></td><td>number</td><td>number</td><td>The user is in HMD mode.</td></tr>
 *     <tr><td><code>AdvancedMovement</code></td><td>number</td><td>number</td><td>Advanced movement controls are enabled.
 *       </td></tr>
 *     <tr><td><code>SnapTurn</code></td><td>number</td><td>number</td><td>Snap turn is enabled.</td></tr>
 *     <tr><td><code>Grounded</code></td><td>number</td><td>number</td><td>The user's avatar is on the ground.</td></tr>
 *     <tr><td><code>NavigationFocused</code></td><td>number</td><td>number</td><td><em>Not used.</em></td></tr>
 *   </tbody>
 * </table>
 * @typedef {object} Controller.Hardware-Application
 */

static const QString STATE_IN_HMD = "InHMD";
static const QString STATE_CAMERA_FULL_SCREEN_MIRROR = "CameraFSM";
static const QString STATE_CAMERA_FIRST_PERSON = "CameraFirstPerson";
static const QString STATE_CAMERA_THIRD_PERSON = "CameraThirdPerson";
static const QString STATE_CAMERA_ENTITY = "CameraEntity";
static const QString STATE_CAMERA_INDEPENDENT = "CameraIndependent";
static const QString STATE_SNAP_TURN = "SnapTurn";
static const QString STATE_ADVANCED_MOVEMENT_CONTROLS = "AdvancedMovement";
static const QString STATE_GROUNDED = "Grounded";
static const QString STATE_NAV_FOCUSED = "NavigationFocused";
static const QString STATE_PLATFORM_WINDOWS = "PlatformWindows";
static const QString STATE_PLATFORM_MAC = "PlatformMac";
static const QString STATE_PLATFORM_ANDROID = "PlatformAndroid";

// Statically provided display and input plugins
extern DisplayPluginList getDisplayPlugins();
extern InputPluginList getInputPlugins();
extern void saveInputPluginSettings(const InputPluginList& plugins);

// Parameters used for running tests from teh command line
const QString TEST_SCRIPT_COMMAND{ "--testScript" };
const QString TEST_QUIT_WHEN_FINISHED_OPTION{ "quitWhenFinished" };
const QString TEST_RESULTS_LOCATION_COMMAND{ "--testResultsLocation" };

bool setupEssentials(int& argc, char** argv, bool runningMarkerExisted) {
    const char** constArgv = const_cast<const char**>(argv);

    // HRS: I could not figure out how to move these any earlier in startup, so when using this option, be sure to also supply
    // --allowMultipleInstances
    auto reportAndQuit = [&](const char* commandSwitch, std::function<void(FILE* fp)> report) {
        const char* reportfile = getCmdOption(argc, constArgv, commandSwitch);
        // Reports to the specified file, because stdout is set up to be captured for logging.
        if (reportfile) {
            FILE* fp = fopen(reportfile, "w");
            if (fp) {
                report(fp);
                fclose(fp);
                if (!runningMarkerExisted) { // don't leave ours around
                    RunningMarker runingMarker(RUNNING_MARKER_FILENAME);
                    runingMarker.deleteRunningMarkerFile(); // happens in deleter, but making the side-effect explicit.
                }
                _exit(0);
            }
        }
    };
    reportAndQuit("--protocolVersion", [&](FILE* fp) {
        auto version = protocolVersionsSignatureBase64();
        fputs(version.toLatin1().data(), fp);
    });
    reportAndQuit("--version", [&](FILE* fp) {
        fputs(BuildInfo::VERSION.toLatin1().data(), fp);
    });

    const char* portStr = getCmdOption(argc, constArgv, "--listenPort");
    const int listenPort = portStr ? atoi(portStr) : INVALID_PORT;

    static const auto SUPPRESS_SETTINGS_RESET = "--suppress-settings-reset";
    bool suppressPrompt = cmdOptionExists(argc, const_cast<const char**>(argv), SUPPRESS_SETTINGS_RESET);

    // Ignore any previous crashes if running from command line with a test script.
    bool inTestMode { false };
    for (int i = 0; i < argc; ++i) {
        QString parameter(argv[i]);
        if (parameter == TEST_SCRIPT_COMMAND) {
            inTestMode = true;
            break;
        }
    }

    bool previousSessionCrashed { false };
    if (!inTestMode) {
        previousSessionCrashed = CrashRecoveryHandler::checkForResetSettings(runningMarkerExisted, suppressPrompt);
    }

    // get dir to use for cache
    static const auto CACHE_SWITCH = "--cache";
    QString cacheDir = getCmdOption(argc, const_cast<const char**>(argv), CACHE_SWITCH);
    if (!cacheDir.isEmpty()) {
        qApp->setProperty(hifi::properties::APP_LOCAL_DATA_PATH, cacheDir);
    }

    {
        const QString resourcesBinaryFile = PathUtils::getRccPath();
        if (!QFile::exists(resourcesBinaryFile)) {
            throw std::runtime_error("Unable to find primary resources");
        }
        if (!QResource::registerResource(resourcesBinaryFile)) {
            throw std::runtime_error("Unable to load primary resources");
        }
    }

    // Tell the plugin manager about our statically linked plugins
    DependencyManager::set<PluginManager>();
    auto pluginManager = PluginManager::getInstance();
    pluginManager->setInputPluginProvider([] { return getInputPlugins(); });
    pluginManager->setDisplayPluginProvider([] { return getDisplayPlugins(); });
    pluginManager->setInputPluginSettingsPersister([](const InputPluginList& plugins) { saveInputPluginSettings(plugins); });
    if (auto steamClient = pluginManager->getSteamClientPlugin()) {
        steamClient->init();
    }

    PROFILE_SET_THREAD_NAME("Main Thread");

#if defined(Q_OS_WIN)
    // Select appropriate audio DLL
    QString audioDLLPath = QCoreApplication::applicationDirPath();
    if (IsWindows8OrGreater()) {
        audioDLLPath += "/audioWin8";
    } else {
        audioDLLPath += "/audioWin7";
    }
    QCoreApplication::addLibraryPath(audioDLLPath);
#endif

    DependencyManager::registerInheritance<LimitedNodeList, NodeList>();
    DependencyManager::registerInheritance<AvatarHashMap, AvatarManager>();
    DependencyManager::registerInheritance<EntityDynamicFactoryInterface, InterfaceDynamicFactory>();
    DependencyManager::registerInheritance<SpatialParentFinder, InterfaceParentFinder>();

    // Set dependencies
    DependencyManager::set<PickManager>();
    DependencyManager::set<PointerManager>();
    DependencyManager::set<LaserPointerScriptingInterface>();
    DependencyManager::set<RayPickScriptingInterface>();
    DependencyManager::set<PointerScriptingInterface>();
    DependencyManager::set<PickScriptingInterface>();
    DependencyManager::set<Cursor::Manager>();
    DependencyManager::set<VirtualPad::Manager>();
    DependencyManager::set<DesktopPreviewProvider>();
#if defined(Q_OS_ANDROID)
    DependencyManager::set<AccountManager>(); // use the default user agent getter
#else
    DependencyManager::set<AccountManager>(std::bind(&Application::getUserAgent, qApp));
#endif
    DependencyManager::set<StatTracker>();
    DependencyManager::set<ScriptEngines>(ScriptEngine::CLIENT_SCRIPT);
    DependencyManager::set<ScriptInitializerMixin, NativeScriptInitializers>();
    DependencyManager::set<Preferences>();
    DependencyManager::set<recording::Deck>();
    DependencyManager::set<recording::Recorder>();
    DependencyManager::set<AddressManager>();
    DependencyManager::set<NodeList>(NodeType::Agent, listenPort);
    DependencyManager::set<recording::ClipCache>();
    DependencyManager::set<GeometryCache>();
    DependencyManager::set<ModelFormatRegistry>(); // ModelFormatRegistry must be defined before ModelCache. See the ModelCache constructor.
    DependencyManager::set<ModelCache>();
    DependencyManager::set<ModelCacheScriptingInterface>();
    DependencyManager::set<ScriptCache>();
    DependencyManager::set<SoundCache>();
    DependencyManager::set<SoundCacheScriptingInterface>();
    DependencyManager::set<DdeFaceTracker>();
    DependencyManager::set<EyeTracker>();
    DependencyManager::set<AudioClient>();
    DependencyManager::set<AudioScope>();
    DependencyManager::set<DeferredLightingEffect>();
    DependencyManager::set<TextureCache>();
    DependencyManager::set<TextureCacheScriptingInterface>();
    DependencyManager::set<FramebufferCache>();
    DependencyManager::set<AnimationCache>();
    DependencyManager::set<AnimationCacheScriptingInterface>();
    DependencyManager::set<ModelBlender>();
    DependencyManager::set<UsersScriptingInterface>();
    DependencyManager::set<AvatarManager>();
    DependencyManager::set<LODManager>();
    DependencyManager::set<StandAloneJSConsole>();
    DependencyManager::set<DialogsManager>();
    DependencyManager::set<BandwidthRecorder>();
    DependencyManager::set<ResourceCacheSharedItems>();
    DependencyManager::set<DesktopScriptingInterface>();
    DependencyManager::set<EntityScriptingInterface>(true);
    DependencyManager::set<GraphicsScriptingInterface>();
    DependencyManager::registerInheritance<scriptable::ModelProviderFactory, ApplicationMeshProvider>();
    DependencyManager::set<ApplicationMeshProvider>();
    DependencyManager::set<RecordingScriptingInterface>();
    DependencyManager::set<WindowScriptingInterface>();
    DependencyManager::set<HMDScriptingInterface>();
    DependencyManager::set<ResourceScriptingInterface>();
    DependencyManager::set<TabletScriptingInterface>();
    DependencyManager::set<InputConfiguration>();
    DependencyManager::set<ToolbarScriptingInterface>();
    DependencyManager::set<UserActivityLoggerScriptingInterface>();
    DependencyManager::set<AssetMappingsScriptingInterface>();
    DependencyManager::set<DomainConnectionModel>();

#if defined(Q_OS_MAC) || defined(Q_OS_WIN)
    DependencyManager::set<SpeechRecognizer>();
#endif
    DependencyManager::set<DiscoverabilityManager>();
    DependencyManager::set<SceneScriptingInterface>();
#if !defined(DISABLE_QML)
    DependencyManager::set<OffscreenUi>();
#endif
    DependencyManager::set<Midi>();
    DependencyManager::set<PathUtils>();
    DependencyManager::set<InterfaceDynamicFactory>();
    DependencyManager::set<AudioInjectorManager>();
    DependencyManager::set<MessagesClient>();
    controller::StateController::setStateVariables({ { STATE_IN_HMD, STATE_CAMERA_FULL_SCREEN_MIRROR,
                    STATE_CAMERA_FIRST_PERSON, STATE_CAMERA_THIRD_PERSON, STATE_CAMERA_ENTITY, STATE_CAMERA_INDEPENDENT,
                    STATE_SNAP_TURN, STATE_ADVANCED_MOVEMENT_CONTROLS, STATE_GROUNDED, STATE_NAV_FOCUSED,
                    STATE_PLATFORM_WINDOWS, STATE_PLATFORM_MAC, STATE_PLATFORM_ANDROID } });
    DependencyManager::set<UserInputMapper>();
    DependencyManager::set<controller::ScriptingInterface, ControllerScriptingInterface>();
    DependencyManager::set<InterfaceParentFinder>();
    DependencyManager::set<EntityTreeRenderer>(true, qApp, qApp);
    DependencyManager::set<CompositorHelper>();
    DependencyManager::set<OffscreenQmlSurfaceCache>();
    DependencyManager::set<EntityScriptClient>();
    DependencyManager::set<EntityScriptServerLogClient>();
    DependencyManager::set<GooglePolyScriptingInterface>();
    DependencyManager::set<OctreeStatsProvider>(nullptr, qApp->getOcteeSceneStats());
    DependencyManager::set<AvatarBookmarks>();
    DependencyManager::set<LocationBookmarks>();
    DependencyManager::set<Snapshot>();
    DependencyManager::set<CloseEventSender>();
    DependencyManager::set<ResourceManager>();
    DependencyManager::set<SelectionScriptingInterface>();
    DependencyManager::set<Ledger>();
    DependencyManager::set<Wallet>();
    DependencyManager::set<WalletScriptingInterface>();
    DependencyManager::set<TTSScriptingInterface>();

    DependencyManager::set<FadeEffect>();
    DependencyManager::set<ResourceRequestObserver>();
    DependencyManager::set<Keyboard>();
    DependencyManager::set<KeyboardScriptingInterface>();

    return previousSessionCrashed;
}

// FIXME move to header, or better yet, design some kind of UI manager
// to take care of highlighting keyboard focused items, rather than
// continuing to overburden Application.cpp
std::shared_ptr<Cube3DOverlay> _keyboardFocusHighlight{ nullptr };
OverlayID _keyboardFocusHighlightID{ UNKNOWN_OVERLAY_ID };


OffscreenGLCanvas* _qmlShareContext { nullptr };

// FIXME hack access to the internal share context for the Chromium helper
// Normally we'd want to use QWebEngine::initialize(), but we can't because
// our primary context is a QGLWidget, which can't easily be initialized to share
// from a QOpenGLContext.
//
// So instead we create a new offscreen context to share with the QGLWidget,
// and manually set THAT to be the shared context for the Chromium helper
#if !defined(DISABLE_QML)
OffscreenGLCanvas* _chromiumShareContext { nullptr };
#endif

Q_GUI_EXPORT void qt_gl_set_global_share_context(QOpenGLContext *context);
Q_GUI_EXPORT QOpenGLContext *qt_gl_global_share_context();

Setting::Handle<int> sessionRunTime{ "sessionRunTime", 0 };

const float DEFAULT_HMD_TABLET_SCALE_PERCENT = 60.0f;
const float DEFAULT_DESKTOP_TABLET_SCALE_PERCENT = 75.0f;
const bool DEFAULT_DESKTOP_TABLET_BECOMES_TOOLBAR = true;
const bool DEFAULT_HMD_TABLET_BECOMES_TOOLBAR = false;
const bool DEFAULT_PREFER_STYLUS_OVER_LASER = false;
const bool DEFAULT_PREFER_AVATAR_FINGER_OVER_STYLUS = false;
const QString DEFAULT_CURSOR_NAME = "DEFAULT";
const bool DEFAULT_MINI_TABLET_ENABLED = true;

QSharedPointer<OffscreenUi> getOffscreenUI() {
#if !defined(DISABLE_QML)
    return DependencyManager::get<OffscreenUi>();
#else
    return nullptr;
#endif
}

Application::Application(int& argc, char** argv, QElapsedTimer& startupTimer, bool runningMarkerExisted) :
    QApplication(argc, argv),
    _window(new MainWindow(desktop())),
    _sessionRunTimer(startupTimer),
    _previousSessionCrashed(setupEssentials(argc, argv, runningMarkerExisted)),
    _entitySimulation(new PhysicalEntitySimulation()),
    _physicsEngine(new PhysicsEngine(Vectors::ZERO)),
    _entityClipboard(new EntityTree()),
    _previousScriptLocation("LastScriptLocation", DESKTOP_LOCATION),
    _fieldOfView("fieldOfView", DEFAULT_FIELD_OF_VIEW_DEGREES),
    _hmdTabletScale("hmdTabletScale", DEFAULT_HMD_TABLET_SCALE_PERCENT),
    _desktopTabletScale("desktopTabletScale", DEFAULT_DESKTOP_TABLET_SCALE_PERCENT),
    _firstRun(Settings::firstRun, true),
    _desktopTabletBecomesToolbarSetting("desktopTabletBecomesToolbar", DEFAULT_DESKTOP_TABLET_BECOMES_TOOLBAR),
    _hmdTabletBecomesToolbarSetting("hmdTabletBecomesToolbar", DEFAULT_HMD_TABLET_BECOMES_TOOLBAR),
    _preferStylusOverLaserSetting("preferStylusOverLaser", DEFAULT_PREFER_STYLUS_OVER_LASER),
    _preferAvatarFingerOverStylusSetting("preferAvatarFingerOverStylus", DEFAULT_PREFER_AVATAR_FINGER_OVER_STYLUS),
    _constrainToolbarPosition("toolbar/constrainToolbarToCenterX", true),
    _preferredCursor("preferredCursor", DEFAULT_CURSOR_NAME),
    _miniTabletEnabledSetting("miniTabletEnabled", DEFAULT_MINI_TABLET_ENABLED),
    _scaleMirror(1.0f),
    _mirrorYawOffset(0.0f),
    _raiseMirror(0.0f),
    _enableProcessOctreeThread(true),
    _lastNackTime(usecTimestampNow()),
    _lastSendDownstreamAudioStats(usecTimestampNow()),
    _notifiedPacketVersionMismatchThisDomain(false),
    _maxOctreePPS(maxOctreePacketsPerSecond.get()),
    _lastFaceTrackerUpdate(0),
    _snapshotSound(nullptr),
    _sampleSound(nullptr)
{

    auto steamClient = PluginManager::getInstance()->getSteamClientPlugin();
    setProperty(hifi::properties::STEAM, (steamClient && steamClient->isRunning()));
    setProperty(hifi::properties::CRASHED, _previousSessionCrashed);

    {
        const QStringList args = arguments();

        for (int i = 0; i < args.size() - 1; ++i) {
            if (args.at(i) == TEST_SCRIPT_COMMAND && (i + 1) < args.size()) {
                QString testScriptPath = args.at(i + 1);

                // If the URL scheme is http(s) or ftp, then use as is, else - treat it as a local file
                // This is done so as not break previous command line scripts
                if (testScriptPath.left(HIFI_URL_SCHEME_HTTP.length()) == HIFI_URL_SCHEME_HTTP ||
                    testScriptPath.left(HIFI_URL_SCHEME_FTP.length()) == HIFI_URL_SCHEME_FTP) {

                    setProperty(hifi::properties::TEST, QUrl::fromUserInput(testScriptPath));
                } else if (QFileInfo(testScriptPath).exists()) {
                    setProperty(hifi::properties::TEST, QUrl::fromLocalFile(testScriptPath));
                }

                // quite when finished parameter must directly follow the test script
                if ((i + 2) < args.size() && args.at(i + 2) == TEST_QUIT_WHEN_FINISHED_OPTION) {
                    quitWhenFinished = true;
                }
            } else if (args.at(i) == TEST_RESULTS_LOCATION_COMMAND) {
                // Set test snapshot location only if it is a writeable directory
                QString path(args.at(i + 1));

                QFileInfo fileInfo(path);
                if (fileInfo.isDir() && fileInfo.isWritable()) {
                    TestScriptingInterface::getInstance()->setTestResultsLocation(path);
                }
            }
        }
    }

    // make sure the debug draw singleton is initialized on the main thread.
    DebugDraw::getInstance().removeMarker("");

    PluginContainer* pluginContainer = dynamic_cast<PluginContainer*>(this); // set the container for any plugins that care
    PluginManager::getInstance()->setContainer(pluginContainer);

    QThreadPool::globalInstance()->setMaxThreadCount(MIN_PROCESSING_THREAD_POOL_SIZE);
    thread()->setPriority(QThread::HighPriority);
    thread()->setObjectName("Main Thread");

    setInstance(this);

    auto controllerScriptingInterface = DependencyManager::get<controller::ScriptingInterface>().data();
    _controllerScriptingInterface = dynamic_cast<ControllerScriptingInterface*>(controllerScriptingInterface);
    connect(PluginManager::getInstance().data(), &PluginManager::inputDeviceRunningChanged,
        controllerScriptingInterface, &controller::ScriptingInterface::updateRunningInputDevices);

    _entityClipboard->createRootElement();

#ifdef Q_OS_WIN
    installNativeEventFilter(&MyNativeEventFilter::getInstance());
#endif

#ifndef Q_OS_ANDROID
    _logger = new FileLogger(this);
#endif
    qInstallMessageHandler(messageHandler);

    QFontDatabase::addApplicationFont(PathUtils::resourcesPath() + "styles/Inconsolata.otf");
    QFontDatabase::addApplicationFont(PathUtils::resourcesPath() + "fonts/fontawesome-webfont.ttf");
    QFontDatabase::addApplicationFont(PathUtils::resourcesPath() + "fonts/hifi-glyphs.ttf");
    QFontDatabase::addApplicationFont(PathUtils::resourcesPath() + "fonts/AnonymousPro-Regular.ttf");
    QFontDatabase::addApplicationFont(PathUtils::resourcesPath() + "fonts/FiraSans-Regular.ttf");
    QFontDatabase::addApplicationFont(PathUtils::resourcesPath() + "fonts/FiraSans-SemiBold.ttf");
    QFontDatabase::addApplicationFont(PathUtils::resourcesPath() + "fonts/Raleway-Light.ttf");
    QFontDatabase::addApplicationFont(PathUtils::resourcesPath() + "fonts/Raleway-Regular.ttf");
    QFontDatabase::addApplicationFont(PathUtils::resourcesPath() + "fonts/Raleway-Bold.ttf");
    QFontDatabase::addApplicationFont(PathUtils::resourcesPath() + "fonts/Raleway-SemiBold.ttf");
    QFontDatabase::addApplicationFont(PathUtils::resourcesPath() + "fonts/Cairo-SemiBold.ttf");
    _window->setWindowTitle("High Fidelity Interface");

    Model::setAbstractViewStateInterface(this); // The model class will sometimes need to know view state details from us

    auto nodeList = DependencyManager::get<NodeList>();
    nodeList->startThread();

    // move the AddressManager to the NodeList thread so that domain resets due to domain changes always occur
    // before we tell MyAvatar to go to a new location in the new domain
    auto addressManager = DependencyManager::get<AddressManager>();
    addressManager->moveToThread(nodeList->thread());

    const char** constArgv = const_cast<const char**>(argv);
    if (cmdOptionExists(argc, constArgv, "--disableWatchdog")) {
        DISABLE_WATCHDOG = true;
    }
    // Set up a watchdog thread to intentionally crash the application on deadlocks
    if (!DISABLE_WATCHDOG) {
        auto deadlockWatchdogThread = new DeadlockWatchdogThread();
        deadlockWatchdogThread->setMainThreadID(QThread::currentThreadId());
        deadlockWatchdogThread->start();
    }

    // Set File Logger Session UUID
    auto avatarManager = DependencyManager::get<AvatarManager>();
    auto myAvatar = avatarManager ? avatarManager->getMyAvatar() : nullptr;
    if (avatarManager) {
        workload::SpacePointer space = getEntities()->getWorkloadSpace();
        avatarManager->setSpace(space);
    }
    auto accountManager = DependencyManager::get<AccountManager>();

#ifndef Q_OS_ANDROID
    _logger->setSessionID(accountManager->getSessionID());
#endif

    setCrashAnnotation("metaverse_session_id", accountManager->getSessionID().toString().toStdString());
    setCrashAnnotation("main_thread_id", std::to_string((size_t)QThread::currentThreadId()));

    if (steamClient) {
        qCDebug(interfaceapp) << "[VERSION] SteamVR buildID:" << steamClient->getSteamVRBuildID();
    }
    setCrashAnnotation("steam", property(hifi::properties::STEAM).toBool() ? "1" : "0");

    qCDebug(interfaceapp) << "[VERSION] Build sequence:" << qPrintable(applicationVersion());
    qCDebug(interfaceapp) << "[VERSION] MODIFIED_ORGANIZATION:" << BuildInfo::MODIFIED_ORGANIZATION;
    qCDebug(interfaceapp) << "[VERSION] VERSION:" << BuildInfo::VERSION;
    qCDebug(interfaceapp) << "[VERSION] BUILD_TYPE_STRING:" << BuildInfo::BUILD_TYPE_STRING;
    qCDebug(interfaceapp) << "[VERSION] BUILD_GLOBAL_SERVICES:" << BuildInfo::BUILD_GLOBAL_SERVICES;
#if USE_STABLE_GLOBAL_SERVICES
    qCDebug(interfaceapp) << "[VERSION] We will use STABLE global services.";
#else
    qCDebug(interfaceapp) << "[VERSION] We will use DEVELOPMENT global services.";
#endif

    // set the OCULUS_STORE property so the oculus plugin can know if we ran from the Oculus Store
    static const QString OCULUS_STORE_ARG = "--oculus-store";
    bool isStore = arguments().indexOf(OCULUS_STORE_ARG) != -1;
    setProperty(hifi::properties::OCULUS_STORE, isStore);
    DependencyManager::get<WalletScriptingInterface>()->setLimitedCommerce(isStore);  // Or we could make it a separate arg, or if either arg is set, etc. And should this instead by a hifi::properties?

    updateHeartbeat();

    // setup a timer for domain-server check ins
    QTimer* domainCheckInTimer = new QTimer(this);
    QWeakPointer<NodeList> nodeListWeak = nodeList;
    connect(domainCheckInTimer, &QTimer::timeout, [this, nodeListWeak] {
        auto nodeList = nodeListWeak.lock();
        if (!isServerlessMode() && nodeList) {
            nodeList->sendDomainServerCheckIn();
        }
    });
    domainCheckInTimer->start(DOMAIN_SERVER_CHECK_IN_MSECS);
    connect(this, &QCoreApplication::aboutToQuit, [domainCheckInTimer] {
        domainCheckInTimer->stop();
        domainCheckInTimer->deleteLater();
    });

    {
        auto audioIO = DependencyManager::get<AudioClient>().data();
        audioIO->setPositionGetter([] {
            auto avatarManager = DependencyManager::get<AvatarManager>();
            auto myAvatar = avatarManager ? avatarManager->getMyAvatar() : nullptr;

            return myAvatar ? myAvatar->getPositionForAudio() : Vectors::ZERO;
        });
        audioIO->setOrientationGetter([] {
            auto avatarManager = DependencyManager::get<AvatarManager>();
            auto myAvatar = avatarManager ? avatarManager->getMyAvatar() : nullptr;

            return myAvatar ? myAvatar->getOrientationForAudio() : Quaternions::IDENTITY;
        });

        recording::Frame::registerFrameHandler(AudioConstants::getAudioFrameName(), [&audioIO](recording::Frame::ConstPointer frame) {
            audioIO->handleRecordedAudioInput(frame->data);
        });

        connect(audioIO, &AudioClient::inputReceived, [](const QByteArray& audio) {
            static auto recorder = DependencyManager::get<recording::Recorder>();
            if (recorder->isRecording()) {
                static const recording::FrameType AUDIO_FRAME_TYPE = recording::Frame::registerFrameType(AudioConstants::getAudioFrameName());
                recorder->recordFrame(AUDIO_FRAME_TYPE, audio);
            }
        });
        audioIO->startThread();
    }

    // Make sure we don't time out during slow operations at startup
    updateHeartbeat();

    // Setup MessagesClient
    DependencyManager::get<MessagesClient>()->startThread();

    const DomainHandler& domainHandler = nodeList->getDomainHandler();

    connect(&domainHandler, SIGNAL(domainURLChanged(QUrl)), SLOT(domainURLChanged(QUrl)));
    connect(&domainHandler, SIGNAL(redirectToErrorDomainURL(QUrl)), SLOT(goToErrorDomainURL(QUrl)));
    connect(&domainHandler, &DomainHandler::domainURLChanged, [](QUrl domainURL){
        setCrashAnnotation("domain", domainURL.toString().toStdString());
    });
    connect(&domainHandler, SIGNAL(resetting()), SLOT(resettingDomain()));
    connect(&domainHandler, SIGNAL(connectedToDomain(QUrl)), SLOT(updateWindowTitle()));
    connect(&domainHandler, SIGNAL(disconnectedFromDomain()), SLOT(updateWindowTitle()));
    connect(&domainHandler, &DomainHandler::disconnectedFromDomain, this, [this]() {
        getOverlays().deleteOverlay(getTabletScreenID());
        getOverlays().deleteOverlay(getTabletHomeButtonID());
        getOverlays().deleteOverlay(getTabletFrameID());
        _failedToConnectToEntityServer = false;
    });

    _entityServerConnectionTimer.setSingleShot(true);
    connect(&_entityServerConnectionTimer, &QTimer::timeout, this, &Application::setFailedToConnectToEntityServer);

    connect(&domainHandler, &DomainHandler::connectedToDomain, this, [this]() {
        if (!isServerlessMode()) {
            _entityServerConnectionTimer.setInterval(ENTITY_SERVER_ADDED_TIMEOUT);
            _entityServerConnectionTimer.start();
            _failedToConnectToEntityServer = false;
        }
    });
    connect(&domainHandler, &DomainHandler::domainConnectionRefused, this, &Application::domainConnectionRefused);

    nodeList->getDomainHandler().setErrorDomainURL(QUrl(REDIRECT_HIFI_ADDRESS));

    // We could clear ATP assets only when changing domains, but it's possible that the domain you are connected
    // to has gone down and switched to a new content set, so when you reconnect the cached ATP assets will no longer be valid.
    connect(&domainHandler, &DomainHandler::disconnectedFromDomain, DependencyManager::get<ScriptCache>().data(), &ScriptCache::clearATPScriptsFromCache);

    // update our location every 5 seconds in the metaverse server, assuming that we are authenticated with one
    const qint64 DATA_SERVER_LOCATION_CHANGE_UPDATE_MSECS = 5 * MSECS_PER_SECOND;

    auto discoverabilityManager = DependencyManager::get<DiscoverabilityManager>();
    connect(&locationUpdateTimer, &QTimer::timeout, discoverabilityManager.data(), &DiscoverabilityManager::updateLocation);
    connect(&locationUpdateTimer, &QTimer::timeout,
        DependencyManager::get<AddressManager>().data(), &AddressManager::storeCurrentAddress);
    locationUpdateTimer.start(DATA_SERVER_LOCATION_CHANGE_UPDATE_MSECS);

    // if we get a domain change, immediately attempt update location in metaverse server
    connect(&nodeList->getDomainHandler(), &DomainHandler::connectedToDomain,
        discoverabilityManager.data(), &DiscoverabilityManager::updateLocation);

    // send a location update immediately
    discoverabilityManager->updateLocation();

    connect(nodeList.data(), &NodeList::nodeAdded, this, &Application::nodeAdded);
    connect(nodeList.data(), &NodeList::nodeKilled, this, &Application::nodeKilled);
    connect(nodeList.data(), &NodeList::nodeActivated, this, &Application::nodeActivated);
    connect(nodeList.data(), &NodeList::uuidChanged, myAvatar.get(), &MyAvatar::setSessionUUID);
    connect(nodeList.data(), &NodeList::uuidChanged, this, &Application::setSessionUUID);
    connect(nodeList.data(), &NodeList::packetVersionMismatch, this, &Application::notifyPacketVersionMismatch);

    // you might think we could just do this in NodeList but we only want this connection for Interface
    connect(&nodeList->getDomainHandler(), SIGNAL(limitOfSilentDomainCheckInsReached()),
            nodeList.data(), SLOT(reset()));

    auto dialogsManager = DependencyManager::get<DialogsManager>();
#if defined(Q_OS_ANDROID)
    connect(accountManager.data(), &AccountManager::authRequired, this, []() {
        auto addressManager = DependencyManager::get<AddressManager>();
        AndroidHelper::instance().showLoginDialog(addressManager->currentAddress());
    });
#else
    connect(accountManager.data(), &AccountManager::authRequired, dialogsManager.data(), &DialogsManager::showLoginDialog);
#endif
    connect(accountManager.data(), &AccountManager::usernameChanged, this, &Application::updateWindowTitle);

    // set the account manager's root URL and trigger a login request if we don't have the access token
    accountManager->setIsAgent(true);
    accountManager->setAuthURL(NetworkingConstants::METAVERSE_SERVER_URL());

    // use our MyAvatar position and quat for address manager path
    addressManager->setPositionGetter([this]{ return getMyAvatar()->getWorldFeetPosition(); });
    addressManager->setOrientationGetter([this]{ return getMyAvatar()->getWorldOrientation(); });

    connect(addressManager.data(), &AddressManager::hostChanged, this, &Application::updateWindowTitle);
    connect(this, &QCoreApplication::aboutToQuit, addressManager.data(), &AddressManager::storeCurrentAddress);

    connect(this, &Application::activeDisplayPluginChanged, this, &Application::updateThreadPoolCount);
    connect(this, &Application::activeDisplayPluginChanged, this, [](){
        qApp->setProperty(hifi::properties::HMD, qApp->isHMDMode());
        auto displayPlugin = qApp->getActiveDisplayPlugin();
        setCrashAnnotation("display_plugin", displayPlugin->getName().toStdString());
        setCrashAnnotation("hmd", displayPlugin->isHmd() ? "1" : "0");
    });
    connect(this, &Application::activeDisplayPluginChanged, this, &Application::updateSystemTabletMode);
    connect(this, &Application::activeDisplayPluginChanged, this, [&](){
        if (getLoginDialogPoppedUp()) {
            auto dialogsManager = DependencyManager::get<DialogsManager>();
            auto keyboard = DependencyManager::get<Keyboard>();
            if (_firstRun.get()) {
                // display mode changed.  Don't allow auto-switch to work after this session.
                _firstRun.set(false);
            }
            if (isHMDMode()) {
                emit loginDialogFocusDisabled();
                dialogsManager->hideLoginDialog();
                createLoginDialogOverlay();
            } else {
                getOverlays().deleteOverlay(_loginDialogOverlayID);
                _loginDialogOverlayID = OverlayID();
                _loginStateManager.tearDown();
                dialogsManager->showLoginDialog();
                emit loginDialogFocusEnabled();
            }
        }
    });

    // Save avatar location immediately after a teleport.
    connect(myAvatar.get(), &MyAvatar::positionGoneTo,
        DependencyManager::get<AddressManager>().data(), &AddressManager::storeCurrentAddress);

    connect(myAvatar.get(), &MyAvatar::skeletonModelURLChanged, [](){
        QUrl avatarURL = qApp->getMyAvatar()->getSkeletonModelURL();
        setCrashAnnotation("avatar", avatarURL.toString().toStdString());
    });


    // Inititalize sample before registering
    _sampleSound = DependencyManager::get<SoundCache>()->getSound(PathUtils::resourcesUrl("sounds/sample.wav"));

    {
        auto scriptEngines = DependencyManager::get<ScriptEngines>().data();
        scriptEngines->registerScriptInitializer([this](ScriptEnginePointer engine) {
            registerScriptEngineWithApplicationServices(engine);
        });

        connect(scriptEngines, &ScriptEngines::scriptCountChanged, this, [this] {
            auto scriptEngines = DependencyManager::get<ScriptEngines>();
            if (scriptEngines->getRunningScripts().isEmpty()) {
                getMyAvatar()->clearScriptableSettings();
            }
        }, Qt::QueuedConnection);

        connect(scriptEngines, &ScriptEngines::scriptsReloading, this, [this] {
            getEntities()->reloadEntityScripts();
            loadAvatarScripts(getMyAvatar()->getScriptUrls());
        }, Qt::QueuedConnection);

        connect(scriptEngines, &ScriptEngines::scriptLoadError,
            this, [](const QString& filename, const QString& error) {
            OffscreenUi::asyncWarning(nullptr, "Error Loading Script", filename + " failed to load.");
        }, Qt::QueuedConnection);
    }

#ifdef _WIN32
    WSADATA WsaData;
    int wsaresult = WSAStartup(MAKEWORD(2, 2), &WsaData);
#endif

    // tell the NodeList instance who to tell the domain server we care about
    nodeList->addSetOfNodeTypesToNodeInterestSet(NodeSet() << NodeType::AudioMixer << NodeType::AvatarMixer
        << NodeType::EntityServer << NodeType::AssetServer << NodeType::MessagesMixer << NodeType::EntityScriptServer);

    // connect to the packet sent signal of the _entityEditSender
    connect(&_entityEditSender, &EntityEditPacketSender::packetSent, this, &Application::packetSent);
    connect(&_entityEditSender, &EntityEditPacketSender::addingEntityWithCertificate, this, &Application::addingEntityWithCertificate);

    QString concurrentDownloadsStr = getCmdOption(argc, constArgv, "--concurrent-downloads");
    bool success;
    uint32_t concurrentDownloads = concurrentDownloadsStr.toUInt(&success);
    if (!success) {
        concurrentDownloads = MAX_CONCURRENT_RESOURCE_DOWNLOADS;
    }
    ResourceCache::setRequestLimit(concurrentDownloads);

    // perhaps override the avatar url.  Since we will test later for validity
    // we don't need to do so here.
    QString avatarURL = getCmdOption(argc, constArgv, "--avatarURL");
    _avatarOverrideUrl = QUrl::fromUserInput(avatarURL);

    // If someone specifies both --avatarURL and --replaceAvatarURL,
    // the replaceAvatarURL wins.  So only set the _overrideUrl if this
    // does have a non-empty string.
    QString replaceURL = getCmdOption(argc, constArgv, "--replaceAvatarURL");
    if (!replaceURL.isEmpty()) {
        _avatarOverrideUrl = QUrl::fromUserInput(replaceURL);
        _saveAvatarOverrideUrl = true;
    }

    _glWidget = new GLCanvas();
    getApplicationCompositor().setRenderingWidget(_glWidget);
    _window->setCentralWidget(_glWidget);

    _window->restoreGeometry();
    _window->setVisible(true);

    _glWidget->setFocusPolicy(Qt::StrongFocus);
    _glWidget->setFocus();

    if (cmdOptionExists(argc, constArgv, "--system-cursor")) {
        _preferredCursor.set(Cursor::Manager::getIconName(Cursor::Icon::SYSTEM));
    }
    showCursor(Cursor::Manager::lookupIcon(_preferredCursor.get()));

    // enable mouse tracking; otherwise, we only get drag events
    _glWidget->setMouseTracking(true);
    // Make sure the window is set to the correct size by processing the pending events
    QCoreApplication::processEvents();

    // Create the main thread context, the GPU backend
    initializeGL();
    qCDebug(interfaceapp, "Initialized GL");

    // Initialize the display plugin architecture
    initializeDisplayPlugins();
    qCDebug(interfaceapp, "Initialized Display");

    // An audio device changed signal received before the display plugins are set up will cause a crash,
    // so we defer the setup of the `scripting::Audio` class until this point
    {
        auto audioScriptingInterface = DependencyManager::set<AudioScriptingInterface, scripting::Audio>();
        auto audioIO = DependencyManager::get<AudioClient>().data();
        connect(audioIO, &AudioClient::mutedByMixer, audioScriptingInterface.data(), &AudioScriptingInterface::mutedByMixer);
        connect(audioIO, &AudioClient::receivedFirstPacket, audioScriptingInterface.data(), &AudioScriptingInterface::receivedFirstPacket);
        connect(audioIO, &AudioClient::disconnected, audioScriptingInterface.data(), &AudioScriptingInterface::disconnected);
        connect(audioIO, &AudioClient::muteEnvironmentRequested, [](glm::vec3 position, float radius) {
            auto audioClient = DependencyManager::get<AudioClient>();
            auto audioScriptingInterface = DependencyManager::get<AudioScriptingInterface>();
            auto myAvatarPosition = DependencyManager::get<AvatarManager>()->getMyAvatar()->getWorldPosition();
            float distance = glm::distance(myAvatarPosition, position);

            if (distance < radius) {
                audioClient->setMuted(true);
                audioScriptingInterface->environmentMuted();
            }
        });
        connect(this, &Application::activeDisplayPluginChanged,
            reinterpret_cast<scripting::Audio*>(audioScriptingInterface.data()), &scripting::Audio::onContextChanged);
    }

    // Create the rendering engine.  This can be slow on some machines due to lots of
    // GPU pipeline creation.
    initializeRenderEngine();
    qCDebug(interfaceapp, "Initialized Render Engine.");

    // Overlays need to exist before we set the ContextOverlayInterface dependency
    _overlays.init(); // do this before scripts load
    DependencyManager::set<ContextOverlayInterface>();

    // Initialize the user interface and menu system
    // Needs to happen AFTER the render engine initialization to access its configuration
    initializeUi();

    init();
    qCDebug(interfaceapp, "init() complete.");

    // create thread for parsing of octree data independent of the main network and rendering threads
    _octreeProcessor.initialize(_enableProcessOctreeThread);
    connect(&_octreeProcessor, &OctreePacketProcessor::packetVersionMismatch, this, &Application::notifyPacketVersionMismatch);
    _entityEditSender.initialize(_enableProcessOctreeThread);

    _idleLoopStdev.reset();

    // update before the first render
    update(0);

    // Make sure we don't time out during slow operations at startup
    updateHeartbeat();

    static const QString TESTER = "HIFI_TESTER";
     bool isTester = false;
#if defined (Q_OS_ANDROID)
    // Since we cannot set environment variables in Android we use a file presence
    // to denote that this is a testing device
    QFileInfo check_tester_file(TESTER_FILE);
    isTester = check_tester_file.exists() && check_tester_file.isFile();
#endif

    constexpr auto INSTALLER_INI_NAME = "installer.ini";
    auto iniPath = QDir(applicationDirPath()).filePath(INSTALLER_INI_NAME);
    QFile installerFile { iniPath };
    std::unordered_map<QString, QString> installerKeyValues;
    if (installerFile.open(QIODevice::ReadOnly)) {
        while (!installerFile.atEnd()) {
            auto line = installerFile.readLine();
            if (!line.isEmpty()) {
                auto index = line.indexOf("=");
                if (index >= 0) {
                    installerKeyValues[line.mid(0, index).trimmed()] = line.mid(index + 1).trimmed();
                }
            }
        }
    }

    // In practice we shouldn't run across installs that don't have a known installer type.
    // Client or Client+Server installs should always have the installer.ini next to their
    // respective interface.exe, and Steam installs will be detected as such. If a user were
    // to delete the installer.ini, though, and as an example, we won't know the context of the
    // original install.
    constexpr auto INSTALLER_KEY_TYPE = "type";
    constexpr auto INSTALLER_KEY_CAMPAIGN = "campaign";
    constexpr auto INSTALLER_TYPE_UNKNOWN = "unknown";
    constexpr auto INSTALLER_TYPE_STEAM = "steam";

    auto typeIt = installerKeyValues.find(INSTALLER_KEY_TYPE);
    QString installerType = INSTALLER_TYPE_UNKNOWN;
    if (typeIt == installerKeyValues.end()) {
        if (property(hifi::properties::STEAM).toBool()) {
            installerType = INSTALLER_TYPE_STEAM;
        }
    } else {
        installerType = typeIt->second;
    }

    auto campaignIt = installerKeyValues.find(INSTALLER_KEY_CAMPAIGN);
    QString installerCampaign = campaignIt != installerKeyValues.end() ? campaignIt->second : "";

    qDebug() << "Detected installer type:" << installerType;
    qDebug() << "Detected installer campaign:" << installerCampaign;

    auto& userActivityLogger = UserActivityLogger::getInstance();
    if (userActivityLogger.isEnabled()) {
        // sessionRunTime will be reset soon by loadSettings. Grab it now to get previous session value.
        // The value will be 0 if the user blew away settings this session, which is both a feature and a bug.
        static const QString TESTER = "HIFI_TESTER";
        auto gpuIdent = GPUIdent::getInstance();
        auto glContextData = getGLContextData();
        QJsonObject properties = {
            { "version", applicationVersion() },
            { "tester", QProcessEnvironment::systemEnvironment().contains(TESTER) || isTester },
            { "installer_campaign", installerCampaign },
            { "installer_type", installerType },
            { "build_type", BuildInfo::BUILD_TYPE_STRING },
            { "previousSessionCrashed", _previousSessionCrashed },
            { "previousSessionRuntime", sessionRunTime.get() },
            { "cpu_architecture", QSysInfo::currentCpuArchitecture() },
            { "kernel_type", QSysInfo::kernelType() },
            { "kernel_version", QSysInfo::kernelVersion() },
            { "os_type", QSysInfo::productType() },
            { "os_version", QSysInfo::productVersion() },
            { "gpu_name", gpuIdent->getName() },
            { "gpu_driver", gpuIdent->getDriver() },
            { "gpu_memory", static_cast<qint64>(gpuIdent->getMemory()) },
            { "gl_version_int", glVersionToInteger(glContextData.value("version").toString()) },
            { "gl_version", glContextData["version"] },
            { "gl_vender", glContextData["vendor"] },
            { "gl_sl_version", glContextData["sl_version"] },
            { "gl_renderer", glContextData["renderer"] },
            { "ideal_thread_count", QThread::idealThreadCount() }
        };
        auto macVersion = QSysInfo::macVersion();
        if (macVersion != QSysInfo::MV_None) {
            properties["os_osx_version"] = QSysInfo::macVersion();
        }
        auto windowsVersion = QSysInfo::windowsVersion();
        if (windowsVersion != QSysInfo::WV_None) {
            properties["os_win_version"] = QSysInfo::windowsVersion();
        }

        ProcessorInfo procInfo;
        if (getProcessorInfo(procInfo)) {
            properties["processor_core_count"] = procInfo.numProcessorCores;
            properties["logical_processor_count"] = procInfo.numLogicalProcessors;
            properties["processor_l1_cache_count"] = procInfo.numProcessorCachesL1;
            properties["processor_l2_cache_count"] = procInfo.numProcessorCachesL2;
            properties["processor_l3_cache_count"] = procInfo.numProcessorCachesL3;
        }

        properties["first_run"] = _firstRun.get();

        // add the user's machine ID to the launch event
        QString machineFingerPrint = uuidStringWithoutCurlyBraces(FingerprintUtils::getMachineFingerprint());
        properties["machine_fingerprint"] = machineFingerPrint;

        userActivityLogger.logAction("launch", properties);
    }

    _entityEditSender.setMyAvatar(myAvatar.get());

    // The entity octree will have to know about MyAvatar for the parentJointName import
    getEntities()->getTree()->setMyAvatar(myAvatar);
    _entityClipboard->setMyAvatar(myAvatar);

    // For now we're going to set the PPS for outbound packets to be super high, this is
    // probably not the right long term solution. But for now, we're going to do this to
    // allow you to move an entity around in your hand
    _entityEditSender.setPacketsPerSecond(3000); // super high!!

    // Make sure we don't time out during slow operations at startup
    updateHeartbeat();

    connect(this, SIGNAL(aboutToQuit()), this, SLOT(onAboutToQuit()));

    // hook up bandwidth estimator
    QSharedPointer<BandwidthRecorder> bandwidthRecorder = DependencyManager::get<BandwidthRecorder>();
    connect(nodeList.data(), &LimitedNodeList::dataSent,
        bandwidthRecorder.data(), &BandwidthRecorder::updateOutboundData);
    connect(nodeList.data(), &LimitedNodeList::dataReceived,
        bandwidthRecorder.data(), &BandwidthRecorder::updateInboundData);

    // FIXME -- I'm a little concerned about this.
    connect(myAvatar->getSkeletonModel().get(), &SkeletonModel::skeletonLoaded,
        this, &Application::checkSkeleton, Qt::QueuedConnection);

    // Setup the userInputMapper with the actions
    auto userInputMapper = DependencyManager::get<UserInputMapper>();
    connect(userInputMapper.data(), &UserInputMapper::actionEvent, [this](int action, float state) {
        using namespace controller;
        auto tabletScriptingInterface = DependencyManager::get<TabletScriptingInterface>();
        {
            auto actionEnum = static_cast<Action>(action);
            int key = Qt::Key_unknown;
            static int lastKey = Qt::Key_unknown;
            bool navAxis = false;
            switch (actionEnum) {
                case Action::UI_NAV_VERTICAL:
                    navAxis = true;
                    if (state > 0.0f) {
                        key = Qt::Key_Up;
                    } else if (state < 0.0f) {
                        key = Qt::Key_Down;
                    }
                    break;

                case Action::UI_NAV_LATERAL:
                    navAxis = true;
                    if (state > 0.0f) {
                        key = Qt::Key_Right;
                    } else if (state < 0.0f) {
                        key = Qt::Key_Left;
                    }
                    break;

                case Action::UI_NAV_GROUP:
                    navAxis = true;
                    if (state > 0.0f) {
                        key = Qt::Key_Tab;
                    } else if (state < 0.0f) {
                        key = Qt::Key_Backtab;
                    }
                    break;

                case Action::UI_NAV_BACK:
                    key = Qt::Key_Escape;
                    break;

                case Action::UI_NAV_SELECT:
                    key = Qt::Key_Return;
                    break;
                default:
                    break;
            }

            auto window = tabletScriptingInterface->getTabletWindow();
            if (navAxis && window) {
                if (lastKey != Qt::Key_unknown) {
                    QKeyEvent event(QEvent::KeyRelease, lastKey, Qt::NoModifier);
                    sendEvent(window, &event);
                    lastKey = Qt::Key_unknown;
                }

                if (key != Qt::Key_unknown) {
                    QKeyEvent event(QEvent::KeyPress, key, Qt::NoModifier);
                    sendEvent(window, &event);
                    tabletScriptingInterface->processEvent(&event);
                    lastKey = key;
                }
            } else if (key != Qt::Key_unknown && window) {
                if (state) {
                    QKeyEvent event(QEvent::KeyPress, key, Qt::NoModifier);
                    sendEvent(window, &event);
                    tabletScriptingInterface->processEvent(&event);
                } else {
                    QKeyEvent event(QEvent::KeyRelease, key, Qt::NoModifier);
                    sendEvent(window, &event);
                }
                return;
            }
        }

        if (action == controller::toInt(controller::Action::RETICLE_CLICK)) {
            auto reticlePos = getApplicationCompositor().getReticlePosition();
            QPoint localPos(reticlePos.x, reticlePos.y); // both hmd and desktop already handle this in our coordinates.
            if (state) {
                QMouseEvent mousePress(QEvent::MouseButtonPress, localPos, Qt::LeftButton, Qt::LeftButton, Qt::NoModifier);
                sendEvent(_glWidget, &mousePress);
                _reticleClickPressed = true;
            } else {
                QMouseEvent mouseRelease(QEvent::MouseButtonRelease, localPos, Qt::LeftButton, Qt::NoButton, Qt::NoModifier);
                sendEvent(_glWidget, &mouseRelease);
                _reticleClickPressed = false;
            }
            return; // nothing else to do
        }

        if (state) {
            if (action == controller::toInt(controller::Action::TOGGLE_MUTE)) {
                auto audioClient = DependencyManager::get<AudioClient>();
                audioClient->setMuted(!audioClient->isMuted());
            } else if (action == controller::toInt(controller::Action::CYCLE_CAMERA)) {
                cycleCamera();
            } else if (action == controller::toInt(controller::Action::CONTEXT_MENU) && !isInterstitialMode()) {
                toggleTabletUI();
            } else if (action == controller::toInt(controller::Action::RETICLE_X)) {
                auto oldPos = getApplicationCompositor().getReticlePosition();
                getApplicationCompositor().setReticlePosition({ oldPos.x + state, oldPos.y });
            } else if (action == controller::toInt(controller::Action::RETICLE_Y)) {
                auto oldPos = getApplicationCompositor().getReticlePosition();
                getApplicationCompositor().setReticlePosition({ oldPos.x, oldPos.y + state });
            } else if (action == controller::toInt(controller::Action::TOGGLE_OVERLAY)) {
                toggleOverlays();
            }
        }
    });

    _applicationStateDevice = userInputMapper->getStateDevice();

    _applicationStateDevice->setInputVariant(STATE_IN_HMD, []() -> float {
        return qApp->isHMDMode() ? 1 : 0;
    });
    _applicationStateDevice->setInputVariant(STATE_CAMERA_FULL_SCREEN_MIRROR, []() -> float {
        return qApp->getCamera().getMode() == CAMERA_MODE_MIRROR ? 1 : 0;
    });
    _applicationStateDevice->setInputVariant(STATE_CAMERA_FIRST_PERSON, []() -> float {
        return qApp->getCamera().getMode() == CAMERA_MODE_FIRST_PERSON ? 1 : 0;
    });
    _applicationStateDevice->setInputVariant(STATE_CAMERA_THIRD_PERSON, []() -> float {
        return qApp->getCamera().getMode() == CAMERA_MODE_THIRD_PERSON ? 1 : 0;
    });
    _applicationStateDevice->setInputVariant(STATE_CAMERA_ENTITY, []() -> float {
        return qApp->getCamera().getMode() == CAMERA_MODE_ENTITY ? 1 : 0;
    });
    _applicationStateDevice->setInputVariant(STATE_CAMERA_INDEPENDENT, []() -> float {
        return qApp->getCamera().getMode() == CAMERA_MODE_INDEPENDENT ? 1 : 0;
    });
    _applicationStateDevice->setInputVariant(STATE_SNAP_TURN, []() -> float {
        return qApp->getMyAvatar()->getSnapTurn() ? 1 : 0;
    });
    _applicationStateDevice->setInputVariant(STATE_ADVANCED_MOVEMENT_CONTROLS, []() -> float {
        return qApp->getMyAvatar()->useAdvancedMovementControls() ? 1 : 0;
    });

    _applicationStateDevice->setInputVariant(STATE_GROUNDED, []() -> float {
        return qApp->getMyAvatar()->getCharacterController()->onGround() ? 1 : 0;
    });
    _applicationStateDevice->setInputVariant(STATE_NAV_FOCUSED, []() -> float {
        auto offscreenUi = getOffscreenUI();
        return offscreenUi ? (offscreenUi->navigationFocused() ? 1 : 0) : 0;
    });
    _applicationStateDevice->setInputVariant(STATE_PLATFORM_WINDOWS, []() -> float {
#if defined(Q_OS_WIN)
        return 1;
#else
        return 0;
#endif
    });
    _applicationStateDevice->setInputVariant(STATE_PLATFORM_MAC, []() -> float {
#if defined(Q_OS_MAC)
        return 1;
#else
        return 0;
#endif
    });
    _applicationStateDevice->setInputVariant(STATE_PLATFORM_ANDROID, []() -> float {
#if defined(Q_OS_ANDROID)
        return 1 ;
#else
        return 0;
#endif
    });

    // Setup the _keyboardMouseDevice, _touchscreenDevice, _touchscreenVirtualPadDevice and the user input mapper with the default bindings
    userInputMapper->registerDevice(_keyboardMouseDevice->getInputDevice());
    // if the _touchscreenDevice is not supported it will not be registered
    if (_touchscreenDevice) {
        userInputMapper->registerDevice(_touchscreenDevice->getInputDevice());
    }
    if (_touchscreenVirtualPadDevice) {
        userInputMapper->registerDevice(_touchscreenVirtualPadDevice->getInputDevice());
    }

    QString scriptsSwitch = QString("--").append(SCRIPTS_SWITCH);
    _defaultScriptsLocation = getCmdOption(argc, constArgv, scriptsSwitch.toStdString().c_str());


    // Make sure we don't time out during slow operations at startup
    updateHeartbeat();

    loadSettings();

    updateVerboseLogging();

    // Now that we've loaded the menu and thus switched to the previous display plugin
    // we can unlock the desktop repositioning code, since all the positions will be
    // relative to the desktop size for this plugin
    auto offscreenUi = getOffscreenUI();
    connect(offscreenUi.data(), &OffscreenUi::desktopReady, []() {
        auto offscreenUi = getOffscreenUI();
        auto desktop = offscreenUi->getDesktop();
        if (desktop) {
            desktop->setProperty("repositionLocked", false);
        }
    });

    connect(offscreenUi.data(), &OffscreenUi::keyboardFocusActive, [this]() {
#if !defined(Q_OS_ANDROID) && !defined(DISABLE_QML)
        // Do not show login dialog if requested not to on the command line
        QString hifiNoLoginCommandLineKey = QString("--").append(HIFI_NO_LOGIN_COMMAND_LINE_KEY);
        int index = arguments().indexOf(hifiNoLoginCommandLineKey);
        if (index != -1) {
            resumeAfterLoginDialogActionTaken();
            return;
        }

        showLoginScreen();
#else
        resumeAfterLoginDialogActionTaken();
#endif
    });

    // Make sure we don't time out during slow operations at startup
    updateHeartbeat();
    QTimer* settingsTimer = new QTimer();
    moveToNewNamedThread(settingsTimer, "Settings Thread", [this, settingsTimer]{
        // This needs to run on the settings thread, so we need to pass the `settingsTimer` as the
        // receiver object, otherwise it will run on the application thread and trigger a warning
        // about trying to kill the timer on the main thread.
        connect(qApp, &Application::beforeAboutToQuit, settingsTimer, [this, settingsTimer]{
            // Disconnect the signal from the save settings
            QObject::disconnect(settingsTimer, &QTimer::timeout, this, &Application::saveSettings);
            // Stop the settings timer
            settingsTimer->stop();
            // Delete it (this will trigger the thread destruction
            settingsTimer->deleteLater();
            // Mark the settings thread as finished, so we know we can safely save in the main application
            // shutdown code
            _settingsGuard.trigger();
        });

        int SAVE_SETTINGS_INTERVAL = 10 * MSECS_PER_SECOND; // Let's save every seconds for now
        settingsTimer->setSingleShot(false);
        settingsTimer->setInterval(SAVE_SETTINGS_INTERVAL); // 10s, Qt::CoarseTimer acceptable
        QObject::connect(settingsTimer, &QTimer::timeout, this, &Application::saveSettings);
        settingsTimer->start();
    }, QThread::LowestPriority);

    if (Menu::getInstance()->isOptionChecked(MenuOption::FirstPerson)) {
        getMyAvatar()->setBoomLength(MyAvatar::ZOOM_MIN);  // So that camera doesn't auto-switch to third person.
    } else if (Menu::getInstance()->isOptionChecked(MenuOption::IndependentMode)) {
        Menu::getInstance()->setIsOptionChecked(MenuOption::ThirdPerson, true);
        cameraMenuChanged();
    } else if (Menu::getInstance()->isOptionChecked(MenuOption::CameraEntityMode)) {
        Menu::getInstance()->setIsOptionChecked(MenuOption::ThirdPerson, true);
        cameraMenuChanged();
    }

    {
        auto audioIO = DependencyManager::get<AudioClient>().data();
        // set the local loopback interface for local sounds
        AudioInjector::setLocalAudioInterface(audioIO);
        auto audioScriptingInterface = DependencyManager::get<AudioScriptingInterface>();
        audioScriptingInterface->setLocalAudioInterface(audioIO);
        connect(audioIO, &AudioClient::noiseGateOpened, audioScriptingInterface.data(), &AudioScriptingInterface::noiseGateOpened);
        connect(audioIO, &AudioClient::noiseGateClosed, audioScriptingInterface.data(), &AudioScriptingInterface::noiseGateClosed);
        connect(audioIO, &AudioClient::inputReceived, audioScriptingInterface.data(), &AudioScriptingInterface::inputReceived);
    }

    this->installEventFilter(this);



#ifdef HAVE_DDE
    auto ddeTracker = DependencyManager::get<DdeFaceTracker>();
    ddeTracker->init();
    connect(ddeTracker.data(), &FaceTracker::muteToggled, this, &Application::faceTrackerMuteToggled);
#endif

#ifdef HAVE_IVIEWHMD
    auto eyeTracker = DependencyManager::get<EyeTracker>();
    eyeTracker->init();
    setActiveEyeTracker();
#endif

    // If launched from Steam, let it handle updates
    const QString HIFI_NO_UPDATER_COMMAND_LINE_KEY = "--no-updater";
    bool noUpdater = arguments().indexOf(HIFI_NO_UPDATER_COMMAND_LINE_KEY) != -1;
    bool buildCanUpdate = BuildInfo::BUILD_TYPE == BuildInfo::BuildType::Stable
        || BuildInfo::BUILD_TYPE == BuildInfo::BuildType::Master;
    if (!noUpdater && buildCanUpdate) {
        constexpr auto INSTALLER_TYPE_CLIENT_ONLY = "client_only";

        auto applicationUpdater = DependencyManager::set<AutoUpdater>();

        AutoUpdater::InstallerType type = installerType == INSTALLER_TYPE_CLIENT_ONLY
            ? AutoUpdater::InstallerType::CLIENT_ONLY : AutoUpdater::InstallerType::FULL;

        applicationUpdater->setInstallerType(type);
        applicationUpdater->setInstallerCampaign(installerCampaign);
        connect(applicationUpdater.data(), &AutoUpdater::newVersionIsAvailable, dialogsManager.data(), &DialogsManager::showUpdateDialog);
        applicationUpdater->checkForUpdate();
    }

    Menu::getInstance()->setIsOptionChecked(MenuOption::ActionMotorControl, true);

// FIXME spacemouse code still needs cleanup
#if 0
    // the 3Dconnexion device wants to be initialized after a window is displayed.
    SpacemouseManager::getInstance().init();
#endif

    // If the user clicks an an entity, we will check that it's an unlocked web entity, and if so, set the focus to it
    auto entityScriptingInterface = DependencyManager::get<EntityScriptingInterface>();
    connect(entityScriptingInterface.data(), &EntityScriptingInterface::mousePressOnEntity,
            [this](const EntityItemID& entityItemID, const PointerEvent& event) {
        if (event.shouldFocus()) {
            if (getEntities()->wantsKeyboardFocus(entityItemID)) {
                setKeyboardFocusOverlay(UNKNOWN_OVERLAY_ID);
                setKeyboardFocusEntity(entityItemID);
            } else {
                setKeyboardFocusEntity(UNKNOWN_ENTITY_ID);
            }
        }
    });

    connect(entityScriptingInterface.data(), &EntityScriptingInterface::deletingEntity, [this](const EntityItemID& entityItemID) {
        if (entityItemID == _keyboardFocusedEntity.get()) {
            setKeyboardFocusEntity(UNKNOWN_ENTITY_ID);
        }
    });

    EntityTree::setAddMaterialToEntityOperator([this](const QUuid& entityID, graphics::MaterialLayer material, const std::string& parentMaterialName) {
        if (_aboutToQuit) {
            return false;
        }

        // try to find the renderable
        auto renderable = getEntities()->renderableForEntityId(entityID);
        if (renderable) {
            renderable->addMaterial(material, parentMaterialName);
        }

        // even if we don't find it, try to find the entity
        auto entity = getEntities()->getEntity(entityID);
        if (entity) {
            entity->addMaterial(material, parentMaterialName);
            return true;
        }
        return false;
    });
    EntityTree::setRemoveMaterialFromEntityOperator([this](const QUuid& entityID, graphics::MaterialPointer material, const std::string& parentMaterialName) {
        if (_aboutToQuit) {
            return false;
        }

        // try to find the renderable
        auto renderable = getEntities()->renderableForEntityId(entityID);
        if (renderable) {
            renderable->removeMaterial(material, parentMaterialName);
        }

        // even if we don't find it, try to find the entity
        auto entity = getEntities()->getEntity(entityID);
        if (entity) {
            entity->removeMaterial(material, parentMaterialName);
            return true;
        }
        return false;
    });

    EntityTree::setAddMaterialToAvatarOperator([](const QUuid& avatarID, graphics::MaterialLayer material, const std::string& parentMaterialName) {
        auto avatarManager = DependencyManager::get<AvatarManager>();
        auto avatar = avatarManager->getAvatarBySessionID(avatarID);
        if (avatar) {
            avatar->addMaterial(material, parentMaterialName);
            return true;
        }
        return false;
    });
    EntityTree::setRemoveMaterialFromAvatarOperator([](const QUuid& avatarID, graphics::MaterialPointer material, const std::string& parentMaterialName) {
        auto avatarManager = DependencyManager::get<AvatarManager>();
        auto avatar = avatarManager->getAvatarBySessionID(avatarID);
        if (avatar) {
            avatar->removeMaterial(material, parentMaterialName);
            return true;
        }
        return false;
    });

    EntityTree::setAddMaterialToOverlayOperator([this](const QUuid& overlayID, graphics::MaterialLayer material, const std::string& parentMaterialName) {
        auto overlay = _overlays.getOverlay(overlayID);
        if (overlay) {
            overlay->addMaterial(material, parentMaterialName);
            return true;
        }
        return false;
    });
    EntityTree::setRemoveMaterialFromOverlayOperator([this](const QUuid& overlayID, graphics::MaterialPointer material, const std::string& parentMaterialName) {
        auto overlay = _overlays.getOverlay(overlayID);
        if (overlay) {
            overlay->removeMaterial(material, parentMaterialName);
            return true;
        }
        return false;
    });


    // Keyboard focus handling for Web overlays.
    auto overlays = &(qApp->getOverlays());
    connect(overlays, &Overlays::overlayDeleted, [this](const OverlayID& overlayID) {
        if (overlayID == _keyboardFocusedOverlay.get()) {
            setKeyboardFocusOverlay(UNKNOWN_OVERLAY_ID);
        }
    });

    connect(this, &Application::aboutToQuit, [this]() {
        setKeyboardFocusOverlay(UNKNOWN_OVERLAY_ID);
        setKeyboardFocusEntity(UNKNOWN_ENTITY_ID);
    });

    // Add periodic checks to send user activity data
    static int CHECK_NEARBY_AVATARS_INTERVAL_MS = 10000;
    static int NEARBY_AVATAR_RADIUS_METERS = 10;

    // setup the stats interval depending on if the 1s faster hearbeat was requested
    static const QString FAST_STATS_ARG = "--fast-heartbeat";
    static int SEND_STATS_INTERVAL_MS = arguments().indexOf(FAST_STATS_ARG) != -1 ? 1000 : 10000;

    static glm::vec3 lastAvatarPosition = myAvatar->getWorldPosition();
    static glm::mat4 lastHMDHeadPose = getHMDSensorPose();
    static controller::Pose lastLeftHandPose = myAvatar->getLeftHandPose();
    static controller::Pose lastRightHandPose = myAvatar->getRightHandPose();

    // Periodically send fps as a user activity event
    QTimer* sendStatsTimer = new QTimer(this);
    sendStatsTimer->setInterval(SEND_STATS_INTERVAL_MS);  // 10s, Qt::CoarseTimer acceptable
    connect(sendStatsTimer, &QTimer::timeout, this, [this]() {

        QJsonObject properties = {};
        MemoryInfo memInfo;
        if (getMemoryInfo(memInfo)) {
            properties["system_memory_total"] = static_cast<qint64>(memInfo.totalMemoryBytes);
            properties["system_memory_used"] = static_cast<qint64>(memInfo.usedMemoryBytes);
            properties["process_memory_used"] = static_cast<qint64>(memInfo.processUsedMemoryBytes);
        }

        // content location and build info - useful for filtering stats
        auto addressManager = DependencyManager::get<AddressManager>();
        auto currentDomain = addressManager->currentShareableAddress(true).toString(); // domain only
        auto currentPath = addressManager->currentPath(true); // with orientation
        properties["current_domain"] = currentDomain;
        properties["current_path"] = currentPath;
        properties["build_version"] = BuildInfo::VERSION;

        auto displayPlugin = qApp->getActiveDisplayPlugin();

        properties["render_rate"] = getRenderLoopRate();
        properties["target_render_rate"] = getTargetRenderFrameRate();
        properties["present_rate"] = displayPlugin->presentRate();
        properties["new_frame_present_rate"] = displayPlugin->newFramePresentRate();
        properties["dropped_frame_rate"] = displayPlugin->droppedFrameRate();
        properties["stutter_rate"] = displayPlugin->stutterRate();
        properties["game_rate"] = getGameLoopRate();
        properties["has_async_reprojection"] = displayPlugin->hasAsyncReprojection();
        properties["hardware_stats"] = displayPlugin->getHardwareStats();

        // deadlock watchdog related stats
        properties["deadlock_watchdog_maxElapsed"] = (int)DeadlockWatchdogThread::_maxElapsed;
        properties["deadlock_watchdog_maxElapsedAverage"] = (int)DeadlockWatchdogThread::_maxElapsedAverage;

        auto bandwidthRecorder = DependencyManager::get<BandwidthRecorder>();
        properties["packet_rate_in"] = bandwidthRecorder->getCachedTotalAverageInputPacketsPerSecond();
        properties["packet_rate_out"] = bandwidthRecorder->getCachedTotalAverageOutputPacketsPerSecond();
        properties["kbps_in"] = bandwidthRecorder->getCachedTotalAverageInputKilobitsPerSecond();
        properties["kbps_out"] = bandwidthRecorder->getCachedTotalAverageOutputKilobitsPerSecond();

        properties["atp_in_kbps"] = bandwidthRecorder->getAverageInputKilobitsPerSecond(NodeType::AssetServer);

        auto nodeList = DependencyManager::get<NodeList>();
        SharedNodePointer entityServerNode = nodeList->soloNodeOfType(NodeType::EntityServer);
        SharedNodePointer audioMixerNode = nodeList->soloNodeOfType(NodeType::AudioMixer);
        SharedNodePointer avatarMixerNode = nodeList->soloNodeOfType(NodeType::AvatarMixer);
        SharedNodePointer assetServerNode = nodeList->soloNodeOfType(NodeType::AssetServer);
        SharedNodePointer messagesMixerNode = nodeList->soloNodeOfType(NodeType::MessagesMixer);
        properties["entity_ping"] = entityServerNode ? entityServerNode->getPingMs() : -1;
        properties["audio_ping"] = audioMixerNode ? audioMixerNode->getPingMs() : -1;
        properties["avatar_ping"] = avatarMixerNode ? avatarMixerNode->getPingMs() : -1;
        properties["asset_ping"] = assetServerNode ? assetServerNode->getPingMs() : -1;
        properties["messages_ping"] = messagesMixerNode ? messagesMixerNode->getPingMs() : -1;

        auto loadingRequests = ResourceCache::getLoadingRequests();

        QJsonArray loadingRequestsStats;
        for (const auto& request : loadingRequests) {
            QJsonObject requestStats;
            requestStats["filename"] = request->getURL().fileName();
            requestStats["received"] = request->getBytesReceived();
            requestStats["total"] = request->getBytesTotal();
            requestStats["attempts"] = (int)request->getDownloadAttempts();
            loadingRequestsStats.append(requestStats);
        }

        properties["active_downloads"] = loadingRequests.size();
        properties["pending_downloads"] = (int)ResourceCache::getPendingRequestCount();
        properties["active_downloads_details"] = loadingRequestsStats;

        auto statTracker = DependencyManager::get<StatTracker>();

        properties["processing_resources"] = statTracker->getStat("Processing").toInt();
        properties["pending_processing_resources"] = statTracker->getStat("PendingProcessing").toInt();

        QJsonObject startedRequests;
        startedRequests["atp"] = statTracker->getStat(STAT_ATP_REQUEST_STARTED).toInt();
        startedRequests["http"] = statTracker->getStat(STAT_HTTP_REQUEST_STARTED).toInt();
        startedRequests["file"] = statTracker->getStat(STAT_FILE_REQUEST_STARTED).toInt();
        startedRequests["total"] = startedRequests["atp"].toInt() + startedRequests["http"].toInt()
            + startedRequests["file"].toInt();
        properties["started_requests"] = startedRequests;

        QJsonObject successfulRequests;
        successfulRequests["atp"] = statTracker->getStat(STAT_ATP_REQUEST_SUCCESS).toInt();
        successfulRequests["http"] = statTracker->getStat(STAT_HTTP_REQUEST_SUCCESS).toInt();
        successfulRequests["file"] = statTracker->getStat(STAT_FILE_REQUEST_SUCCESS).toInt();
        successfulRequests["total"] = successfulRequests["atp"].toInt() + successfulRequests["http"].toInt()
            + successfulRequests["file"].toInt();
        properties["successful_requests"] = successfulRequests;

        QJsonObject failedRequests;
        failedRequests["atp"] = statTracker->getStat(STAT_ATP_REQUEST_FAILED).toInt();
        failedRequests["http"] = statTracker->getStat(STAT_HTTP_REQUEST_FAILED).toInt();
        failedRequests["file"] = statTracker->getStat(STAT_FILE_REQUEST_FAILED).toInt();
        failedRequests["total"] = failedRequests["atp"].toInt() + failedRequests["http"].toInt()
            + failedRequests["file"].toInt();
        properties["failed_requests"] = failedRequests;

        QJsonObject cacheRequests;
        cacheRequests["atp"] = statTracker->getStat(STAT_ATP_REQUEST_CACHE).toInt();
        cacheRequests["http"] = statTracker->getStat(STAT_HTTP_REQUEST_CACHE).toInt();
        cacheRequests["total"] = cacheRequests["atp"].toInt() + cacheRequests["http"].toInt();
        properties["cache_requests"] = cacheRequests;

        QJsonObject atpMappingRequests;
        atpMappingRequests["started"] = statTracker->getStat(STAT_ATP_MAPPING_REQUEST_STARTED).toInt();
        atpMappingRequests["failed"] = statTracker->getStat(STAT_ATP_MAPPING_REQUEST_FAILED).toInt();
        atpMappingRequests["successful"] = statTracker->getStat(STAT_ATP_MAPPING_REQUEST_SUCCESS).toInt();
        properties["atp_mapping_requests"] = atpMappingRequests;

        properties["throttled"] = _displayPlugin ? _displayPlugin->isThrottled() : false;

        QJsonObject bytesDownloaded;
        auto atpBytes = statTracker->getStat(STAT_ATP_RESOURCE_TOTAL_BYTES).toLongLong();
        auto httpBytes = statTracker->getStat(STAT_HTTP_RESOURCE_TOTAL_BYTES).toLongLong();
        auto fileBytes = statTracker->getStat(STAT_FILE_RESOURCE_TOTAL_BYTES).toLongLong();
        bytesDownloaded["atp"] = atpBytes;
        bytesDownloaded["http"] = httpBytes;
        bytesDownloaded["file"] = fileBytes;
        bytesDownloaded["total"] = atpBytes + httpBytes + fileBytes;
        properties["bytes_downloaded"] = bytesDownloaded;

        auto myAvatar = getMyAvatar();
        glm::vec3 avatarPosition = myAvatar->getWorldPosition();
        properties["avatar_has_moved"] = lastAvatarPosition != avatarPosition;
        lastAvatarPosition = avatarPosition;

        auto entityScriptingInterface = DependencyManager::get<EntityScriptingInterface>();
        auto entityActivityTracking = entityScriptingInterface->getActivityTracking();
        entityScriptingInterface->resetActivityTracking();
        properties["added_entity_cnt"] = entityActivityTracking.addedEntityCount;
        properties["deleted_entity_cnt"] = entityActivityTracking.deletedEntityCount;
        properties["edited_entity_cnt"] = entityActivityTracking.editedEntityCount;

        NodeToOctreeSceneStats* octreeServerSceneStats = getOcteeSceneStats();
        unsigned long totalServerOctreeElements = 0;
        for (NodeToOctreeSceneStatsIterator i = octreeServerSceneStats->begin(); i != octreeServerSceneStats->end(); i++) {
            totalServerOctreeElements += i->second.getTotalElements();
        }

        properties["local_octree_elements"] = (qint64) OctreeElement::getInternalNodeCount();
        properties["server_octree_elements"] = (qint64) totalServerOctreeElements;

        properties["active_display_plugin"] = getActiveDisplayPlugin()->getName();
        properties["using_hmd"] = isHMDMode();

        _autoSwitchDisplayModeSupportedHMDPlugin = nullptr;
        foreach(DisplayPluginPointer displayPlugin, PluginManager::getInstance()->getDisplayPlugins()) {
            if (displayPlugin->isHmd() &&
                displayPlugin->getSupportsAutoSwitch()) {
                _autoSwitchDisplayModeSupportedHMDPlugin = displayPlugin;
                _autoSwitchDisplayModeSupportedHMDPluginName =
                    _autoSwitchDisplayModeSupportedHMDPlugin->getName();
                _previousHMDWornStatus =
                    _autoSwitchDisplayModeSupportedHMDPlugin->isDisplayVisible();
                break;
            }
        }

        if (_autoSwitchDisplayModeSupportedHMDPlugin) {
            if (getActiveDisplayPlugin() != _autoSwitchDisplayModeSupportedHMDPlugin &&
                !_autoSwitchDisplayModeSupportedHMDPlugin->isSessionActive()) {
                    startHMDStandBySession();
            }
            // Poll periodically to check whether the user has worn HMD or not. Switch Display mode accordingly.
            // If the user wears HMD then switch to VR mode. If the user removes HMD then switch to Desktop mode.
            QTimer* autoSwitchDisplayModeTimer = new QTimer(this);
            connect(autoSwitchDisplayModeTimer, SIGNAL(timeout()), this, SLOT(switchDisplayMode()));
            autoSwitchDisplayModeTimer->start(INTERVAL_TO_CHECK_HMD_WORN_STATUS);
        }

        auto glInfo = getGLContextData();
        properties["gl_info"] = glInfo;
        properties["gpu_used_memory"] = (int)BYTES_TO_MB(gpu::Context::getUsedGPUMemSize());
        properties["gpu_free_memory"] = (int)BYTES_TO_MB(gpu::Context::getFreeGPUMemSize());
        properties["gpu_frame_time"] = (float)(qApp->getGPUContext()->getFrameTimerGPUAverage());
        properties["batch_frame_time"] = (float)(qApp->getGPUContext()->getFrameTimerBatchAverage());
        properties["ideal_thread_count"] = QThread::idealThreadCount();

        auto hmdHeadPose = getHMDSensorPose();
        properties["hmd_head_pose_changed"] = isHMDMode() && (hmdHeadPose != lastHMDHeadPose);
        lastHMDHeadPose = hmdHeadPose;

        auto leftHandPose = myAvatar->getLeftHandPose();
        auto rightHandPose = myAvatar->getRightHandPose();
        // controller::Pose considers two poses to be different if either are invalid. In our case, we actually
        // want to consider the pose to be unchanged if it was invalid and still is invalid, so we check that first.
        properties["hand_pose_changed"] =
            ((leftHandPose.valid || lastLeftHandPose.valid) && (leftHandPose != lastLeftHandPose))
            || ((rightHandPose.valid || lastRightHandPose.valid) && (rightHandPose != lastRightHandPose));
        lastLeftHandPose = leftHandPose;
        lastRightHandPose = rightHandPose;
        properties["avatar_identity_requests_sent"] = DependencyManager::get<AvatarManager>()->getIdentityRequestsSent();

        UserActivityLogger::getInstance().logAction("stats", properties);
    });
    sendStatsTimer->start();

    // Periodically check for count of nearby avatars
    static int lastCountOfNearbyAvatars = -1;
    QTimer* checkNearbyAvatarsTimer = new QTimer(this);
    checkNearbyAvatarsTimer->setInterval(CHECK_NEARBY_AVATARS_INTERVAL_MS); // 10 seconds, Qt::CoarseTimer ok
    connect(checkNearbyAvatarsTimer, &QTimer::timeout, this, []() {
        auto avatarManager = DependencyManager::get<AvatarManager>();
        int nearbyAvatars = avatarManager->numberOfAvatarsInRange(avatarManager->getMyAvatar()->getWorldPosition(),
                                                                  NEARBY_AVATAR_RADIUS_METERS) - 1;
        if (nearbyAvatars != lastCountOfNearbyAvatars) {
            lastCountOfNearbyAvatars = nearbyAvatars;
            UserActivityLogger::getInstance().logAction("nearby_avatars", { { "count", nearbyAvatars } });
        }
    });
    checkNearbyAvatarsTimer->start();

    // Track user activity event when we receive a mute packet
    auto onMutedByMixer = []() {
        UserActivityLogger::getInstance().logAction("received_mute_packet");
    };
    connect(DependencyManager::get<AudioClient>().data(), &AudioClient::mutedByMixer, this, onMutedByMixer);

    // Track when the address bar is opened
    auto onAddressBarShown = [this]() {
        // Record time
        UserActivityLogger::getInstance().logAction("opened_address_bar", { { "uptime_ms", _sessionRunTimer.elapsed() } });
    };
    connect(DependencyManager::get<DialogsManager>().data(), &DialogsManager::addressBarShown, this, onAddressBarShown);

    // Make sure we don't time out during slow operations at startup
    updateHeartbeat();

    OctreeEditPacketSender* packetSender = entityScriptingInterface->getPacketSender();
    EntityEditPacketSender* entityPacketSender = static_cast<EntityEditPacketSender*>(packetSender);
    entityPacketSender->setMyAvatar(myAvatar.get());

    connect(this, &Application::applicationStateChanged, this, &Application::activeChanged);
    connect(_window, SIGNAL(windowMinimizedChanged(bool)), this, SLOT(windowMinimizedChanged(bool)));
    qCDebug(interfaceapp, "Startup time: %4.2f seconds.", (double)startupTimer.elapsed() / 1000.0);

    EntityTreeRenderer::setEntitiesShouldFadeFunction([this]() {
        SharedNodePointer entityServerNode = DependencyManager::get<NodeList>()->soloNodeOfType(NodeType::EntityServer);
        return entityServerNode && !isPhysicsEnabled();
    });

    _snapshotSound = DependencyManager::get<SoundCache>()->getSound(PathUtils::resourcesUrl("sounds/snapshot/snap.wav"));

    // Monitor model assets (e.g., from Clara.io) added to the world that may need resizing.
    static const int ADD_ASSET_TO_WORLD_TIMER_INTERVAL_MS = 1000;
    _addAssetToWorldResizeTimer.setInterval(ADD_ASSET_TO_WORLD_TIMER_INTERVAL_MS); // 1s, Qt::CoarseTimer acceptable
    connect(&_addAssetToWorldResizeTimer, &QTimer::timeout, this, &Application::addAssetToWorldCheckModelSize);

    // Auto-update and close adding asset to world info message box.
    static const int ADD_ASSET_TO_WORLD_INFO_TIMEOUT_MS = 5000;
    _addAssetToWorldInfoTimer.setInterval(ADD_ASSET_TO_WORLD_INFO_TIMEOUT_MS); // 5s, Qt::CoarseTimer acceptable
    _addAssetToWorldInfoTimer.setSingleShot(true);
    connect(&_addAssetToWorldInfoTimer, &QTimer::timeout, this, &Application::addAssetToWorldInfoTimeout);
    static const int ADD_ASSET_TO_WORLD_ERROR_TIMEOUT_MS = 8000;
    _addAssetToWorldErrorTimer.setInterval(ADD_ASSET_TO_WORLD_ERROR_TIMEOUT_MS); // 8s, Qt::CoarseTimer acceptable
    _addAssetToWorldErrorTimer.setSingleShot(true);
    connect(&_addAssetToWorldErrorTimer, &QTimer::timeout, this, &Application::addAssetToWorldErrorTimeout);

    connect(this, &QCoreApplication::aboutToQuit, this, &Application::addAssetToWorldMessageClose);
    connect(&domainHandler, &DomainHandler::domainURLChanged, this, &Application::addAssetToWorldMessageClose);
    connect(&domainHandler, &DomainHandler::redirectToErrorDomainURL, this, &Application::addAssetToWorldMessageClose);

    updateSystemTabletMode();

    connect(&_myCamera, &Camera::modeUpdated, this, &Application::cameraModeChanged);

    DependencyManager::get<PickManager>()->setShouldPickHUDOperator([]() { return DependencyManager::get<HMDScriptingInterface>()->isHMDMode(); });
    DependencyManager::get<PickManager>()->setCalculatePos2DFromHUDOperator([this](const glm::vec3& intersection) {
        const glm::vec2 MARGIN(25.0f);
        glm::vec2 maxPos = _controllerScriptingInterface->getViewportDimensions() - MARGIN;
        glm::vec2 pos2D = DependencyManager::get<HMDScriptingInterface>()->overlayFromWorldPoint(intersection);
        return glm::max(MARGIN, glm::min(pos2D, maxPos));
    });

    // Setup the mouse ray pick and related operators
    {
        auto mouseRayPick = std::make_shared<RayPick>(Vectors::ZERO, Vectors::UP, PickFilter(PickScriptingInterface::PICK_ENTITIES() | PickScriptingInterface::PICK_INCLUDE_NONCOLLIDABLE()), 0.0f, true);
        mouseRayPick->parentTransform = std::make_shared<MouseTransformNode>();
        mouseRayPick->setJointState(PickQuery::JOINT_STATE_MOUSE);
        auto mouseRayPickID = DependencyManager::get<PickManager>()->addPick(PickQuery::Ray, mouseRayPick);
        DependencyManager::get<EntityTreeRenderer>()->setMouseRayPickID(mouseRayPickID);
    }
    DependencyManager::get<EntityTreeRenderer>()->setMouseRayPickResultOperator([](unsigned int rayPickID) {
        RayToEntityIntersectionResult entityResult;
        entityResult.intersects = false;
        auto pickResult = DependencyManager::get<PickManager>()->getPrevPickResultTyped<RayPickResult>(rayPickID);
        if (pickResult) {
            entityResult.intersects = pickResult->type != IntersectionType::NONE;
            if (entityResult.intersects) {
                entityResult.intersection = pickResult->intersection;
                entityResult.distance = pickResult->distance;
                entityResult.surfaceNormal = pickResult->surfaceNormal;
                entityResult.entityID = pickResult->objectID;
                entityResult.extraInfo = pickResult->extraInfo;
            }
        }
        return entityResult;
    });
    DependencyManager::get<EntityTreeRenderer>()->setSetPrecisionPickingOperator([](unsigned int rayPickID, bool value) {
        DependencyManager::get<PickManager>()->setPrecisionPicking(rayPickID, value);
    });

    // Preload Tablet sounds
    DependencyManager::get<TabletScriptingInterface>()->preloadSounds();
    DependencyManager::get<Keyboard>()->createKeyboard();

    _pendingIdleEvent = false;
    _graphicsEngine.startup();

    qCDebug(interfaceapp) << "Metaverse session ID is" << uuidStringWithoutCurlyBraces(accountManager->getSessionID());

#if defined(Q_OS_ANDROID)
    connect(&AndroidHelper::instance(), &AndroidHelper::beforeEnterBackground, this, &Application::beforeEnterBackground);
    connect(&AndroidHelper::instance(), &AndroidHelper::enterBackground, this, &Application::enterBackground);
    connect(&AndroidHelper::instance(), &AndroidHelper::enterForeground, this, &Application::enterForeground);
    AndroidHelper::instance().notifyLoadComplete();
#endif
    pauseUntilLoginDetermined();
}

void Application::updateVerboseLogging() {
    auto menu = Menu::getInstance();
    if (!menu) {
        return;
    }
    bool enable = menu->isOptionChecked(MenuOption::VerboseLogging);

    QString rules =
        "hifi.*.debug=%1\n"
        "hifi.*.info=%1\n"
        "hifi.audio-stream.debug=false\n"
        "hifi.audio-stream.info=false";
    rules = rules.arg(enable ? "true" : "false");
    QLoggingCategory::setFilterRules(rules);
}

void Application::domainConnectionRefused(const QString& reasonMessage, int reasonCodeInt, const QString& extraInfo) {
    DomainHandler::ConnectionRefusedReason reasonCode = static_cast<DomainHandler::ConnectionRefusedReason>(reasonCodeInt);

    if (reasonCode == DomainHandler::ConnectionRefusedReason::TooManyUsers && !extraInfo.isEmpty()) {
        DependencyManager::get<AddressManager>()->handleLookupString(extraInfo);
        return;
    }

    switch (reasonCode) {
        case DomainHandler::ConnectionRefusedReason::ProtocolMismatch:
        case DomainHandler::ConnectionRefusedReason::TooManyUsers:
        case DomainHandler::ConnectionRefusedReason::Unknown: {
            QString message = "Unable to connect to the location you are visiting.\n";
            message += reasonMessage;
            OffscreenUi::asyncWarning("", message);
            getMyAvatar()->setWorldVelocity(glm::vec3(0.0f));
            break;
        }
        default:
            // nothing to do.
            break;
    }
}

QString Application::getUserAgent() {
    if (QThread::currentThread() != thread()) {
        QString userAgent;

        BLOCKING_INVOKE_METHOD(this, "getUserAgent", Q_RETURN_ARG(QString, userAgent));

        return userAgent;
    }

    QString userAgent = "Mozilla/5.0 (HighFidelityInterface/" + BuildInfo::VERSION + "; "
        + QSysInfo::productType() + " " + QSysInfo::productVersion() + ")";

    auto formatPluginName = [](QString name) -> QString { return name.trimmed().replace(" ", "-");  };

    // For each plugin, add to userAgent
    auto displayPlugins = PluginManager::getInstance()->getDisplayPlugins();
    for (auto& dp : displayPlugins) {
        if (dp->isActive() && dp->isHmd()) {
            userAgent += " " + formatPluginName(dp->getName());
        }
    }
    auto inputPlugins= PluginManager::getInstance()->getInputPlugins();
    for (auto& ip : inputPlugins) {
        if (ip->isActive()) {
            userAgent += " " + formatPluginName(ip->getName());
        }
    }
    // for codecs, we include all of them, even if not active
    auto codecPlugins = PluginManager::getInstance()->getCodecPlugins();
    for (auto& cp : codecPlugins) {
        userAgent += " " + formatPluginName(cp->getName());
    }

    return userAgent;
}

void Application::toggleTabletUI(bool shouldOpen) const {
    auto hmd = DependencyManager::get<HMDScriptingInterface>();
    if (!(shouldOpen && hmd->getShouldShowTablet())) {
        auto HMD = DependencyManager::get<HMDScriptingInterface>();
        HMD->toggleShouldShowTablet();

        if (!HMD->getShouldShowTablet()) {
            DependencyManager::get<Keyboard>()->setRaised(false);
            _window->activateWindow();
            auto tablet = DependencyManager::get<TabletScriptingInterface>()->getTablet(SYSTEM_TABLET);
            tablet->unfocus();
        }
    }
}

void Application::checkChangeCursor() {
    QMutexLocker locker(&_changeCursorLock);
    if (_cursorNeedsChanging) {
#ifdef Q_OS_MAC
        auto cursorTarget = _window; // OSX doesn't seem to provide for hiding the cursor only on the GL widget
#else
        // On windows and linux, hiding the top level cursor also means it's invisible when hovering over the
        // window menu, which is a pain, so only hide it for the GL surface
        auto cursorTarget = _glWidget;
#endif
        cursorTarget->setCursor(_desiredCursor);

        _cursorNeedsChanging = false;
    }
}

void Application::showCursor(const Cursor::Icon& cursor) {
    QMutexLocker locker(&_changeCursorLock);

    auto managedCursor = Cursor::Manager::instance().getCursor();
    auto curIcon = managedCursor->getIcon();
    if (curIcon != cursor) {
        managedCursor->setIcon(cursor);
        curIcon = cursor;
    }
    _desiredCursor = cursor == Cursor::Icon::SYSTEM ? Qt::ArrowCursor : Qt::BlankCursor;
    _cursorNeedsChanging = true;
}

void Application::updateHeartbeat() const {
    DeadlockWatchdogThread::updateHeartbeat();
}

void Application::onAboutToQuit() {
    emit beforeAboutToQuit();

    if (getLoginDialogPoppedUp() && _firstRun.get()) {
        _firstRun.set(false);
    }

    foreach(auto inputPlugin, PluginManager::getInstance()->getInputPlugins()) {
        if (inputPlugin->isActive()) {
            inputPlugin->deactivate();
        }
    }

    // The active display plugin needs to be loaded before the menu system is active,
    // so its persisted explicitly here
    Setting::Handle<QString>{ ACTIVE_DISPLAY_PLUGIN_SETTING_NAME }.set(getActiveDisplayPlugin()->getName());

    loginDialogPoppedUp.set(false);

    getActiveDisplayPlugin()->deactivate();
    if (_autoSwitchDisplayModeSupportedHMDPlugin
        && _autoSwitchDisplayModeSupportedHMDPlugin->isSessionActive()) {
        _autoSwitchDisplayModeSupportedHMDPlugin->endSession();
    }
    // use the CloseEventSender via a QThread to send an event that says the user asked for the app to close
    DependencyManager::get<CloseEventSender>()->startThread();

    // Hide Running Scripts dialog so that it gets destroyed in an orderly manner; prevents warnings at shutdown.
#if !defined(DISABLE_QML)
    getOffscreenUI()->hide("RunningScripts");
#endif

    _aboutToQuit = true;

    cleanupBeforeQuit();
}

void Application::cleanupBeforeQuit() {
    // add a logline indicating if QTWEBENGINE_REMOTE_DEBUGGING is set or not
    QString webengineRemoteDebugging = QProcessEnvironment::systemEnvironment().value("QTWEBENGINE_REMOTE_DEBUGGING", "false");
    qCDebug(interfaceapp) << "QTWEBENGINE_REMOTE_DEBUGGING =" << webengineRemoteDebugging;

    DependencyManager::prepareToExit();

    if (tracing::enabled()) {
        auto tracer = DependencyManager::get<tracing::Tracer>();
        tracer->stopTracing();
        auto outputFile = property(hifi::properties::TRACING).toString();
        tracer->serialize(outputFile);
    }

    // Stop third party processes so that they're not left running in the event of a subsequent shutdown crash.
#ifdef HAVE_DDE
    DependencyManager::get<DdeFaceTracker>()->setEnabled(false);
#endif
#ifdef HAVE_IVIEWHMD
    DependencyManager::get<EyeTracker>()->setEnabled(false, true);
#endif
    AnimDebugDraw::getInstance().shutdown();

    // FIXME: once we move to shared pointer for the INputDevice we shoud remove this naked delete:
    _applicationStateDevice.reset();

    {
        if (_keyboardFocusHighlightID != UNKNOWN_OVERLAY_ID) {
            getOverlays().deleteOverlay(_keyboardFocusHighlightID);
            _keyboardFocusHighlightID = UNKNOWN_OVERLAY_ID;
        }
        _keyboardFocusHighlight = nullptr;
    }

    {
        auto nodeList = DependencyManager::get<NodeList>();

        // send the domain a disconnect packet, force stoppage of domain-server check-ins
        nodeList->getDomainHandler().disconnect();
        nodeList->setIsShuttingDown(true);

        // tell the packet receiver we're shutting down, so it can drop packets
        nodeList->getPacketReceiver().setShouldDropPackets(true);
    }

    getEntities()->shutdown(); // tell the entities system we're shutting down, so it will stop running scripts

    // Clear any queued processing (I/O, FBX/OBJ/Texture parsing)
    QThreadPool::globalInstance()->clear();

    DependencyManager::destroy<RecordingScriptingInterface>();

    // FIXME: Something is still holding on to the ScriptEnginePointers contained in ScriptEngines, and they hold backpointers to ScriptEngines,
    // so this doesn't shut down properly
    DependencyManager::get<ScriptEngines>()->shutdownScripting(); // stop all currently running global scripts
    // These classes hold ScriptEnginePointers, so they must be destroyed before ScriptEngines
    // Must be done after shutdownScripting in case any scripts try to access these things
    {
        DependencyManager::destroy<StandAloneJSConsole>();
        EntityTreePointer tree = getEntities()->getTree();
        tree->setSimulation(nullptr);
        DependencyManager::destroy<EntityTreeRenderer>();
    }
    DependencyManager::destroy<ScriptEngines>();

    bool keepMeLoggedIn = Setting::Handle<bool>(KEEP_ME_LOGGED_IN_SETTING_NAME, false).get();
    if (!keepMeLoggedIn) {
        DependencyManager::get<AccountManager>()->removeAccountFromFile();
    }

    _displayPlugin.reset();
    PluginManager::getInstance()->shutdown();

    // Cleanup all overlays after the scripts, as scripts might add more
    _overlays.cleanupAllOverlays();

    // first stop all timers directly or by invokeMethod
    // depending on what thread they run in
    locationUpdateTimer.stop();
    identityPacketTimer.stop();
    pingTimer.stop();

    // Wait for the settings thread to shut down, and save the settings one last time when it's safe
    if (_settingsGuard.wait()) {
        // save state
        saveSettings();
    }

    _window->saveGeometry();

    // Destroy third party processes after scripts have finished using them.
#ifdef HAVE_DDE
    DependencyManager::destroy<DdeFaceTracker>();
#endif
#ifdef HAVE_IVIEWHMD
    DependencyManager::destroy<EyeTracker>();
#endif

    DependencyManager::destroy<ContextOverlayInterface>(); // Must be destroyed before TabletScriptingInterface

    // stop QML
    DependencyManager::destroy<TabletScriptingInterface>();
    DependencyManager::destroy<ToolbarScriptingInterface>();
    DependencyManager::destroy<OffscreenUi>();

    DependencyManager::destroy<OffscreenQmlSurfaceCache>();

    if (_snapshotSoundInjector != nullptr) {
        _snapshotSoundInjector->stop();
    }

    // destroy Audio so it and its threads have a chance to go down safely
    // this must happen after QML, as there are unexplained audio crashes originating in qtwebengine
    QMetaObject::invokeMethod(DependencyManager::get<AudioClient>().data(), "stop");
    DependencyManager::destroy<AudioClient>();
    DependencyManager::destroy<AudioInjectorManager>();
    DependencyManager::destroy<AudioScriptingInterface>();

    // The PointerManager must be destroyed before the PickManager because when a Pointer is deleted,
    // it accesses the PickManager to delete its associated Pick
    DependencyManager::destroy<PointerManager>();
    DependencyManager::destroy<PickManager>();
    DependencyManager::destroy<KeyboardScriptingInterface>();
    DependencyManager::destroy<Keyboard>();

    qCDebug(interfaceapp) << "Application::cleanupBeforeQuit() complete";
}

Application::~Application() {
    // remove avatars from physics engine
    auto avatarManager = DependencyManager::get<AvatarManager>();
    avatarManager->clearOtherAvatars();

    PhysicsEngine::Transaction transaction;
    avatarManager->buildPhysicsTransaction(transaction);
    _physicsEngine->processTransaction(transaction);
    avatarManager->handleProcessedPhysicsTransaction(transaction);

    avatarManager->deleteAllAvatars();

    _physicsEngine->setCharacterController(nullptr);

    // the _shapeManager should have zero references
    _shapeManager.collectGarbage();
    assert(_shapeManager.getNumShapes() == 0);

    // shutdown graphics engine
    _graphicsEngine.shutdown();

    _gameWorkload.shutdown();

    DependencyManager::destroy<Preferences>();

    _entityClipboard->eraseAllOctreeElements();
    _entityClipboard.reset();

    _octreeProcessor.terminate();
    _entityEditSender.terminate();

    if (auto steamClient = PluginManager::getInstance()->getSteamClientPlugin()) {
        steamClient->shutdown();
    }
    DependencyManager::destroy<PluginManager>();

    DependencyManager::destroy<CompositorHelper>(); // must be destroyed before the FramebufferCache

    DependencyManager::destroy<SoundCacheScriptingInterface>();

    DependencyManager::destroy<AvatarManager>();
    DependencyManager::destroy<AnimationCacheScriptingInterface>();
    DependencyManager::destroy<AnimationCache>();
    DependencyManager::destroy<FramebufferCache>();
    DependencyManager::destroy<TextureCacheScriptingInterface>();
    DependencyManager::destroy<TextureCache>();
    DependencyManager::destroy<ModelCacheScriptingInterface>();
    DependencyManager::destroy<ModelCache>();
    DependencyManager::destroy<ModelFormatRegistry>();
    DependencyManager::destroy<ScriptCache>();
    DependencyManager::destroy<SoundCacheScriptingInterface>();
    DependencyManager::destroy<SoundCache>();
    DependencyManager::destroy<OctreeStatsProvider>();
    DependencyManager::destroy<GeometryCache>();

    DependencyManager::get<ResourceManager>()->cleanup();

    // remove the NodeList from the DependencyManager
    DependencyManager::destroy<NodeList>();

#if 0
    ConnexionClient::getInstance().destroy();
#endif
    // The window takes ownership of the menu, so this has the side effect of destroying it.
    _window->setMenuBar(nullptr);

    _window->deleteLater();

    // make sure that the quit event has finished sending before we take the application down
    auto closeEventSender = DependencyManager::get<CloseEventSender>();
    while (!closeEventSender->hasFinishedQuitEvent() && !closeEventSender->hasTimedOutQuitEvent()) {
        // sleep a little so we're not spinning at 100%
        std::this_thread::sleep_for(std::chrono::milliseconds(10));
    }
    // quit the thread used by the closure event sender
    closeEventSender->thread()->quit();

    // Can't log to file past this point, FileLogger about to be deleted
    qInstallMessageHandler(LogHandler::verboseMessageHandler);
}

void Application::initializeGL() {
    qCDebug(interfaceapp) << "Created Display Window.";

#ifdef DISABLE_QML
    setAttribute(Qt::AA_DontCheckOpenGLContextThreadAffinity);
#endif

    // initialize glut for shape drawing; Qt apparently initializes it on OS X
    if (_isGLInitialized) {
        return;
    } else {
        _isGLInitialized = true;
    }

    _glWidget->windowHandle()->setFormat(getDefaultOpenGLSurfaceFormat());

    // When loading QtWebEngineWidgets, it creates a global share context on startup.
    // We have to account for this possibility by checking here for an existing
    // global share context
    auto globalShareContext = qt_gl_global_share_context();

#if !defined(DISABLE_QML)
    // Build a shared canvas / context for the Chromium processes
    if (!globalShareContext) {
        // Chromium rendering uses some GL functions that prevent nSight from capturing
        // frames, so we only create the shared context if nsight is NOT active.
        if (!nsightActive()) {
            _chromiumShareContext = new OffscreenGLCanvas();
            _chromiumShareContext->setObjectName("ChromiumShareContext");
            auto format =QSurfaceFormat::defaultFormat();
#ifdef Q_OS_MAC
            // On mac, the primary shared OpenGL context must be a 3.2 core context,
            // or chromium flips out and spews error spam (but renders fine)
            format.setMajorVersion(3);
            format.setMinorVersion(2);
#endif
            _chromiumShareContext->setFormat(format);
            _chromiumShareContext->create();
            if (!_chromiumShareContext->makeCurrent()) {
                qCWarning(interfaceapp, "Unable to make chromium shared context current");
            }
            globalShareContext = _chromiumShareContext->getContext();
            qt_gl_set_global_share_context(globalShareContext);
            _chromiumShareContext->doneCurrent();
        }
    }
#endif


    _glWidget->createContext(globalShareContext);

    if (!_glWidget->makeCurrent()) {
        qCWarning(interfaceapp, "Unable to make window context current");
    }

#if !defined(DISABLE_QML)
    // Disable signed distance field font rendering on ATI/AMD GPUs, due to
    // https://highfidelity.manuscript.com/f/cases/13677/Text-showing-up-white-on-Marketplace-app
    std::string vendor{ (const char*)glGetString(GL_VENDOR) };
    if ((vendor.find("AMD") != std::string::npos) || (vendor.find("ATI") != std::string::npos)) {
        qputenv("QTWEBENGINE_CHROMIUM_FLAGS", QByteArray("--disable-distance-field-text"));
    }
#endif

    if (!globalShareContext) {
        globalShareContext = _glWidget->qglContext();
        qt_gl_set_global_share_context(globalShareContext);
    }

    // Build a shared canvas / context for the QML rendering
#if !defined(DISABLE_QML)
    {
        _qmlShareContext = new OffscreenGLCanvas();
        _qmlShareContext->setObjectName("QmlShareContext");
        _qmlShareContext->create(globalShareContext);
        if (!_qmlShareContext->makeCurrent()) {
            qCWarning(interfaceapp, "Unable to make QML shared context current");
        }
        OffscreenQmlSurface::setSharedContext(_qmlShareContext->getContext());
        _qmlShareContext->doneCurrent();
        if (!_glWidget->makeCurrent()) {
            qCWarning(interfaceapp, "Unable to make window context current");
        }
    }
#endif


    // Build an offscreen GL context for the main thread.
    _glWidget->makeCurrent();
    glClearColor(0.2f, 0.2f, 0.2f, 1);
    glClear(GL_COLOR_BUFFER_BIT);
    _glWidget->swapBuffers();

    _graphicsEngine.initializeGPU(_glWidget);
}

void Application::initializeDisplayPlugins() {
    auto displayPlugins = PluginManager::getInstance()->getDisplayPlugins();
    Setting::Handle<QString> activeDisplayPluginSetting{ ACTIVE_DISPLAY_PLUGIN_SETTING_NAME, displayPlugins.at(0)->getName() };
    auto lastActiveDisplayPluginName = activeDisplayPluginSetting.get();

    auto defaultDisplayPlugin = displayPlugins.at(0);
    // Once time initialization code
    DisplayPluginPointer targetDisplayPlugin;
    foreach(auto displayPlugin, displayPlugins) {
        displayPlugin->setContext(_graphicsEngine.getGPUContext());
        if (displayPlugin->getName() == lastActiveDisplayPluginName) {
            targetDisplayPlugin = displayPlugin;
        }
        QObject::connect(displayPlugin.get(), &DisplayPlugin::recommendedFramebufferSizeChanged,
            [this](const QSize& size) { resizeGL(); });
        QObject::connect(displayPlugin.get(), &DisplayPlugin::resetSensorsRequested, this, &Application::requestReset);
        if (displayPlugin->isHmd()) {
            auto hmdDisplayPlugin = dynamic_cast<HmdDisplayPlugin*>(displayPlugin.get());
            QObject::connect(hmdDisplayPlugin, &HmdDisplayPlugin::hmdMountedChanged,
                DependencyManager::get<HMDScriptingInterface>().data(), &HMDScriptingInterface::mountedChanged);
            QObject::connect(hmdDisplayPlugin, &HmdDisplayPlugin::hmdVisibleChanged, this, &Application::hmdVisibleChanged);
        }
    }

    // The default display plugin needs to be activated first, otherwise the display plugin thread
    // may be launched by an external plugin, which is bad
    setDisplayPlugin(defaultDisplayPlugin);

    // Now set the desired plugin if it's not the same as the default plugin
    if (targetDisplayPlugin && (targetDisplayPlugin != defaultDisplayPlugin)) {
        setDisplayPlugin(targetDisplayPlugin);
    }

    // Submit a default frame to render until the engine starts up
    updateRenderArgs(0.0f);
}

void Application::initializeRenderEngine() {
    // FIXME: on low end systems os the shaders take up to 1 minute to compile, so we pause the deadlock watchdog thread.
    DeadlockWatchdogThread::withPause([&] {
        _graphicsEngine.initializeRender(DISABLE_DEFERRED);
        DependencyManager::get<Keyboard>()->registerKeyboardHighlighting();
    });
}

extern void setupPreferences();
#if !defined(DISABLE_QML)
static void addDisplayPluginToMenu(const DisplayPluginPointer& displayPlugin, int index, bool active = false);
#endif

void Application::showLoginScreen() {
#if !defined(DISABLE_QML)
    auto accountManager = DependencyManager::get<AccountManager>();
    auto dialogsManager = DependencyManager::get<DialogsManager>();
    if (!accountManager->isLoggedIn()) {
        if (!isHMDMode()) {
            auto toolbar =  DependencyManager::get<ToolbarScriptingInterface>()->getToolbar("com.highfidelity.interface.toolbar.system");
            toolbar->writeProperty("visible", false);
        }
        _loginDialogPoppedUp = true;
        dialogsManager->showLoginDialog();
        emit loginDialogFocusEnabled();
        QJsonObject loginData = {};
        loginData["action"] = "login dialog shown";
        UserActivityLogger::getInstance().logAction("encourageLoginDialog", loginData);
        _window->setWindowTitle("High Fidelity Interface");
    } else {
        resumeAfterLoginDialogActionTaken();
    }
    _loginDialogPoppedUp = !accountManager->isLoggedIn();
    loginDialogPoppedUp.set(_loginDialogPoppedUp);
#else
    resumeAfterLoginDialogActionTaken();
#endif
}

void Application::initializeUi() {
    AddressBarDialog::registerType();
    ErrorDialog::registerType();
    LoginDialog::registerType();
    Tooltip::registerType();
    UpdateDialog::registerType();
    QmlContextCallback commerceCallback = [](QQmlContext* context) {
        context->setContextProperty("Commerce", new QmlCommerce());
    };
    OffscreenQmlSurface::addWhitelistContextHandler({
        QUrl{ "hifi/commerce/checkout/Checkout.qml" },
        QUrl{ "hifi/commerce/common/CommerceLightbox.qml" },
        QUrl{ "hifi/commerce/common/EmulatedMarketplaceHeader.qml" },
        QUrl{ "hifi/commerce/common/FirstUseTutorial.qml" },
        QUrl{ "hifi/commerce/common/sendAsset/SendAsset.qml" },
        QUrl{ "hifi/commerce/common/SortableListModel.qml" },
        QUrl{ "hifi/commerce/inspectionCertificate/InspectionCertificate.qml" },
        QUrl{ "hifi/commerce/marketplaceItemTester/MarketplaceItemTester.qml"},
        QUrl{ "hifi/commerce/purchases/PurchasedItem.qml" },
        QUrl{ "hifi/commerce/purchases/Purchases.qml" },
        QUrl{ "hifi/commerce/wallet/Help.qml" },
        QUrl{ "hifi/commerce/wallet/NeedsLogIn.qml" },
        QUrl{ "hifi/commerce/wallet/PassphraseChange.qml" },
        QUrl{ "hifi/commerce/wallet/PassphraseModal.qml" },
        QUrl{ "hifi/commerce/wallet/PassphraseSelection.qml" },
        QUrl{ "hifi/commerce/wallet/Wallet.qml" },
        QUrl{ "hifi/commerce/wallet/WalletHome.qml" },
        QUrl{ "hifi/commerce/wallet/WalletSetup.qml" },
        QUrl{ "hifi/dialogs/security/Security.qml" },
        QUrl{ "hifi/dialogs/security/SecurityImageChange.qml" },
        QUrl{ "hifi/dialogs/security/SecurityImageModel.qml" },
        QUrl{ "hifi/dialogs/security/SecurityImageSelection.qml" },
    }, commerceCallback);
    QmlContextCallback ttsCallback = [](QQmlContext* context) {
        context->setContextProperty("TextToSpeech", DependencyManager::get<TTSScriptingInterface>().data());
    };
    OffscreenQmlSurface::addWhitelistContextHandler({
        QUrl{ "hifi/tts/TTS.qml" }
    }, ttsCallback);
    qmlRegisterType<ResourceImageItem>("Hifi", 1, 0, "ResourceImageItem");
    qmlRegisterType<Preference>("Hifi", 1, 0, "Preference");
    qmlRegisterType<WebBrowserSuggestionsEngine>("HifiWeb", 1, 0, "WebBrowserSuggestionsEngine");

    {
        auto tabletScriptingInterface = DependencyManager::get<TabletScriptingInterface>();
        tabletScriptingInterface->getTablet(SYSTEM_TABLET);
    }

    auto offscreenUi = getOffscreenUI();
    connect(offscreenUi.data(), &hifi::qml::OffscreenSurface::rootContextCreated,
        this, &Application::onDesktopRootContextCreated);
    connect(offscreenUi.data(), &hifi::qml::OffscreenSurface::rootItemCreated,
        this, &Application::onDesktopRootItemCreated);

#if !defined(DISABLE_QML)
    offscreenUi->setProxyWindow(_window->windowHandle());
    // OffscreenUi is a subclass of OffscreenQmlSurface specifically designed to
    // support the window management and scripting proxies for VR use
    DeadlockWatchdogThread::withPause([&] {
        offscreenUi->createDesktop(PathUtils::qmlUrl("hifi/Desktop.qml"));
    });
    // FIXME either expose so that dialogs can set this themselves or
    // do better detection in the offscreen UI of what has focus
    offscreenUi->setNavigationFocused(false);
#else
    _window->setMenuBar(new Menu());
#endif

    setupPreferences();

#if !defined(DISABLE_QML)
    _glWidget->installEventFilter(offscreenUi.data());
    offscreenUi->setMouseTranslator([=](const QPointF& pt) {
        QPointF result = pt;
        auto displayPlugin = getActiveDisplayPlugin();
        if (displayPlugin->isHmd()) {
            getApplicationCompositor().handleRealMouseMoveEvent(false);
            auto resultVec = getApplicationCompositor().getReticlePosition();
            result = QPointF(resultVec.x, resultVec.y);
        }
        return result.toPoint();
    });
    offscreenUi->resume();
#endif
    connect(_window, &MainWindow::windowGeometryChanged, [this](const QRect& r){
        resizeGL();
        if (_touchscreenVirtualPadDevice) {
            _touchscreenVirtualPadDevice->resize();
        }
    });

    // This will set up the input plugins UI
    _activeInputPlugins.clear();
    foreach(auto inputPlugin, PluginManager::getInstance()->getInputPlugins()) {
        if (KeyboardMouseDevice::NAME == inputPlugin->getName()) {
            _keyboardMouseDevice = std::dynamic_pointer_cast<KeyboardMouseDevice>(inputPlugin);
        }
        if (TouchscreenDevice::NAME == inputPlugin->getName()) {
            _touchscreenDevice = std::dynamic_pointer_cast<TouchscreenDevice>(inputPlugin);
        }
        if (TouchscreenVirtualPadDevice::NAME == inputPlugin->getName()) {
            _touchscreenVirtualPadDevice = std::dynamic_pointer_cast<TouchscreenVirtualPadDevice>(inputPlugin);
#if defined(Q_OS_ANDROID)
 //          auto& virtualPadManager = VirtualPad::Manager::instance();
 //          connect(&virtualPadManager, &VirtualPad::Manager::hapticFeedbackRequested,
 //                  this, [](int duration) {
 //                      AndroidHelper::instance().performHapticFeedback(duration);
 //                  });
#endif
        }
    }

    auto compositorHelper = DependencyManager::get<CompositorHelper>();
    connect(compositorHelper.data(), &CompositorHelper::allowMouseCaptureChanged, this, [=] {
        if (isHMDMode()) {
            auto compositorHelper = DependencyManager::get<CompositorHelper>(); // don't capture outer smartpointer
            showCursor(compositorHelper->getAllowMouseCapture() ?
                       Cursor::Manager::lookupIcon(_preferredCursor.get()) :
                       Cursor::Icon::SYSTEM);
        }
    });

#if !defined(DISABLE_QML)
    // Pre-create a couple of Web3D overlays to speed up tablet UI
    auto offscreenSurfaceCache = DependencyManager::get<OffscreenQmlSurfaceCache>();
    offscreenSurfaceCache->setOnRootContextCreated([&](const QString& rootObject, QQmlContext* surfaceContext) {
        if (rootObject == TabletScriptingInterface::QML) {
            // in Qt 5.10.0 there is already an "Audio" object in the QML context
            // though I failed to find it (from QtMultimedia??). So..  let it be "AudioScriptingInterface"
            surfaceContext->setContextProperty("AudioScriptingInterface", DependencyManager::get<AudioScriptingInterface>().data());
            surfaceContext->setContextProperty("Account", AccountServicesScriptingInterface::getInstance()); // DEPRECATED - TO BE REMOVED
        }
    });

    offscreenSurfaceCache->reserve(TabletScriptingInterface::QML, 1);
    offscreenSurfaceCache->reserve(Web3DOverlay::QML, 2);
#endif

    flushMenuUpdates();

#if !defined(DISABLE_QML)
    // Now that the menu is instantiated, ensure the display plugin menu is properly updated
    {
        auto displayPlugins = PluginManager::getInstance()->getDisplayPlugins();
        // first sort the plugins into groupings: standard, advanced, developer
        std::stable_sort(displayPlugins.begin(), displayPlugins.end(),
            [](const DisplayPluginPointer& a, const DisplayPluginPointer& b) -> bool { return a->getGrouping() < b->getGrouping(); });
        int dpIndex = 1;
        // concatenate the groupings into a single list in the order: standard, advanced, developer
        for(const auto& displayPlugin : displayPlugins) {
            addDisplayPluginToMenu(displayPlugin, dpIndex, _displayPlugin == displayPlugin);
            dpIndex++;
        }

        // after all plugins have been added to the menu, add a separator to the menu
        auto parent = getPrimaryMenu()->getMenu(MenuOption::OutputMenu);
        parent->addSeparator();
    }
#endif


    // The display plugins are created before the menu now, so we need to do this here to hide the menu bar
    // now that it exists
    if (_window && _window->isFullScreen()) {
        setFullscreen(nullptr, true);
    }


    setIsInterstitialMode(true);
}


void Application::onDesktopRootContextCreated(QQmlContext* surfaceContext) {
    auto engine = surfaceContext->engine();
    // in Qt 5.10.0 there is already an "Audio" object in the QML context
    // though I failed to find it (from QtMultimedia??). So..  let it be "AudioScriptingInterface"
    surfaceContext->setContextProperty("AudioScriptingInterface", DependencyManager::get<AudioScriptingInterface>().data());

    surfaceContext->setContextProperty("AudioStats", DependencyManager::get<AudioClient>()->getStats().data());
    surfaceContext->setContextProperty("AudioScope", DependencyManager::get<AudioScope>().data());

    surfaceContext->setContextProperty("Controller", DependencyManager::get<controller::ScriptingInterface>().data());
    surfaceContext->setContextProperty("Entities", DependencyManager::get<EntityScriptingInterface>().data());
    _fileDownload = new FileScriptingInterface(engine);
    surfaceContext->setContextProperty("File", _fileDownload);
    connect(_fileDownload, &FileScriptingInterface::unzipResult, this, &Application::handleUnzip);
    surfaceContext->setContextProperty("MyAvatar", getMyAvatar().get());
    surfaceContext->setContextProperty("Messages", DependencyManager::get<MessagesClient>().data());
    surfaceContext->setContextProperty("Recording", DependencyManager::get<RecordingScriptingInterface>().data());
    surfaceContext->setContextProperty("Preferences", DependencyManager::get<Preferences>().data());
    surfaceContext->setContextProperty("AddressManager", DependencyManager::get<AddressManager>().data());
    surfaceContext->setContextProperty("FrameTimings", &_graphicsEngine._frameTimingsScriptingInterface);
    surfaceContext->setContextProperty("Rates", new RatesScriptingInterface(this));

    surfaceContext->setContextProperty("TREE_SCALE", TREE_SCALE);
    // FIXME Quat and Vec3 won't work with QJSEngine used by QML
    surfaceContext->setContextProperty("Quat", new Quat());
    surfaceContext->setContextProperty("Vec3", new Vec3());
    surfaceContext->setContextProperty("Uuid", new ScriptUUID());
    surfaceContext->setContextProperty("Assets", DependencyManager::get<AssetMappingsScriptingInterface>().data());
    surfaceContext->setContextProperty("Keyboard", DependencyManager::get<KeyboardScriptingInterface>().data());

    surfaceContext->setContextProperty("AvatarList", DependencyManager::get<AvatarManager>().data());
    surfaceContext->setContextProperty("Users", DependencyManager::get<UsersScriptingInterface>().data());

    surfaceContext->setContextProperty("UserActivityLogger", DependencyManager::get<UserActivityLoggerScriptingInterface>().data());

    surfaceContext->setContextProperty("Camera", &_myCamera);

#if defined(Q_OS_MAC) || defined(Q_OS_WIN)
    surfaceContext->setContextProperty("SpeechRecognizer", DependencyManager::get<SpeechRecognizer>().data());
#endif

    surfaceContext->setContextProperty("Overlays", &_overlays);
    surfaceContext->setContextProperty("Window", DependencyManager::get<WindowScriptingInterface>().data());
    surfaceContext->setContextProperty("Desktop", DependencyManager::get<DesktopScriptingInterface>().data());
    surfaceContext->setContextProperty("MenuInterface", MenuScriptingInterface::getInstance());
    surfaceContext->setContextProperty("Settings", SettingsScriptingInterface::getInstance());
    surfaceContext->setContextProperty("ScriptDiscoveryService", DependencyManager::get<ScriptEngines>().data());
    surfaceContext->setContextProperty("AvatarBookmarks", DependencyManager::get<AvatarBookmarks>().data());
    surfaceContext->setContextProperty("LocationBookmarks", DependencyManager::get<LocationBookmarks>().data());

    // Caches
    surfaceContext->setContextProperty("AnimationCache", DependencyManager::get<AnimationCacheScriptingInterface>().data());
    surfaceContext->setContextProperty("TextureCache", DependencyManager::get<TextureCacheScriptingInterface>().data());
    surfaceContext->setContextProperty("ModelCache", DependencyManager::get<ModelCacheScriptingInterface>().data());
    surfaceContext->setContextProperty("SoundCache", DependencyManager::get<SoundCacheScriptingInterface>().data());

    surfaceContext->setContextProperty("InputConfiguration", DependencyManager::get<InputConfiguration>().data());

    surfaceContext->setContextProperty("Account", AccountServicesScriptingInterface::getInstance()); // DEPRECATED - TO BE REMOVED
    surfaceContext->setContextProperty("GlobalServices", AccountServicesScriptingInterface::getInstance()); // DEPRECATED - TO BE REMOVED
    surfaceContext->setContextProperty("AccountServices", AccountServicesScriptingInterface::getInstance());

    surfaceContext->setContextProperty("DialogsManager", _dialogsManagerScriptingInterface);
    surfaceContext->setContextProperty("FaceTracker", DependencyManager::get<DdeFaceTracker>().data());
    surfaceContext->setContextProperty("AvatarManager", DependencyManager::get<AvatarManager>().data());
    surfaceContext->setContextProperty("LODManager", DependencyManager::get<LODManager>().data());
    surfaceContext->setContextProperty("HMD", DependencyManager::get<HMDScriptingInterface>().data());
    surfaceContext->setContextProperty("Scene", DependencyManager::get<SceneScriptingInterface>().data());
    surfaceContext->setContextProperty("Render", _graphicsEngine.getRenderEngine()->getConfiguration().get());
    surfaceContext->setContextProperty("Workload", _gameWorkload._engine->getConfiguration().get());
    surfaceContext->setContextProperty("Reticle", getApplicationCompositor().getReticleInterface());
    surfaceContext->setContextProperty("Snapshot", DependencyManager::get<Snapshot>().data());

    surfaceContext->setContextProperty("ApplicationCompositor", &getApplicationCompositor());

    surfaceContext->setContextProperty("AvatarInputs", AvatarInputs::getInstance());
    surfaceContext->setContextProperty("Selection", DependencyManager::get<SelectionScriptingInterface>().data());
    surfaceContext->setContextProperty("ContextOverlay", DependencyManager::get<ContextOverlayInterface>().data());
    surfaceContext->setContextProperty("WalletScriptingInterface", DependencyManager::get<WalletScriptingInterface>().data());
    surfaceContext->setContextProperty("HiFiAbout", AboutUtil::getInstance());
    surfaceContext->setContextProperty("ResourceRequestObserver", DependencyManager::get<ResourceRequestObserver>().data());

    if (auto steamClient = PluginManager::getInstance()->getSteamClientPlugin()) {
        surfaceContext->setContextProperty("Steam", new SteamScriptingInterface(engine, steamClient.get()));
    }

    _window->setMenuBar(new Menu());
}

void Application::onDesktopRootItemCreated(QQuickItem* rootItem) {
    Stats::show();
    AnimStats::show();
    auto surfaceContext = getOffscreenUI()->getSurfaceContext();
    surfaceContext->setContextProperty("Stats", Stats::getInstance());
    surfaceContext->setContextProperty("AnimStats", AnimStats::getInstance());

#if !defined(Q_OS_ANDROID)
//  auto offscreenUi = getOffscreenUI();
//  auto qml = PathUtils::qmlUrl("AvatarInputsBar.qml");
//  offscreenUi->show(qml, "AvatarInputsBar");
#endif
}

void Application::updateCamera(RenderArgs& renderArgs, float deltaTime) {
    PROFILE_RANGE(render, __FUNCTION__);
    PerformanceTimer perfTimer("updateCamera");

    glm::vec3 boomOffset;
    auto myAvatar = getMyAvatar();
    boomOffset = myAvatar->getModelScale() * myAvatar->getBoomLength() * -IDENTITY_FORWARD;

    // The render mode is default or mirror if the camera is in mirror mode, assigned further below
    renderArgs._renderMode = RenderArgs::DEFAULT_RENDER_MODE;

    // Always use the default eye position, not the actual head eye position.
    // Using the latter will cause the camera to wobble with idle animations,
    // or with changes from the face tracker
    if (_myCamera.getMode() == CAMERA_MODE_FIRST_PERSON) {
        _thirdPersonHMDCameraBoomValid= false;
        if (isHMDMode()) {
            mat4 camMat = myAvatar->getSensorToWorldMatrix() * myAvatar->getHMDSensorMatrix();
            _myCamera.setPosition(extractTranslation(camMat));
            _myCamera.setOrientation(glmExtractRotation(camMat));
        }
        else {
            _myCamera.setPosition(myAvatar->getDefaultEyePosition());
            _myCamera.setOrientation(myAvatar->getMyHead()->getHeadOrientation());
        }
    }
    else if (_myCamera.getMode() == CAMERA_MODE_THIRD_PERSON) {
        if (isHMDMode()) {

            if (!_thirdPersonHMDCameraBoomValid) {
                const glm::vec3 CAMERA_OFFSET = glm::vec3(0.0f, 0.0f, 0.7f);
                _thirdPersonHMDCameraBoom = cancelOutRollAndPitch(myAvatar->getHMDSensorOrientation()) * CAMERA_OFFSET;
                _thirdPersonHMDCameraBoomValid = true;
            }

            glm::mat4 thirdPersonCameraSensorToWorldMatrix = myAvatar->getSensorToWorldMatrix();

            const glm::vec3 cameraPos = myAvatar->getHMDSensorPosition() + _thirdPersonHMDCameraBoom * myAvatar->getBoomLength();
            glm::mat4 sensorCameraMat = createMatFromQuatAndPos(myAvatar->getHMDSensorOrientation(), cameraPos);
            glm::mat4 worldCameraMat = thirdPersonCameraSensorToWorldMatrix * sensorCameraMat;

            _myCamera.setOrientation(glm::normalize(glmExtractRotation(worldCameraMat)));
            _myCamera.setPosition(extractTranslation(worldCameraMat));
        }
        else {
            _thirdPersonHMDCameraBoomValid = false;

            _myCamera.setOrientation(myAvatar->getHead()->getOrientation());
            if (isOptionChecked(MenuOption::CenterPlayerInView)) {
                _myCamera.setPosition(myAvatar->getDefaultEyePosition()
                    + _myCamera.getOrientation() * boomOffset);
            }
            else {
                _myCamera.setPosition(myAvatar->getDefaultEyePosition()
                    + myAvatar->getWorldOrientation() * boomOffset);
            }
        }
    }
    else if (_myCamera.getMode() == CAMERA_MODE_MIRROR) {
        _thirdPersonHMDCameraBoomValid= false;

        if (isHMDMode()) {
            auto mirrorBodyOrientation = myAvatar->getWorldOrientation() * glm::quat(glm::vec3(0.0f, PI + _mirrorYawOffset, 0.0f));

            glm::quat hmdRotation = extractRotation(myAvatar->getHMDSensorMatrix());
            // Mirror HMD yaw and roll
            glm::vec3 mirrorHmdEulers = glm::eulerAngles(hmdRotation);
            mirrorHmdEulers.y = -mirrorHmdEulers.y;
            mirrorHmdEulers.z = -mirrorHmdEulers.z;
            glm::quat mirrorHmdRotation = glm::quat(mirrorHmdEulers);

            glm::quat worldMirrorRotation = mirrorBodyOrientation * mirrorHmdRotation;

            _myCamera.setOrientation(worldMirrorRotation);

            glm::vec3 hmdOffset = extractTranslation(myAvatar->getHMDSensorMatrix());
            // Mirror HMD lateral offsets
            hmdOffset.x = -hmdOffset.x;

            _myCamera.setPosition(myAvatar->getDefaultEyePosition()
                + glm::vec3(0, _raiseMirror * myAvatar->getModelScale(), 0)
                + mirrorBodyOrientation * glm::vec3(0.0f, 0.0f, 1.0f) * MIRROR_FULLSCREEN_DISTANCE * _scaleMirror
                + mirrorBodyOrientation * hmdOffset);
        }
        else {
            auto userInputMapper = DependencyManager::get<UserInputMapper>();
            const float YAW_SPEED = TWO_PI / 5.0f;
            float deltaYaw = userInputMapper->getActionState(controller::Action::YAW) * YAW_SPEED * deltaTime;
            _mirrorYawOffset += deltaYaw;
            _myCamera.setOrientation(myAvatar->getWorldOrientation() * glm::quat(glm::vec3(0.0f, PI + _mirrorYawOffset, 0.0f)));
            _myCamera.setPosition(myAvatar->getDefaultEyePosition()
                + glm::vec3(0, _raiseMirror * myAvatar->getModelScale(), 0)
                + (myAvatar->getWorldOrientation() * glm::quat(glm::vec3(0.0f, _mirrorYawOffset, 0.0f))) *
                glm::vec3(0.0f, 0.0f, -1.0f) * myAvatar->getBoomLength() * _scaleMirror);
        }
        renderArgs._renderMode = RenderArgs::MIRROR_RENDER_MODE;
    }
    else if (_myCamera.getMode() == CAMERA_MODE_ENTITY) {
        _thirdPersonHMDCameraBoomValid= false;
        EntityItemPointer cameraEntity = _myCamera.getCameraEntityPointer();
        if (cameraEntity != nullptr) {
            if (isHMDMode()) {
                glm::quat hmdRotation = extractRotation(myAvatar->getHMDSensorMatrix());
                _myCamera.setOrientation(cameraEntity->getWorldOrientation() * hmdRotation);
                glm::vec3 hmdOffset = extractTranslation(myAvatar->getHMDSensorMatrix());
                _myCamera.setPosition(cameraEntity->getWorldPosition() + (hmdRotation * hmdOffset));
            }
            else {
                _myCamera.setOrientation(cameraEntity->getWorldOrientation());
                _myCamera.setPosition(cameraEntity->getWorldPosition());
            }
        }
    }
    // Update camera position
    if (!isHMDMode()) {
        _myCamera.update();
    }

    renderArgs._cameraMode = (int8_t)_myCamera.getMode();
}

void Application::runTests() {
    runTimingTests();
    runUnitTests();
}

void Application::faceTrackerMuteToggled() {

    QAction* muteAction = Menu::getInstance()->getActionForOption(MenuOption::MuteFaceTracking);
    Q_CHECK_PTR(muteAction);
    bool isMuted = getSelectedFaceTracker()->isMuted();
    muteAction->setChecked(isMuted);
    getSelectedFaceTracker()->setEnabled(!isMuted);
    Menu::getInstance()->getActionForOption(MenuOption::CalibrateCamera)->setEnabled(!isMuted);
}

void Application::setFieldOfView(float fov) {
    if (fov != _fieldOfView.get()) {
        _fieldOfView.set(fov);
        resizeGL();
    }
}

void Application::setHMDTabletScale(float hmdTabletScale) {
    _hmdTabletScale.set(hmdTabletScale);
}

void Application::setDesktopTabletScale(float desktopTabletScale) {
    _desktopTabletScale.set(desktopTabletScale);
}

void Application::setDesktopTabletBecomesToolbarSetting(bool value) {
    _desktopTabletBecomesToolbarSetting.set(value);
    updateSystemTabletMode();
}

void Application::setHmdTabletBecomesToolbarSetting(bool value) {
    _hmdTabletBecomesToolbarSetting.set(value);
    updateSystemTabletMode();
}

void Application::setPreferStylusOverLaser(bool value) {
    _preferStylusOverLaserSetting.set(value);
}

void Application::setPreferAvatarFingerOverStylus(bool value) {
    _preferAvatarFingerOverStylusSetting.set(value);
}

void Application::setPreferredCursor(const QString& cursorName) {
    qCDebug(interfaceapp) << "setPreferredCursor" << cursorName;
    _preferredCursor.set(cursorName.isEmpty() ? DEFAULT_CURSOR_NAME : cursorName);
    showCursor(Cursor::Manager::lookupIcon(_preferredCursor.get()));
}

void Application::setSettingConstrainToolbarPosition(bool setting) {
    _constrainToolbarPosition.set(setting);
    getOffscreenUI()->setConstrainToolbarToCenterX(setting);
}

void Application::setMiniTabletEnabled(bool enabled) {
    _miniTabletEnabledSetting.set(enabled);
    emit miniTabletEnabledChanged(enabled);
}

void Application::showHelp() {
    static const QString HAND_CONTROLLER_NAME_VIVE = "vive";
    static const QString HAND_CONTROLLER_NAME_OCULUS_TOUCH = "oculus";
    static const QString HAND_CONTROLLER_NAME_WINDOWS_MR = "windowsMR";

    static const QString VIVE_PLUGIN_NAME = "HTC Vive";
    static const QString OCULUS_RIFT_PLUGIN_NAME = "Oculus Rift";
    static const QString WINDOWS_MR_PLUGIN_NAME = "WindowsMR";

    static const QString TAB_KEYBOARD_MOUSE = "kbm";
    static const QString TAB_GAMEPAD = "gamepad";
    static const QString TAB_HAND_CONTROLLERS = "handControllers";

    QString handControllerName;
    QString defaultTab = TAB_KEYBOARD_MOUSE;

    if (PluginUtils::isHMDAvailable(WINDOWS_MR_PLUGIN_NAME)) {
        defaultTab = TAB_HAND_CONTROLLERS;
        handControllerName = HAND_CONTROLLER_NAME_WINDOWS_MR;
    } else if (PluginUtils::isHMDAvailable(VIVE_PLUGIN_NAME)) {
        defaultTab = TAB_HAND_CONTROLLERS;
        handControllerName = HAND_CONTROLLER_NAME_VIVE;
    } else if (PluginUtils::isHMDAvailable(OCULUS_RIFT_PLUGIN_NAME)) {
        if (PluginUtils::isOculusTouchControllerAvailable()) {
            defaultTab = TAB_HAND_CONTROLLERS;
            handControllerName = HAND_CONTROLLER_NAME_OCULUS_TOUCH;
        } else if (PluginUtils::isXboxControllerAvailable()) {
            defaultTab = TAB_GAMEPAD;
        } else {
            defaultTab = TAB_KEYBOARD_MOUSE;
        }
    } else if (PluginUtils::isXboxControllerAvailable()) {
        defaultTab = TAB_GAMEPAD;
    } else {
        defaultTab = TAB_KEYBOARD_MOUSE;
    }

    QUrlQuery queryString;
    queryString.addQueryItem("handControllerName", handControllerName);
    queryString.addQueryItem("defaultTab", defaultTab);
    TabletProxy* tablet = dynamic_cast<TabletProxy*>(DependencyManager::get<TabletScriptingInterface>()->getTablet(SYSTEM_TABLET));
    tablet->gotoWebScreen(PathUtils::resourcesUrl() + INFO_HELP_PATH + "?" + queryString.toString());
    DependencyManager::get<HMDScriptingInterface>()->openTablet();
    //InfoView::show(INFO_HELP_PATH, false, queryString.toString());
}

void Application::resizeEvent(QResizeEvent* event) {
    resizeGL();
}

void Application::resizeGL() {
    PROFILE_RANGE(render, __FUNCTION__);
    if (nullptr == _displayPlugin) {
        return;
    }

    auto displayPlugin = getActiveDisplayPlugin();
    // Set the desired FBO texture size. If it hasn't changed, this does nothing.
    // Otherwise, it must rebuild the FBOs
    uvec2 framebufferSize = displayPlugin->getRecommendedRenderSize();
    uvec2 renderSize = uvec2(framebufferSize);
    if (_renderResolution != renderSize) {
        _renderResolution = renderSize;
        DependencyManager::get<FramebufferCache>()->setFrameBufferSize(fromGlm(renderSize));
    }

    auto renderResolutionScale = getRenderResolutionScale();
    if (displayPlugin->getRenderResolutionScale() != renderResolutionScale) {
        auto renderConfig = _graphicsEngine.getRenderEngine()->getConfiguration();
        assert(renderConfig);
        auto mainView = renderConfig->getConfig("RenderMainView.RenderDeferredTask");
        assert(mainView);
        mainView->setProperty("resolutionScale", renderResolutionScale);
        displayPlugin->setRenderResolutionScale(renderResolutionScale);
    }

    // FIXME the aspect ratio for stereo displays is incorrect based on this.
    float aspectRatio = displayPlugin->getRecommendedAspectRatio();
    _myCamera.setProjection(glm::perspective(glm::radians(_fieldOfView.get()), aspectRatio,
                                             DEFAULT_NEAR_CLIP, DEFAULT_FAR_CLIP));
    // Possible change in aspect ratio
    {
        QMutexLocker viewLocker(&_viewMutex);
        _myCamera.loadViewFrustum(_viewFrustum);
    }

#if !defined(DISABLE_QML)
    getOffscreenUI()->resize(fromGlm(displayPlugin->getRecommendedUiSize()));
#endif
}

void Application::handleSandboxStatus(QNetworkReply* reply) {
    PROFILE_RANGE(render, __FUNCTION__);

    bool sandboxIsRunning = SandboxUtils::readStatus(reply->readAll());

    enum HandControllerType {
        Vive,
        Oculus
    };
    static const std::map<HandControllerType, int> MIN_CONTENT_VERSION = {
        { Vive, 1 },
        { Oculus, 27 }
    };

    // Get sandbox content set version
    auto acDirPath = PathUtils::getAppDataPath() + "../../" + BuildInfo::MODIFIED_ORGANIZATION + "/assignment-client/";
    auto contentVersionPath = acDirPath + "content-version.txt";
    qCDebug(interfaceapp) << "Checking " << contentVersionPath << " for content version";
    int contentVersion = 0;
    QFile contentVersionFile(contentVersionPath);
    if (contentVersionFile.open(QIODevice::ReadOnly | QIODevice::Text)) {
        QString line = contentVersionFile.readAll();
        contentVersion = line.toInt(); // returns 0 if conversion fails
    }

    // Get controller availability
    #ifdef Q_OS_ANDROID
    bool hasHandControllers = true;
    #else
    bool hasHandControllers = false;
    if (PluginUtils::isViveControllerAvailable() || PluginUtils::isOculusTouchControllerAvailable()) {
        hasHandControllers = true;
    }
    #endif

    // Check HMD use (may be technically available without being in use)
    bool hasHMD = PluginUtils::isHMDAvailable();
    bool isUsingHMD = _displayPlugin->isHmd();
    bool isUsingHMDAndHandControllers = hasHMD && hasHandControllers && isUsingHMD;

    qCDebug(interfaceapp) << "HMD:" << hasHMD << ", Hand Controllers: " << hasHandControllers << ", Using HMD: " << isUsingHMDAndHandControllers;

    // when --url in command line, teleport to location
    const QString HIFI_URL_COMMAND_LINE_KEY = "--url";
    int urlIndex = arguments().indexOf(HIFI_URL_COMMAND_LINE_KEY);
    QString addressLookupString;
    if (urlIndex != -1) {
        QUrl url(arguments().value(urlIndex + 1));
        if (url.scheme() == URL_SCHEME_HIFIAPP) {
            Setting::Handle<QVariant>("startUpApp").set(url.path());
        } else {
            addressLookupString = url.toString();
        }
    }

    static const QString SENT_TO_PREVIOUS_LOCATION = "previous_location";
    static const QString SENT_TO_ENTRY = "entry";

    QString sentTo;

    // If this is a first run we short-circuit the address passed in
    if (_firstRun.get()) {
#if !defined(Q_OS_ANDROID)
        DependencyManager::get<AddressManager>()->goToEntry();
        sentTo = SENT_TO_ENTRY;
#endif
        _firstRun.set(false);

    } else {
#if !defined(Q_OS_ANDROID)
        QString goingTo = "";
        if (addressLookupString.isEmpty()) {
            if (Menu::getInstance()->isOptionChecked(MenuOption::HomeLocation)) {
                auto locationBookmarks = DependencyManager::get<LocationBookmarks>();
                addressLookupString = locationBookmarks->addressForBookmark(LocationBookmarks::HOME_BOOKMARK);
                goingTo = "home location";
            } else {
                goingTo = "previous location";
            }
        }
        qCDebug(interfaceapp) << "Not first run... going to" << qPrintable(!goingTo.isEmpty() ? goingTo : addressLookupString);
        DependencyManager::get<AddressManager>()->loadSettings(addressLookupString);
        sentTo = SENT_TO_PREVIOUS_LOCATION;
#endif
    }

    UserActivityLogger::getInstance().logAction("startup_sent_to", {
        { "sent_to", sentTo },
        { "sandbox_is_running", sandboxIsRunning },
        { "has_hmd", hasHMD },
        { "has_hand_controllers", hasHandControllers },
        { "is_using_hmd", isUsingHMD },
        { "is_using_hmd_and_hand_controllers", isUsingHMDAndHandControllers },
        { "content_version", contentVersion }
    });

    _connectionMonitor.init();
}

bool Application::importJSONFromURL(const QString& urlString) {
    // we only load files that terminate in just .json (not .svo.json and not .ava.json)
    QUrl jsonURL { urlString };

    emit svoImportRequested(urlString);
    return true;
}

bool Application::importSVOFromURL(const QString& urlString) {
    emit svoImportRequested(urlString);
    return true;
}

bool Application::importFromZIP(const QString& filePath) {
    qDebug() << "A zip file has been dropped in: " << filePath;
    QUrl empty;
    // handle Blocks download from Marketplace
    if (filePath.contains("poly.google.com/downloads")) {
        addAssetToWorldFromURL(filePath);
    } else {
        qApp->getFileDownloadInterface()->runUnzip(filePath, empty, true, true, false);
    }
    return true;
}

bool Application::isServerlessMode() const {
    auto tree = getEntities()->getTree();
    if (tree) {
        return tree->isServerlessMode();
    }
    return false;
}

void Application::setIsInterstitialMode(bool interstitialMode) {
    bool enableInterstitial = DependencyManager::get<NodeList>()->getDomainHandler().getInterstitialModeEnabled();
    if (enableInterstitial) {
        if (_interstitialMode != interstitialMode) {
            _interstitialMode = interstitialMode;
            emit interstitialModeChanged(_interstitialMode);

            DependencyManager::get<AudioClient>()->setAudioPaused(_interstitialMode);
            DependencyManager::get<AvatarManager>()->setMyAvatarDataPacketsPaused(_interstitialMode);
        }
    }
}

void Application::setIsServerlessMode(bool serverlessDomain) {
    auto tree = getEntities()->getTree();
    if (tree) {
        tree->setIsServerlessMode(serverlessDomain);
    }
}

std::map<QString, QString> Application::prepareServerlessDomainContents(QUrl domainURL) {
    QUuid serverlessSessionID = QUuid::createUuid();
    getMyAvatar()->setSessionUUID(serverlessSessionID);
    auto nodeList = DependencyManager::get<NodeList>();
    nodeList->setSessionUUID(serverlessSessionID);

    // there is no domain-server to tell us our permissions, so enable all
    NodePermissions permissions;
    permissions.setAll(true);
    nodeList->setPermissions(permissions);

    // we can't import directly into the main tree because we would need to lock it, and
    // Octree::readFromURL calls loop.exec which can run code which will also attempt to lock the tree.
    EntityTreePointer tmpTree(new EntityTree());
    tmpTree->setIsServerlessMode(true);
    tmpTree->createRootElement();
    auto myAvatar = getMyAvatar();
    tmpTree->setMyAvatar(myAvatar);
    bool success = tmpTree->readFromURL(domainURL.toString());
    if (success) {
        tmpTree->reaverageOctreeElements();
        tmpTree->sendEntities(&_entityEditSender, getEntities()->getTree(), 0, 0, 0);
    }

    return tmpTree->getNamedPaths();

}

void Application::loadServerlessDomain(QUrl domainURL) {
    if (QThread::currentThread() != thread()) {
        QMetaObject::invokeMethod(this, "loadServerlessDomain", Q_ARG(QUrl, domainURL));
        return;
    }

    if (domainURL.isEmpty()) {
        return;
    }

    auto namedPaths = prepareServerlessDomainContents(domainURL);
    auto nodeList = DependencyManager::get<NodeList>();

    nodeList->getDomainHandler().connectedToServerless(namedPaths);

    _fullSceneReceivedCounter++;
}

void Application::loadErrorDomain(QUrl domainURL) {
    if (QThread::currentThread() != thread()) {
        QMetaObject::invokeMethod(this, "loadErrorDomain", Q_ARG(QUrl, domainURL));
        return;
    }

    if (domainURL.isEmpty()) {
        return;
    }

    auto namedPaths = prepareServerlessDomainContents(domainURL);
    auto nodeList = DependencyManager::get<NodeList>();

    nodeList->getDomainHandler().loadedErrorDomain(namedPaths);

    _fullSceneReceivedCounter++;
}

bool Application::importImage(const QString& urlString) {
    qCDebug(interfaceapp) << "An image file has been dropped in";
    QString filepath(urlString);
    filepath.remove("file:///");
    addAssetToWorld(filepath, "", false, false);
    return true;
}

// thread-safe
void Application::onPresent(quint32 frameCount) {
    bool expected = false;
    if (_pendingIdleEvent.compare_exchange_strong(expected, true)) {
        postEvent(this, new QEvent((QEvent::Type)ApplicationEvent::Idle), Qt::HighEventPriority);
    }
    expected = false;
    if (_graphicsEngine.checkPendingRenderEvent() && !isAboutToQuit()) {
        postEvent(_graphicsEngine._renderEventHandler, new QEvent((QEvent::Type)ApplicationEvent::Render));
    }
}

static inline bool isKeyEvent(QEvent::Type type) {
    return type == QEvent::KeyPress || type == QEvent::KeyRelease;
}

bool Application::handleKeyEventForFocusedEntityOrOverlay(QEvent* event) {
    if (!_keyboardFocusedEntity.get().isInvalidID()) {
        switch (event->type()) {
            case QEvent::KeyPress:
            case QEvent::KeyRelease:
                {
                    auto eventHandler = getEntities()->getEventHandler(_keyboardFocusedEntity.get());
                    if (eventHandler) {
                        event->setAccepted(false);
                        QCoreApplication::sendEvent(eventHandler, event);
                        if (event->isAccepted()) {
                            _lastAcceptedKeyPress = usecTimestampNow();
                            return true;
                        }
                    }
                    break;
                }
            default:
                break;
        }
    }

    if (_keyboardFocusedOverlay.get() != UNKNOWN_OVERLAY_ID) {
        switch (event->type()) {
            case QEvent::KeyPress:
            case QEvent::KeyRelease: {
                    // Only Web overlays can have focus.
                    auto overlay = std::dynamic_pointer_cast<Web3DOverlay>(getOverlays().getOverlay(_keyboardFocusedOverlay.get()));
                    if (overlay && overlay->getEventHandler()) {
                        event->setAccepted(false);
                        QCoreApplication::sendEvent(overlay->getEventHandler(), event);
                        if (event->isAccepted()) {
                            _lastAcceptedKeyPress = usecTimestampNow();
                            return true;
                        }
                    }
                }
                break;

            default:
                break;
        }
    }

    return false;
}

bool Application::handleFileOpenEvent(QFileOpenEvent* fileEvent) {
    QUrl url = fileEvent->url();
    if (!url.isEmpty()) {
        QString urlString = url.toString();
        if (canAcceptURL(urlString)) {
            return acceptURL(urlString);
        }
    }
    return false;
}

#ifdef DEBUG_EVENT_QUEUE
static int getEventQueueSize(QThread* thread) {
    auto threadData = QThreadData::get2(thread);
    QMutexLocker locker(&threadData->postEventList.mutex);
    return threadData->postEventList.size();
}

static void dumpEventQueue(QThread* thread) {
    auto threadData = QThreadData::get2(thread);
    QMutexLocker locker(&threadData->postEventList.mutex);
    qDebug() << "Event list, size =" << threadData->postEventList.size();
    for (auto& postEvent : threadData->postEventList) {
        QEvent::Type type = (postEvent.event ? postEvent.event->type() : QEvent::None);
        qDebug() << "    " << type;
    }
}
#endif // DEBUG_EVENT_QUEUE

bool Application::event(QEvent* event) {

    if (_aboutToQuit) {
        return false;
    }

    if (!Menu::getInstance()) {
        return false;
    }

    // Allow focused Entities and Overlays to handle keyboard input
    if (isKeyEvent(event->type()) && handleKeyEventForFocusedEntityOrOverlay(event)) {
        return true;
    }

    int type = event->type();
    switch (type) {
        case ApplicationEvent::Lambda:
            static_cast<LambdaEvent*>(event)->call();
            return true;

        // Explicit idle keeps the idle running at a lower interval, but without any rendering
        // see (windowMinimizedChanged)
        case ApplicationEvent::Idle:
            idle();

#ifdef DEBUG_EVENT_QUEUE
            {
                int count = getEventQueueSize(QThread::currentThread());
                if (count > 400) {
                    dumpEventQueue(QThread::currentThread());
                }
            }
#endif // DEBUG_EVENT_QUEUE

            _pendingIdleEvent.store(false);

            return true;

        case QEvent::MouseMove:
            mouseMoveEvent(static_cast<QMouseEvent*>(event));
            return true;
        case QEvent::MouseButtonPress:
            mousePressEvent(static_cast<QMouseEvent*>(event));
            return true;
        case QEvent::MouseButtonDblClick:
            mouseDoublePressEvent(static_cast<QMouseEvent*>(event));
            return true;
        case QEvent::MouseButtonRelease:
            mouseReleaseEvent(static_cast<QMouseEvent*>(event));
            return true;
        case QEvent::KeyPress:
            keyPressEvent(static_cast<QKeyEvent*>(event));
            return true;
        case QEvent::KeyRelease:
            keyReleaseEvent(static_cast<QKeyEvent*>(event));
            return true;
        case QEvent::FocusOut:
            focusOutEvent(static_cast<QFocusEvent*>(event));
            return true;
        case QEvent::TouchBegin:
            touchBeginEvent(static_cast<QTouchEvent*>(event));
            event->accept();
            return true;
        case QEvent::TouchEnd:
            touchEndEvent(static_cast<QTouchEvent*>(event));
            return true;
        case QEvent::TouchUpdate:
            touchUpdateEvent(static_cast<QTouchEvent*>(event));
            return true;
        case QEvent::Gesture:
            touchGestureEvent((QGestureEvent*)event);
            return true;
        case QEvent::Wheel:
            wheelEvent(static_cast<QWheelEvent*>(event));
            return true;
        case QEvent::Drop:
            dropEvent(static_cast<QDropEvent*>(event));
            return true;

        case QEvent::FileOpen:
            if (handleFileOpenEvent(static_cast<QFileOpenEvent*>(event))) {
                return true;
            }
            break;

        default:
            break;
    }

    return QApplication::event(event);
}

bool Application::eventFilter(QObject* object, QEvent* event) {

    if (_aboutToQuit && event->type() != QEvent::DeferredDelete && event->type() != QEvent::Destroy) {
        return true;
    }

    if (event->type() == QEvent::Leave) {
        getApplicationCompositor().handleLeaveEvent();
    }

    if (event->type() == QEvent::ShortcutOverride) {
#if !defined(DISABLE_QML)
        if (getOffscreenUI()->shouldSwallowShortcut(event)) {
            event->accept();
            return true;
        }
#endif

        // Filter out captured keys before they're used for shortcut actions.
        if (_controllerScriptingInterface->isKeyCaptured(static_cast<QKeyEvent*>(event))) {
            event->accept();
            return true;
        }
    }

    return false;
}

static bool _altPressed{ false };

void Application::keyPressEvent(QKeyEvent* event) {
    _altPressed = event->key() == Qt::Key_Alt;

    if (!event->isAutoRepeat()) {
        _keysPressed.insert(event->key(), *event);
    }

    _controllerScriptingInterface->emitKeyPressEvent(event); // send events to any registered scripts
    // if one of our scripts have asked to capture this event, then stop processing it
    if (_controllerScriptingInterface->isKeyCaptured(event) || isInterstitialMode()) {
        return;
    }

    if (hasFocus() && getLoginDialogPoppedUp()) {
        if (_keyboardMouseDevice->isActive()) {
            _keyboardMouseDevice->keyReleaseEvent(event);
        }

        bool isMeta = event->modifiers().testFlag(Qt::ControlModifier);
        bool isOption = event->modifiers().testFlag(Qt::AltModifier);
        switch (event->key()) {
            case Qt::Key_4:
            case Qt::Key_5:
            case Qt::Key_6:
            case Qt::Key_7:
                if (isMeta || isOption) {
                    unsigned int index = static_cast<unsigned int>(event->key() - Qt::Key_1);
                    auto displayPlugins = PluginManager::getInstance()->getDisplayPlugins();
                    if (index < displayPlugins.size()) {
                        auto targetPlugin = displayPlugins.at(index);
                        QString targetName = targetPlugin->getName();
                        auto menu = Menu::getInstance();
                        QAction* action = menu->getActionForOption(targetName);
                        if (action && !action->isChecked()) {
                            action->trigger();
                        }
                    }
                }
                break;
        }
    } else if (hasFocus()) {
        if (_keyboardMouseDevice->isActive()) {
            _keyboardMouseDevice->keyPressEvent(event);
        }

        bool isShifted = event->modifiers().testFlag(Qt::ShiftModifier);
        bool isMeta = event->modifiers().testFlag(Qt::ControlModifier);
        bool isOption = event->modifiers().testFlag(Qt::AltModifier);
        switch (event->key()) {
            case Qt::Key_Enter:
            case Qt::Key_Return:
                if (isOption) {
                    if (_window->isFullScreen()) {
                        unsetFullscreen();
                    } else {
                        setFullscreen(nullptr);
                    }
                }
                break;

            case Qt::Key_1: {
                Menu* menu = Menu::getInstance();
                menu->triggerOption(MenuOption::FirstPerson);
                break;
            }
            case Qt::Key_2: {
                Menu* menu = Menu::getInstance();
                menu->triggerOption(MenuOption::FullscreenMirror);
                break;
            }
            case Qt::Key_3: {
                Menu* menu = Menu::getInstance();
                menu->triggerOption(MenuOption::ThirdPerson);
                break;
            }
            case Qt::Key_4:
            case Qt::Key_5:
            case Qt::Key_6:
            case Qt::Key_7:
                if (isMeta || isOption) {
                    unsigned int index = static_cast<unsigned int>(event->key() - Qt::Key_1);
                    auto displayPlugins = PluginManager::getInstance()->getDisplayPlugins();
                    if (index < displayPlugins.size()) {
                        auto targetPlugin = displayPlugins.at(index);
                        QString targetName = targetPlugin->getName();
                        auto menu = Menu::getInstance();
                        QAction* action = menu->getActionForOption(targetName);
                        if (action && !action->isChecked()) {
                            action->trigger();
                        }
                    }
                }
                break;

            case Qt::Key_G:
                if (isShifted && isMeta) {
                    static const QString HIFI_FRAMES_FOLDER_VAR = "HIFI_FRAMES_FOLDER";
                    static const QString GPU_FRAME_FOLDER = QProcessEnvironment::systemEnvironment().contains(HIFI_FRAMES_FOLDER_VAR)
                        ? QProcessEnvironment::systemEnvironment().value(HIFI_FRAMES_FOLDER_VAR)
                        : "hifiFrames";
                    static QString GPU_FRAME_TEMPLATE = GPU_FRAME_FOLDER + "/{DATE}_{TIME}";
                    QString fullPath = FileUtils::computeDocumentPath(FileUtils::replaceDateTimeTokens(GPU_FRAME_TEMPLATE));
                    if (FileUtils::canCreateFile(fullPath)) {
                        getActiveDisplayPlugin()->captureFrame(fullPath.toStdString());
                    }
                }
                break;
            case Qt::Key_X:
                if (isShifted && isMeta) {
                    auto offscreenUi = getOffscreenUI();
                    offscreenUi->togglePinned();
                    //offscreenUi->getSurfaceContext()->engine()->clearComponentCache();
                    //OffscreenUi::information("Debugging", "Component cache cleared");
                    // placeholder for dialogs being converted to QML.
                }
                break;

            case Qt::Key_Y:
                if (isShifted && isMeta) {
                    getActiveDisplayPlugin()->cycleDebugOutput();
                }
                break;

            case Qt::Key_B:
                if (isMeta) {
                    auto offscreenUi = getOffscreenUI();
                    offscreenUi->load("Browser.qml");
                } else if (isOption) {
                    controller::InputRecorder* inputRecorder = controller::InputRecorder::getInstance();
                    inputRecorder->stopPlayback();
                }
                break;

            case Qt::Key_L:
                if (isShifted && isMeta) {
                    Menu::getInstance()->triggerOption(MenuOption::Log);
                } else if (isMeta) {
                    auto dialogsManager = DependencyManager::get<DialogsManager>();
                    dialogsManager->toggleAddressBar();
                } else if (isShifted) {
                    Menu::getInstance()->triggerOption(MenuOption::LodTools);
                }
                break;

            case Qt::Key_R:
                if (isMeta && !event->isAutoRepeat()) {
                    DependencyManager::get<ScriptEngines>()->reloadAllScripts();
                    getOffscreenUI()->clearCache();
                }
                break;

            case Qt::Key_Asterisk:
                Menu::getInstance()->triggerOption(MenuOption::DefaultSkybox);
                break;

            case Qt::Key_M:
                if (isMeta) {
                    auto audioClient = DependencyManager::get<AudioClient>();
                    audioClient->setMuted(!audioClient->isMuted());
                }
                break;

            case Qt::Key_N:
                if (!isOption && !isShifted && isMeta) {
                    DependencyManager::get<NodeList>()->toggleIgnoreRadius();
                }
                break;

            case Qt::Key_S:
                if (isShifted && isMeta && !isOption) {
                    Menu::getInstance()->triggerOption(MenuOption::SuppressShortTimings);
                }
                break;

            case Qt::Key_P: {
                if (!isShifted && !isMeta && !isOption && !event->isAutoRepeat()) {
                    AudioInjectorOptions options;
                    options.localOnly = true;
                    options.stereo = true;
                    Setting::Handle<bool> notificationSounds{ MenuOption::NotificationSounds, true };
                    Setting::Handle<bool> notificationSoundSnapshot{ MenuOption::NotificationSoundsSnapshot, true };
                    if (notificationSounds.get() && notificationSoundSnapshot.get()) {
                        if (_snapshotSoundInjector) {
                            _snapshotSoundInjector->setOptions(options);
                            _snapshotSoundInjector->restart();
                        } else {
                            _snapshotSoundInjector = AudioInjector::playSound(_snapshotSound, options);
                        }
                    }
                    takeSnapshot(true);
                }
                break;
            }

            case Qt::Key_Apostrophe: {
                if (isMeta) {
                    auto cursor = Cursor::Manager::instance().getCursor();
                    auto curIcon = cursor->getIcon();
                    if (curIcon == Cursor::Icon::DEFAULT) {
                        showCursor(Cursor::Icon::RETICLE);
                    } else if (curIcon == Cursor::Icon::RETICLE) {
                        showCursor(Cursor::Icon::SYSTEM);
                    } else if (curIcon == Cursor::Icon::SYSTEM) {
                        showCursor(Cursor::Icon::LINK);
                    } else {
                        showCursor(Cursor::Icon::DEFAULT);
                    }
                } else if (!event->isAutoRepeat()){
                    resetSensors(true);
                }
                break;
            }

            case Qt::Key_Backslash:
                Menu::getInstance()->triggerOption(MenuOption::Chat);
                break;

            case Qt::Key_Slash:
                Menu::getInstance()->triggerOption(MenuOption::Stats);
                break;

            case Qt::Key_Plus: {
                if (isMeta && event->modifiers().testFlag(Qt::KeypadModifier)) {
                    auto& cursorManager = Cursor::Manager::instance();
                    cursorManager.setScale(cursorManager.getScale() * 1.1f);
                } else {
                    getMyAvatar()->increaseSize();
                }
                break;
            }

            case Qt::Key_Minus: {
                if (isMeta && event->modifiers().testFlag(Qt::KeypadModifier)) {
                    auto& cursorManager = Cursor::Manager::instance();
                    cursorManager.setScale(cursorManager.getScale() / 1.1f);
                } else {
                    getMyAvatar()->decreaseSize();
                }
                break;
            }

            case Qt::Key_Equal:
                getMyAvatar()->resetSize();
                break;
            case Qt::Key_Escape: {
                getActiveDisplayPlugin()->abandonCalibration();
                break;
            }

            default:
                event->ignore();
                break;
        }
    }
}

void Application::keyReleaseEvent(QKeyEvent* event) {
    if (!event->isAutoRepeat()) {
        _keysPressed.remove(event->key());
    }

#if defined(Q_OS_ANDROID)
    if (event->key() == Qt::Key_Back) {
        event->accept();
        AndroidHelper::instance().requestActivity("Home", false);
    }
#endif
    _controllerScriptingInterface->emitKeyReleaseEvent(event); // send events to any registered scripts

    // if one of our scripts have asked to capture this event, then stop processing it
    if (_controllerScriptingInterface->isKeyCaptured(event)) {
        return;
    }

    if (_keyboardMouseDevice->isActive()) {
        _keyboardMouseDevice->keyReleaseEvent(event);
    }
}

void Application::focusOutEvent(QFocusEvent* event) {
    auto inputPlugins = PluginManager::getInstance()->getInputPlugins();
    foreach(auto inputPlugin, inputPlugins) {
        if (inputPlugin->isActive()) {
            inputPlugin->pluginFocusOutEvent();
        }
    }

// FIXME spacemouse code still needs cleanup
#if 0
    //SpacemouseDevice::getInstance().focusOutEvent();
    //SpacemouseManager::getInstance().getDevice()->focusOutEvent();
    SpacemouseManager::getInstance().ManagerFocusOutEvent();
#endif

    synthesizeKeyReleasEvents();
}

void Application::synthesizeKeyReleasEvents() {
    // synthesize events for keys currently pressed, since we may not get their release events
    // Because our key event handlers may manipulate _keysPressed, lets swap the keys pressed into a local copy,
    // clearing the existing list.
    QHash<int, QKeyEvent> keysPressed;
    std::swap(keysPressed, _keysPressed);
    for (auto& ev : keysPressed) {
        QKeyEvent synthesizedEvent { QKeyEvent::KeyRelease, ev.key(), Qt::NoModifier, ev.text() };
        keyReleaseEvent(&synthesizedEvent);
    }
}

void Application::maybeToggleMenuVisible(QMouseEvent* event) const {
#ifndef Q_OS_MAC
    // If in full screen, and our main windows menu bar is hidden, and we're close to the top of the QMainWindow
    // then show the menubar.
    if (_window->isFullScreen()) {
        QMenuBar* menuBar = _window->menuBar();
        if (menuBar) {
            static const int MENU_TOGGLE_AREA = 10;
            if (!menuBar->isVisible()) {
                if (event->pos().y() <= MENU_TOGGLE_AREA) {
                    menuBar->setVisible(true);
                }
            }  else {
                if (event->pos().y() > MENU_TOGGLE_AREA) {
                    menuBar->setVisible(false);
                }
            }
        }
    }
#endif
}

void Application::mouseMoveEvent(QMouseEvent* event) {
    PROFILE_RANGE(app_input_mouse, __FUNCTION__);

    maybeToggleMenuVisible(event);

    auto& compositor = getApplicationCompositor();
    // if this is a real mouse event, and we're in HMD mode, then we should use it to move the
    // compositor reticle
    // handleRealMouseMoveEvent() will return true, if we shouldn't process the event further
    if (!compositor.fakeEventActive() && compositor.handleRealMouseMoveEvent()) {
        return; // bail
    }

#if !defined(DISABLE_QML)
    auto offscreenUi = getOffscreenUI();
    auto eventPosition = compositor.getMouseEventPosition(event);
    QPointF transformedPos = offscreenUi ? offscreenUi->mapToVirtualScreen(eventPosition) : QPointF();
#else
    QPointF transformedPos;
#endif
    auto button = event->button();
    auto buttons = event->buttons();
    // Determine if the ReticleClick Action is 1 and if so, fake include the LeftMouseButton
    if (_reticleClickPressed) {
        if (button == Qt::NoButton) {
            button = Qt::LeftButton;
        }
        buttons |= Qt::LeftButton;
    }

    QMouseEvent mappedEvent(event->type(),
        transformedPos,
        event->screenPos(), button,
        buttons, event->modifiers());

    if (compositor.getReticleVisible() || !isHMDMode() || !compositor.getReticleOverDesktop() ||
        getOverlays().getOverlayAtPoint(glm::vec2(transformedPos.x(), transformedPos.y())) != UNKNOWN_OVERLAY_ID) {
        getOverlays().mouseMoveEvent(&mappedEvent);
        getEntities()->mouseMoveEvent(&mappedEvent);
    }

    _controllerScriptingInterface->emitMouseMoveEvent(&mappedEvent); // send events to any registered scripts

    // if one of our scripts have asked to capture this event, then stop processing it
    if (_controllerScriptingInterface->isMouseCaptured()) {
        return;
    }

    if (_keyboardMouseDevice->isActive()) {
        _keyboardMouseDevice->mouseMoveEvent(event);
    }
}

void Application::mousePressEvent(QMouseEvent* event) {
    // Inhibit the menu if the user is using alt-mouse dragging
    _altPressed = false;

#if !defined(DISABLE_QML)
    auto offscreenUi = getOffscreenUI();
    // If we get a mouse press event it means it wasn't consumed by the offscreen UI,
    // hence, we should defocus all of the offscreen UI windows, in order to allow
    // keyboard shortcuts not to be swallowed by them.  In particular, WebEngineViews
    // will consume all keyboard events.
    offscreenUi->unfocusWindows();

    auto eventPosition = getApplicationCompositor().getMouseEventPosition(event);
    QPointF transformedPos = offscreenUi->mapToVirtualScreen(eventPosition);
#else
    QPointF transformedPos;
#endif
    QMouseEvent mappedEvent(event->type(),
        transformedPos,
        event->screenPos(), event->button(),
        event->buttons(), event->modifiers());

    getOverlays().mousePressEvent(&mappedEvent);
    if (!_controllerScriptingInterface->areEntityClicksCaptured()) {
        getEntities()->mousePressEvent(&mappedEvent);
    }

    _controllerScriptingInterface->emitMousePressEvent(&mappedEvent); // send events to any registered scripts

    // if one of our scripts have asked to capture this event, then stop processing it
    if (_controllerScriptingInterface->isMouseCaptured()) {
        return;
    }

#if defined(Q_OS_MAC)
    // Fix for OSX right click dragging on window when coming from a native window
    bool isFocussed = hasFocus();
    if (!isFocussed && event->button() == Qt::MouseButton::RightButton) {
        setFocus();
        isFocussed = true;
    }

    if (isFocussed) {
#else
    if (hasFocus()) {
#endif
        if (_keyboardMouseDevice->isActive()) {
            _keyboardMouseDevice->mousePressEvent(event);
        }
    }
}

void Application::mouseDoublePressEvent(QMouseEvent* event) {
#if !defined(DISABLE_QML)
    auto offscreenUi = getOffscreenUI();
    auto eventPosition = getApplicationCompositor().getMouseEventPosition(event);
    QPointF transformedPos = offscreenUi->mapToVirtualScreen(eventPosition);
#else
    QPointF transformedPos;
#endif
    QMouseEvent mappedEvent(event->type(),
        transformedPos,
        event->screenPos(), event->button(),
        event->buttons(), event->modifiers());

    getOverlays().mouseDoublePressEvent(&mappedEvent);
    if (!_controllerScriptingInterface->areEntityClicksCaptured()) {
        getEntities()->mouseDoublePressEvent(&mappedEvent);
    }

    // if one of our scripts have asked to capture this event, then stop processing it
    if (_controllerScriptingInterface->isMouseCaptured()) {
        return;
    }

    _controllerScriptingInterface->emitMouseDoublePressEvent(event);
}

void Application::mouseReleaseEvent(QMouseEvent* event) {

#if !defined(DISABLE_QML)
    auto offscreenUi = getOffscreenUI();
    auto eventPosition = getApplicationCompositor().getMouseEventPosition(event);
    QPointF transformedPos = offscreenUi->mapToVirtualScreen(eventPosition);
#else
    QPointF transformedPos;
#endif
    QMouseEvent mappedEvent(event->type(),
        transformedPos,
        event->screenPos(), event->button(),
        event->buttons(), event->modifiers());

    getOverlays().mouseReleaseEvent(&mappedEvent);
    getEntities()->mouseReleaseEvent(&mappedEvent);

    _controllerScriptingInterface->emitMouseReleaseEvent(&mappedEvent); // send events to any registered scripts

    // if one of our scripts have asked to capture this event, then stop processing it
    if (_controllerScriptingInterface->isMouseCaptured()) {
        return;
    }

    if (hasFocus()) {
        if (_keyboardMouseDevice->isActive()) {
            _keyboardMouseDevice->mouseReleaseEvent(event);
        }
    }
}

void Application::touchUpdateEvent(QTouchEvent* event) {
    _altPressed = false;

    if (event->type() == QEvent::TouchUpdate) {
        TouchEvent thisEvent(*event, _lastTouchEvent);
        _controllerScriptingInterface->emitTouchUpdateEvent(thisEvent); // send events to any registered scripts
        _lastTouchEvent = thisEvent;
    }

    // if one of our scripts have asked to capture this event, then stop processing it
    if (_controllerScriptingInterface->isTouchCaptured()) {
        return;
    }

    if (_keyboardMouseDevice->isActive()) {
        _keyboardMouseDevice->touchUpdateEvent(event);
    }
    if (_touchscreenDevice && _touchscreenDevice->isActive()) {
        _touchscreenDevice->touchUpdateEvent(event);
    }
    if (_touchscreenVirtualPadDevice && _touchscreenVirtualPadDevice->isActive()) {
        _touchscreenVirtualPadDevice->touchUpdateEvent(event);
    }
}

void Application::touchBeginEvent(QTouchEvent* event) {
    _altPressed = false;
    TouchEvent thisEvent(*event); // on touch begin, we don't compare to last event
    _controllerScriptingInterface->emitTouchBeginEvent(thisEvent); // send events to any registered scripts

    _lastTouchEvent = thisEvent; // and we reset our last event to this event before we call our update
    touchUpdateEvent(event);

    // if one of our scripts have asked to capture this event, then stop processing it
    if (_controllerScriptingInterface->isTouchCaptured()) {
        return;
    }

    if (_keyboardMouseDevice->isActive()) {
        _keyboardMouseDevice->touchBeginEvent(event);
    }
    if (_touchscreenDevice && _touchscreenDevice->isActive()) {
        _touchscreenDevice->touchBeginEvent(event);
    }
    if (_touchscreenVirtualPadDevice && _touchscreenVirtualPadDevice->isActive()) {
        _touchscreenVirtualPadDevice->touchBeginEvent(event);
    }

}

void Application::touchEndEvent(QTouchEvent* event) {
    _altPressed = false;
    TouchEvent thisEvent(*event, _lastTouchEvent);
    _controllerScriptingInterface->emitTouchEndEvent(thisEvent); // send events to any registered scripts
    _lastTouchEvent = thisEvent;

    // if one of our scripts have asked to capture this event, then stop processing it
    if (_controllerScriptingInterface->isTouchCaptured()) {
        return;
    }

    if (_keyboardMouseDevice->isActive()) {
        _keyboardMouseDevice->touchEndEvent(event);
    }
    if (_touchscreenDevice && _touchscreenDevice->isActive()) {
        _touchscreenDevice->touchEndEvent(event);
    }
    if (_touchscreenVirtualPadDevice && _touchscreenVirtualPadDevice->isActive()) {
        _touchscreenVirtualPadDevice->touchEndEvent(event);
    }
    // put any application specific touch behavior below here..
}

void Application::touchGestureEvent(QGestureEvent* event) {
    if (_touchscreenDevice && _touchscreenDevice->isActive()) {
        _touchscreenDevice->touchGestureEvent(event);
    }
    if (_touchscreenVirtualPadDevice && _touchscreenVirtualPadDevice->isActive()) {
        _touchscreenVirtualPadDevice->touchGestureEvent(event);
    }
}

void Application::wheelEvent(QWheelEvent* event) const {
    _altPressed = false;
    _controllerScriptingInterface->emitWheelEvent(event); // send events to any registered scripts

    // if one of our scripts have asked to capture this event, then stop processing it
    if (_controllerScriptingInterface->isWheelCaptured() || getLoginDialogPoppedUp()) {
        return;
    }

    if (_keyboardMouseDevice->isActive()) {
        _keyboardMouseDevice->wheelEvent(event);
    }
}

void Application::dropEvent(QDropEvent *event) {
    const QMimeData* mimeData = event->mimeData();
    for (auto& url : mimeData->urls()) {
        QString urlString = url.toString();
        if (acceptURL(urlString, true)) {
            event->acceptProposedAction();
        }
    }
}

void Application::dragEnterEvent(QDragEnterEvent* event) {
    event->acceptProposedAction();
}

// This is currently not used, but could be invoked if the user wants to go to the place embedded in an
// Interface-taken snapshot. (It was developed for drag and drop, before we had asset-server loading or in-world browsers.)
bool Application::acceptSnapshot(const QString& urlString) {
    QUrl url(urlString);
    QString snapshotPath = url.toLocalFile();

    SnapshotMetaData* snapshotData = DependencyManager::get<Snapshot>()->parseSnapshotData(snapshotPath);
    if (snapshotData) {
        if (!snapshotData->getURL().toString().isEmpty()) {
            DependencyManager::get<AddressManager>()->handleLookupString(snapshotData->getURL().toString());
        }
    } else {
        OffscreenUi::asyncWarning("", "No location details were found in the file\n" +
                             snapshotPath + "\nTry dragging in an authentic Hifi snapshot.");
    }
    return true;
}

#ifdef Q_OS_WIN
#include <Windows.h>
#include <TCHAR.h>
#include <pdh.h>
#pragma comment(lib, "pdh.lib")
#pragma comment(lib, "ntdll.lib")

extern "C" {
    enum SYSTEM_INFORMATION_CLASS {
        SystemBasicInformation = 0,
        SystemProcessorPerformanceInformation = 8,
    };

    struct SYSTEM_PROCESSOR_PERFORMANCE_INFORMATION {
        LARGE_INTEGER IdleTime;
        LARGE_INTEGER KernelTime;
        LARGE_INTEGER UserTime;
        LARGE_INTEGER DpcTime;
        LARGE_INTEGER InterruptTime;
        ULONG InterruptCount;
    };

    struct SYSTEM_BASIC_INFORMATION {
        ULONG Reserved;
        ULONG TimerResolution;
        ULONG PageSize;
        ULONG NumberOfPhysicalPages;
        ULONG LowestPhysicalPageNumber;
        ULONG HighestPhysicalPageNumber;
        ULONG AllocationGranularity;
        ULONG_PTR MinimumUserModeAddress;
        ULONG_PTR MaximumUserModeAddress;
        ULONG_PTR ActiveProcessorsAffinityMask;
        CCHAR NumberOfProcessors;
    };

    NTSYSCALLAPI NTSTATUS NTAPI NtQuerySystemInformation(
        _In_ SYSTEM_INFORMATION_CLASS SystemInformationClass,
        _Out_writes_bytes_opt_(SystemInformationLength) PVOID SystemInformation,
        _In_ ULONG SystemInformationLength,
        _Out_opt_ PULONG ReturnLength
    );

}
template <typename T>
NTSTATUS NtQuerySystemInformation(SYSTEM_INFORMATION_CLASS SystemInformationClass, T& t) {
    return NtQuerySystemInformation(SystemInformationClass, &t, (ULONG)sizeof(T), nullptr);
}

template <typename T>
NTSTATUS NtQuerySystemInformation(SYSTEM_INFORMATION_CLASS SystemInformationClass, std::vector<T>& t) {
    return NtQuerySystemInformation(SystemInformationClass, t.data(), (ULONG)(sizeof(T) * t.size()), nullptr);
}


template <typename T>
void updateValueAndDelta(std::pair<T, T>& pair, T newValue) {
    auto& value = pair.first;
    auto& delta = pair.second;
    delta = (value != 0) ? newValue - value : 0;
    value = newValue;
}

struct MyCpuInfo {
    using ValueAndDelta = std::pair<LONGLONG, LONGLONG>;
    std::string name;
    ValueAndDelta kernel { 0, 0 };
    ValueAndDelta user { 0, 0 };
    ValueAndDelta idle { 0, 0 };
    float kernelUsage { 0.0f };
    float userUsage { 0.0f };

    void update(const SYSTEM_PROCESSOR_PERFORMANCE_INFORMATION& cpuInfo) {
        updateValueAndDelta(kernel, cpuInfo.KernelTime.QuadPart);
        updateValueAndDelta(user, cpuInfo.UserTime.QuadPart);
        updateValueAndDelta(idle, cpuInfo.IdleTime.QuadPart);
        auto totalTime = kernel.second + user.second + idle.second;
        if (totalTime != 0) {
            kernelUsage = (FLOAT)kernel.second / totalTime;
            userUsage = (FLOAT)user.second / totalTime;
        } else {
            kernelUsage = userUsage = 0.0f;
        }
    }
};

void updateCpuInformation() {
    static std::once_flag once;
    static SYSTEM_BASIC_INFORMATION systemInfo {};
    static SYSTEM_PROCESSOR_PERFORMANCE_INFORMATION cpuTotals;
    static std::vector<SYSTEM_PROCESSOR_PERFORMANCE_INFORMATION> cpuInfos;
    static std::vector<MyCpuInfo> myCpuInfos;
    static MyCpuInfo myCpuTotals;
    std::call_once(once, [&] {
        NtQuerySystemInformation( SystemBasicInformation, systemInfo);
        cpuInfos.resize(systemInfo.NumberOfProcessors);
        myCpuInfos.resize(systemInfo.NumberOfProcessors);
        for (size_t i = 0; i < systemInfo.NumberOfProcessors; ++i) {
            myCpuInfos[i].name = "cpu." + std::to_string(i);
        }
        myCpuTotals.name = "cpu.total";
    });
    NtQuerySystemInformation(SystemProcessorPerformanceInformation, cpuInfos);

    // Zero the CPU totals.
    memset(&cpuTotals, 0, sizeof(SYSTEM_PROCESSOR_PERFORMANCE_INFORMATION));
    for (size_t i = 0; i < systemInfo.NumberOfProcessors; ++i) {
        auto& cpuInfo = cpuInfos[i];
        // KernelTime includes IdleTime.
        cpuInfo.KernelTime.QuadPart -= cpuInfo.IdleTime.QuadPart;

        // Update totals
        cpuTotals.IdleTime.QuadPart += cpuInfo.IdleTime.QuadPart;
        cpuTotals.KernelTime.QuadPart += cpuInfo.KernelTime.QuadPart;
        cpuTotals.UserTime.QuadPart += cpuInfo.UserTime.QuadPart;

        // Update friendly structure
        auto& myCpuInfo = myCpuInfos[i];
        myCpuInfo.update(cpuInfo);
        PROFILE_COUNTER(app, myCpuInfo.name.c_str(), {
            { "kernel", myCpuInfo.kernelUsage },
            { "user", myCpuInfo.userUsage }
        });
    }

    myCpuTotals.update(cpuTotals);
    PROFILE_COUNTER(app, myCpuTotals.name.c_str(), {
        { "kernel", myCpuTotals.kernelUsage },
        { "user", myCpuTotals.userUsage }
    });
}


static ULARGE_INTEGER lastCPU, lastSysCPU, lastUserCPU;
static int numProcessors;
static HANDLE self;
static PDH_HQUERY cpuQuery;
static PDH_HCOUNTER cpuTotal;

void initCpuUsage() {
    SYSTEM_INFO sysInfo;
    FILETIME ftime, fsys, fuser;

    GetSystemInfo(&sysInfo);
    numProcessors = sysInfo.dwNumberOfProcessors;

    GetSystemTimeAsFileTime(&ftime);
    memcpy(&lastCPU, &ftime, sizeof(FILETIME));

    self = GetCurrentProcess();
    GetProcessTimes(self, &ftime, &ftime, &fsys, &fuser);
    memcpy(&lastSysCPU, &fsys, sizeof(FILETIME));
    memcpy(&lastUserCPU, &fuser, sizeof(FILETIME));

    PdhOpenQuery(NULL, NULL, &cpuQuery);
    PdhAddCounter(cpuQuery, "\\Processor(_Total)\\% Processor Time", NULL, &cpuTotal);
    PdhCollectQueryData(cpuQuery);
}

void getCpuUsage(vec3& systemAndUser) {
    FILETIME ftime, fsys, fuser;
    ULARGE_INTEGER now, sys, user;

    GetSystemTimeAsFileTime(&ftime);
    memcpy(&now, &ftime, sizeof(FILETIME));

    GetProcessTimes(self, &ftime, &ftime, &fsys, &fuser);
    memcpy(&sys, &fsys, sizeof(FILETIME));
    memcpy(&user, &fuser, sizeof(FILETIME));
    systemAndUser.x = (sys.QuadPart - lastSysCPU.QuadPart);
    systemAndUser.y = (user.QuadPart - lastUserCPU.QuadPart);
    systemAndUser /= (float)(now.QuadPart - lastCPU.QuadPart);
    systemAndUser /= (float)numProcessors;
    systemAndUser *= 100.0f;
    lastCPU = now;
    lastUserCPU = user;
    lastSysCPU = sys;

    PDH_FMT_COUNTERVALUE counterVal;
    PdhCollectQueryData(cpuQuery);
    PdhGetFormattedCounterValue(cpuTotal, PDH_FMT_DOUBLE, NULL, &counterVal);
    systemAndUser.z = (float)counterVal.doubleValue;
}

void setupCpuMonitorThread() {
    initCpuUsage();
    auto cpuMonitorThread = QThread::currentThread();

    QTimer* timer = new QTimer();
    timer->setInterval(50);
    QObject::connect(timer, &QTimer::timeout, [] {
        updateCpuInformation();
        vec3 kernelUserAndSystem;
        getCpuUsage(kernelUserAndSystem);
        PROFILE_COUNTER(app, "cpuProcess", { { "system", kernelUserAndSystem.x }, { "user", kernelUserAndSystem.y } });
        PROFILE_COUNTER(app, "cpuSystem", { { "system", kernelUserAndSystem.z } });
    });
    QObject::connect(cpuMonitorThread, &QThread::finished, [=] {
        timer->deleteLater();
        cpuMonitorThread->deleteLater();
    });
    timer->start();
}

#endif

void Application::idle() {
    PerformanceTimer perfTimer("idle");

    // Update the deadlock watchdog
    updateHeartbeat();

#if !defined(DISABLE_QML)
    auto offscreenUi = getOffscreenUI();

    // These tasks need to be done on our first idle, because we don't want the showing of
    // overlay subwindows to do a showDesktop() until after the first time through
    static bool firstIdle = true;
    if (firstIdle) {
        firstIdle = false;
        connect(offscreenUi.data(), &OffscreenUi::showDesktop, this, &Application::showDesktop);
    }
#endif

#ifdef Q_OS_WIN
    // If tracing is enabled then monitor the CPU in a separate thread
    static std::once_flag once;
    std::call_once(once, [&] {
        if (trace_app().isDebugEnabled()) {
            QThread* cpuMonitorThread = new QThread(qApp);
            cpuMonitorThread->setObjectName("cpuMonitorThread");
            QObject::connect(cpuMonitorThread, &QThread::started, [this] { setupCpuMonitorThread(); });
            QObject::connect(qApp, &QCoreApplication::aboutToQuit, cpuMonitorThread, &QThread::quit);
            cpuMonitorThread->start();
        }
    });
#endif

    auto displayPlugin = getActiveDisplayPlugin();
#if !defined(DISABLE_QML)
    if (displayPlugin) {
        auto uiSize = displayPlugin->getRecommendedUiSize();
        // Bit of a hack since there's no device pixel ratio change event I can find.
        if (offscreenUi->size() != fromGlm(uiSize)) {
            qCDebug(interfaceapp) << "Device pixel ratio changed, triggering resize to " << uiSize;
            offscreenUi->resize(fromGlm(uiSize));
        }
    }
#endif

    if (displayPlugin) {
        PROFILE_COUNTER_IF_CHANGED(app, "present", float, displayPlugin->presentRate());
    }
    PROFILE_COUNTER_IF_CHANGED(app, "renderLoopRate", float, getRenderLoopRate());
    PROFILE_COUNTER_IF_CHANGED(app, "currentDownloads", uint32_t, ResourceCache::getLoadingRequests().length());
    PROFILE_COUNTER_IF_CHANGED(app, "pendingDownloads", uint32_t, ResourceCache::getPendingRequestCount());
    PROFILE_COUNTER_IF_CHANGED(app, "currentProcessing", int, DependencyManager::get<StatTracker>()->getStat("Processing").toInt());
    PROFILE_COUNTER_IF_CHANGED(app, "pendingProcessing", int, DependencyManager::get<StatTracker>()->getStat("PendingProcessing").toInt());
    auto renderConfig = _graphicsEngine.getRenderEngine()->getConfiguration();
    PROFILE_COUNTER_IF_CHANGED(render, "gpuTime", float, (float)_graphicsEngine.getGPUContext()->getFrameTimerGPUAverage());

    PROFILE_RANGE(app, __FUNCTION__);

    if (auto steamClient = PluginManager::getInstance()->getSteamClientPlugin()) {
        steamClient->runCallbacks();
    }

    float secondsSinceLastUpdate = (float)_lastTimeUpdated.nsecsElapsed() / NSECS_PER_MSEC / MSECS_PER_SECOND;
    _lastTimeUpdated.start();

#if !defined(DISABLE_QML)
    // If the offscreen Ui has something active that is NOT the root, then assume it has keyboard focus.
    if (offscreenUi && offscreenUi->getWindow()) {
        auto activeFocusItem = offscreenUi->getWindow()->activeFocusItem();
        if (_keyboardDeviceHasFocus && activeFocusItem != offscreenUi->getRootItem()) {
            _keyboardMouseDevice->pluginFocusOutEvent();
            _keyboardDeviceHasFocus = false;
            synthesizeKeyReleasEvents();
        } else if (activeFocusItem == offscreenUi->getRootItem()) {
            _keyboardDeviceHasFocus = true;
        }
    }
#endif

    checkChangeCursor();

#if !defined(DISABLE_QML)
    auto stats = Stats::getInstance();
    if (stats) {
        stats->updateStats();
    }
    auto animStats = AnimStats::getInstance();
    if (animStats) {
        animStats->updateStats();
    }
#endif

    // Normally we check PipelineWarnings, but since idle will often take more than 10ms we only show these idle timing
    // details if we're in ExtraDebugging mode. However, the ::update() and its subcomponents will show their timing
    // details normally.
#ifndef Q_OS_ANDROID
    bool showWarnings = getLogger()->extraDebugging();
#else
    bool showWarnings = false;
#endif
    PerformanceWarning warn(showWarnings, "idle()");

    {
        _gameWorkload.updateViews(_viewFrustum, getMyAvatar()->getHeadPosition());
        _gameWorkload._engine->run();
    }
    {
        PerformanceTimer perfTimer("update");
        PerformanceWarning warn(showWarnings, "Application::idle()... update()");
        static const float BIGGEST_DELTA_TIME_SECS = 0.25f;
        update(glm::clamp(secondsSinceLastUpdate, 0.0f, BIGGEST_DELTA_TIME_SECS));
    }


    // Update focus highlight for entity or overlay.
    {
        if (!_keyboardFocusedEntity.get().isInvalidID() || _keyboardFocusedOverlay.get() != UNKNOWN_OVERLAY_ID) {
            const quint64 LOSE_FOCUS_AFTER_ELAPSED_TIME = 30 * USECS_PER_SECOND; // if idle for 30 seconds, drop focus
            quint64 elapsedSinceAcceptedKeyPress = usecTimestampNow() - _lastAcceptedKeyPress;
            if (elapsedSinceAcceptedKeyPress > LOSE_FOCUS_AFTER_ELAPSED_TIME) {
                setKeyboardFocusEntity(UNKNOWN_ENTITY_ID);
                setKeyboardFocusOverlay(UNKNOWN_OVERLAY_ID);
            } else {
                // update position of highlight overlay
                if (!_keyboardFocusedEntity.get().isInvalidID()) {
                    auto entity = getEntities()->getTree()->findEntityByID(_keyboardFocusedEntity.get());
                    if (entity && _keyboardFocusHighlight) {
                        _keyboardFocusHighlight->setWorldOrientation(entity->getWorldOrientation());
                        _keyboardFocusHighlight->setWorldPosition(entity->getWorldPosition());
                    }
                } else {
                    // Only Web overlays can have focus.
                    auto overlay =
                        std::dynamic_pointer_cast<Web3DOverlay>(getOverlays().getOverlay(_keyboardFocusedOverlay.get()));
                    if (overlay && _keyboardFocusHighlight) {
                        _keyboardFocusHighlight->setWorldOrientation(overlay->getWorldOrientation());
                        _keyboardFocusHighlight->setWorldPosition(overlay->getWorldPosition());
                    }
                }
            }
        }
    }

    {
        PerformanceTimer perfTimer("pluginIdle");
        PerformanceWarning warn(showWarnings, "Application::idle()... pluginIdle()");
        getActiveDisplayPlugin()->idle();
        auto inputPlugins = PluginManager::getInstance()->getInputPlugins();
        foreach(auto inputPlugin, inputPlugins) {
            if (inputPlugin->isActive()) {
                inputPlugin->idle();
            }
        }
    }
    {
        PerformanceTimer perfTimer("rest");
        PerformanceWarning warn(showWarnings, "Application::idle()... rest of it");
        _idleLoopStdev.addValue(secondsSinceLastUpdate);

        //  Record standard deviation and reset counter if needed
        const int STDEV_SAMPLES = 500;
        if (_idleLoopStdev.getSamples() > STDEV_SAMPLES) {
            _idleLoopMeasuredJitter = _idleLoopStdev.getStDev();
            _idleLoopStdev.reset();
        }
    }

    _overlayConductor.update(secondsSinceLastUpdate);

    _gameLoopCounter.increment();
}

ivec2 Application::getMouse() const {
    return getApplicationCompositor().getReticlePosition();
}

FaceTracker* Application::getActiveFaceTracker() {
    auto dde = DependencyManager::get<DdeFaceTracker>();

    return dde->isActive() ? static_cast<FaceTracker*>(dde.data()) : nullptr;
}

FaceTracker* Application::getSelectedFaceTracker() {
    FaceTracker* faceTracker = nullptr;
#ifdef HAVE_DDE
    if (Menu::getInstance()->isOptionChecked(MenuOption::UseCamera)) {
        faceTracker = DependencyManager::get<DdeFaceTracker>().data();
    }
#endif
    return faceTracker;
}

void Application::setActiveFaceTracker() const {
#ifdef HAVE_DDE
    bool isMuted = Menu::getInstance()->isOptionChecked(MenuOption::MuteFaceTracking);
    bool isUsingDDE = Menu::getInstance()->isOptionChecked(MenuOption::UseCamera);
    Menu::getInstance()->getActionForOption(MenuOption::BinaryEyelidControl)->setVisible(isUsingDDE);
    Menu::getInstance()->getActionForOption(MenuOption::CoupleEyelids)->setVisible(isUsingDDE);
    Menu::getInstance()->getActionForOption(MenuOption::UseAudioForMouth)->setVisible(isUsingDDE);
    Menu::getInstance()->getActionForOption(MenuOption::VelocityFilter)->setVisible(isUsingDDE);
    Menu::getInstance()->getActionForOption(MenuOption::CalibrateCamera)->setVisible(isUsingDDE);
    auto ddeTracker = DependencyManager::get<DdeFaceTracker>();
    ddeTracker->setIsMuted(isMuted);
    ddeTracker->setEnabled(isUsingDDE && !isMuted);
#endif
}

#ifdef HAVE_IVIEWHMD
void Application::setActiveEyeTracker() {
    auto eyeTracker = DependencyManager::get<EyeTracker>();
    if (!eyeTracker->isInitialized()) {
        return;
    }

    bool isEyeTracking = Menu::getInstance()->isOptionChecked(MenuOption::SMIEyeTracking);
    bool isSimulating = Menu::getInstance()->isOptionChecked(MenuOption::SimulateEyeTracking);
    eyeTracker->setEnabled(isEyeTracking, isSimulating);

    Menu::getInstance()->getActionForOption(MenuOption::OnePointCalibration)->setEnabled(isEyeTracking && !isSimulating);
    Menu::getInstance()->getActionForOption(MenuOption::ThreePointCalibration)->setEnabled(isEyeTracking && !isSimulating);
    Menu::getInstance()->getActionForOption(MenuOption::FivePointCalibration)->setEnabled(isEyeTracking && !isSimulating);
}

void Application::calibrateEyeTracker1Point() {
    DependencyManager::get<EyeTracker>()->calibrate(1);
}

void Application::calibrateEyeTracker3Points() {
    DependencyManager::get<EyeTracker>()->calibrate(3);
}

void Application::calibrateEyeTracker5Points() {
    DependencyManager::get<EyeTracker>()->calibrate(5);
}
#endif

bool Application::exportEntities(const QString& filename,
                                 const QVector<EntityItemID>& entityIDs,
                                 const glm::vec3* givenOffset) {
    QHash<EntityItemID, EntityItemPointer> entities;

    auto nodeList = DependencyManager::get<NodeList>();
    const QUuid myAvatarID = nodeList->getSessionUUID();

    auto entityTree = getEntities()->getTree();
    auto exportTree = std::make_shared<EntityTree>();
    exportTree->setMyAvatar(getMyAvatar());
    exportTree->createRootElement();
    glm::vec3 root(TREE_SCALE, TREE_SCALE, TREE_SCALE);
    bool success = true;
    entityTree->withReadLock([entityIDs, entityTree, givenOffset, myAvatarID, &root, &entities, &success, &exportTree] {
        for (auto entityID : entityIDs) { // Gather entities and properties.
            auto entityItem = entityTree->findEntityByEntityItemID(entityID);
            if (!entityItem) {
                qCWarning(interfaceapp) << "Skipping export of" << entityID << "that is not in scene.";
                continue;
            }

            if (!givenOffset) {
                EntityItemID parentID = entityItem->getParentID();
                bool parentIsAvatar = (parentID == AVATAR_SELF_ID || parentID == myAvatarID);
                if (!parentIsAvatar && (parentID.isInvalidID() ||
                                        !entityIDs.contains(parentID) ||
                                        !entityTree->findEntityByEntityItemID(parentID))) {
                    // If parent wasn't selected, we want absolute position, which isn't in properties.
                    auto position = entityItem->getWorldPosition();
                    root.x = glm::min(root.x, position.x);
                    root.y = glm::min(root.y, position.y);
                    root.z = glm::min(root.z, position.z);
                }
            }
            entities[entityID] = entityItem;
        }

        if (entities.size() == 0) {
            success = false;
            return;
        }

        if (givenOffset) {
            root = *givenOffset;
        }
        for (EntityItemPointer& entityDatum : entities) {
            auto properties = entityDatum->getProperties();
            EntityItemID parentID = properties.getParentID();
            bool parentIsAvatar = (parentID == AVATAR_SELF_ID || parentID == myAvatarID);
            if (parentIsAvatar) {
                properties.setParentID(AVATAR_SELF_ID);
            } else {
                if (parentID.isInvalidID()) {
                    properties.setPosition(properties.getPosition() - root);
                } else if (!entities.contains(parentID)) {
                    entityDatum->globalizeProperties(properties, "Parent %3 of %2 %1 is not selected for export.", -root);
                } // else valid parent -- don't offset
            }
            exportTree->addEntity(entityDatum->getEntityItemID(), properties);
        }
    });
    if (success) {
        success = exportTree->writeToJSONFile(filename.toLocal8Bit().constData());

        // restore the main window's active state
        _window->activateWindow();
    }
    return success;
}

bool Application::exportEntities(const QString& filename, float x, float y, float z, float scale) {
    glm::vec3 center(x, y, z);
    glm::vec3 minCorner = center - vec3(scale);
    float cubeSize = scale * 2;
    AACube boundingCube(minCorner, cubeSize);
    QVector<EntityItemPointer> entities;
    QVector<EntityItemID> ids;
    auto entityTree = getEntities()->getTree();
    entityTree->withReadLock([&] {
        entityTree->findEntities(boundingCube, entities);
        foreach(EntityItemPointer entity, entities) {
            ids << entity->getEntityItemID();
        }
    });
    return exportEntities(filename, ids, &center);
}

void Application::loadSettings() {

    sessionRunTime.set(0); // Just clean living. We're about to saveSettings, which will update value.
    DependencyManager::get<AudioClient>()->loadSettings();
    DependencyManager::get<LODManager>()->loadSettings();

    // DONT CHECK IN
    //DependencyManager::get<LODManager>()->setAutomaticLODAdjust(false);

    auto menu = Menu::getInstance();
    menu->loadSettings();

    // override the menu option show overlays to always be true on startup
    menu->setIsOptionChecked(MenuOption::Overlays, true);

    // If there is a preferred plugin, we probably messed it up with the menu settings, so fix it.
    auto pluginManager = PluginManager::getInstance();
    auto plugins = pluginManager->getPreferredDisplayPlugins();
    if (plugins.size() > 0) {
        for (auto plugin : plugins) {
            if (auto action = menu->getActionForOption(plugin->getName())) {
                action->setChecked(true);
                action->trigger();
                // Find and activated highest priority plugin, bail for the rest
                break;
            }
        }
    }

    bool isFirstPerson = false;
    if (_firstRun.get()) {
        // If this is our first run, and no preferred devices were set, default to
        // an HMD device if available.
        auto displayPlugins = pluginManager->getDisplayPlugins();
        for (auto& plugin : displayPlugins) {
            if (plugin->isHmd()) {
                if (auto action = menu->getActionForOption(plugin->getName())) {
                    action->setChecked(true);
                    action->trigger();
                    break;
                }
            }
        }

        isFirstPerson = (qApp->isHMDMode());

    } else {
        // if this is not the first run, the camera will be initialized differently depending on user settings

        if (qApp->isHMDMode()) {
            // if the HMD is active, use first-person camera, unless the appropriate setting is checked
            isFirstPerson = menu->isOptionChecked(MenuOption::FirstPersonHMD);
        } else {
            // if HMD is not active, only use first person if the menu option is checked
            isFirstPerson = menu->isOptionChecked(MenuOption::FirstPerson);
        }
    }

    // finish initializing the camera, based on everything we checked above. Third person camera will be used if no settings
    // dictated that we should be in first person
    Menu::getInstance()->setIsOptionChecked(MenuOption::FirstPerson, isFirstPerson);
    Menu::getInstance()->setIsOptionChecked(MenuOption::ThirdPerson, !isFirstPerson);
    _myCamera.setMode((isFirstPerson) ? CAMERA_MODE_FIRST_PERSON : CAMERA_MODE_THIRD_PERSON);
    cameraMenuChanged();

    auto inputs = pluginManager->getInputPlugins();
    for (auto plugin : inputs) {
        if (!plugin->isActive()) {
            plugin->activate();
        }
    }

    getMyAvatar()->loadData();
    _settingsLoaded = true;
}

void Application::saveSettings() const {
    sessionRunTime.set(_sessionRunTimer.elapsed() / MSECS_PER_SECOND);
    DependencyManager::get<AudioClient>()->saveSettings();
    DependencyManager::get<LODManager>()->saveSettings();

    Menu::getInstance()->saveSettings();
    getMyAvatar()->saveData();
    PluginManager::getInstance()->saveSettings();
}

bool Application::importEntities(const QString& urlOrFilename, const bool isObservable, const qint64 callerId) {
    bool success = false;
    _entityClipboard->withWriteLock([&] {
        _entityClipboard->eraseAllOctreeElements();

        success = _entityClipboard->readFromURL(urlOrFilename, isObservable, callerId);
        if (success) {
            _entityClipboard->reaverageOctreeElements();
        }
    });
    return success;
}

QVector<EntityItemID> Application::pasteEntities(float x, float y, float z) {
    return _entityClipboard->sendEntities(&_entityEditSender, getEntities()->getTree(), x, y, z);
}

void Application::init() {
    // Make sure Login state is up to date
#if !defined(DISABLE_QML)
    DependencyManager::get<DialogsManager>()->toggleLoginDialog();
#endif
    DependencyManager::get<AvatarManager>()->init();

    _timerStart.start();
    _lastTimeUpdated.start();

    if (auto steamClient = PluginManager::getInstance()->getSteamClientPlugin()) {
        // when +connect_lobby in command line, join steam lobby
        const QString STEAM_LOBBY_COMMAND_LINE_KEY = "+connect_lobby";
        int lobbyIndex = arguments().indexOf(STEAM_LOBBY_COMMAND_LINE_KEY);
        if (lobbyIndex != -1) {
            QString lobbyId = arguments().value(lobbyIndex + 1);
            steamClient->joinLobby(lobbyId);
        }
    }


    qCDebug(interfaceapp) << "Loaded settings";

    // fire off an immediate domain-server check in now that settings are loaded
    if (!isServerlessMode()) {
        DependencyManager::get<NodeList>()->sendDomainServerCheckIn();
    }

    // This allows collision to be set up properly for shape entities supported by GeometryCache.
    // This is before entity setup to ensure that it's ready for whenever instance collision is initialized.
    ShapeEntityItem::setShapeInfoCalulator(ShapeEntityItem::ShapeInfoCalculator(&shapeInfoCalculator));

    getEntities()->init();
    getEntities()->setEntityLoadingPriorityFunction([this](const EntityItem& item) {
        auto dims = item.getScaledDimensions();
        auto maxSize = glm::compMax(dims);

        if (maxSize <= 0.0f) {
            return 0.0f;
        }

        auto distance = glm::distance(getMyAvatar()->getWorldPosition(), item.getWorldPosition());
        return atan2(maxSize, distance);
    });

    ObjectMotionState::setShapeManager(&_shapeManager);
    _physicsEngine->init();

    EntityTreePointer tree = getEntities()->getTree();
    _entitySimulation->init(tree, _physicsEngine, &_entityEditSender);
    tree->setSimulation(_entitySimulation);

    auto entityScriptingInterface = DependencyManager::get<EntityScriptingInterface>();

    // connect the _entityCollisionSystem to our EntityTreeRenderer since that's what handles running entity scripts
    connect(_entitySimulation.get(), &PhysicalEntitySimulation::entityCollisionWithEntity,
            getEntities().data(), &EntityTreeRenderer::entityCollisionWithEntity);

    // connect the _entities (EntityTreeRenderer) to our script engine's EntityScriptingInterface for firing
    // of events related clicking, hovering over, and entering entities
    getEntities()->connectSignalsToSlots(entityScriptingInterface.data());

    // Make sure any new sounds are loaded as soon as know about them.
    connect(tree.get(), &EntityTree::newCollisionSoundURL, this, [this](QUrl newURL, EntityItemID id) {
        getEntities()->setCollisionSound(id, DependencyManager::get<SoundCache>()->getSound(newURL));
    }, Qt::QueuedConnection);
    connect(getMyAvatar().get(), &MyAvatar::newCollisionSoundURL, this, [this](QUrl newURL) {
        if (auto avatar = getMyAvatar()) {
            auto sound = DependencyManager::get<SoundCache>()->getSound(newURL);
            avatar->setCollisionSound(sound);
        }
    }, Qt::QueuedConnection);

    _gameWorkload.startup(getEntities()->getWorkloadSpace(), _graphicsEngine.getRenderScene(), _entitySimulation);
    _entitySimulation->setWorkloadSpace(getEntities()->getWorkloadSpace());
}

void Application::pauseUntilLoginDetermined() {
    if (QThread::currentThread() != qApp->thread()) {
        QMetaObject::invokeMethod(this, "pauseUntilLoginDetermined");
        return;
    }

    auto myAvatar = getMyAvatar();
    _previousAvatarTargetScale = myAvatar->getTargetScale();
    _previousAvatarSkeletonModel = myAvatar->getSkeletonModelURL().toString();
    myAvatar->setTargetScale(1.0f);
    myAvatar->setSkeletonModelURLFromScript(myAvatar->defaultFullAvatarModelUrl().toString());
    myAvatar->setEnableMeshVisible(false);

    _controllerScriptingInterface->disableMapping(STANDARD_TO_ACTION_MAPPING_NAME);

    {
        auto userInputMapper = DependencyManager::get<UserInputMapper>();
        if (userInputMapper->loadMapping(NO_MOVEMENT_MAPPING_JSON)) {
            _controllerScriptingInterface->enableMapping(NO_MOVEMENT_MAPPING_NAME);
        }
    }

    const auto& nodeList = DependencyManager::get<NodeList>();
    // save interstitial mode setting until resuming.
    _interstitialModeEnabled = nodeList->getDomainHandler().getInterstitialModeEnabled();
    nodeList->getDomainHandler().setInterstitialModeEnabled(false);

    auto menu = Menu::getInstance();
    menu->getMenu("Edit")->setVisible(false);
    menu->getMenu("View")->setVisible(false);
    menu->getMenu("Navigate")->setVisible(false);
    menu->getMenu("Settings")->setVisible(false);
    _developerMenuVisible = menu->getMenu("Developer")->isVisible();
    menu->setIsOptionChecked(MenuOption::Stats, false);
    if (_developerMenuVisible) {
        menu->getMenu("Developer")->setVisible(false);
    }
    _previousCameraMode = _myCamera.getMode();
    _myCamera.setMode(CAMERA_MODE_FIRST_PERSON);
    cameraModeChanged();

    // disconnect domain handler.
    nodeList->getDomainHandler().disconnect();

}

void Application::resumeAfterLoginDialogActionTaken() {
    if (QThread::currentThread() != qApp->thread()) {
        QMetaObject::invokeMethod(this, "resumeAfterLoginDialogActionTaken");
        return;
    }

    if (!isHMDMode() && getDesktopTabletBecomesToolbarSetting()) {
        auto toolbar = DependencyManager::get<ToolbarScriptingInterface>()->getToolbar("com.highfidelity.interface.toolbar.system");
        toolbar->writeProperty("visible", true);
    } else {
        getApplicationCompositor().getReticleInterface()->setAllowMouseCapture(true);
        getApplicationCompositor().getReticleInterface()->setVisible(true);
    }

    updateSystemTabletMode();

    {
        auto userInputMapper = DependencyManager::get<UserInputMapper>();
        userInputMapper->unloadMapping(NO_MOVEMENT_MAPPING_JSON);
        _controllerScriptingInterface->disableMapping(NO_MOVEMENT_MAPPING_NAME);
    }

    auto myAvatar = getMyAvatar();
    myAvatar->setTargetScale(_previousAvatarTargetScale);
    myAvatar->setSkeletonModelURLFromScript(_previousAvatarSkeletonModel);
    myAvatar->setEnableMeshVisible(true);

    _controllerScriptingInterface->enableMapping(STANDARD_TO_ACTION_MAPPING_NAME);

    const auto& nodeList = DependencyManager::get<NodeList>();
    nodeList->getDomainHandler().setInterstitialModeEnabled(_interstitialModeEnabled);
    {
        auto scriptEngines = DependencyManager::get<ScriptEngines>().data();
        // this will force the model the look at the correct directory (weird order of operations issue)
        scriptEngines->reloadLocalFiles();

        // if the --scripts command-line argument was used.
        if (!_defaultScriptsLocation.exists() && (arguments().indexOf(QString("--").append(SCRIPTS_SWITCH))) != -1) {
            scriptEngines->loadDefaultScripts();
            scriptEngines->defaultScriptsLocationOverridden(true);
        } else {
            scriptEngines->loadScripts();
        }
    }

    auto accountManager = DependencyManager::get<AccountManager>();
    auto addressManager = DependencyManager::get<AddressManager>();

    // restart domain handler.
    nodeList->getDomainHandler().resetting();

    QVariant testProperty = property(hifi::properties::TEST);
    if (testProperty.isValid()) {
        const auto testScript = property(hifi::properties::TEST).toUrl();
        // Set last parameter to exit interface when the test script finishes, if so requested
        DependencyManager::get<ScriptEngines>()->loadScript(testScript, false, false, false, false, quitWhenFinished);
        // This is done so we don't get a "connection time-out" message when we haven't passed in a URL.
        if (arguments().contains("--url")) {
            auto reply = SandboxUtils::getStatus();
            connect(reply, &QNetworkReply::finished, this, [this, reply] { handleSandboxStatus(reply); });
        }
    } else {
        auto reply = SandboxUtils::getStatus();
        connect(reply, &QNetworkReply::finished, this, [this, reply] { handleSandboxStatus(reply); });
    }

    auto menu = Menu::getInstance();
    menu->getMenu("Edit")->setVisible(true);
    menu->getMenu("View")->setVisible(true);
    menu->getMenu("Navigate")->setVisible(true);
    menu->getMenu("Settings")->setVisible(true);
    menu->getMenu("Developer")->setVisible(_developerMenuVisible);
    _myCamera.setMode(_previousCameraMode);
    cameraModeChanged();
}

void Application::loadAvatarScripts(const QVector<QString>& urls) {
    auto scriptEngines = DependencyManager::get<ScriptEngines>();
    auto runningScripts = scriptEngines->getRunningScripts();
    for (auto url : urls) {
        int index = runningScripts.indexOf(url);
        if (index < 0) {
            auto scriptEnginePointer = scriptEngines->loadScript(url, false);
            if (scriptEnginePointer) {
                scriptEnginePointer->setType(ScriptEngine::Type::AVATAR);
            }
        }
    }
}

void Application::unloadAvatarScripts() {
    auto scriptEngines = DependencyManager::get<ScriptEngines>();
    auto urls = scriptEngines->getRunningScripts();
    for (auto url : urls) {
        auto scriptEngine = scriptEngines->getScriptEngine(url);
        if (scriptEngine->getType() == ScriptEngine::Type::AVATAR) {
            scriptEngines->stopScript(url, false);
        }
    }
}

void Application::updateLOD(float deltaTime) const {
    PerformanceTimer perfTimer("LOD");
    // adjust it unless we were asked to disable this feature, or if we're currently in throttleRendering mode
    if (!isThrottleRendering()) {
        float presentTime = getActiveDisplayPlugin()->getAveragePresentTime();
        float engineRunTime = (float)(_graphicsEngine.getRenderEngine()->getConfiguration().get()->getCPURunTime());
        float gpuTime = getGPUContext()->getFrameTimerGPUAverage();
        float batchTime = getGPUContext()->getFrameTimerBatchAverage();
        auto lodManager = DependencyManager::get<LODManager>();
        lodManager->setRenderTimes(presentTime, engineRunTime, batchTime, gpuTime);
        lodManager->autoAdjustLOD(deltaTime);
    } else {
        DependencyManager::get<LODManager>()->resetLODAdjust();
    }
}

void Application::pushPostUpdateLambda(void* key, const std::function<void()>& func) {
    std::unique_lock<std::mutex> guard(_postUpdateLambdasLock);
    _postUpdateLambdas[key] = func;
}

// Called during Application::update immediately before AvatarManager::updateMyAvatar, updating my data that is then sent to everyone.
// (Maybe this code should be moved there?)
// The principal result is to call updateLookAtTargetAvatar() and then setLookAtPosition().
// Note that it is called BEFORE we update position or joints based on sensors, etc.
void Application::updateMyAvatarLookAtPosition() {
    PerformanceTimer perfTimer("lookAt");
    bool showWarnings = Menu::getInstance()->isOptionChecked(MenuOption::PipelineWarnings);
    PerformanceWarning warn(showWarnings, "Application::updateMyAvatarLookAtPosition()");

    auto myAvatar = getMyAvatar();
    myAvatar->updateLookAtTargetAvatar();
    FaceTracker* faceTracker = getActiveFaceTracker();
    auto eyeTracker = DependencyManager::get<EyeTracker>();

    bool isLookingAtSomeone = false;
    bool isHMD = qApp->isHMDMode();
    glm::vec3 lookAtSpot;
    if (eyeTracker->isTracking() && (isHMD || eyeTracker->isSimulating())) {
        //  Look at the point that the user is looking at.
        glm::vec3 lookAtPosition = eyeTracker->getLookAtPosition();
        if (_myCamera.getMode() == CAMERA_MODE_MIRROR) {
            lookAtPosition.x = -lookAtPosition.x;
        }
        if (isHMD) {
            // TODO -- this code is probably wrong, getHeadPose() returns something in sensor frame, not avatar
            glm::mat4 headPose = getActiveDisplayPlugin()->getHeadPose();
            glm::quat hmdRotation = glm::quat_cast(headPose);
            lookAtSpot = _myCamera.getPosition() + myAvatar->getWorldOrientation() * (hmdRotation * lookAtPosition);
        } else {
            lookAtSpot = myAvatar->getHead()->getEyePosition()
                + (myAvatar->getHead()->getFinalOrientationInWorldFrame() * lookAtPosition);
        }
    } else {
        AvatarSharedPointer lookingAt = myAvatar->getLookAtTargetAvatar().lock();
        bool haveLookAtCandidate = lookingAt && myAvatar.get() != lookingAt.get();
        auto avatar = static_pointer_cast<Avatar>(lookingAt);
        bool mutualLookAtSnappingEnabled = avatar && avatar->getLookAtSnappingEnabled() && myAvatar->getLookAtSnappingEnabled();
        if (haveLookAtCandidate && mutualLookAtSnappingEnabled) {
            //  If I am looking at someone else, look directly at one of their eyes
            isLookingAtSomeone = true;
            auto lookingAtHead = avatar->getHead();

            const float MAXIMUM_FACE_ANGLE = 65.0f * RADIANS_PER_DEGREE;
            glm::vec3 lookingAtFaceOrientation = lookingAtHead->getFinalOrientationInWorldFrame() * IDENTITY_FORWARD;
            glm::vec3 fromLookingAtToMe = glm::normalize(myAvatar->getHead()->getEyePosition()
                - lookingAtHead->getEyePosition());
            float faceAngle = glm::angle(lookingAtFaceOrientation, fromLookingAtToMe);

            if (faceAngle < MAXIMUM_FACE_ANGLE) {
                // Randomly look back and forth between look targets
                eyeContactTarget target = Menu::getInstance()->isOptionChecked(MenuOption::FixGaze) ?
                    LEFT_EYE : myAvatar->getEyeContactTarget();
                switch (target) {
                    case LEFT_EYE:
                        lookAtSpot = lookingAtHead->getLeftEyePosition();
                        break;
                    case RIGHT_EYE:
                        lookAtSpot = lookingAtHead->getRightEyePosition();
                        break;
                    case MOUTH:
                        lookAtSpot = lookingAtHead->getMouthPosition();
                        break;
                }
            } else {
                // Just look at their head (mid point between eyes)
                lookAtSpot = lookingAtHead->getEyePosition();
            }
        } else {
            //  I am not looking at anyone else, so just look forward
            auto headPose = myAvatar->getControllerPoseInWorldFrame(controller::Action::HEAD);
            if (headPose.isValid()) {
                lookAtSpot = transformPoint(headPose.getMatrix(), glm::vec3(0.0f, 0.0f, TREE_SCALE));
            } else {
                lookAtSpot = myAvatar->getHead()->getEyePosition() +
                    (myAvatar->getHead()->getFinalOrientationInWorldFrame() * glm::vec3(0.0f, 0.0f, -TREE_SCALE));
            }
        }

        // Deflect the eyes a bit to match the detected gaze from the face tracker if active.
        if (faceTracker && !faceTracker->isMuted()) {
            float eyePitch = faceTracker->getEstimatedEyePitch();
            float eyeYaw = faceTracker->getEstimatedEyeYaw();
            const float GAZE_DEFLECTION_REDUCTION_DURING_EYE_CONTACT = 0.1f;
            glm::vec3 origin = myAvatar->getHead()->getEyePosition();
            float deflection = faceTracker->getEyeDeflection();
            if (isLookingAtSomeone) {
                deflection *= GAZE_DEFLECTION_REDUCTION_DURING_EYE_CONTACT;
            }
            lookAtSpot = origin + _myCamera.getOrientation() * glm::quat(glm::radians(glm::vec3(
                eyePitch * deflection, eyeYaw * deflection, 0.0f))) *
                glm::inverse(_myCamera.getOrientation()) * (lookAtSpot - origin);
        }
    }

    myAvatar->getHead()->setLookAtPosition(lookAtSpot);
}

void Application::updateThreads(float deltaTime) {
    PerformanceTimer perfTimer("updateThreads");
    bool showWarnings = Menu::getInstance()->isOptionChecked(MenuOption::PipelineWarnings);
    PerformanceWarning warn(showWarnings, "Application::updateThreads()");

    // parse voxel packets
    if (!_enableProcessOctreeThread) {
        _octreeProcessor.threadRoutine();
        _entityEditSender.threadRoutine();
    }
}

void Application::toggleOverlays() {
    auto menu = Menu::getInstance();
    menu->setIsOptionChecked(MenuOption::Overlays, !menu->isOptionChecked(MenuOption::Overlays));
}

void Application::setOverlaysVisible(bool visible) {
    auto menu = Menu::getInstance();
    menu->setIsOptionChecked(MenuOption::Overlays, visible);
}

void Application::centerUI() {
    _overlayConductor.centerUI();
}

void Application::cycleCamera() {
    auto menu = Menu::getInstance();
    if (menu->isOptionChecked(MenuOption::FullscreenMirror)) {

        menu->setIsOptionChecked(MenuOption::FullscreenMirror, false);
        menu->setIsOptionChecked(MenuOption::FirstPerson, true);

    } else if (menu->isOptionChecked(MenuOption::FirstPerson)) {

        menu->setIsOptionChecked(MenuOption::FirstPerson, false);
        menu->setIsOptionChecked(MenuOption::ThirdPerson, true);

    } else if (menu->isOptionChecked(MenuOption::ThirdPerson)) {

        menu->setIsOptionChecked(MenuOption::ThirdPerson, false);
        menu->setIsOptionChecked(MenuOption::FullscreenMirror, true);

    } else if (menu->isOptionChecked(MenuOption::IndependentMode) || menu->isOptionChecked(MenuOption::CameraEntityMode)) {
        // do nothing if in independent or camera entity modes
        return;
    }
    cameraMenuChanged(); // handle the menu change
}

void Application::cameraModeChanged() {
    switch (_myCamera.getMode()) {
        case CAMERA_MODE_FIRST_PERSON:
            Menu::getInstance()->setIsOptionChecked(MenuOption::FirstPerson, true);
            break;
        case CAMERA_MODE_THIRD_PERSON:
            Menu::getInstance()->setIsOptionChecked(MenuOption::ThirdPerson, true);
            break;
        case CAMERA_MODE_MIRROR:
            Menu::getInstance()->setIsOptionChecked(MenuOption::FullscreenMirror, true);
            break;
        case CAMERA_MODE_INDEPENDENT:
            Menu::getInstance()->setIsOptionChecked(MenuOption::IndependentMode, true);
            break;
        case CAMERA_MODE_ENTITY:
            Menu::getInstance()->setIsOptionChecked(MenuOption::CameraEntityMode, true);
            break;
        default:
            break;
    }
    cameraMenuChanged();
}

void Application::changeViewAsNeeded(float boomLength) {
    // Switch between first and third person views as needed
    // This is called when the boom length has changed
    bool boomLengthGreaterThanMinimum = (boomLength > MyAvatar::ZOOM_MIN);

    if (_myCamera.getMode() == CAMERA_MODE_FIRST_PERSON && boomLengthGreaterThanMinimum) {
        Menu::getInstance()->setIsOptionChecked(MenuOption::FirstPerson, false);
        Menu::getInstance()->setIsOptionChecked(MenuOption::ThirdPerson, true);
        cameraMenuChanged();
    } else if (_myCamera.getMode() == CAMERA_MODE_THIRD_PERSON && !boomLengthGreaterThanMinimum) {
        Menu::getInstance()->setIsOptionChecked(MenuOption::FirstPerson, true);
        Menu::getInstance()->setIsOptionChecked(MenuOption::ThirdPerson, false);
        cameraMenuChanged();
    }
}

void Application::cameraMenuChanged() {
    auto menu = Menu::getInstance();
    if (menu->isOptionChecked(MenuOption::FullscreenMirror)) {
        if (!isHMDMode() && _myCamera.getMode() != CAMERA_MODE_MIRROR) {
            _mirrorYawOffset = 0.0f;
            _myCamera.setMode(CAMERA_MODE_MIRROR);
            getMyAvatar()->reset(false, false, false); // to reset any active MyAvatar::FollowHelpers
            getMyAvatar()->setBoomLength(MyAvatar::ZOOM_DEFAULT);
        }
    } else if (menu->isOptionChecked(MenuOption::FirstPerson)) {
        if (_myCamera.getMode() != CAMERA_MODE_FIRST_PERSON) {
            _myCamera.setMode(CAMERA_MODE_FIRST_PERSON);
            getMyAvatar()->setBoomLength(MyAvatar::ZOOM_MIN);
        }
    } else if (menu->isOptionChecked(MenuOption::ThirdPerson)) {
        if (_myCamera.getMode() != CAMERA_MODE_THIRD_PERSON) {
            _myCamera.setMode(CAMERA_MODE_THIRD_PERSON);
            if (getMyAvatar()->getBoomLength() == MyAvatar::ZOOM_MIN) {
                getMyAvatar()->setBoomLength(MyAvatar::ZOOM_DEFAULT);
            }
        }
    } else if (menu->isOptionChecked(MenuOption::IndependentMode)) {
        if (_myCamera.getMode() != CAMERA_MODE_INDEPENDENT) {
            _myCamera.setMode(CAMERA_MODE_INDEPENDENT);
        }
    } else if (menu->isOptionChecked(MenuOption::CameraEntityMode)) {
        if (_myCamera.getMode() != CAMERA_MODE_ENTITY) {
            _myCamera.setMode(CAMERA_MODE_ENTITY);
        }
    }
}

void Application::resetPhysicsReadyInformation() {
    // we've changed domains or cleared out caches or something.  we no longer know enough about the
    // collision information of nearby entities to make running bullet be safe.
    _fullSceneReceivedCounter = 0;
    _fullSceneCounterAtLastPhysicsCheck = 0;
    _gpuTextureMemSizeStabilityCount = 0;
    _gpuTextureMemSizeAtLastCheck = 0;
    _physicsEnabled = false;
    _octreeProcessor.startEntitySequence();
}


void Application::reloadResourceCaches() {
    resetPhysicsReadyInformation();

    // Query the octree to refresh everything in view
    _queryExpiry = SteadyClock::now();
    _octreeQuery.incrementConnectionID();

    queryOctree(NodeType::EntityServer, PacketType::EntityQuery);

    // Clear the entities and their renderables
    getEntities()->clear();

    DependencyManager::get<AssetClient>()->clearCache();
    DependencyManager::get<ScriptCache>()->clearCache();

    // Clear all the resource caches
    DependencyManager::get<ResourceCacheSharedItems>()->clear();
    DependencyManager::get<AnimationCache>()->refreshAll();
    DependencyManager::get<SoundCache>()->refreshAll();
    MaterialCache::instance().refreshAll();
    DependencyManager::get<ModelCache>()->refreshAll();
    ShaderCache::instance().refreshAll();
    DependencyManager::get<TextureCache>()->refreshAll();
    DependencyManager::get<recording::ClipCache>()->refreshAll();

    DependencyManager::get<NodeList>()->reset();  // Force redownload of .fst models

    getMyAvatar()->resetFullAvatarURL();
}

void Application::rotationModeChanged() const {
    if (!Menu::getInstance()->isOptionChecked(MenuOption::CenterPlayerInView)) {
        getMyAvatar()->setHeadPitch(0);
    }
}

void Application::setKeyboardFocusHighlight(const glm::vec3& position, const glm::quat& rotation, const glm::vec3& dimensions) {
    // Create focus
    if (qApp->getLoginDialogPoppedUp()) {
        return;
    }
    if (_keyboardFocusHighlightID == UNKNOWN_OVERLAY_ID || !getOverlays().isAddedOverlay(_keyboardFocusHighlightID)) {
        _keyboardFocusHighlight = std::make_shared<Cube3DOverlay>();
        _keyboardFocusHighlight->setAlpha(1.0f);
        _keyboardFocusHighlight->setColor({ 0xFF, 0xEF, 0x00 });
        _keyboardFocusHighlight->setIsSolid(false);
        _keyboardFocusHighlight->setPulseMin(0.5);
        _keyboardFocusHighlight->setPulseMax(1.0);
        _keyboardFocusHighlight->setColorPulse(1.0);
        _keyboardFocusHighlight->setIgnorePickIntersection(true);
        _keyboardFocusHighlight->setDrawInFront(false);
        _keyboardFocusHighlightID = getOverlays().addOverlay(_keyboardFocusHighlight);
    }

    // Position focus
    _keyboardFocusHighlight->setWorldOrientation(rotation);
    _keyboardFocusHighlight->setWorldPosition(position);
    _keyboardFocusHighlight->setDimensions(dimensions);
    _keyboardFocusHighlight->setVisible(true);
}

QUuid Application::getKeyboardFocusEntity() const {
    return _keyboardFocusedEntity.get();
}

static const float FOCUS_HIGHLIGHT_EXPANSION_FACTOR = 1.05f;

void Application::setKeyboardFocusEntity(const EntityItemID& entityItemID) {
    if (qApp->getLoginDialogPoppedUp()) {
        return;
    }
    if (_keyboardFocusedEntity.get() != entityItemID) {
        _keyboardFocusedEntity.set(entityItemID);

        if (_keyboardFocusHighlight && _keyboardFocusedOverlay.get() == UNKNOWN_OVERLAY_ID) {
            _keyboardFocusHighlight->setVisible(false);
        }

        if (entityItemID == UNKNOWN_ENTITY_ID) {
            return;
        }

        auto entityScriptingInterface = DependencyManager::get<EntityScriptingInterface>();
        auto properties = entityScriptingInterface->getEntityProperties(entityItemID);
        if (!properties.getLocked() && properties.getVisible()) {

            auto entities = getEntities();
            auto entityId = _keyboardFocusedEntity.get();
            if (entities->wantsKeyboardFocus(entityId)) {
                entities->setProxyWindow(entityId, _window->windowHandle());
                if (_keyboardMouseDevice->isActive()) {
                    _keyboardMouseDevice->pluginFocusOutEvent();
                }
                _lastAcceptedKeyPress = usecTimestampNow();

                auto entity = getEntities()->getEntity(entityId);
                if (entity) {
                    setKeyboardFocusHighlight(entity->getWorldPosition(), entity->getWorldOrientation(),
                        entity->getScaledDimensions() * FOCUS_HIGHLIGHT_EXPANSION_FACTOR);
                }
            }
        }
    }
}

OverlayID Application::getKeyboardFocusOverlay() {
    return _keyboardFocusedOverlay.get();
}

void Application::setKeyboardFocusOverlay(const OverlayID& overlayID) {
    if (overlayID != _keyboardFocusedOverlay.get()) {
        if (qApp->getLoginDialogPoppedUp() && !_loginDialogOverlayID.isNull()) {
            if (overlayID == _loginDialogOverlayID) {
                emit loginDialogFocusEnabled();
            } else {
                // that's the only overlay we want in focus;
                return;
            }
        }

        _keyboardFocusedOverlay.set(overlayID);

        if (_keyboardFocusHighlight && _keyboardFocusedEntity.get() == UNKNOWN_ENTITY_ID) {
            _keyboardFocusHighlight->setVisible(false);
        }

        if (overlayID == UNKNOWN_OVERLAY_ID) {
            return;
        }

        auto overlayType = getOverlays().getOverlayType(overlayID);
        auto isVisible = getOverlays().getProperty(overlayID, "visible").value.toBool();
        if (overlayType == Web3DOverlay::TYPE && isVisible) {
            auto overlay = std::dynamic_pointer_cast<Web3DOverlay>(getOverlays().getOverlay(overlayID));
            overlay->setProxyWindow(_window->windowHandle());

            if (_keyboardMouseDevice->isActive()) {
                _keyboardMouseDevice->pluginFocusOutEvent();
            }
            _lastAcceptedKeyPress = usecTimestampNow();

            if (overlay->getProperty("showKeyboardFocusHighlight").toBool()) {
                auto size = overlay->getSize() * FOCUS_HIGHLIGHT_EXPANSION_FACTOR;
                const float OVERLAY_DEPTH = 0.0105f;
                setKeyboardFocusHighlight(overlay->getWorldPosition(), overlay->getWorldOrientation(), glm::vec3(size.x, size.y, OVERLAY_DEPTH));
            } else if (_keyboardFocusHighlight) {
                _keyboardFocusHighlight->setVisible(false);
            }
        }
    }
}

void Application::updateDialogs(float deltaTime) const {
    PerformanceTimer perfTimer("updateDialogs");
    bool showWarnings = Menu::getInstance()->isOptionChecked(MenuOption::PipelineWarnings);
    PerformanceWarning warn(showWarnings, "Application::updateDialogs()");
    auto dialogsManager = DependencyManager::get<DialogsManager>();

    QPointer<OctreeStatsDialog> octreeStatsDialog = dialogsManager->getOctreeStatsDialog();
    if (octreeStatsDialog) {
        octreeStatsDialog->update();
    }
}

void Application::updateSecondaryCameraViewFrustum() {
    // TODO: Fix this by modeling the way the secondary camera works on how the main camera works
    // ie. Use a camera object stored in the game logic and informs the Engine on where the secondary
    // camera should be.

    // Code based on SecondaryCameraJob
    auto renderConfig = _graphicsEngine.getRenderEngine()->getConfiguration();
    assert(renderConfig);
    auto camera = dynamic_cast<SecondaryCameraJobConfig*>(renderConfig->getConfig("SecondaryCamera"));

    if (!camera || !camera->isEnabled()) {
        return;
    }

    ViewFrustum secondaryViewFrustum;
    if (camera->portalProjection && !camera->attachedEntityId.isNull() && !camera->portalEntranceEntityId.isNull()) {
        auto entityScriptingInterface = DependencyManager::get<EntityScriptingInterface>();
        EntityItemPointer portalEntrance = qApp->getEntities()->getTree()->findEntityByID(camera->portalEntranceEntityId);
        EntityItemPointer portalExit = qApp->getEntities()->getTree()->findEntityByID(camera->attachedEntityId);

        glm::vec3 portalEntrancePropertiesPosition = portalEntrance->getWorldPosition();
        glm::quat portalEntrancePropertiesRotation = portalEntrance->getWorldOrientation();
        glm::mat4 worldFromPortalEntranceRotation = glm::mat4_cast(portalEntrancePropertiesRotation);
        glm::mat4 worldFromPortalEntranceTranslation = glm::translate(portalEntrancePropertiesPosition);
        glm::mat4 worldFromPortalEntrance = worldFromPortalEntranceTranslation * worldFromPortalEntranceRotation;
        glm::mat4 portalEntranceFromWorld = glm::inverse(worldFromPortalEntrance);

        glm::vec3 portalExitPropertiesPosition = portalExit->getWorldPosition();
        glm::quat portalExitPropertiesRotation = portalExit->getWorldOrientation();
        glm::vec3 portalExitPropertiesDimensions = portalExit->getScaledDimensions();
        glm::vec3 halfPortalExitPropertiesDimensions = 0.5f * portalExitPropertiesDimensions;

        glm::mat4 worldFromPortalExitRotation = glm::mat4_cast(portalExitPropertiesRotation);
        glm::mat4 worldFromPortalExitTranslation = glm::translate(portalExitPropertiesPosition);
        glm::mat4 worldFromPortalExit = worldFromPortalExitTranslation * worldFromPortalExitRotation;

        glm::vec3 mainCameraPositionWorld = getCamera().getPosition();
        glm::vec3 mainCameraPositionPortalEntrance = vec3(portalEntranceFromWorld * vec4(mainCameraPositionWorld, 1.0f));
        mainCameraPositionPortalEntrance = vec3(-mainCameraPositionPortalEntrance.x, mainCameraPositionPortalEntrance.y,
            -mainCameraPositionPortalEntrance.z);
        glm::vec3 portalExitCameraPositionWorld = vec3(worldFromPortalExit * vec4(mainCameraPositionPortalEntrance, 1.0f));

        secondaryViewFrustum.setPosition(portalExitCameraPositionWorld);
        secondaryViewFrustum.setOrientation(portalExitPropertiesRotation);

        float nearClip = mainCameraPositionPortalEntrance.z + portalExitPropertiesDimensions.z * 2.0f;
        // `mainCameraPositionPortalEntrance` should technically be `mainCameraPositionPortalExit`,
        // but the values are the same.
        glm::vec3 upperRight = halfPortalExitPropertiesDimensions - mainCameraPositionPortalEntrance;
        glm::vec3 bottomLeft = -halfPortalExitPropertiesDimensions - mainCameraPositionPortalEntrance;
        glm::mat4 frustum = glm::frustum(bottomLeft.x, upperRight.x, bottomLeft.y, upperRight.y, nearClip, camera->farClipPlaneDistance);
        secondaryViewFrustum.setProjection(frustum);
    } else if (camera->mirrorProjection && !camera->attachedEntityId.isNull()) {
        auto entityScriptingInterface = DependencyManager::get<EntityScriptingInterface>();
        auto entityProperties = entityScriptingInterface->getEntityProperties(camera->attachedEntityId);
        glm::vec3 mirrorPropertiesPosition = entityProperties.getPosition();
        glm::quat mirrorPropertiesRotation = entityProperties.getRotation();
        glm::vec3 mirrorPropertiesDimensions = entityProperties.getDimensions();
        glm::vec3 halfMirrorPropertiesDimensions = 0.5f * mirrorPropertiesDimensions;

        // setup mirror from world as inverse of world from mirror transformation using inverted x and z for mirrored image
        // TODO: we are assuming here that UP is world y-axis
        glm::mat4 worldFromMirrorRotation = glm::mat4_cast(mirrorPropertiesRotation) * glm::scale(vec3(-1.0f, 1.0f, -1.0f));
        glm::mat4 worldFromMirrorTranslation = glm::translate(mirrorPropertiesPosition);
        glm::mat4 worldFromMirror = worldFromMirrorTranslation * worldFromMirrorRotation;
        glm::mat4 mirrorFromWorld = glm::inverse(worldFromMirror);

        // get mirror camera position by reflecting main camera position's z coordinate in mirror space
        glm::vec3 mainCameraPositionWorld = getCamera().getPosition();
        glm::vec3 mainCameraPositionMirror = vec3(mirrorFromWorld * vec4(mainCameraPositionWorld, 1.0f));
        glm::vec3 mirrorCameraPositionMirror = vec3(mainCameraPositionMirror.x, mainCameraPositionMirror.y,
                                                    -mainCameraPositionMirror.z);
        glm::vec3 mirrorCameraPositionWorld = vec3(worldFromMirror * vec4(mirrorCameraPositionMirror, 1.0f));

        // set frustum position to be mirrored camera and set orientation to mirror's adjusted rotation
        glm::quat mirrorCameraOrientation = glm::quat_cast(worldFromMirrorRotation);
        secondaryViewFrustum.setPosition(mirrorCameraPositionWorld);
        secondaryViewFrustum.setOrientation(mirrorCameraOrientation);

        // build frustum using mirror space translation of mirrored camera
        float nearClip = mirrorCameraPositionMirror.z + mirrorPropertiesDimensions.z * 2.0f;
        glm::vec3 upperRight = halfMirrorPropertiesDimensions - mirrorCameraPositionMirror;
        glm::vec3 bottomLeft = -halfMirrorPropertiesDimensions - mirrorCameraPositionMirror;
        glm::mat4 frustum = glm::frustum(bottomLeft.x, upperRight.x, bottomLeft.y, upperRight.y, nearClip, camera->farClipPlaneDistance);
        secondaryViewFrustum.setProjection(frustum);
    } else {
        if (!camera->attachedEntityId.isNull()) {
            auto entityScriptingInterface = DependencyManager::get<EntityScriptingInterface>();
            auto entityProperties = entityScriptingInterface->getEntityProperties(camera->attachedEntityId);
            secondaryViewFrustum.setPosition(entityProperties.getPosition());
            secondaryViewFrustum.setOrientation(entityProperties.getRotation());
        } else {
            secondaryViewFrustum.setPosition(camera->position);
            secondaryViewFrustum.setOrientation(camera->orientation);
        }

        float aspectRatio = (float)camera->textureWidth / (float)camera->textureHeight;
        secondaryViewFrustum.setProjection(camera->vFoV,
                                            aspectRatio,
                                            camera->nearClipPlaneDistance,
                                            camera->farClipPlaneDistance);
    }
    // Without calculating the bound planes, the secondary camera will use the same culling frustum as the main camera,
    // which is not what we want here.
    secondaryViewFrustum.calculate();

    _conicalViews.push_back(secondaryViewFrustum);
}

static bool domainLoadingInProgress = false;

void Application::update(float deltaTime) {
    PROFILE_RANGE_EX(app, __FUNCTION__, 0xffff0000, (uint64_t)_graphicsEngine._renderFrameCount + 1);

    if (_aboutToQuit) {
        return;
    }


    if (!_physicsEnabled) {
        if (!domainLoadingInProgress) {
            PROFILE_ASYNC_BEGIN(app, "Scene Loading", "");
            domainLoadingInProgress = true;
        }

        // we haven't yet enabled physics.  we wait until we think we have all the collision information
        // for nearby entities before starting bullet up.
        quint64 now = usecTimestampNow();
        if (isServerlessMode() || _octreeProcessor.isLoadSequenceComplete()) {
            bool enableInterstitial = DependencyManager::get<NodeList>()->getDomainHandler().getInterstitialModeEnabled();

            if (gpuTextureMemSizeStable() || !enableInterstitial) {
                // we've received a new full-scene octree stats packet, or it's been long enough to try again anyway
                _lastPhysicsCheckTime = now;
                _fullSceneCounterAtLastPhysicsCheck = _fullSceneReceivedCounter;
                _lastQueriedViews.clear();  // Force new view.

                // process octree stats packets are sent in between full sends of a scene (this isn't currently true).
                // We keep physics disabled until we've received a full scene and everything near the avatar in that
                // scene is ready to compute its collision shape.
                if (getMyAvatar()->isReadyForPhysics()) {
                    _physicsEnabled = true;
                    setIsInterstitialMode(false);
                    getMyAvatar()->updateMotionBehaviorFromMenu();
                }
            }
        }
    } else if (domainLoadingInProgress) {
        domainLoadingInProgress = false;
        PROFILE_ASYNC_END(app, "Scene Loading", "");
    }

    auto myAvatar = getMyAvatar();
    {
        PerformanceTimer perfTimer("devices");

        FaceTracker* tracker = getSelectedFaceTracker();
        if (tracker && Menu::getInstance()->isOptionChecked(MenuOption::MuteFaceTracking) != tracker->isMuted()) {
            tracker->toggleMute();
        }

        tracker = getActiveFaceTracker();
        if (tracker && !tracker->isMuted()) {
            tracker->update(deltaTime);

            // Auto-mute microphone after losing face tracking?
            if (tracker->isTracking()) {
                _lastFaceTrackerUpdate = usecTimestampNow();
            } else {
                const quint64 MUTE_MICROPHONE_AFTER_USECS = 5000000;  //5 secs
                Menu* menu = Menu::getInstance();
                auto audioClient = DependencyManager::get<AudioClient>();
                if (menu->isOptionChecked(MenuOption::AutoMuteAudio) && !audioClient->isMuted()) {
                    if (_lastFaceTrackerUpdate > 0
                        && ((usecTimestampNow() - _lastFaceTrackerUpdate) > MUTE_MICROPHONE_AFTER_USECS)) {
                        audioClient->setMuted(true);
                        _lastFaceTrackerUpdate = 0;
                    }
                } else {
                    _lastFaceTrackerUpdate = 0;
                }
            }
        } else {
            _lastFaceTrackerUpdate = 0;
        }

        auto userInputMapper = DependencyManager::get<UserInputMapper>();

        controller::InputCalibrationData calibrationData = {
            myAvatar->getSensorToWorldMatrix(),
            createMatFromQuatAndPos(myAvatar->getWorldOrientation(), myAvatar->getWorldPosition()),
            myAvatar->getHMDSensorMatrix(),
            myAvatar->getCenterEyeCalibrationMat(),
            myAvatar->getHeadCalibrationMat(),
            myAvatar->getSpine2CalibrationMat(),
            myAvatar->getHipsCalibrationMat(),
            myAvatar->getLeftFootCalibrationMat(),
            myAvatar->getRightFootCalibrationMat(),
            myAvatar->getRightArmCalibrationMat(),
            myAvatar->getLeftArmCalibrationMat(),
            myAvatar->getRightHandCalibrationMat(),
            myAvatar->getLeftHandCalibrationMat()
        };

        InputPluginPointer keyboardMousePlugin;
        for (auto inputPlugin : PluginManager::getInstance()->getInputPlugins()) {
            if (inputPlugin->getName() == KeyboardMouseDevice::NAME) {
                keyboardMousePlugin = inputPlugin;
            } else if (inputPlugin->isActive()) {
                inputPlugin->pluginUpdate(deltaTime, calibrationData);
            }
        }

        userInputMapper->setInputCalibrationData(calibrationData);
        userInputMapper->update(deltaTime);

        if (keyboardMousePlugin && keyboardMousePlugin->isActive()) {
            keyboardMousePlugin->pluginUpdate(deltaTime, calibrationData);
        }
        // Transfer the user inputs to the driveKeys
        // FIXME can we drop drive keys and just have the avatar read the action states directly?
        myAvatar->clearDriveKeys();
        if (_myCamera.getMode() != CAMERA_MODE_INDEPENDENT && !isInterstitialMode()) {
            if (!_controllerScriptingInterface->areActionsCaptured() && _myCamera.getMode() != CAMERA_MODE_MIRROR) {
                myAvatar->setDriveKey(MyAvatar::TRANSLATE_Z, -1.0f * userInputMapper->getActionState(controller::Action::TRANSLATE_Z));
                myAvatar->setDriveKey(MyAvatar::TRANSLATE_Y, userInputMapper->getActionState(controller::Action::TRANSLATE_Y));
                myAvatar->setDriveKey(MyAvatar::TRANSLATE_X, userInputMapper->getActionState(controller::Action::TRANSLATE_X));
                if (deltaTime > FLT_EPSILON) {
                    myAvatar->setDriveKey(MyAvatar::PITCH, -1.0f * userInputMapper->getActionState(controller::Action::PITCH));
                    myAvatar->setDriveKey(MyAvatar::YAW, -1.0f * userInputMapper->getActionState(controller::Action::YAW));
                    myAvatar->setDriveKey(MyAvatar::STEP_YAW, -1.0f * userInputMapper->getActionState(controller::Action::STEP_YAW));
                }
            }
            myAvatar->setDriveKey(MyAvatar::ZOOM, userInputMapper->getActionState(controller::Action::TRANSLATE_CAMERA_Z));
        }

        myAvatar->setSprintMode((bool)userInputMapper->getActionState(controller::Action::SPRINT));
        static const std::vector<controller::Action> avatarControllerActions = {
            controller::Action::LEFT_HAND,
            controller::Action::RIGHT_HAND,
            controller::Action::LEFT_FOOT,
            controller::Action::RIGHT_FOOT,
            controller::Action::HIPS,
            controller::Action::SPINE2,
            controller::Action::HEAD,
            controller::Action::LEFT_HAND_THUMB1,
            controller::Action::LEFT_HAND_THUMB2,
            controller::Action::LEFT_HAND_THUMB3,
            controller::Action::LEFT_HAND_THUMB4,
            controller::Action::LEFT_HAND_INDEX1,
            controller::Action::LEFT_HAND_INDEX2,
            controller::Action::LEFT_HAND_INDEX3,
            controller::Action::LEFT_HAND_INDEX4,
            controller::Action::LEFT_HAND_MIDDLE1,
            controller::Action::LEFT_HAND_MIDDLE2,
            controller::Action::LEFT_HAND_MIDDLE3,
            controller::Action::LEFT_HAND_MIDDLE4,
            controller::Action::LEFT_HAND_RING1,
            controller::Action::LEFT_HAND_RING2,
            controller::Action::LEFT_HAND_RING3,
            controller::Action::LEFT_HAND_RING4,
            controller::Action::LEFT_HAND_PINKY1,
            controller::Action::LEFT_HAND_PINKY2,
            controller::Action::LEFT_HAND_PINKY3,
            controller::Action::LEFT_HAND_PINKY4,
            controller::Action::RIGHT_HAND_THUMB1,
            controller::Action::RIGHT_HAND_THUMB2,
            controller::Action::RIGHT_HAND_THUMB3,
            controller::Action::RIGHT_HAND_THUMB4,
            controller::Action::RIGHT_HAND_INDEX1,
            controller::Action::RIGHT_HAND_INDEX2,
            controller::Action::RIGHT_HAND_INDEX3,
            controller::Action::RIGHT_HAND_INDEX4,
            controller::Action::RIGHT_HAND_MIDDLE1,
            controller::Action::RIGHT_HAND_MIDDLE2,
            controller::Action::RIGHT_HAND_MIDDLE3,
            controller::Action::RIGHT_HAND_MIDDLE4,
            controller::Action::RIGHT_HAND_RING1,
            controller::Action::RIGHT_HAND_RING2,
            controller::Action::RIGHT_HAND_RING3,
            controller::Action::RIGHT_HAND_RING4,
            controller::Action::RIGHT_HAND_PINKY1,
            controller::Action::RIGHT_HAND_PINKY2,
            controller::Action::RIGHT_HAND_PINKY3,
            controller::Action::RIGHT_HAND_PINKY4,
            controller::Action::LEFT_ARM,
            controller::Action::RIGHT_ARM,
            controller::Action::LEFT_SHOULDER,
            controller::Action::RIGHT_SHOULDER,
            controller::Action::LEFT_FORE_ARM,
            controller::Action::RIGHT_FORE_ARM,
            controller::Action::LEFT_LEG,
            controller::Action::RIGHT_LEG,
            controller::Action::LEFT_UP_LEG,
            controller::Action::RIGHT_UP_LEG,
            controller::Action::LEFT_TOE_BASE,
            controller::Action::RIGHT_TOE_BASE
        };

        // copy controller poses from userInputMapper to myAvatar.
        glm::mat4 myAvatarMatrix = createMatFromQuatAndPos(myAvatar->getWorldOrientation(), myAvatar->getWorldPosition());
        glm::mat4 worldToSensorMatrix = glm::inverse(myAvatar->getSensorToWorldMatrix());
        glm::mat4 avatarToSensorMatrix = worldToSensorMatrix * myAvatarMatrix;
        for (auto& action : avatarControllerActions) {
            controller::Pose pose = userInputMapper->getPoseState(action);
            myAvatar->setControllerPoseInSensorFrame(action, pose.transform(avatarToSensorMatrix));
        }

        static const std::vector<QString> trackedObjectStringLiterals = {
            QStringLiteral("_TrackedObject00"), QStringLiteral("_TrackedObject01"), QStringLiteral("_TrackedObject02"), QStringLiteral("_TrackedObject03"),
            QStringLiteral("_TrackedObject04"), QStringLiteral("_TrackedObject05"), QStringLiteral("_TrackedObject06"), QStringLiteral("_TrackedObject07"),
            QStringLiteral("_TrackedObject08"), QStringLiteral("_TrackedObject09"), QStringLiteral("_TrackedObject10"), QStringLiteral("_TrackedObject11"),
            QStringLiteral("_TrackedObject12"), QStringLiteral("_TrackedObject13"), QStringLiteral("_TrackedObject14"), QStringLiteral("_TrackedObject15")
        };

        // Controlled by the Developer > Avatar > Show Tracked Objects menu.
        if (_showTrackedObjects) {
            static const std::vector<controller::Action> trackedObjectActions = {
                controller::Action::TRACKED_OBJECT_00, controller::Action::TRACKED_OBJECT_01, controller::Action::TRACKED_OBJECT_02, controller::Action::TRACKED_OBJECT_03,
                controller::Action::TRACKED_OBJECT_04, controller::Action::TRACKED_OBJECT_05, controller::Action::TRACKED_OBJECT_06, controller::Action::TRACKED_OBJECT_07,
                controller::Action::TRACKED_OBJECT_08, controller::Action::TRACKED_OBJECT_09, controller::Action::TRACKED_OBJECT_10, controller::Action::TRACKED_OBJECT_11,
                controller::Action::TRACKED_OBJECT_12, controller::Action::TRACKED_OBJECT_13, controller::Action::TRACKED_OBJECT_14, controller::Action::TRACKED_OBJECT_15
            };

            int i = 0;
            glm::vec4 BLUE(0.0f, 0.0f, 1.0f, 1.0f);
            for (auto& action : trackedObjectActions) {
                controller::Pose pose = userInputMapper->getPoseState(action);
                if (pose.valid) {
                    glm::vec3 pos = transformPoint(myAvatarMatrix, pose.translation);
                    glm::quat rot = glmExtractRotation(myAvatarMatrix) * pose.rotation;
                    DebugDraw::getInstance().addMarker(trackedObjectStringLiterals[i], rot, pos, BLUE);
                } else {
                    DebugDraw::getInstance().removeMarker(trackedObjectStringLiterals[i]);
                }
                i++;
            }
        } else if (_prevShowTrackedObjects) {
            for (auto& key : trackedObjectStringLiterals) {
                DebugDraw::getInstance().removeMarker(key);
            }
        }
        _prevShowTrackedObjects = _showTrackedObjects;
    }

    updateThreads(deltaTime); // If running non-threaded, then give the threads some time to process...
    updateDialogs(deltaTime); // update various stats dialogs if present

    QSharedPointer<AvatarManager> avatarManager = DependencyManager::get<AvatarManager>();

    {
        PROFILE_RANGE(simulation_physics, "Simulation");
        PerformanceTimer perfTimer("simulation");

        if (_physicsEnabled) {
            auto t0 = std::chrono::high_resolution_clock::now();
            auto t1 = t0;
            {
                PROFILE_RANGE(simulation_physics, "PrePhysics");
                PerformanceTimer perfTimer("prePhysics)");
                {
                    const VectorOfMotionStates& motionStates = _entitySimulation->getObjectsToRemoveFromPhysics();
                    _physicsEngine->removeObjects(motionStates);
                    _entitySimulation->deleteObjectsRemovedFromPhysics();
                }

                VectorOfMotionStates motionStates;
                getEntities()->getTree()->withReadLock([&] {
                    _entitySimulation->getObjectsToAddToPhysics(motionStates);
                    _physicsEngine->addObjects(motionStates);

                });
                getEntities()->getTree()->withReadLock([&] {
                    _entitySimulation->getObjectsToChange(motionStates);
                    VectorOfMotionStates stillNeedChange = _physicsEngine->changeObjects(motionStates);
                    _entitySimulation->setObjectsToChange(stillNeedChange);
                });

                _entitySimulation->applyDynamicChanges();

                t1 = std::chrono::high_resolution_clock::now();

                PhysicsEngine::Transaction transaction;
                avatarManager->buildPhysicsTransaction(transaction);
                _physicsEngine->processTransaction(transaction);
                avatarManager->handleProcessedPhysicsTransaction(transaction);

                myAvatar->prepareForPhysicsSimulation();
                _physicsEngine->forEachDynamic([&](EntityDynamicPointer dynamic) {
                    dynamic->prepareForPhysicsSimulation();
                });
            }
            auto t2 = std::chrono::high_resolution_clock::now();
            {
                PROFILE_RANGE(simulation_physics, "StepPhysics");
                PerformanceTimer perfTimer("stepPhysics");
                getEntities()->getTree()->withWriteLock([&] {
                    _physicsEngine->stepSimulation();
                });
            }
            auto t3 = std::chrono::high_resolution_clock::now();
            {
                if (_physicsEngine->hasOutgoingChanges()) {
                    {
                        PROFILE_RANGE(simulation_physics, "PostPhysics");
                        PerformanceTimer perfTimer("postPhysics");
                        // grab the collision events BEFORE handleChangedMotionStates() because at this point
                        // we have a better idea of which objects we own or should own.
                        auto& collisionEvents = _physicsEngine->getCollisionEvents();

                        getEntities()->getTree()->withWriteLock([&] {
                            PROFILE_RANGE(simulation_physics, "HandleChanges");
                            PerformanceTimer perfTimer("handleChanges");

                            const VectorOfMotionStates& outgoingChanges = _physicsEngine->getChangedMotionStates();
                            _entitySimulation->handleChangedMotionStates(outgoingChanges);
                            avatarManager->handleChangedMotionStates(outgoingChanges);

                            const VectorOfMotionStates& deactivations = _physicsEngine->getDeactivatedMotionStates();
                            _entitySimulation->handleDeactivatedMotionStates(deactivations);
                        });

                        // handleCollisionEvents() AFTER handleChangedMotionStates()
                        {
                            PROFILE_RANGE(simulation_physics, "CollisionEvents");
                            avatarManager->handleCollisionEvents(collisionEvents);
                            // Collision events (and their scripts) must not be handled when we're locked, above. (That would risk
                            // deadlock.)
                            _entitySimulation->handleCollisionEvents(collisionEvents);
                        }

                        {
                            PROFILE_RANGE(simulation_physics, "MyAvatar");
                            myAvatar->harvestResultsFromPhysicsSimulation(deltaTime);
                        }

                        if (PerformanceTimer::isActive() &&
                                Menu::getInstance()->isOptionChecked(MenuOption::DisplayDebugTimingDetails) &&
                                Menu::getInstance()->isOptionChecked(MenuOption::ExpandPhysicsTiming)) {
                            _physicsEngine->harvestPerformanceStats();
                        }
                        // NOTE: the PhysicsEngine stats are written to stdout NOT to Qt log framework
                        _physicsEngine->dumpStatsIfNecessary();
                    }
                    auto t4 = std::chrono::high_resolution_clock::now();

                    // NOTE: the getEntities()->update() call below will wait for lock
                    // and will provide non-physical entity motion
                    getEntities()->update(true); // update the models...

                    auto t5 = std::chrono::high_resolution_clock::now();

                    workload::Timings timings(6);
                    timings[0] = t1 - t0; // prePhysics entities
                    timings[1] = t2 - t1; // prePhysics avatars
                    timings[2] = t3 - t2; // stepPhysics
                    timings[3] = t4 - t3; // postPhysics
                    timings[4] = t5 - t4; // non-physical kinematics
                    timings[5] = workload::Timing_ns((int32_t)(NSECS_PER_SECOND * deltaTime)); // game loop duration
                    _gameWorkload.updateSimulationTimings(timings);
                }
            }
        } else {
            // update the rendering without any simulation
            getEntities()->update(false);
        }
        // remove recently dead avatarEntities
        SetOfEntities deadAvatarEntities;
        _entitySimulation->takeDeadAvatarEntities(deadAvatarEntities);
        avatarManager->removeDeadAvatarEntities(deadAvatarEntities);
    }

    // AvatarManager update
    {
        {
            PROFILE_RANGE(simulation, "OtherAvatars");
            PerformanceTimer perfTimer("otherAvatars");
            avatarManager->updateOtherAvatars(deltaTime);
        }

        {
            PROFILE_RANGE(simulation, "MyAvatar");
            PerformanceTimer perfTimer("MyAvatar");
            qApp->updateMyAvatarLookAtPosition();
            avatarManager->updateMyAvatar(deltaTime);
        }
    }

    bool showWarnings = Menu::getInstance()->isOptionChecked(MenuOption::PipelineWarnings);
    PerformanceWarning warn(showWarnings, "Application::update()");

    updateLOD(deltaTime);

    if (!_loginDialogOverlayID.isNull()) {
        _loginStateManager.update(getMyAvatar()->getDominantHand(), _loginDialogOverlayID);
        updateLoginDialogOverlayPosition();
    }

    // TODO: break these out into distinct perfTimers when they prove interesting
    {
        PROFILE_RANGE(app, "PickManager");
        PerformanceTimer perfTimer("pickManager");
        DependencyManager::get<PickManager>()->update();
    }

    {
        PROFILE_RANGE(app, "PointerManager");
        PerformanceTimer perfTimer("pointerManager");
        DependencyManager::get<PointerManager>()->update();
    }

    {
        PROFILE_RANGE_EX(app, "Overlays", 0xffff0000, (uint64_t)getActiveDisplayPlugin()->presentCount());
        PerformanceTimer perfTimer("overlays");
//        _overlays.update(deltaTime);
    }

    // Update _viewFrustum with latest camera and view frustum data...
    // NOTE: we get this from the view frustum, to make it simpler, since the
    // loadViewFrumstum() method will get the correct details from the camera
    // We could optimize this to not actually load the viewFrustum, since we don't
    // actually need to calculate the view frustum planes to send these details
    // to the server.
    {
        QMutexLocker viewLocker(&_viewMutex);
        _myCamera.loadViewFrustum(_viewFrustum);

        _conicalViews.clear();
        _conicalViews.push_back(_viewFrustum);
        // TODO: Fix this by modeling the way the secondary camera works on how the main camera works
        // ie. Use a camera object stored in the game logic and informs the Engine on where the secondary
        // camera should be.
    //    updateSecondaryCameraViewFrustum();
    }

    quint64 now = usecTimestampNow();

    // Update my voxel servers with my current voxel query...
    {
        PROFILE_RANGE_EX(app, "QueryOctree", 0xffff0000, (uint64_t)getActiveDisplayPlugin()->presentCount());
        PerformanceTimer perfTimer("queryOctree");
        QMutexLocker viewLocker(&_viewMutex);

        bool viewIsDifferentEnough = false;
        if (_conicalViews.size() == _lastQueriedViews.size()) {
            for (size_t i = 0; i < _conicalViews.size(); ++i) {
                if (!_conicalViews[i].isVerySimilar(_lastQueriedViews[i])) {
                    viewIsDifferentEnough = true;
                    break;
                }
            }
        } else {
            viewIsDifferentEnough = true;
        }


        // if it's been a while since our last query or the view has significantly changed then send a query, otherwise suppress it
        static const std::chrono::seconds MIN_PERIOD_BETWEEN_QUERIES { 3 };
        auto now = SteadyClock::now();
        if (now > _queryExpiry || viewIsDifferentEnough) {
            if (DependencyManager::get<SceneScriptingInterface>()->shouldRenderEntities()) {
                queryOctree(NodeType::EntityServer, PacketType::EntityQuery);
            }
            queryAvatars();

            _lastQueriedViews = _conicalViews;
            _queryExpiry = now + MIN_PERIOD_BETWEEN_QUERIES;
        }
    }

    // sent nack packets containing missing sequence numbers of received packets from nodes
    {
        quint64 sinceLastNack = now - _lastNackTime;
        const quint64 TOO_LONG_SINCE_LAST_NACK = 1 * USECS_PER_SECOND;
        if (sinceLastNack > TOO_LONG_SINCE_LAST_NACK) {
            _lastNackTime = now;
            sendNackPackets();
        }
    }

    // send packet containing downstream audio stats to the AudioMixer
    {
        quint64 sinceLastNack = now - _lastSendDownstreamAudioStats;
        if (sinceLastNack > TOO_LONG_SINCE_LAST_SEND_DOWNSTREAM_AUDIO_STATS && !isInterstitialMode()) {
            _lastSendDownstreamAudioStats = now;

            QMetaObject::invokeMethod(DependencyManager::get<AudioClient>().data(), "sendDownstreamAudioStatsPacket", Qt::QueuedConnection);
        }
    }

    {
        PerformanceTimer perfTimer("avatarManager/postUpdate");
        avatarManager->postUpdate(deltaTime, getMain3DScene());
    }

    {
        PROFILE_RANGE_EX(app, "PostUpdateLambdas", 0xffff0000, (uint64_t)0);
        PerformanceTimer perfTimer("postUpdateLambdas");
        std::unique_lock<std::mutex> guard(_postUpdateLambdasLock);
        for (auto& iter : _postUpdateLambdas) {
            iter.second();
        }
        _postUpdateLambdas.clear();
    }


    updateRenderArgs(deltaTime);

    {
        PerformanceTimer perfTimer("AnimDebugDraw");
        AnimDebugDraw::getInstance().update();
    }


    { // Game loop is done, mark the end of the frame for the scene transactions and the render loop to take over
        PerformanceTimer perfTimer("enqueueFrame");
        getMain3DScene()->enqueueFrame();
    }

    // If the display plugin is inactive then the frames won't be processed so process them here.
    if (!getActiveDisplayPlugin()->isActive()) {
        getMain3DScene()->processTransactionQueue();
    }
}

void Application::updateRenderArgs(float deltaTime) {
    _graphicsEngine.editRenderArgs([this, deltaTime](AppRenderArgs& appRenderArgs) {
        PerformanceTimer perfTimer("editRenderArgs");
        appRenderArgs._headPose = getHMDSensorPose();

        auto myAvatar = getMyAvatar();

        // update the avatar with a fresh HMD pose
        {
            PROFILE_RANGE(render, "/updateAvatar");
            myAvatar->updateFromHMDSensorMatrix(appRenderArgs._headPose);
        }

        auto lodManager = DependencyManager::get<LODManager>();

        float sensorToWorldScale = getMyAvatar()->getSensorToWorldScale();
        appRenderArgs._sensorToWorldScale = sensorToWorldScale;
        appRenderArgs._sensorToWorld = getMyAvatar()->getSensorToWorldMatrix();
        {
            PROFILE_RANGE(render, "/buildFrustrumAndArgs");
            {
                QMutexLocker viewLocker(&_viewMutex);
                // adjust near clip plane to account for sensor scaling.
                auto adjustedProjection = glm::perspective(glm::radians(_fieldOfView.get()),
                    getActiveDisplayPlugin()->getRecommendedAspectRatio(),
                    DEFAULT_NEAR_CLIP * sensorToWorldScale,
                    DEFAULT_FAR_CLIP);
                _viewFrustum.setProjection(adjustedProjection);
                _viewFrustum.calculate();
            }
            appRenderArgs._renderArgs = RenderArgs(_graphicsEngine.getGPUContext(), lodManager->getOctreeSizeScale(),
                lodManager->getBoundaryLevelAdjust(), lodManager->getLODAngleHalfTan(), RenderArgs::DEFAULT_RENDER_MODE,
                RenderArgs::MONO, RenderArgs::RENDER_DEBUG_NONE);
            appRenderArgs._renderArgs._scene = getMain3DScene();

            {
                QMutexLocker viewLocker(&_viewMutex);
                appRenderArgs._renderArgs.setViewFrustum(_viewFrustum);
            }
        }
        {
            PROFILE_RANGE(render, "/resizeGL");
            bool showWarnings = false;
            bool suppressShortTimings = false;
            auto menu = Menu::getInstance();
            if (menu) {
                suppressShortTimings = menu->isOptionChecked(MenuOption::SuppressShortTimings);
                showWarnings = menu->isOptionChecked(MenuOption::PipelineWarnings);
            }
            PerformanceWarning::setSuppressShortTimings(suppressShortTimings);
            PerformanceWarning warn(showWarnings, "Application::paintGL()");
            resizeGL();
        }

        this->updateCamera(appRenderArgs._renderArgs, deltaTime);
        appRenderArgs._eyeToWorld = _myCamera.getTransform();
        appRenderArgs._isStereo = false;

        {
            auto hmdInterface = DependencyManager::get<HMDScriptingInterface>();
            float ipdScale = hmdInterface->getIPDScale();

            // scale IPD by sensorToWorldScale, to make the world seem larger or smaller accordingly.
            ipdScale *= sensorToWorldScale;

            auto baseProjection = appRenderArgs._renderArgs.getViewFrustum().getProjection();

            if (getActiveDisplayPlugin()->isStereo()) {
                // Stereo modes will typically have a larger projection matrix overall,
                // so we ask for the 'mono' projection matrix, which for stereo and HMD
                // plugins will imply the combined projection for both eyes.
                //
                // This is properly implemented for the Oculus plugins, but for OpenVR
                // and Stereo displays I'm not sure how to get / calculate it, so we're
                // just relying on the left FOV in each case and hoping that the
                // overall culling margin of error doesn't cause popping in the
                // right eye.  There are FIXMEs in the relevant plugins
                _myCamera.setProjection(getActiveDisplayPlugin()->getCullingProjection(baseProjection));
                appRenderArgs._isStereo = true;

                auto& eyeOffsets = appRenderArgs._eyeOffsets;
                auto& eyeProjections = appRenderArgs._eyeProjections;

                // FIXME we probably don't need to set the projection matrix every frame,
                // only when the display plugin changes (or in non-HMD modes when the user
                // changes the FOV manually, which right now I don't think they can.
                for_each_eye([&](Eye eye) {
                    // For providing the stereo eye views, the HMD head pose has already been
                    // applied to the avatar, so we need to get the difference between the head
                    // pose applied to the avatar and the per eye pose, and use THAT as
                    // the per-eye stereo matrix adjustment.
                    mat4 eyeToHead = getActiveDisplayPlugin()->getEyeToHeadTransform(eye);
                    // Grab the translation
                    vec3 eyeOffset = glm::vec3(eyeToHead[3]);
                    // Apply IPD scaling
                    mat4 eyeOffsetTransform = glm::translate(mat4(), eyeOffset * -1.0f * ipdScale);
                    eyeOffsets[eye] = eyeOffsetTransform;
                    eyeProjections[eye] = getActiveDisplayPlugin()->getEyeProjection(eye, baseProjection);
                });

                // Configure the type of display / stereo
                appRenderArgs._renderArgs._displayMode = (isHMDMode() ? RenderArgs::STEREO_HMD : RenderArgs::STEREO_MONITOR);
            }
        }

        {
            QMutexLocker viewLocker(&_viewMutex);
            _myCamera.loadViewFrustum(_displayViewFrustum);
            appRenderArgs._view = glm::inverse(_displayViewFrustum.getView());
        }

        {
            QMutexLocker viewLocker(&_viewMutex);
            appRenderArgs._renderArgs.setViewFrustum(_displayViewFrustum);
        }


        // HACK
        // load the view frustum
        // FIXME: This preDisplayRender call is temporary until we create a separate render::scene for the mirror rendering.
        // Then we can move this logic into the Avatar::simulate call.
        myAvatar->preDisplaySide(&appRenderArgs._renderArgs);
    });
}

void Application::queryAvatars() {
    if (!isInterstitialMode()) {
        auto avatarPacket = NLPacket::create(PacketType::AvatarQuery);
        auto destinationBuffer = reinterpret_cast<unsigned char*>(avatarPacket->getPayload());
        unsigned char* bufferStart = destinationBuffer;

        uint8_t numFrustums = (uint8_t)_conicalViews.size();
        memcpy(destinationBuffer, &numFrustums, sizeof(numFrustums));
        destinationBuffer += sizeof(numFrustums);

        for (const auto& view : _conicalViews) {
            destinationBuffer += view.serialize(destinationBuffer);
        }

        avatarPacket->setPayloadSize(destinationBuffer - bufferStart);

        DependencyManager::get<NodeList>()->broadcastToNodes(std::move(avatarPacket), NodeSet() << NodeType::AvatarMixer);
    }
}


int Application::sendNackPackets() {

    // iterates through all nodes in NodeList
    auto nodeList = DependencyManager::get<NodeList>();

    int packetsSent = 0;

    nodeList->eachNode([&](const SharedNodePointer& node){

        if (node->getActiveSocket() && node->getType() == NodeType::EntityServer) {

            auto nackPacketList = NLPacketList::create(PacketType::OctreeDataNack);

            QUuid nodeUUID = node->getUUID();

            // if there are octree packets from this node that are waiting to be processed,
            // don't send a NACK since the missing packets may be among those waiting packets.
            if (_octreeProcessor.hasPacketsToProcessFrom(nodeUUID)) {
                return;
            }

            QSet<OCTREE_PACKET_SEQUENCE> missingSequenceNumbers;
            _octreeServerSceneStats.withReadLock([&] {
                // retrieve octree scene stats of this node
                if (_octreeServerSceneStats.find(nodeUUID) == _octreeServerSceneStats.end()) {
                    return;
                }
                // get sequence number stats of node, prune its missing set, and make a copy of the missing set
                SequenceNumberStats& sequenceNumberStats = _octreeServerSceneStats[nodeUUID].getIncomingOctreeSequenceNumberStats();
                sequenceNumberStats.pruneMissingSet();
                missingSequenceNumbers = sequenceNumberStats.getMissingSet();
            });

            _isMissingSequenceNumbers = (missingSequenceNumbers.size() != 0);

            // construct nack packet(s) for this node
            foreach(const OCTREE_PACKET_SEQUENCE& missingNumber, missingSequenceNumbers) {
                nackPacketList->writePrimitive(missingNumber);
            }

            if (nackPacketList->getNumPackets()) {
                packetsSent += (int)nackPacketList->getNumPackets();

                // send the packet list
                nodeList->sendPacketList(std::move(nackPacketList), *node);
            }
        }
    });

    return packetsSent;
}

void Application::queryOctree(NodeType_t serverType, PacketType packetType) {

    if (!_settingsLoaded) {
        return; // bail early if settings are not loaded
    }

    const bool isModifiedQuery = !_physicsEnabled;
    if (isModifiedQuery) {
        // Create modified view that is a simple sphere.
        bool interstitialModeEnabled = DependencyManager::get<NodeList>()->getDomainHandler().getInterstitialModeEnabled();

        ConicalViewFrustum sphericalView;
        sphericalView.setSimpleRadius(INITIAL_QUERY_RADIUS);

        if (interstitialModeEnabled) {
            ConicalViewFrustum farView;
            farView.set(_viewFrustum);
            _octreeQuery.setConicalViews({ sphericalView, farView });
        } else {
            _octreeQuery.setConicalViews({ sphericalView });
        }

        _octreeQuery.setOctreeSizeScale(DEFAULT_OCTREE_SIZE_SCALE);
        static constexpr float MIN_LOD_ADJUST = -20.0f;
        _octreeQuery.setBoundaryLevelAdjust(MIN_LOD_ADJUST);
    } else {
        _octreeQuery.setConicalViews(_conicalViews);
        auto lodManager = DependencyManager::get<LODManager>();
        _octreeQuery.setOctreeSizeScale(lodManager->getOctreeSizeScale());
        _octreeQuery.setBoundaryLevelAdjust(lodManager->getBoundaryLevelAdjust());
    }
    _octreeQuery.setReportInitialCompletion(isModifiedQuery);


    auto nodeList = DependencyManager::get<NodeList>();

    auto node = nodeList->soloNodeOfType(serverType);
    if (node && node->getActiveSocket()) {
        _octreeQuery.setMaxQueryPacketsPerSecond(getMaxOctreePacketsPerSecond());

        auto queryPacket = NLPacket::create(packetType);

        // encode the query data
        auto packetData = reinterpret_cast<unsigned char*>(queryPacket->getPayload());
        int packetSize = _octreeQuery.getBroadcastData(packetData);
        queryPacket->setPayloadSize(packetSize);

        // make sure we still have an active socket
        nodeList->sendUnreliablePacket(*queryPacket, *node);
    }
}


bool Application::isHMDMode() const {
    return getActiveDisplayPlugin()->isHmd();
}

float Application::getNumCollisionObjects() const {
    return _physicsEngine ? _physicsEngine->getNumCollisionObjects() : 0;
}

float Application::getTargetRenderFrameRate() const { return getActiveDisplayPlugin()->getTargetFrameRate(); }

QRect Application::getDesirableApplicationGeometry() const {
    QRect applicationGeometry = getWindow()->geometry();

    // If our parent window is on the HMD, then don't use its geometry, instead use
    // the "main screen" geometry.
    HMDToolsDialog* hmdTools = DependencyManager::get<DialogsManager>()->getHMDToolsDialog();
    if (hmdTools && hmdTools->hasHMDScreen()) {
        QScreen* hmdScreen = hmdTools->getHMDScreen();
        QWindow* appWindow = getWindow()->windowHandle();
        QScreen* appScreen = appWindow->screen();

        // if our app's screen is the hmd screen, we don't want to place the
        // running scripts widget on it. So we need to pick a better screen.
        // we will use the screen for the HMDTools since it's a guaranteed
        // better screen.
        if (appScreen == hmdScreen) {
            QScreen* betterScreen = hmdTools->windowHandle()->screen();
            applicationGeometry = betterScreen->geometry();
        }
    }
    return applicationGeometry;
}

PickRay Application::computePickRay(float x, float y) const {
    vec2 pickPoint { x, y };
    PickRay result;
    if (isHMDMode()) {
        getApplicationCompositor().computeHmdPickRay(pickPoint, result.origin, result.direction);
    } else {
        pickPoint /= getCanvasSize();
        if (_myCamera.getMode() == CameraMode::CAMERA_MODE_MIRROR) {
            pickPoint.x = 1.0f - pickPoint.x;
        }
        QMutexLocker viewLocker(&_viewMutex);
        _viewFrustum.computePickRay(pickPoint.x, pickPoint.y, result.origin, result.direction);
    }
    return result;
}

std::shared_ptr<MyAvatar> Application::getMyAvatar() const {
    return DependencyManager::get<AvatarManager>()->getMyAvatar();
}

glm::vec3 Application::getAvatarPosition() const {
    return getMyAvatar()->getWorldPosition();
}

void Application::copyViewFrustum(ViewFrustum& viewOut) const {
    QMutexLocker viewLocker(&_viewMutex);
    viewOut = _viewFrustum;
}

void Application::copyDisplayViewFrustum(ViewFrustum& viewOut) const {
    QMutexLocker viewLocker(&_viewMutex);
    viewOut = _displayViewFrustum;
}

// resentSensors() is a bit of vestigial feature. It used to be used for Oculus DK2 to recenter the view around
// the current head orientation.  With the introduction of "room scale" tracking we no longer need that particular
// feature.  However, we still use this to reset face trackers, eye trackers, audio and to optionally re-load the avatar
// rig and animations from scratch.
void Application::resetSensors(bool andReload) {
    DependencyManager::get<DdeFaceTracker>()->reset();
    DependencyManager::get<EyeTracker>()->reset();
    _overlayConductor.centerUI();
    getMyAvatar()->reset(true, andReload);
    QMetaObject::invokeMethod(DependencyManager::get<AudioClient>().data(), "reset", Qt::QueuedConnection);
}

void Application::hmdVisibleChanged(bool visible) {
    // TODO
    // calling start and stop will change audio input and ouput to default audio devices.
    // we need to add a pause/unpause functionality to AudioClient for this to work properly
#if 0
    if (visible) {
        QMetaObject::invokeMethod(DependencyManager::get<AudioClient>().data(), "start", Qt::QueuedConnection);
    } else {
        QMetaObject::invokeMethod(DependencyManager::get<AudioClient>().data(), "stop", Qt::QueuedConnection);
    }
#endif
}

void Application::updateWindowTitle() const {

    auto nodeList = DependencyManager::get<NodeList>();
    auto accountManager = DependencyManager::get<AccountManager>();
    auto isInErrorState = nodeList->getDomainHandler().isInErrorState();

    QString buildVersion = " - "
        + (BuildInfo::BUILD_TYPE == BuildInfo::BuildType::Stable ? QString("Version") : QString("Build"))
        + " " + applicationVersion();

    QString loginStatus = accountManager->isLoggedIn() ? "" : " (NOT LOGGED IN)";

    QString connectionStatus = isInErrorState ? " (ERROR CONNECTING)" :
        nodeList->getDomainHandler().isConnected() ? "" : " (NOT CONNECTED)";
    QString username = accountManager->getAccountInfo().getUsername();

    setCrashAnnotation("username", username.toStdString());

    QString currentPlaceName;
    if (isServerlessMode()) {
        if (isInErrorState) {
            currentPlaceName = "serverless: " + nodeList->getDomainHandler().getErrorDomainURL().toString();
        } else {
            currentPlaceName = "serverless: " + DependencyManager::get<AddressManager>()->getDomainURL().toString();
        }
    } else {
        currentPlaceName = DependencyManager::get<AddressManager>()->getDomainURL().host();
        if (currentPlaceName.isEmpty()) {
            currentPlaceName = nodeList->getDomainHandler().getHostname();
        }
    }

    QString title = QString() + (!username.isEmpty() ? username + " @ " : QString())
        + currentPlaceName + connectionStatus + loginStatus + buildVersion;

#ifndef WIN32
    // crashes with vs2013/win32
    qCDebug(interfaceapp, "Application title set to: %s", title.toStdString().c_str());
#endif
    _window->setWindowTitle(title);

    // updateTitleWindow gets called whenever there's a change regarding the domain, so rather
    // than placing this within domainURLChanged, it's placed here to cover the other potential cases.
    DependencyManager::get< MessagesClient >()->sendLocalMessage("Toolbar-DomainChanged", "");
}

void Application::clearDomainOctreeDetails() {

    // if we're about to quit, we really don't need to do any of these things...
    if (_aboutToQuit) {
        return;
    }

    qCDebug(interfaceapp) << "Clearing domain octree details...";

    resetPhysicsReadyInformation();
    setIsInterstitialMode(true);

    _octreeServerSceneStats.withWriteLock([&] {
        _octreeServerSceneStats.clear();
    });

    // reset the model renderer
    getEntities()->clear();

    auto skyStage = DependencyManager::get<SceneScriptingInterface>()->getSkyStage();

    skyStage->setBackgroundMode(graphics::SunSkyStage::SKY_DEFAULT);

    DependencyManager::get<AnimationCache>()->clearUnusedResources();
    DependencyManager::get<SoundCache>()->clearUnusedResources();
    MaterialCache::instance().clearUnusedResources();
    DependencyManager::get<ModelCache>()->clearUnusedResources();
    ShaderCache::instance().clearUnusedResources();
    DependencyManager::get<TextureCache>()->clearUnusedResources();
    DependencyManager::get<recording::ClipCache>()->clearUnusedResources();

    getMyAvatar()->setAvatarEntityDataChanged(true);
}

void Application::domainURLChanged(QUrl domainURL) {
    // disable physics until we have enough information about our new location to not cause craziness.
    resetPhysicsReadyInformation();
    setIsServerlessMode(domainURL.scheme() != URL_SCHEME_HIFI);
    if (isServerlessMode()) {
        loadServerlessDomain(domainURL);
    }
    updateWindowTitle();
}

void Application::goToErrorDomainURL(QUrl errorDomainURL) {
    // disable physics until we have enough information about our new location to not cause craziness.
    resetPhysicsReadyInformation();
    setIsServerlessMode(errorDomainURL.scheme() != URL_SCHEME_HIFI);
    if (isServerlessMode()) {
        loadErrorDomain(errorDomainURL);
    }
    updateWindowTitle();
}

void Application::resettingDomain() {
    _notifiedPacketVersionMismatchThisDomain = false;

    clearDomainOctreeDetails();
}

void Application::nodeAdded(SharedNodePointer node) const {
    if (node->getType() == NodeType::EntityServer) {
        if (!_failedToConnectToEntityServer) {
            _entityServerConnectionTimer.stop();
            _entityServerConnectionTimer.setInterval(ENTITY_SERVER_CONNECTION_TIMEOUT);
            _entityServerConnectionTimer.start();
        }
    }
}

void Application::nodeActivated(SharedNodePointer node) {
    if (node->getType() == NodeType::AssetServer) {
        // asset server just connected - check if we have the asset browser showing

#if !defined(DISABLE_QML)
        auto offscreenUi = getOffscreenUI();
        auto assetDialog = offscreenUi ? offscreenUi->getRootItem()->findChild<QQuickItem*>("AssetServer") : nullptr;

        if (assetDialog) {
            auto nodeList = DependencyManager::get<NodeList>();

            if (nodeList->getThisNodeCanWriteAssets()) {
                // call reload on the shown asset browser dialog to get the mappings (if permissions allow)
                QMetaObject::invokeMethod(assetDialog, "reload");
            } else {
                // we switched to an Asset Server that we can't modify, hide the Asset Browser
                assetDialog->setVisible(false);
            }
        }
#endif
    }

    // If we get a new EntityServer activated, reset lastQueried time
    // so we will do a proper query during update
    if (node->getType() == NodeType::EntityServer) {
        _queryExpiry = SteadyClock::now();
        _octreeQuery.incrementConnectionID();

        if  (!_failedToConnectToEntityServer) {
            _entityServerConnectionTimer.stop();
        }
    }

    if (node->getType() == NodeType::AudioMixer && !isInterstitialMode()) {
        DependencyManager::get<AudioClient>()->negotiateAudioFormat();
    }

    if (node->getType() == NodeType::AvatarMixer) {
        _queryExpiry = SteadyClock::now();

        // new avatar mixer, send off our identity packet on next update loop
        // Reset skeletonModelUrl if the last server modified our choice.
        // Override the avatar url (but not model name) here too.
        if (_avatarOverrideUrl.isValid()) {
            getMyAvatar()->useFullAvatarURL(_avatarOverrideUrl);
        }

        if (getMyAvatar()->getFullAvatarURLFromPreferences() != getMyAvatar()->getSkeletonModelURL()) {
            getMyAvatar()->resetFullAvatarURL();
        }
        getMyAvatar()->markIdentityDataChanged();
        getMyAvatar()->resetLastSent();

        if (!isInterstitialMode()) {
            // transmit a "sendAll" packet to the AvatarMixer we just connected to.
            getMyAvatar()->sendAvatarDataPacket(true);
        }
    }
}

void Application::nodeKilled(SharedNodePointer node) {
    // These are here because connecting NodeList::nodeKilled to OctreePacketProcessor::nodeKilled doesn't work:
    // OctreePacketProcessor::nodeKilled is not being called when NodeList::nodeKilled is emitted.
    // This may have to do with GenericThread::threadRoutine() blocking the QThread event loop

    _octreeProcessor.nodeKilled(node);

    _entityEditSender.nodeKilled(node);

    if (node->getType() == NodeType::AudioMixer) {
        QMetaObject::invokeMethod(DependencyManager::get<AudioClient>().data(), "audioMixerKilled");
    } else if (node->getType() == NodeType::EntityServer) {
        // we lost an entity server, clear all of the domain octree details
        clearDomainOctreeDetails();
    } else if (node->getType() == NodeType::AssetServer) {
        // asset server going away - check if we have the asset browser showing

#if !defined(DISABLE_QML)
        auto offscreenUi = getOffscreenUI();
        auto assetDialog = offscreenUi ? offscreenUi->getRootItem()->findChild<QQuickItem*>("AssetServer") : nullptr;

        if (assetDialog) {
            // call reload on the shown asset browser dialog
            QMetaObject::invokeMethod(assetDialog, "clear");
        }
#endif
    }
}

void Application::trackIncomingOctreePacket(ReceivedMessage& message, SharedNodePointer sendingNode, bool wasStatsPacket) {
    // Attempt to identify the sender from its address.
    if (sendingNode) {
        const QUuid& nodeUUID = sendingNode->getUUID();

        // now that we know the node ID, let's add these stats to the stats for that node...
        _octreeServerSceneStats.withWriteLock([&] {
            if (_octreeServerSceneStats.find(nodeUUID) != _octreeServerSceneStats.end()) {
                OctreeSceneStats& stats = _octreeServerSceneStats[nodeUUID];
                stats.trackIncomingOctreePacket(message, wasStatsPacket, sendingNode->getClockSkewUsec());
            }
        });
    }
}

bool Application::gpuTextureMemSizeStable() {
    auto renderConfig = qApp->getRenderEngine()->getConfiguration();
    auto renderStats = renderConfig->getConfig<render::EngineStats>("Stats");

    qint64 textureResourceGPUMemSize = renderStats->textureResourceGPUMemSize;
    qint64 texturePopulatedGPUMemSize = renderStats->textureResourcePopulatedGPUMemSize;
    qint64 textureTransferSize = renderStats->texturePendingGPUTransferSize;

    if (_gpuTextureMemSizeAtLastCheck == textureResourceGPUMemSize) {
        _gpuTextureMemSizeStabilityCount++;
    } else {
        _gpuTextureMemSizeStabilityCount = 0;
    }
    _gpuTextureMemSizeAtLastCheck = textureResourceGPUMemSize;

    if (_gpuTextureMemSizeStabilityCount >= _minimumGPUTextureMemSizeStabilityCount) {
        return (textureResourceGPUMemSize == texturePopulatedGPUMemSize) && (textureTransferSize == 0);
    }
    return false;
}

int Application::processOctreeStats(ReceivedMessage& message, SharedNodePointer sendingNode) {
    // parse the incoming stats datas stick it in a temporary object for now, while we
    // determine which server it belongs to
    int statsMessageLength = 0;

    const QUuid& nodeUUID = sendingNode->getUUID();

    // now that we know the node ID, let's add these stats to the stats for that node...
    _octreeServerSceneStats.withWriteLock([&] {
        OctreeSceneStats& octreeStats = _octreeServerSceneStats[nodeUUID];
        statsMessageLength = octreeStats.unpackFromPacket(message);

        if (octreeStats.isFullScene()) {
            _fullSceneReceivedCounter++;
        }
    });

    return statsMessageLength;
}

void Application::packetSent(quint64 length) {
}

void Application::addingEntityWithCertificate(const QString& certificateID, const QString& placeName) {
    auto ledger = DependencyManager::get<Ledger>();
    ledger->updateLocation(certificateID, placeName);
}

void Application::registerScriptEngineWithApplicationServices(ScriptEnginePointer scriptEngine) {

    scriptEngine->setEmitScriptUpdatesFunction([this]() {
        SharedNodePointer entityServerNode = DependencyManager::get<NodeList>()->soloNodeOfType(NodeType::EntityServer);
        return !entityServerNode || isPhysicsEnabled();
    });

    // setup the packet sender of the script engine's scripting interfaces so
    // we can use the same ones from the application.
    auto entityScriptingInterface = DependencyManager::get<EntityScriptingInterface>();
    entityScriptingInterface->setPacketSender(&_entityEditSender);
    entityScriptingInterface->setEntityTree(getEntities()->getTree());

    if (property(hifi::properties::TEST).isValid()) {
        scriptEngine->registerGlobalObject("Test", TestScriptingInterface::getInstance());
    }

    scriptEngine->registerGlobalObject("Rates", new RatesScriptingInterface(this));

    // hook our avatar and avatar hash map object into this script engine
    getMyAvatar()->registerMetaTypes(scriptEngine);

    scriptEngine->registerGlobalObject("AvatarList", DependencyManager::get<AvatarManager>().data());

    scriptEngine->registerGlobalObject("Camera", &_myCamera);

#if defined(Q_OS_MAC) || defined(Q_OS_WIN)
    scriptEngine->registerGlobalObject("SpeechRecognizer", DependencyManager::get<SpeechRecognizer>().data());
#endif

    ClipboardScriptingInterface* clipboardScriptable = new ClipboardScriptingInterface();
    scriptEngine->registerGlobalObject("Clipboard", clipboardScriptable);
    connect(scriptEngine.data(), &ScriptEngine::finished, clipboardScriptable, &ClipboardScriptingInterface::deleteLater);

    scriptEngine->registerGlobalObject("Overlays", &_overlays);
    qScriptRegisterMetaType(scriptEngine.data(), OverlayPropertyResultToScriptValue, OverlayPropertyResultFromScriptValue);
    qScriptRegisterMetaType(scriptEngine.data(), RayToOverlayIntersectionResultToScriptValue,
                            RayToOverlayIntersectionResultFromScriptValue);

#if !defined(DISABLE_QML)
    scriptEngine->registerGlobalObject("OffscreenFlags", getOffscreenUI()->getFlags());
    scriptEngine->registerGlobalObject("Desktop", DependencyManager::get<DesktopScriptingInterface>().data());
#endif

    qScriptRegisterMetaType(scriptEngine.data(), wrapperToScriptValue<ToolbarProxy>, wrapperFromScriptValue<ToolbarProxy>);
    qScriptRegisterMetaType(scriptEngine.data(),
                            wrapperToScriptValue<ToolbarButtonProxy>, wrapperFromScriptValue<ToolbarButtonProxy>);
    scriptEngine->registerGlobalObject("Toolbars", DependencyManager::get<ToolbarScriptingInterface>().data());

    qScriptRegisterMetaType(scriptEngine.data(), wrapperToScriptValue<TabletProxy>, wrapperFromScriptValue<TabletProxy>);
    qScriptRegisterMetaType(scriptEngine.data(),
                            wrapperToScriptValue<TabletButtonProxy>, wrapperFromScriptValue<TabletButtonProxy>);
    scriptEngine->registerGlobalObject("Tablet", DependencyManager::get<TabletScriptingInterface>().data());
    // FIXME remove these deprecated names for the tablet scripting interface
    scriptEngine->registerGlobalObject("tabletInterface", DependencyManager::get<TabletScriptingInterface>().data());

    auto toolbarScriptingInterface = DependencyManager::get<ToolbarScriptingInterface>().data();
    DependencyManager::get<TabletScriptingInterface>().data()->setToolbarScriptingInterface(toolbarScriptingInterface);

    scriptEngine->registerGlobalObject("Window", DependencyManager::get<WindowScriptingInterface>().data());
    scriptEngine->registerGetterSetter("location", LocationScriptingInterface::locationGetter,
                        LocationScriptingInterface::locationSetter, "Window");
    // register `location` on the global object.
    scriptEngine->registerGetterSetter("location", LocationScriptingInterface::locationGetter,
                                       LocationScriptingInterface::locationSetter);

    bool clientScript = scriptEngine->isClientScript();
    scriptEngine->registerFunction("OverlayWindow", clientScript ? QmlWindowClass::constructor : QmlWindowClass::restricted_constructor);
#if !defined(DISABLE_QML)
    scriptEngine->registerFunction("OverlayWebWindow", clientScript ? QmlWebWindowClass::constructor : QmlWebWindowClass::restricted_constructor);
#endif
    scriptEngine->registerFunction("QmlFragment", clientScript ? QmlFragmentClass::constructor : QmlFragmentClass::restricted_constructor);

    scriptEngine->registerGlobalObject("Menu", MenuScriptingInterface::getInstance());
    scriptEngine->registerGlobalObject("DesktopPreviewProvider", DependencyManager::get<DesktopPreviewProvider>().data());
#if !defined(DISABLE_QML)
    scriptEngine->registerGlobalObject("Stats", Stats::getInstance());
#endif
    scriptEngine->registerGlobalObject("Settings", SettingsScriptingInterface::getInstance());
    scriptEngine->registerGlobalObject("Snapshot", DependencyManager::get<Snapshot>().data());
    scriptEngine->registerGlobalObject("AudioStats", DependencyManager::get<AudioClient>()->getStats().data());
    scriptEngine->registerGlobalObject("AudioScope", DependencyManager::get<AudioScope>().data());
    scriptEngine->registerGlobalObject("AvatarBookmarks", DependencyManager::get<AvatarBookmarks>().data());
    scriptEngine->registerGlobalObject("LocationBookmarks", DependencyManager::get<LocationBookmarks>().data());

    scriptEngine->registerGlobalObject("RayPick", DependencyManager::get<RayPickScriptingInterface>().data());
    scriptEngine->registerGlobalObject("LaserPointers", DependencyManager::get<LaserPointerScriptingInterface>().data());
    scriptEngine->registerGlobalObject("Picks", DependencyManager::get<PickScriptingInterface>().data());
    scriptEngine->registerGlobalObject("Pointers", DependencyManager::get<PointerScriptingInterface>().data());

    // Caches
    scriptEngine->registerGlobalObject("AnimationCache", DependencyManager::get<AnimationCacheScriptingInterface>().data());
    scriptEngine->registerGlobalObject("TextureCache", DependencyManager::get<TextureCacheScriptingInterface>().data());
    scriptEngine->registerGlobalObject("ModelCache", DependencyManager::get<ModelCacheScriptingInterface>().data());
    scriptEngine->registerGlobalObject("SoundCache", DependencyManager::get<SoundCacheScriptingInterface>().data());

    scriptEngine->registerGlobalObject("DialogsManager", _dialogsManagerScriptingInterface);

    scriptEngine->registerGlobalObject("Account", AccountServicesScriptingInterface::getInstance()); // DEPRECATED - TO BE REMOVED
    scriptEngine->registerGlobalObject("GlobalServices", AccountServicesScriptingInterface::getInstance()); // DEPRECATED - TO BE REMOVED
    scriptEngine->registerGlobalObject("AccountServices", AccountServicesScriptingInterface::getInstance());
    qScriptRegisterMetaType(scriptEngine.data(), DownloadInfoResultToScriptValue, DownloadInfoResultFromScriptValue);

    scriptEngine->registerGlobalObject("FaceTracker", DependencyManager::get<DdeFaceTracker>().data());

    scriptEngine->registerGlobalObject("AvatarManager", DependencyManager::get<AvatarManager>().data());

    scriptEngine->registerGlobalObject("LODManager", DependencyManager::get<LODManager>().data());

    scriptEngine->registerGlobalObject("Keyboard", DependencyManager::get<KeyboardScriptingInterface>().data());

    scriptEngine->registerGlobalObject("Paths", DependencyManager::get<PathUtils>().data());

    scriptEngine->registerGlobalObject("HMD", DependencyManager::get<HMDScriptingInterface>().data());
    scriptEngine->registerFunction("HMD", "getHUDLookAtPosition2D", HMDScriptingInterface::getHUDLookAtPosition2D, 0);
    scriptEngine->registerFunction("HMD", "getHUDLookAtPosition3D", HMDScriptingInterface::getHUDLookAtPosition3D, 0);

    scriptEngine->registerGlobalObject("Scene", DependencyManager::get<SceneScriptingInterface>().data());
    scriptEngine->registerGlobalObject("Render", _graphicsEngine.getRenderEngine()->getConfiguration().get());
    scriptEngine->registerGlobalObject("Workload", _gameWorkload._engine->getConfiguration().get());

    GraphicsScriptingInterface::registerMetaTypes(scriptEngine.data());
    scriptEngine->registerGlobalObject("Graphics", DependencyManager::get<GraphicsScriptingInterface>().data());

    scriptEngine->registerGlobalObject("ScriptDiscoveryService", DependencyManager::get<ScriptEngines>().data());
    scriptEngine->registerGlobalObject("Reticle", getApplicationCompositor().getReticleInterface());

    scriptEngine->registerGlobalObject("UserActivityLogger", DependencyManager::get<UserActivityLoggerScriptingInterface>().data());
    scriptEngine->registerGlobalObject("Users", DependencyManager::get<UsersScriptingInterface>().data());

    scriptEngine->registerGlobalObject("GooglePoly", DependencyManager::get<GooglePolyScriptingInterface>().data());

    if (auto steamClient = PluginManager::getInstance()->getSteamClientPlugin()) {
        scriptEngine->registerGlobalObject("Steam", new SteamScriptingInterface(scriptEngine.data(), steamClient.get()));
    }
    auto scriptingInterface = DependencyManager::get<controller::ScriptingInterface>();
    scriptEngine->registerGlobalObject("Controller", scriptingInterface.data());
    UserInputMapper::registerControllerTypes(scriptEngine.data());

    auto recordingInterface = DependencyManager::get<RecordingScriptingInterface>();
    scriptEngine->registerGlobalObject("Recording", recordingInterface.data());

    auto entityScriptServerLog = DependencyManager::get<EntityScriptServerLogClient>();
    scriptEngine->registerGlobalObject("EntityScriptServerLog", entityScriptServerLog.data());
    scriptEngine->registerGlobalObject("AvatarInputs", AvatarInputs::getInstance());
    scriptEngine->registerGlobalObject("Selection", DependencyManager::get<SelectionScriptingInterface>().data());
    scriptEngine->registerGlobalObject("ContextOverlay", DependencyManager::get<ContextOverlayInterface>().data());
    scriptEngine->registerGlobalObject("WalletScriptingInterface", DependencyManager::get<WalletScriptingInterface>().data());
    scriptEngine->registerGlobalObject("AddressManager", DependencyManager::get<AddressManager>().data());
    scriptEngine->registerGlobalObject("HifiAbout", AboutUtil::getInstance());
    scriptEngine->registerGlobalObject("ResourceRequestObserver", DependencyManager::get<ResourceRequestObserver>().data());

    qScriptRegisterMetaType(scriptEngine.data(), OverlayIDtoScriptValue, OverlayIDfromScriptValue);

    registerInteractiveWindowMetaType(scriptEngine.data());

    auto pickScriptingInterface = DependencyManager::get<PickScriptingInterface>();
    pickScriptingInterface->registerMetaTypes(scriptEngine.data());

    // connect this script engines printedMessage signal to the global ScriptEngines these various messages
    auto scriptEngines = DependencyManager::get<ScriptEngines>().data();
    connect(scriptEngine.data(), &ScriptEngine::printedMessage, scriptEngines, &ScriptEngines::onPrintedMessage);
    connect(scriptEngine.data(), &ScriptEngine::errorMessage, scriptEngines, &ScriptEngines::onErrorMessage);
    connect(scriptEngine.data(), &ScriptEngine::warningMessage, scriptEngines, &ScriptEngines::onWarningMessage);
    connect(scriptEngine.data(), &ScriptEngine::infoMessage, scriptEngines, &ScriptEngines::onInfoMessage);
    connect(scriptEngine.data(), &ScriptEngine::clearDebugWindow, scriptEngines, &ScriptEngines::onClearDebugWindow);

}

bool Application::canAcceptURL(const QString& urlString) const {
    QUrl url(urlString);
    if (url.query().contains(WEB_VIEW_TAG)) {
        return false;
    } else if (urlString.startsWith(URL_SCHEME_HIFI)) {
        return true;
    }
    QString lowerPath = url.path().toLower();
    for (auto& pair : _acceptedExtensions) {
        if (lowerPath.endsWith(pair.first, Qt::CaseInsensitive)) {
            return true;
        }
    }
    return false;
}

bool Application::acceptURL(const QString& urlString, bool defaultUpload) {
    QUrl url(urlString);

    if (url.scheme() == URL_SCHEME_HIFI) {
        // this is a hifi URL - have the AddressManager handle it
        QMetaObject::invokeMethod(DependencyManager::get<AddressManager>().data(), "handleLookupString",
                                  Qt::AutoConnection, Q_ARG(const QString&, urlString));
        return true;
    }

    QString lowerPath = url.path().toLower();
    for (auto& pair : _acceptedExtensions) {
        if (lowerPath.endsWith(pair.first, Qt::CaseInsensitive)) {
            AcceptURLMethod method = pair.second;
            return (this->*method)(urlString);
        }
    }

    if (defaultUpload && !url.fileName().isEmpty() && url.isLocalFile()) {
        showAssetServerWidget(urlString);
    }
    return defaultUpload;
}

void Application::setSessionUUID(const QUuid& sessionUUID) const {
    Physics::setSessionUUID(sessionUUID);
}

bool Application::askToSetAvatarUrl(const QString& url) {
    QUrl realUrl(url);
    if (realUrl.isLocalFile()) {
        OffscreenUi::asyncWarning("", "You can not use local files for avatar components.");
        return false;
    }

    // Download the FST file, to attempt to determine its model type
    QVariantHash fstMapping = FSTReader::downloadMapping(url);

    FSTReader::ModelType modelType = FSTReader::predictModelType(fstMapping);

    QString modelName = fstMapping["name"].toString();
    QString modelLicense = fstMapping["license"].toString();

    bool agreeToLicense = true; // assume true
    //create set avatar callback
    auto setAvatar = [=] (QString url, QString modelName) {
        ModalDialogListener* dlg = OffscreenUi::asyncQuestion("Set Avatar",
                                                              "Would you like to use '" + modelName + "' for your avatar?",
                                                              QMessageBox::Ok | QMessageBox::Cancel, QMessageBox::Ok);
        QObject::connect(dlg, &ModalDialogListener::response, this, [=] (QVariant answer) {
            QObject::disconnect(dlg, &ModalDialogListener::response, this, nullptr);

            bool ok = (QMessageBox::Ok == static_cast<QMessageBox::StandardButton>(answer.toInt()));
            if (ok) {
                getMyAvatar()->useFullAvatarURL(url, modelName);
                emit fullAvatarURLChanged(url, modelName);
            } else {
                qCDebug(interfaceapp) << "Declined to use the avatar";
            }
        });
    };

    if (!modelLicense.isEmpty()) {
        // word wrap the license text to fit in a reasonable shaped message box.
        const int MAX_CHARACTERS_PER_LINE = 90;
        modelLicense = simpleWordWrap(modelLicense, MAX_CHARACTERS_PER_LINE);

        ModalDialogListener* dlg = OffscreenUi::asyncQuestion("Avatar Usage License",
                                                              modelLicense + "\nDo you agree to these terms?",
                                                              QMessageBox::Yes | QMessageBox::No, QMessageBox::Yes);
        QObject::connect(dlg, &ModalDialogListener::response, this, [=, &agreeToLicense] (QVariant answer) {
            QObject::disconnect(dlg, &ModalDialogListener::response, this, nullptr);

            agreeToLicense = (static_cast<QMessageBox::StandardButton>(answer.toInt()) == QMessageBox::Yes);
            if (agreeToLicense) {
                switch (modelType) {
                    case FSTReader::HEAD_AND_BODY_MODEL: {
                    setAvatar(url, modelName);
                    break;
                }
                default:
                    OffscreenUi::asyncWarning("", modelName + "Does not support a head and body as required.");
                    break;
                }
            } else {
                qCDebug(interfaceapp) << "Declined to agree to avatar license";
            }

            //auto offscreenUi = getOffscreenUI();
        });
    } else {
        setAvatar(url, modelName);
    }

    return true;
}


bool Application::askToLoadScript(const QString& scriptFilenameOrURL) {
    QString shortName = scriptFilenameOrURL;

    QUrl scriptURL { scriptFilenameOrURL };

    if (scriptURL.host().endsWith(MARKETPLACE_CDN_HOSTNAME)) {
        int startIndex = shortName.lastIndexOf('/') + 1;
        int endIndex = shortName.lastIndexOf('?');
        shortName = shortName.mid(startIndex, endIndex - startIndex);
    }

#ifdef DISABLE_QML
    DependencyManager::get<ScriptEngines>()->loadScript(scriptFilenameOrURL);
#else
    QString message = "Would you like to run this script:\n" + shortName;
    ModalDialogListener* dlg = OffscreenUi::asyncQuestion(getWindow(), "Run Script", message,
                                                           QMessageBox::Yes | QMessageBox::No);

    QObject::connect(dlg, &ModalDialogListener::response, this, [=] (QVariant answer) {
        const QString& fileName = scriptFilenameOrURL;
        if (static_cast<QMessageBox::StandardButton>(answer.toInt()) == QMessageBox::Yes) {
            qCDebug(interfaceapp) << "Chose to run the script: " << fileName;
            DependencyManager::get<ScriptEngines>()->loadScript(fileName);
        } else {
            qCDebug(interfaceapp) << "Declined to run the script";
        }
        QObject::disconnect(dlg, &ModalDialogListener::response, this, nullptr);
    });
#endif
    return true;
}

bool Application::askToWearAvatarAttachmentUrl(const QString& url) {
    QNetworkAccessManager& networkAccessManager = NetworkAccessManager::getInstance();
    QNetworkRequest networkRequest = QNetworkRequest(url);
    networkRequest.setAttribute(QNetworkRequest::FollowRedirectsAttribute, true);
    networkRequest.setHeader(QNetworkRequest::UserAgentHeader, HIGH_FIDELITY_USER_AGENT);
    QNetworkReply* reply = networkAccessManager.get(networkRequest);
    int requestNumber = ++_avatarAttachmentRequest;
    connect(reply, &QNetworkReply::finished, [this, reply, url, requestNumber]() {

        if (requestNumber != _avatarAttachmentRequest) {
            // this request has been superseded by another more recent request
            reply->deleteLater();
            return;
        }

        QNetworkReply::NetworkError networkError = reply->error();
        if (networkError == QNetworkReply::NoError) {
            // download success
            QByteArray contents = reply->readAll();

            QJsonParseError jsonError;
            auto doc = QJsonDocument::fromJson(contents, &jsonError);
            if (jsonError.error == QJsonParseError::NoError) {

                auto jsonObject = doc.object();

                // retrieve optional name field from JSON
                QString name = tr("Unnamed Attachment");
                auto nameValue = jsonObject.value("name");
                if (nameValue.isString()) {
                    name = nameValue.toString();
                }

                auto avatarAttachmentConfirmationTitle = tr("Avatar Attachment Confirmation");
                auto avatarAttachmentConfirmationMessage = tr("Would you like to wear '%1' on your avatar?").arg(name);
                ModalDialogListener* dlg = OffscreenUi::asyncQuestion(avatarAttachmentConfirmationTitle,
                                           avatarAttachmentConfirmationMessage,
                                           QMessageBox::Ok | QMessageBox::Cancel);
                QObject::connect(dlg, &ModalDialogListener::response, this, [=] (QVariant answer) {
                    QObject::disconnect(dlg, &ModalDialogListener::response, this, nullptr);
                    if (static_cast<QMessageBox::StandardButton>(answer.toInt()) == QMessageBox::Yes) {
                        // add attachment to avatar
                        auto myAvatar = getMyAvatar();
                        assert(myAvatar);
                        auto attachmentDataVec = myAvatar->getAttachmentData();
                        AttachmentData attachmentData;
                        attachmentData.fromJson(jsonObject);
                        attachmentDataVec.push_back(attachmentData);
                        myAvatar->setAttachmentData(attachmentDataVec);
                    } else {
                        qCDebug(interfaceapp) << "User declined to wear the avatar attachment";
                    }
                });
            } else {
                // json parse error
                auto avatarAttachmentParseErrorString = tr("Error parsing attachment JSON from url: \"%1\"");
                displayAvatarAttachmentWarning(avatarAttachmentParseErrorString.arg(url));
            }
        } else {
            // download failure
            auto avatarAttachmentDownloadErrorString = tr("Error downloading attachment JSON from url: \"%1\"");
            displayAvatarAttachmentWarning(avatarAttachmentDownloadErrorString.arg(url));
        }
        reply->deleteLater();
    });
    return true;
}

void Application::replaceDomainContent(const QString& url) {
    qCDebug(interfaceapp) << "Attempting to replace domain content";
    QByteArray urlData(url.toUtf8());
    auto limitedNodeList = DependencyManager::get<NodeList>();
    const auto& domainHandler = limitedNodeList->getDomainHandler();

    auto octreeFilePacket = NLPacket::create(PacketType::DomainContentReplacementFromUrl, urlData.size(), true);
    octreeFilePacket->write(urlData);
    limitedNodeList->sendPacket(std::move(octreeFilePacket), domainHandler.getSockAddr());

    auto addressManager = DependencyManager::get<AddressManager>();
    addressManager->handleLookupString(DOMAIN_SPAWNING_POINT);
    QString newHomeAddress = addressManager->getHost() + DOMAIN_SPAWNING_POINT;
    qCDebug(interfaceapp) << "Setting new home bookmark to: " << newHomeAddress;
    DependencyManager::get<LocationBookmarks>()->setHomeLocationToAddress(newHomeAddress);
}

bool Application::askToReplaceDomainContent(const QString& url) {
    QString methodDetails;
    const int MAX_CHARACTERS_PER_LINE = 90;
    if (DependencyManager::get<NodeList>()->getThisNodeCanReplaceContent()) {
        QUrl originURL { url };
        if (originURL.host().endsWith(MARKETPLACE_CDN_HOSTNAME)) {
            // Create a confirmation dialog when this call is made
            static const QString infoText = simpleWordWrap("Your domain's content will be replaced with a new content set. "
                "If you want to save what you have now, create a backup before proceeding. For more information about backing up "
                "and restoring content, visit the documentation page at: ", MAX_CHARACTERS_PER_LINE) +
                "\nhttps://docs.highfidelity.com/create-and-explore/start-working-in-your-sandbox/restoring-sandbox-content";

            ModalDialogListener* dig = OffscreenUi::asyncQuestion("Are you sure you want to replace this domain's content set?",
                                                                  infoText, QMessageBox::Yes | QMessageBox::No, QMessageBox::No);

            QObject::connect(dig, &ModalDialogListener::response, this, [=] (QVariant answer) {
                QString details;
                if (static_cast<QMessageBox::StandardButton>(answer.toInt()) == QMessageBox::Yes) {
                    // Given confirmation, send request to domain server to replace content
                    replaceDomainContent(url);
                    details = "SuccessfulRequestToReplaceContent";
                } else {
                    details = "UserDeclinedToReplaceContent";
                }
                QJsonObject messageProperties = {
                    { "status", details },
                    { "content_set_url", url }
                };
                UserActivityLogger::getInstance().logAction("replace_domain_content", messageProperties);
                QObject::disconnect(dig, &ModalDialogListener::response, this, nullptr);
            });
        } else {
            methodDetails = "ContentSetDidNotOriginateFromMarketplace";
            QJsonObject messageProperties = {
                { "status", methodDetails },
                { "content_set_url", url }
            };
            UserActivityLogger::getInstance().logAction("replace_domain_content", messageProperties);
        }
    } else {
            methodDetails = "UserDoesNotHavePermissionToReplaceContent";
            static const QString warningMessage = simpleWordWrap("The domain owner must enable 'Replace Content' "
                "permissions for you in this domain's server settings before you can continue.", MAX_CHARACTERS_PER_LINE);
            OffscreenUi::asyncWarning("You do not have permissions to replace domain content", warningMessage,
                                 QMessageBox::Ok, QMessageBox::Ok);

            QJsonObject messageProperties = {
                { "status", methodDetails },
                { "content_set_url", url }
            };
            UserActivityLogger::getInstance().logAction("replace_domain_content", messageProperties);
    }
    return true;
}

void Application::displayAvatarAttachmentWarning(const QString& message) const {
    auto avatarAttachmentWarningTitle = tr("Avatar Attachment Failure");
    OffscreenUi::asyncWarning(avatarAttachmentWarningTitle, message);
}

void Application::showDialog(const QUrl& widgetUrl, const QUrl& tabletUrl, const QString& name) const {
    auto tablet = DependencyManager::get<TabletScriptingInterface>()->getTablet(SYSTEM_TABLET);
    auto hmd = DependencyManager::get<HMDScriptingInterface>();
    bool onTablet = false;

    if (!tablet->getToolbarMode()) {
        onTablet = tablet->pushOntoStack(tabletUrl);
        if (onTablet) {
            toggleTabletUI(true);
        }
    } else {
#if !defined(DISABLE_QML)
        getOffscreenUI()->show(widgetUrl, name);
#endif
    }
}

void Application::showScriptLogs() {
    QUrl defaultScriptsLoc = PathUtils::defaultScriptsLocation();
    defaultScriptsLoc.setPath(defaultScriptsLoc.path() + "developer/debugging/debugWindow.js");
    DependencyManager::get<ScriptEngines>()->loadScript(defaultScriptsLoc.toString());
}

void Application::showAssetServerWidget(QString filePath) {
    if (!DependencyManager::get<NodeList>()->getThisNodeCanWriteAssets() || getLoginDialogPoppedUp()) {
        return;
    }
    static const QUrl url { "hifi/AssetServer.qml" };

    auto startUpload = [=](QQmlContext* context, QObject* newObject){
        if (!filePath.isEmpty()) {
            emit uploadRequest(filePath);
        }
    };
    auto tabletScriptingInterface = DependencyManager::get<TabletScriptingInterface>();
    auto tablet = dynamic_cast<TabletProxy*>(tabletScriptingInterface->getTablet(SYSTEM_TABLET));
    auto hmd = DependencyManager::get<HMDScriptingInterface>();
    if (tablet->getToolbarMode()) {
        getOffscreenUI()->show(url, "AssetServer", startUpload);
    } else {
        if (!hmd->getShouldShowTablet() && !isHMDMode()) {
            getOffscreenUI()->show(url, "AssetServer", startUpload);
        } else {
            static const QUrl url("hifi/dialogs/TabletAssetServer.qml");
            if (!tablet->isPathLoaded(url)) {
                tablet->pushOntoStack(url);
            }
        }
    }

    startUpload(nullptr, nullptr);
}

void Application::addAssetToWorldFromURL(QString url) {

    QString filename;
    if (url.contains("filename")) {
        filename = url.section("filename=", 1, 1);  // Filename is in "?filename=" parameter at end of URL.
    }
    if (url.contains("poly.google.com/downloads")) {
        filename = url.section('/', -1);
        if (url.contains("noDownload")) {
            filename.remove(".zip?noDownload=false");
        } else {
            filename.remove(".zip");
        }

    }

    if (!DependencyManager::get<NodeList>()->getThisNodeCanWriteAssets()) {
        QString errorInfo = "You do not have permissions to write to the Asset Server.";
        qWarning(interfaceapp) << "Error downloading model: " + errorInfo;
        addAssetToWorldError(filename, errorInfo);
        return;
    }

    addAssetToWorldInfo(filename, "Downloading model file " + filename + ".");

    auto request = DependencyManager::get<ResourceManager>()->createResourceRequest(
        nullptr, QUrl(url), true, -1, "Application::addAssetToWorldFromURL");
    connect(request, &ResourceRequest::finished, this, &Application::addAssetToWorldFromURLRequestFinished);
    request->send();
}

void Application::addAssetToWorldFromURLRequestFinished() {
    auto request = qobject_cast<ResourceRequest*>(sender());
    auto url = request->getUrl().toString();
    auto result = request->getResult();

    QString filename;
    bool isBlocks = false;

    if (url.contains("filename")) {
        filename = url.section("filename=", 1, 1);  // Filename is in "?filename=" parameter at end of URL.
    }
    if (url.contains("poly.google.com/downloads")) {
        filename = url.section('/', -1);
        if (url.contains("noDownload")) {
            filename.remove(".zip?noDownload=false");
        } else {
            filename.remove(".zip");
        }
        isBlocks = true;
    }

    if (result == ResourceRequest::Success) {
        QTemporaryDir temporaryDir;
        temporaryDir.setAutoRemove(false);
        if (temporaryDir.isValid()) {
            QString temporaryDirPath = temporaryDir.path();
            QString downloadPath = temporaryDirPath + "/" + filename;

            QFile tempFile(downloadPath);
            if (tempFile.open(QIODevice::WriteOnly)) {
                tempFile.write(request->getData());
                addAssetToWorldInfoClear(filename);  // Remove message from list; next one added will have a different key.
                tempFile.close();
                qApp->getFileDownloadInterface()->runUnzip(downloadPath, url, true, false, isBlocks);
            } else {
                QString errorInfo = "Couldn't open temporary file for download";
                qWarning(interfaceapp) << errorInfo;
                addAssetToWorldError(filename, errorInfo);
            }
        } else {
            QString errorInfo = "Couldn't create temporary directory for download";
            qWarning(interfaceapp) << errorInfo;
            addAssetToWorldError(filename, errorInfo);
        }
    } else {
        qWarning(interfaceapp) << "Error downloading" << url << ":" << request->getResultString();
        addAssetToWorldError(filename, "Error downloading " + filename + " : " + request->getResultString());
    }

    request->deleteLater();
}


QString filenameFromPath(QString filePath) {
    return filePath.right(filePath.length() - filePath.lastIndexOf("/") - 1);
}

void Application::addAssetToWorldUnzipFailure(QString filePath) {
    QString filename = filenameFromPath(QUrl(filePath).toLocalFile());
    qWarning(interfaceapp) << "Couldn't unzip file" << filePath;
    addAssetToWorldError(filename, "Couldn't unzip file " + filename + ".");
}

void Application::addAssetToWorld(QString path, QString zipFile, bool isZip, bool isBlocks) {
    // Automatically upload and add asset to world as an alternative manual process initiated by showAssetServerWidget().
    QString mapping;
    QString filename = filenameFromPath(path);
    if (isZip || isBlocks) {
        QString assetName = zipFile.section("/", -1).remove(QRegExp("[.]zip(.*)$"));
        QString assetFolder = path.section("model_repo/", -1);
        mapping = "/" + assetName + "/" + assetFolder;
    } else {
        mapping = "/" + filename;
    }

    // Test repeated because possibly different code paths.
    if (!DependencyManager::get<NodeList>()->getThisNodeCanWriteAssets()) {
        QString errorInfo = "You do not have permissions to write to the Asset Server.";
        qWarning(interfaceapp) << "Error downloading model: " + errorInfo;
        addAssetToWorldError(filename, errorInfo);
        return;
    }

    addAssetToWorldInfo(filename, "Adding " + mapping.mid(1) + " to the Asset Server.");

    addAssetToWorldWithNewMapping(path, mapping, 0, isZip, isBlocks);
}

void Application::addAssetToWorldWithNewMapping(QString filePath, QString mapping, int copy, bool isZip, bool isBlocks) {
    auto request = DependencyManager::get<AssetClient>()->createGetMappingRequest(mapping);

    QObject::connect(request, &GetMappingRequest::finished, this, [=](GetMappingRequest* request) mutable {
        const int MAX_COPY_COUNT = 100;  // Limit number of duplicate assets; recursion guard.
        auto result = request->getError();
        if (result == GetMappingRequest::NotFound) {
            addAssetToWorldUpload(filePath, mapping, isZip, isBlocks);
        } else if (result != GetMappingRequest::NoError) {
            QString errorInfo = "Could not map asset name: "
                + mapping.left(mapping.length() - QString::number(copy).length() - 1);
            qWarning(interfaceapp) << "Error downloading model: " + errorInfo;
            addAssetToWorldError(filenameFromPath(filePath), errorInfo);
        } else if (copy < MAX_COPY_COUNT - 1) {
            if (copy > 0) {
                mapping = mapping.remove(mapping.lastIndexOf("-"), QString::number(copy).length() + 1);
            }
            copy++;
            mapping = mapping.insert(mapping.lastIndexOf("."), "-" + QString::number(copy));
            addAssetToWorldWithNewMapping(filePath, mapping, copy, isZip, isBlocks);
        } else {
            QString errorInfo = "Too many copies of asset name: "
                + mapping.left(mapping.length() - QString::number(copy).length() - 1);
            qWarning(interfaceapp) << "Error downloading model: " + errorInfo;
            addAssetToWorldError(filenameFromPath(filePath), errorInfo);
        }
        request->deleteLater();
    });

    request->start();
}

void Application::addAssetToWorldUpload(QString filePath, QString mapping, bool isZip, bool isBlocks) {
    qInfo(interfaceapp) << "Uploading" << filePath << "to Asset Server as" << mapping;
    auto upload = DependencyManager::get<AssetClient>()->createUpload(filePath);
    QObject::connect(upload, &AssetUpload::finished, this, [=](AssetUpload* upload, const QString& hash) mutable {
        if (upload->getError() != AssetUpload::NoError) {
            QString errorInfo = "Could not upload model to the Asset Server.";
            qWarning(interfaceapp) << "Error downloading model: " + errorInfo;
            addAssetToWorldError(filenameFromPath(filePath), errorInfo);
        } else {
            addAssetToWorldSetMapping(filePath, mapping, hash, isZip, isBlocks);
        }

        // Remove temporary directory created by Clara.io market place download.
        int index = filePath.lastIndexOf("/model_repo/");
        if (index > 0) {
            QString tempDir = filePath.left(index);
            qCDebug(interfaceapp) << "Removing temporary directory at: " + tempDir;
            QDir(tempDir).removeRecursively();
        }

        upload->deleteLater();
    });

    upload->start();
}

void Application::addAssetToWorldSetMapping(QString filePath, QString mapping, QString hash, bool isZip, bool isBlocks) {
    auto request = DependencyManager::get<AssetClient>()->createSetMappingRequest(mapping, hash);
    connect(request, &SetMappingRequest::finished, this, [=](SetMappingRequest* request) mutable {
        if (request->getError() != SetMappingRequest::NoError) {
            QString errorInfo = "Could not set asset mapping.";
            qWarning(interfaceapp) << "Error downloading model: " + errorInfo;
            addAssetToWorldError(filenameFromPath(filePath), errorInfo);
        } else {
            // to prevent files that aren't models or texture files from being loaded into world automatically
            if ((filePath.toLower().endsWith(OBJ_EXTENSION) || filePath.toLower().endsWith(FBX_EXTENSION)) ||
                ((filePath.toLower().endsWith(JPG_EXTENSION) || filePath.toLower().endsWith(PNG_EXTENSION)) &&
                ((!isBlocks) && (!isZip)))) {
                addAssetToWorldAddEntity(filePath, mapping);
            } else {
                qCDebug(interfaceapp) << "Zipped contents are not supported entity files";
                addAssetToWorldInfoDone(filenameFromPath(filePath));
            }
        }
        request->deleteLater();
    });

    request->start();
}

void Application::addAssetToWorldAddEntity(QString filePath, QString mapping) {
    EntityItemProperties properties;
    properties.setType(EntityTypes::Model);
    properties.setName(mapping.right(mapping.length() - 1));
    if (filePath.toLower().endsWith(PNG_EXTENSION) || filePath.toLower().endsWith(JPG_EXTENSION)) {
        QJsonObject textures {
            {"tex.picture", QString("atp:" + mapping) }
        };
        properties.setModelURL("https://hifi-content.s3.amazonaws.com/DomainContent/production/default-image-model.fbx");
        properties.setTextures(QJsonDocument(textures).toJson(QJsonDocument::Compact));
        properties.setShapeType(SHAPE_TYPE_BOX);
    } else {
        properties.setModelURL("atp:" + mapping);
        properties.setShapeType(SHAPE_TYPE_SIMPLE_COMPOUND);
    }
    properties.setCollisionless(true);  // Temporarily set so that doesn't collide with avatar.
    properties.setVisible(false);  // Temporarily set so that don't see at large unresized dimensions.
    bool grabbable = (Menu::getInstance()->isOptionChecked(MenuOption::CreateEntitiesGrabbable));
    properties.setUserData(grabbable ? GRABBABLE_USER_DATA : NOT_GRABBABLE_USER_DATA);
    glm::vec3 positionOffset = getMyAvatar()->getWorldOrientation() * (getMyAvatar()->getSensorToWorldScale() * glm::vec3(0.0f, 0.0f, -2.0f));
    properties.setPosition(getMyAvatar()->getWorldPosition() + positionOffset);
    properties.setRotation(getMyAvatar()->getWorldOrientation());
    properties.setGravity(glm::vec3(0.0f, 0.0f, 0.0f));
    auto entityID = DependencyManager::get<EntityScriptingInterface>()->addEntity(properties);

    // Note: Model dimensions are not available here; model is scaled per FBX mesh in RenderableModelEntityItem::update() later
    // on. But FBX dimensions may be in cm, so we monitor for the dimension change and rescale again if warranted.

    if (entityID == QUuid()) {
        QString errorInfo = "Could not add model " + mapping + " to world.";
        qWarning(interfaceapp) << "Could not add model to world: " + errorInfo;
        addAssetToWorldError(filenameFromPath(filePath), errorInfo);
    } else {
        // Monitor when asset is rendered in world so that can resize if necessary.
        _addAssetToWorldResizeList.insert(entityID, 0);  // List value is count of checks performed.
        if (!_addAssetToWorldResizeTimer.isActive()) {
            _addAssetToWorldResizeTimer.start();
        }

        // Close progress message box.
        addAssetToWorldInfoDone(filenameFromPath(filePath));
    }
}

void Application::addAssetToWorldCheckModelSize() {
    if (_addAssetToWorldResizeList.size() == 0) {
        return;
    }

    auto item = _addAssetToWorldResizeList.begin();
    while (item != _addAssetToWorldResizeList.end()) {
        auto entityID = item.key();

        EntityPropertyFlags propertyFlags;
        propertyFlags += PROP_NAME;
        propertyFlags += PROP_DIMENSIONS;
        auto entityScriptingInterface = DependencyManager::get<EntityScriptingInterface>();
        auto properties = entityScriptingInterface->getEntityProperties(entityID, propertyFlags);
        auto name = properties.getName();
        auto dimensions = properties.getDimensions();

        bool doResize = false;

        const glm::vec3 DEFAULT_DIMENSIONS = glm::vec3(0.1f, 0.1f, 0.1f);
        if (dimensions != DEFAULT_DIMENSIONS) {

            // Scale model so that its maximum is exactly specific size.
            const float MAXIMUM_DIMENSION = getMyAvatar()->getSensorToWorldScale();
            auto previousDimensions = dimensions;
            auto scale = std::min(MAXIMUM_DIMENSION / dimensions.x, std::min(MAXIMUM_DIMENSION / dimensions.y,
                MAXIMUM_DIMENSION / dimensions.z));
            dimensions *= scale;
            qInfo(interfaceapp) << "Model" << name << "auto-resized from" << previousDimensions << " to " << dimensions;
            doResize = true;

            item = _addAssetToWorldResizeList.erase(item);  // Finished with this entity; advance to next.
        } else {
            // Increment count of checks done.
            _addAssetToWorldResizeList[entityID]++;

            const int CHECK_MODEL_SIZE_MAX_CHECKS = 300;
            if (_addAssetToWorldResizeList[entityID] > CHECK_MODEL_SIZE_MAX_CHECKS) {
                // Have done enough checks; model was either the default size or something's gone wrong.

                // Rescale all dimensions.
                const glm::vec3 UNIT_DIMENSIONS = glm::vec3(1.0f, 1.0f, 1.0f);
                dimensions = UNIT_DIMENSIONS;
                qInfo(interfaceapp) << "Model" << name << "auto-resize timed out; resized to " << dimensions;
                doResize = true;

                item = _addAssetToWorldResizeList.erase(item);  // Finished with this entity; advance to next.
            } else {
                // No action on this entity; advance to next.
                ++item;
            }
        }

        if (doResize) {
            EntityItemProperties properties;
            properties.setDimensions(dimensions);
            properties.setVisible(true);
            if (!name.toLower().endsWith(PNG_EXTENSION) && !name.toLower().endsWith(JPG_EXTENSION)) {
                properties.setCollisionless(false);
            }
            bool grabbable = (Menu::getInstance()->isOptionChecked(MenuOption::CreateEntitiesGrabbable));
            properties.setUserData(grabbable ? GRABBABLE_USER_DATA : NOT_GRABBABLE_USER_DATA);
            properties.setLastEdited(usecTimestampNow());
            entityScriptingInterface->editEntity(entityID, properties);
        }
    }

    // Stop timer if nothing in list to check.
    if (_addAssetToWorldResizeList.size() == 0) {
        _addAssetToWorldResizeTimer.stop();
    }
}


void Application::addAssetToWorldInfo(QString modelName, QString infoText) {
    // Displays the most recent info message, subject to being overridden by error messages.

    if (_aboutToQuit) {
        return;
    }

    /*
    Cancel info timer if running.
    If list has an entry for modelName, delete it (just one).
    Append modelName, infoText to list.
    Display infoText in message box unless an error is being displayed (i.e., error timer is running).
    Show message box if not already visible.
    */

    _addAssetToWorldInfoTimer.stop();

    addAssetToWorldInfoClear(modelName);

    _addAssetToWorldInfoKeys.append(modelName);
    _addAssetToWorldInfoMessages.append(infoText);

    if (!_addAssetToWorldErrorTimer.isActive()) {
        if (!_addAssetToWorldMessageBox) {
            _addAssetToWorldMessageBox = getOffscreenUI()->createMessageBox(OffscreenUi::ICON_INFORMATION,
                "Downloading Model", "", QMessageBox::NoButton, QMessageBox::NoButton);
            connect(_addAssetToWorldMessageBox, SIGNAL(destroyed()), this, SLOT(onAssetToWorldMessageBoxClosed()));
        }

        _addAssetToWorldMessageBox->setProperty("text", "\n" + infoText);
        _addAssetToWorldMessageBox->setVisible(true);
    }
}

void Application::addAssetToWorldInfoClear(QString modelName) {
    // Clears modelName entry from message list without affecting message currently displayed.

    if (_aboutToQuit) {
        return;
    }

    /*
    Delete entry for modelName from list.
    */

    auto index = _addAssetToWorldInfoKeys.indexOf(modelName);
    if (index > -1) {
        _addAssetToWorldInfoKeys.removeAt(index);
        _addAssetToWorldInfoMessages.removeAt(index);
    }
}

void Application::addAssetToWorldInfoDone(QString modelName) {
    // Continues to display this message if the latest for a few seconds, then deletes it and displays the next latest.

    if (_aboutToQuit) {
        return;
    }

    /*
    Delete entry for modelName from list.
    (Re)start the info timer to update message box. ... onAddAssetToWorldInfoTimeout()
    */

    addAssetToWorldInfoClear(modelName);
    _addAssetToWorldInfoTimer.start();
}

void Application::addAssetToWorldInfoTimeout() {
    if (_aboutToQuit) {
        return;
    }

    /*
    If list not empty, display last message in list (may already be displayed ) unless an error is being displayed.
    If list empty, close the message box unless an error is being displayed.
    */

    if (!_addAssetToWorldErrorTimer.isActive() && _addAssetToWorldMessageBox) {
        if (_addAssetToWorldInfoKeys.length() > 0) {
            _addAssetToWorldMessageBox->setProperty("text", "\n" + _addAssetToWorldInfoMessages.last());
        } else {
            disconnect(_addAssetToWorldMessageBox);
            _addAssetToWorldMessageBox->setVisible(false);
            _addAssetToWorldMessageBox->deleteLater();
            _addAssetToWorldMessageBox = nullptr;
        }
    }
}

void Application::addAssetToWorldError(QString modelName, QString errorText) {
    // Displays the most recent error message for a few seconds.

    if (_aboutToQuit) {
        return;
    }

    /*
    If list has an entry for modelName, delete it.
    Display errorText in message box.
    Show message box if not already visible.
    (Re)start error timer. ... onAddAssetToWorldErrorTimeout()
    */

    addAssetToWorldInfoClear(modelName);

    if (!_addAssetToWorldMessageBox) {
        _addAssetToWorldMessageBox = getOffscreenUI()->createMessageBox(OffscreenUi::ICON_INFORMATION,
            "Downloading Model", "", QMessageBox::NoButton, QMessageBox::NoButton);
        connect(_addAssetToWorldMessageBox, SIGNAL(destroyed()), this, SLOT(onAssetToWorldMessageBoxClosed()));
    }

    _addAssetToWorldMessageBox->setProperty("text", "\n" + errorText);
    _addAssetToWorldMessageBox->setVisible(true);

    _addAssetToWorldErrorTimer.start();
}

void Application::addAssetToWorldErrorTimeout() {
    if (_aboutToQuit) {
        return;
    }

    /*
    If list is not empty, display message from last entry.
    If list is empty, close the message box.
    */

    if (_addAssetToWorldMessageBox) {
        if (_addAssetToWorldInfoKeys.length() > 0) {
            _addAssetToWorldMessageBox->setProperty("text", "\n" + _addAssetToWorldInfoMessages.last());
        } else {
            disconnect(_addAssetToWorldMessageBox);
            _addAssetToWorldMessageBox->setVisible(false);
            _addAssetToWorldMessageBox->deleteLater();
            _addAssetToWorldMessageBox = nullptr;
        }
    }
}


void Application::addAssetToWorldMessageClose() {
    // Clear messages, e.g., if Interface is being closed or domain changes.

    /*
    Call if user manually closes message box.
    Call if domain changes.
    Call if application is shutting down.

    Stop timers.
    Close the message box if open.
    Clear lists.
    */

    _addAssetToWorldInfoTimer.stop();
    _addAssetToWorldErrorTimer.stop();

    if (_addAssetToWorldMessageBox) {
        disconnect(_addAssetToWorldMessageBox);
        _addAssetToWorldMessageBox->setVisible(false);
        _addAssetToWorldMessageBox->deleteLater();
        _addAssetToWorldMessageBox = nullptr;
    }

    _addAssetToWorldInfoKeys.clear();
    _addAssetToWorldInfoMessages.clear();
}

void Application::onAssetToWorldMessageBoxClosed() {
    if (_addAssetToWorldMessageBox) {
        // User manually closed message box; perhaps because it has become stuck, so reset all messages.
        qInfo(interfaceapp) << "User manually closed download status message box";
        disconnect(_addAssetToWorldMessageBox);
        _addAssetToWorldMessageBox = nullptr;
        addAssetToWorldMessageClose();
    }
}


void Application::handleUnzip(QString zipFile, QStringList unzipFile, bool autoAdd, bool isZip, bool isBlocks) {
    if (autoAdd) {
        if (!unzipFile.isEmpty()) {
            for (int i = 0; i < unzipFile.length(); i++) {
                if (QFileInfo(unzipFile.at(i)).isFile()) {
                    qCDebug(interfaceapp) << "Preparing file for asset server: " << unzipFile.at(i);
                    addAssetToWorld(unzipFile.at(i), zipFile, isZip, isBlocks);
                }
            }
        } else {
            addAssetToWorldUnzipFailure(zipFile);
        }
    } else {
        showAssetServerWidget(unzipFile.first());
    }
}

void Application::packageModel() {
    ModelPackager::package();
}

void Application::openUrl(const QUrl& url) const {
    if (!url.isEmpty()) {
        if (url.scheme() == URL_SCHEME_HIFI) {
            DependencyManager::get<AddressManager>()->handleLookupString(url.toString());
        } else if (url.scheme() == URL_SCHEME_HIFIAPP) {
            QmlCommerce commerce;
            commerce.openSystemApp(url.path());
        } else {
            // address manager did not handle - ask QDesktopServices to handle
            QDesktopServices::openUrl(url);
        }
    }
}

void Application::loadDialog() {
    ModalDialogListener* dlg = OffscreenUi::getOpenFileNameAsync(_glWidget, tr("Open Script"),
                                                                 getPreviousScriptLocation(),
                                                                 tr("JavaScript Files (*.js)"));
    connect(dlg, &ModalDialogListener::response, this, [=] (QVariant answer) {
        disconnect(dlg, &ModalDialogListener::response, this, nullptr);
        const QString& response = answer.toString();
        if (!response.isEmpty() && QFile(response).exists()) {
            setPreviousScriptLocation(QFileInfo(response).absolutePath());
            DependencyManager::get<ScriptEngines>()->loadScript(response, true, false, false, true);  // Don't load from cache
        }
    });
}

QString Application::getPreviousScriptLocation() {
    QString result = _previousScriptLocation.get();
    return result;
}

void Application::setPreviousScriptLocation(const QString& location) {
    _previousScriptLocation.set(location);
}

void Application::loadScriptURLDialog() const {
    ModalDialogListener* dlg = OffscreenUi::getTextAsync(OffscreenUi::ICON_NONE, "Open and Run Script", "Script URL");
    connect(dlg, &ModalDialogListener::response, this, [=] (QVariant response) {
        disconnect(dlg, &ModalDialogListener::response, this, nullptr);
        const QString& newScript = response.toString();
        if (QUrl(newScript).scheme() == "atp") {
            OffscreenUi::asyncWarning("Error Loading Script", "Cannot load client script over ATP");
        } else if (!newScript.isEmpty()) {
            DependencyManager::get<ScriptEngines>()->loadScript(newScript.trimmed());
        }
    });
}

SharedSoundPointer Application::getSampleSound() const {
    return _sampleSound;
}

void Application::loadLODToolsDialog() {
    auto tabletScriptingInterface = DependencyManager::get<TabletScriptingInterface>();
    auto tablet = dynamic_cast<TabletProxy*>(tabletScriptingInterface->getTablet(SYSTEM_TABLET));
    if (tablet->getToolbarMode() || (!tablet->getTabletRoot() && !isHMDMode())) {
        auto dialogsManager = DependencyManager::get<DialogsManager>();
        dialogsManager->lodTools();
    } else {
        tablet->pushOntoStack("hifi/dialogs/TabletLODTools.qml");
    }
}

void Application::loadEntityStatisticsDialog() {
    auto tabletScriptingInterface = DependencyManager::get<TabletScriptingInterface>();
    auto tablet = dynamic_cast<TabletProxy*>(tabletScriptingInterface->getTablet(SYSTEM_TABLET));
    if (tablet->getToolbarMode() || (!tablet->getTabletRoot() && !isHMDMode())) {
        auto dialogsManager = DependencyManager::get<DialogsManager>();
        dialogsManager->octreeStatsDetails();
    } else {
        tablet->pushOntoStack("hifi/dialogs/TabletEntityStatistics.qml");
    }
}

void Application::loadDomainConnectionDialog() {
    auto tabletScriptingInterface = DependencyManager::get<TabletScriptingInterface>();
    auto tablet = dynamic_cast<TabletProxy*>(tabletScriptingInterface->getTablet(SYSTEM_TABLET));
    if (tablet->getToolbarMode() || (!tablet->getTabletRoot() && !isHMDMode())) {
        auto dialogsManager = DependencyManager::get<DialogsManager>();
        dialogsManager->showDomainConnectionDialog();
    } else {
        tablet->pushOntoStack("hifi/dialogs/TabletDCDialog.qml");
    }
}

void Application::toggleLogDialog() {
<<<<<<< HEAD
#ifndef Q_OS_ANDROID
=======
    if (getLoginDialogPoppedUp()) {
        return;
    }
>>>>>>> 3d4311b7
    if (! _logDialog) {
        _logDialog = new LogDialog(nullptr, getLogger());
    }

    if (_logDialog->isVisible()) {
        _logDialog->hide();
    } else {
        _logDialog->show();
    }
#endif
}

void Application::toggleEntityScriptServerLogDialog() {
    if (! _entityScriptServerLogDialog) {
        _entityScriptServerLogDialog = new EntityScriptServerLogDialog(nullptr);
    }

    if (_entityScriptServerLogDialog->isVisible()) {
        _entityScriptServerLogDialog->hide();
    } else {
        _entityScriptServerLogDialog->show();
    }
}

void Application::loadAddAvatarBookmarkDialog() const {
    auto avatarBookmarks = DependencyManager::get<AvatarBookmarks>();
}

void Application::loadAvatarBrowser() const {
    auto tablet = dynamic_cast<TabletProxy*>(DependencyManager::get<TabletScriptingInterface>()->getTablet("com.highfidelity.interface.tablet.system"));
    // construct the url to the marketplace item
    QString url = NetworkingConstants::METAVERSE_SERVER_URL().toString() + "/marketplace?category=avatars";

    QString MARKETPLACES_INJECT_SCRIPT_PATH = "file:///" + qApp->applicationDirPath() + "/scripts/system/html/js/marketplacesInject.js";
    tablet->gotoWebScreen(url, MARKETPLACES_INJECT_SCRIPT_PATH);
    DependencyManager::get<HMDScriptingInterface>()->openTablet();
}

void Application::takeSnapshot(bool notify, bool includeAnimated, float aspectRatio, const QString& filename) {
    postLambdaEvent([notify, includeAnimated, aspectRatio, filename, this] {
        // Get a screenshot and save it
        QString path = DependencyManager::get<Snapshot>()->saveSnapshot(getActiveDisplayPlugin()->getScreenshot(aspectRatio), filename,
                                              TestScriptingInterface::getInstance()->getTestResultsLocation());

        // If we're not doing an animated snapshot as well...
        if (!includeAnimated) {
            if (!path.isEmpty()) {
                // Tell the dependency manager that the capture of the still snapshot has taken place.
                emit DependencyManager::get<WindowScriptingInterface>()->stillSnapshotTaken(path, notify);
            }
        } else if (!SnapshotAnimated::isAlreadyTakingSnapshotAnimated()) {
            // Get an animated GIF snapshot and save it
            SnapshotAnimated::saveSnapshotAnimated(path, aspectRatio, qApp, DependencyManager::get<WindowScriptingInterface>());
        }
    });
}

void Application::takeSecondaryCameraSnapshot(const bool& notify, const QString& filename) {
    postLambdaEvent([notify, filename, this] {
        QString snapshotPath = DependencyManager::get<Snapshot>()->saveSnapshot(getActiveDisplayPlugin()->getSecondaryCameraScreenshot(), filename,
                                                      TestScriptingInterface::getInstance()->getTestResultsLocation());

        emit DependencyManager::get<WindowScriptingInterface>()->stillSnapshotTaken(snapshotPath, notify);
    });
}

void Application::takeSecondaryCamera360Snapshot(const glm::vec3& cameraPosition, const bool& cubemapOutputFormat, const bool& notify, const QString& filename) {
    postLambdaEvent([notify, filename, cubemapOutputFormat, cameraPosition] {
        DependencyManager::get<Snapshot>()->save360Snapshot(cameraPosition, cubemapOutputFormat, notify, filename);
    });
}

void Application::shareSnapshot(const QString& path, const QUrl& href) {
    postLambdaEvent([path, href] {
        // not much to do here, everything is done in snapshot code...
        DependencyManager::get<Snapshot>()->uploadSnapshot(path, href);
    });
}

float Application::getRenderResolutionScale() const {
    auto menu = Menu::getInstance();
    if (!menu) {
        return 1.0f;
    }
    if (menu->isOptionChecked(MenuOption::RenderResolutionOne)) {
        return 1.0f;
    } else if (menu->isOptionChecked(MenuOption::RenderResolutionTwoThird)) {
        return 0.666f;
    } else if (menu->isOptionChecked(MenuOption::RenderResolutionHalf)) {
        return 0.5f;
    } else if (menu->isOptionChecked(MenuOption::RenderResolutionThird)) {
        return 0.333f;
    } else if (menu->isOptionChecked(MenuOption::RenderResolutionQuarter)) {
        return 0.25f;
    } else {
        return 1.0f;
    }
}

void Application::notifyPacketVersionMismatch() {
    if (!_notifiedPacketVersionMismatchThisDomain && !isInterstitialMode()) {
        _notifiedPacketVersionMismatchThisDomain = true;

        QString message = "The location you are visiting is running an incompatible server version.\n";
        message += "Content may not display properly.";

        OffscreenUi::asyncWarning("", message);
    }
}

void Application::checkSkeleton() const {
    if (getMyAvatar()->getSkeletonModel()->isActive() && !getMyAvatar()->getSkeletonModel()->hasSkeleton()) {
        qCDebug(interfaceapp) << "MyAvatar model has no skeleton";

        QString message = "Your selected avatar body has no skeleton.\n\nThe default body will be loaded...";
        OffscreenUi::asyncWarning("", message);

        getMyAvatar()->useFullAvatarURL(AvatarData::defaultFullAvatarModelUrl(), DEFAULT_FULL_AVATAR_MODEL_NAME);
    } else {
        _physicsEngine->setCharacterController(getMyAvatar()->getCharacterController());
    }
}

void Application::activeChanged(Qt::ApplicationState state) {
    switch (state) {
        case Qt::ApplicationActive:
            _isForeground = true;
            break;

        case Qt::ApplicationSuspended:
        case Qt::ApplicationHidden:
        case Qt::ApplicationInactive:
        default:
            _isForeground = false;
            break;
    }
}

void Application::windowMinimizedChanged(bool minimized) {
    // initialize the _minimizedWindowTimer
    static std::once_flag once;
    std::call_once(once, [&] {
        connect(&_minimizedWindowTimer, &QTimer::timeout, this, [] {
            QCoreApplication::postEvent(QCoreApplication::instance(), new QEvent(static_cast<QEvent::Type>(Idle)), Qt::HighEventPriority);
        });
    });

    // avoid rendering to the display plugin but continue posting Idle events,
    // so that physics continues to simulate and the deadlock watchdog knows we're alive
    if (!minimized && !getActiveDisplayPlugin()->isActive()) {
        _minimizedWindowTimer.stop();
        getActiveDisplayPlugin()->activate();
    } else if (minimized && getActiveDisplayPlugin()->isActive()) {
        getActiveDisplayPlugin()->deactivate();
        _minimizedWindowTimer.start(THROTTLED_SIM_FRAME_PERIOD_MS);
    }
}

void Application::postLambdaEvent(const std::function<void()>& f) {
    if (this->thread() == QThread::currentThread()) {
        f();
    } else {
        QCoreApplication::postEvent(this, new LambdaEvent(f));
    }
}

void Application::sendLambdaEvent(const std::function<void()>& f) {
    if (this->thread() == QThread::currentThread()) {
        f();
    } else {
        LambdaEvent event(f);
        QCoreApplication::sendEvent(this, &event);
    }
}

void Application::initPlugins(const QStringList& arguments) {
    QCommandLineOption display("display", "Preferred displays", "displays");
    QCommandLineOption disableDisplays("disable-displays", "Displays to disable", "displays");
    QCommandLineOption disableInputs("disable-inputs", "Inputs to disable", "inputs");

    QCommandLineParser parser;
    parser.addOption(display);
    parser.addOption(disableDisplays);
    parser.addOption(disableInputs);
    parser.parse(arguments);

    if (parser.isSet(display)) {
        auto preferredDisplays = parser.value(display).split(',', QString::SkipEmptyParts);
        qInfo() << "Setting prefered display plugins:" << preferredDisplays;
        PluginManager::getInstance()->setPreferredDisplayPlugins(preferredDisplays);
    }

    if (parser.isSet(disableDisplays)) {
        auto disabledDisplays = parser.value(disableDisplays).split(',', QString::SkipEmptyParts);
        qInfo() << "Disabling following display plugins:"  << disabledDisplays;
        PluginManager::getInstance()->disableDisplays(disabledDisplays);
    }

    if (parser.isSet(disableInputs)) {
        auto disabledInputs = parser.value(disableInputs).split(',', QString::SkipEmptyParts);
        qInfo() << "Disabling following input plugins:" << disabledInputs;
        PluginManager::getInstance()->disableInputs(disabledInputs);
    }
}

void Application::shutdownPlugins() {
}

glm::uvec2 Application::getCanvasSize() const {
    return glm::uvec2(_glWidget->width(), _glWidget->height());
}

QRect Application::getRenderingGeometry() const {
    auto geometry = _glWidget->geometry();
    auto topLeft = geometry.topLeft();
    auto topLeftScreen = _glWidget->mapToGlobal(topLeft);
    geometry.moveTopLeft(topLeftScreen);
    return geometry;
}

glm::uvec2 Application::getUiSize() const {
    static const uint MIN_SIZE = 1;
    glm::uvec2 result(MIN_SIZE);
    if (_displayPlugin) {
        result = getActiveDisplayPlugin()->getRecommendedUiSize();
    }
    return result;
}

QRect Application::getRecommendedHUDRect() const {
    auto uiSize = getUiSize();
    QRect result(0, 0, uiSize.x, uiSize.y);
    if (_displayPlugin) {
        result = getActiveDisplayPlugin()->getRecommendedHUDRect();
    }
    return result;
}

glm::vec2 Application::getDeviceSize() const {
    static const int MIN_SIZE = 1;
    glm::vec2 result(MIN_SIZE);
    if (_displayPlugin) {
        result = getActiveDisplayPlugin()->getRecommendedRenderSize();
    }
    return result;
}

bool Application::isThrottleRendering() const {
    if (_displayPlugin) {
        return getActiveDisplayPlugin()->isThrottled();
    }
    return false;
}

bool Application::hasFocus() const {
    bool result = (QApplication::activeWindow() != nullptr);
#if defined(Q_OS_WIN)
    // On Windows, QWidget::activateWindow() - as called in setFocus() - makes the application's taskbar icon flash but doesn't
    // take user focus away from their current window. So also check whether the application is the user's current foreground
    // window.
    result = result && (HWND)QApplication::activeWindow()->winId() == GetForegroundWindow();
#endif
    return result;
}

void Application::setFocus() {
    // Note: Windows doesn't allow a user focus to be taken away from another application. Instead, it changes the color of and
    // flashes the taskbar icon.
    auto window = qApp->getWindow();
    window->activateWindow();
}

void Application::raise() {
    auto windowState = qApp->getWindow()->windowState();
    if (windowState & Qt::WindowMinimized) {
        if (windowState & Qt::WindowMaximized) {
            qApp->getWindow()->showMaximized();
        } else if (windowState & Qt::WindowFullScreen) {
            qApp->getWindow()->showFullScreen();
        } else {
            qApp->getWindow()->showNormal();
        }
    }
    qApp->getWindow()->raise();
}

void Application::setMaxOctreePacketsPerSecond(int maxOctreePPS) {
    if (maxOctreePPS != _maxOctreePPS) {
        _maxOctreePPS = maxOctreePPS;
        maxOctreePacketsPerSecond.set(_maxOctreePPS);
    }
}

int Application::getMaxOctreePacketsPerSecond() const {
    return _maxOctreePPS;
}

qreal Application::getDevicePixelRatio() {
    return (_window && _window->windowHandle()) ? _window->windowHandle()->devicePixelRatio() : 1.0;
}

DisplayPluginPointer Application::getActiveDisplayPlugin() const {
    if (QThread::currentThread() != thread()) {
        std::unique_lock<std::mutex> lock(_displayPluginLock);
        return _displayPlugin;
    }

    if (!_aboutToQuit && !_displayPlugin) {
        const_cast<Application*>(this)->updateDisplayMode();
        Q_ASSERT(_displayPlugin);
    }
    return _displayPlugin;
}


#if !defined(DISABLE_QML)
static const char* EXCLUSION_GROUP_KEY = "exclusionGroup";

static void addDisplayPluginToMenu(const DisplayPluginPointer& displayPlugin, int index, bool active) {
    auto menu = Menu::getInstance();
    QString name = displayPlugin->getName();
    auto grouping = displayPlugin->getGrouping();
    QString groupingMenu { "" };
    Q_ASSERT(!menu->menuItemExists(MenuOption::OutputMenu, name));

    // assign the meny grouping based on plugin grouping
    switch (grouping) {
        case Plugin::ADVANCED:
            groupingMenu = "Advanced";
            break;
        case Plugin::DEVELOPER:
            groupingMenu = "Developer";
            break;
        default:
            groupingMenu = "Standard";
            break;
    }

    static QActionGroup* displayPluginGroup = nullptr;
    if (!displayPluginGroup) {
        displayPluginGroup = new QActionGroup(menu);
        displayPluginGroup->setExclusive(true);
    }
    auto parent = menu->getMenu(MenuOption::OutputMenu);
    auto action = menu->addActionToQMenuAndActionHash(parent,
        name, QKeySequence(Qt::CTRL + (Qt::Key_0 + index)), qApp,
        SLOT(updateDisplayMode()),
        QAction::NoRole, Menu::UNSPECIFIED_POSITION, groupingMenu);

    action->setCheckable(true);
    action->setChecked(active);
    displayPluginGroup->addAction(action);

    action->setProperty(EXCLUSION_GROUP_KEY, QVariant::fromValue(displayPluginGroup));
    Q_ASSERT(menu->menuItemExists(MenuOption::OutputMenu, name));
}
#endif

void Application::updateDisplayMode() {
    // Unsafe to call this method from anything but the main thread
    if (QThread::currentThread() != thread()) {
        qFatal("Attempted to switch display plugins from a non-main thread");
    }

    // Once time initialization code that depends on the UI being available
    auto displayPlugins = getDisplayPlugins();

    // Default to the first item on the list, in case none of the menu items match
    DisplayPluginPointer newDisplayPlugin = displayPlugins.at(0);
    auto menu = getPrimaryMenu();
    if (menu) {
        foreach(DisplayPluginPointer displayPlugin, PluginManager::getInstance()->getDisplayPlugins()) {
            QString name = displayPlugin->getName();
            QAction* action = menu->getActionForOption(name);
            // Menu might have been removed if the display plugin lost
            if (!action) {
                continue;
            }
            if (action->isChecked()) {
                newDisplayPlugin = displayPlugin;
                break;
            }
        }
    }

    if (newDisplayPlugin == _displayPlugin) {
        return;
    }

    setDisplayPlugin(newDisplayPlugin);
}

void Application::setDisplayPlugin(DisplayPluginPointer newDisplayPlugin) {
    if (newDisplayPlugin == _displayPlugin) {
        return;
    }

    // FIXME don't have the application directly set the state of the UI,
    // instead emit a signal that the display plugin is changing and let
    // the desktop lock itself.  Reduces coupling between the UI and display
    // plugins
    auto offscreenUi = getOffscreenUI();
    auto desktop = offscreenUi ? offscreenUi->getDesktop() : nullptr;
    auto menu = Menu::getInstance();

    // Make the switch atomic from the perspective of other threads
    {
        std::unique_lock<std::mutex> lock(_displayPluginLock);
        bool wasRepositionLocked = false;
        if (desktop) {
            // Tell the desktop to no reposition (which requires plugin info), until we have set the new plugin, below.
            wasRepositionLocked = desktop->property("repositionLocked").toBool();
            desktop->setProperty("repositionLocked", true);
        }

        if (_displayPlugin) {
            disconnect(_displayPlugin.get(), &DisplayPlugin::presented, this, &Application::onPresent);
            _displayPlugin->deactivate();
        }

        auto oldDisplayPlugin = _displayPlugin;
        bool active = newDisplayPlugin->activate();

        if (!active) {
            auto displayPlugins = PluginManager::getInstance()->getDisplayPlugins();

            // If the new plugin fails to activate, fallback to last display
            qWarning() << "Failed to activate display: " << newDisplayPlugin->getName();
            newDisplayPlugin = oldDisplayPlugin;

            if (newDisplayPlugin) {
                qWarning() << "Falling back to last display: " << newDisplayPlugin->getName();
                active = newDisplayPlugin->activate();
            }

            // If there is no last display, or
            // If the last display fails to activate, fallback to desktop
            if (!active) {
                newDisplayPlugin = displayPlugins.at(0);
                qWarning() << "Falling back to display: " << newDisplayPlugin->getName();
                active = newDisplayPlugin->activate();
            }

            if (!active) {
                qFatal("Failed to activate fallback plugin");
            }
        }

        if (offscreenUi) {
            offscreenUi->resize(fromGlm(newDisplayPlugin->getRecommendedUiSize()));
        }
        getApplicationCompositor().setDisplayPlugin(newDisplayPlugin);
        _displayPlugin = newDisplayPlugin;
        connect(_displayPlugin.get(), &DisplayPlugin::presented, this, &Application::onPresent, Qt::DirectConnection);
        if (desktop) {
            desktop->setProperty("repositionLocked", wasRepositionLocked);
        }
    }

    bool isHmd = _displayPlugin->isHmd();
    qCDebug(interfaceapp) << "Entering into" << (isHmd ? "HMD" : "Desktop") << "Mode";

    // Only log/emit after a successful change
    UserActivityLogger::getInstance().logAction("changed_display_mode", {
        { "previous_display_mode", _displayPlugin ? _displayPlugin->getName() : "" },
        { "display_mode", newDisplayPlugin ? newDisplayPlugin->getName() : "" },
        { "hmd", isHmd }
    });
    emit activeDisplayPluginChanged();

    // reset the avatar, to set head and hand palms back to a reasonable default pose.
    getMyAvatar()->reset(false);

    // switch to first person if entering hmd and setting is checked
    if (menu) {
        QAction* action = menu->getActionForOption(newDisplayPlugin->getName());
        if (action) {
            action->setChecked(true);
        }

        if (isHmd && menu->isOptionChecked(MenuOption::FirstPersonHMD)) {
            menu->setIsOptionChecked(MenuOption::FirstPerson, true);
            cameraMenuChanged();
        }

        // Remove the mirror camera option from menu if in HMD mode
        auto mirrorAction = menu->getActionForOption(MenuOption::FullscreenMirror);
        mirrorAction->setVisible(!isHmd);
    }

    Q_ASSERT_X(_displayPlugin, "Application::updateDisplayMode", "could not find an activated display plugin");
}

void Application::switchDisplayMode() {
    if (!_autoSwitchDisplayModeSupportedHMDPlugin) {
        return;
    }
    bool currentHMDWornStatus = _autoSwitchDisplayModeSupportedHMDPlugin->isDisplayVisible();
    if (currentHMDWornStatus != _previousHMDWornStatus) {
        // Switch to respective mode as soon as currentHMDWornStatus changes
        if (currentHMDWornStatus) {
            qCDebug(interfaceapp) << "Switching from Desktop to HMD mode";
            endHMDSession();
            setActiveDisplayPlugin(_autoSwitchDisplayModeSupportedHMDPluginName);
        } else {
            qCDebug(interfaceapp) << "Switching from HMD to desktop mode";
            setActiveDisplayPlugin(DESKTOP_DISPLAY_PLUGIN_NAME);
            startHMDStandBySession();
        }
    }
    _previousHMDWornStatus = currentHMDWornStatus;
}

void Application::setShowBulletWireframe(bool value) {
    _physicsEngine->setShowBulletWireframe(value);
}

void Application::setShowBulletAABBs(bool value) {
    _physicsEngine->setShowBulletAABBs(value);
}

void Application::setShowBulletContactPoints(bool value) {
    _physicsEngine->setShowBulletContactPoints(value);
}

void Application::setShowBulletConstraints(bool value) {
    _physicsEngine->setShowBulletConstraints(value);
}

void Application::setShowBulletConstraintLimits(bool value) {
    _physicsEngine->setShowBulletConstraintLimits(value);
}

void Application::createLoginDialogOverlay() {
    const glm::vec2 LOGIN_OVERLAY_DIMENSIONS{ 0.89f, 0.5f };
    const auto OVERLAY_OFFSET = glm::vec2(0.7f, -0.1f);
    auto cameraPosition = _myCamera.getPosition();
    auto cameraOrientation = _myCamera.getOrientation();
    auto upVec = getMyAvatar()->getWorldOrientation() * Vectors::UNIT_Y;
    auto headLookVec = (cameraOrientation * Vectors::FRONT);
    // DEFAULT_DPI / tablet scale percentage
    const float OVERLAY_DPI = 31.0f / (75.0f / 100.0f);
    auto offset = headLookVec * OVERLAY_OFFSET.x;
    auto overlayPosition = (cameraPosition + offset) + (upVec * OVERLAY_OFFSET.y);
    QVariantMap overlayProperties = {
        { "name", "LoginDialogOverlay" },
        { "url", OVERLAY_LOGIN_DIALOG },
        { "position", vec3toVariant(overlayPosition) },
        { "orientation", quatToVariant(cameraOrientation) },
        { "isSolid", true },
        { "grabbable", false },
        { "ignorePickIntersection", false },
        { "alpha", 1.0 },
        { "dimensions", vec2ToVariant(LOGIN_OVERLAY_DIMENSIONS)},
        { "dpi", OVERLAY_DPI },
        { "visible", true }
    };
    auto& overlays = getOverlays();
    _loginDialogOverlayID = overlays.addOverlay("web3d", overlayProperties);
    auto loginOverlay = std::dynamic_pointer_cast<Web3DOverlay>(overlays.getOverlay(_loginDialogOverlayID));
    auto keyboard = DependencyManager::get<Keyboard>().data();
    if (!keyboard->getAnchorID().isNull() && !_loginDialogOverlayID.isNull()) {
        const auto KEYBOARD_LOCAL_ORIENTATION = glm::quat(0.0f, 0.0, 1.0f, 0.25f);
        auto keyboardLocalOffset = cameraOrientation * glm::vec3(-0.4f * getMyAvatar()->getSensorToWorldScale(), -0.3f, 0.2f);
        QVariantMap properties {
            { "position", vec3toVariant(overlayPosition + keyboardLocalOffset) },
            { "orientation", quatToVariant(cameraOrientation * KEYBOARD_LOCAL_ORIENTATION) },
        };
        overlays.editOverlay(keyboard->getAnchorID(), properties);
        keyboard->setResetKeyboardPositionOnRaise(false);
    }
    setKeyboardFocusOverlay(_loginDialogOverlayID);
    emit loginDialogFocusEnabled();
    getApplicationCompositor().getReticleInterface()->setAllowMouseCapture(false);
    getApplicationCompositor().getReticleInterface()->setVisible(false);
    if (!_loginStateManager.isSetUp()) {
        _loginStateManager.setUp();
    }
}

void Application::updateLoginDialogOverlayPosition() {
    const float LOOK_AWAY_THRESHOLD_ANGLE = 70.0f;
    const auto OVERLAY_OFFSET = glm::vec2(0.7f, -0.1f);
    auto& overlays = getOverlays();
    auto loginOverlay = std::dynamic_pointer_cast<Web3DOverlay>(overlays.getOverlay(_loginDialogOverlayID));
    auto overlayPositionVec = loginOverlay->getWorldPosition();
    auto cameraPositionVec = _myCamera.getPosition();
    auto cameraOrientation = cancelOutRollAndPitch(_myCamera.getOrientation());
    auto headLookVec = (cameraOrientation * Vectors::FRONT);
    auto overlayToHeadVec = overlayPositionVec - cameraPositionVec;
    auto pointAngle = (glm::acos(glm::dot(glm::normalize(overlayToHeadVec), glm::normalize(headLookVec))) * 180.0f / PI);
    auto upVec = getMyAvatar()->getWorldOrientation() * Vectors::UNIT_Y;
    auto offset = headLookVec * OVERLAY_OFFSET.x;
    auto newOverlayPositionVec = (cameraPositionVec + offset) + (upVec * OVERLAY_OFFSET.y);
    auto newOverlayOrientation = glm::inverse(glm::quat_cast(glm::lookAt(newOverlayPositionVec, cameraPositionVec, upVec))) * Quaternions::Y_180;

    bool overlayOutOfBounds = glm::distance(overlayPositionVec, cameraPositionVec) > 1.0f;

    if (pointAngle > LOOK_AWAY_THRESHOLD_ANGLE || overlayOutOfBounds) {
        QVariantMap properties {
            {"position", vec3toVariant(newOverlayPositionVec)},
            {"orientation", quatToVariant(newOverlayOrientation)}
        };
        overlays.editOverlay(_loginDialogOverlayID, properties);
        const auto KEYBOARD_LOCAL_ORIENTATION = glm::quat(0.0f, 0.0, 1.0f, 0.25f);
        auto keyboardLocalOffset = newOverlayOrientation * glm::vec3(-0.4f * getMyAvatar()->getSensorToWorldScale(), -0.3f, 0.2f);
        QVariantMap keyboardProperties {
            { "position", vec3toVariant(newOverlayPositionVec + keyboardLocalOffset) },
            { "orientation", quatToVariant(newOverlayOrientation * KEYBOARD_LOCAL_ORIENTATION) },
        };
        auto keyboard = DependencyManager::get<Keyboard>().data();
        overlays.editOverlay(keyboard->getAnchorID(), keyboardProperties);
    }
}

void Application::onDismissedLoginDialog() {
    _loginDialogPoppedUp = false;
    loginDialogPoppedUp.set(false);
    auto keyboard = DependencyManager::get<Keyboard>().data();
    keyboard->setResetKeyboardPositionOnRaise(true);
    if (!_loginDialogOverlayID.isNull()) {
        // deleting overlay.
        getOverlays().deleteOverlay(_loginDialogOverlayID);
        _loginDialogOverlayID = OverlayID();
        _loginStateManager.tearDown();
    }
    resumeAfterLoginDialogActionTaken();
}

void Application::setShowTrackedObjects(bool value) {
    _showTrackedObjects = value;
}

void Application::startHMDStandBySession() {
    _autoSwitchDisplayModeSupportedHMDPlugin->startStandBySession();
}

void Application::endHMDSession() {
    _autoSwitchDisplayModeSupportedHMDPlugin->endSession();
}

mat4 Application::getEyeProjection(int eye) const {
    QMutexLocker viewLocker(&_viewMutex);
    if (isHMDMode()) {
        return getActiveDisplayPlugin()->getEyeProjection((Eye)eye, _viewFrustum.getProjection());
    }
    return _viewFrustum.getProjection();
}

mat4 Application::getEyeOffset(int eye) const {
    // FIXME invert?
    return getActiveDisplayPlugin()->getEyeToHeadTransform((Eye)eye);
}

mat4 Application::getHMDSensorPose() const {
    if (isHMDMode()) {
        return getActiveDisplayPlugin()->getHeadPose();
    }
    return mat4();
}

void Application::deadlockApplication() {
    qCDebug(interfaceapp) << "Intentionally deadlocked Interface";
    // Using a loop that will *technically* eventually exit (in ~600 billion years)
    // to avoid compiler warnings about a loop that will never exit
    for (uint64_t i = 1; i != 0; ++i) {
        QThread::sleep(1);
    }
}

// cause main thread to be unresponsive for 35 seconds
void Application::unresponsiveApplication() {
    // to avoid compiler warnings about a loop that will never exit
    uint64_t start = usecTimestampNow();
    uint64_t UNRESPONSIVE_FOR_SECONDS = 35;
    uint64_t UNRESPONSIVE_FOR_USECS = UNRESPONSIVE_FOR_SECONDS * USECS_PER_SECOND;
    qCDebug(interfaceapp) << "Intentionally cause Interface to be unresponsive for " << UNRESPONSIVE_FOR_SECONDS << " seconds";
    while (usecTimestampNow() - start < UNRESPONSIVE_FOR_USECS) {
        QThread::sleep(1);
    }
}

void Application::setActiveDisplayPlugin(const QString& pluginName) {
    DisplayPluginPointer newDisplayPlugin;
    for (DisplayPluginPointer displayPlugin : PluginManager::getInstance()->getDisplayPlugins()) {
        QString name = displayPlugin->getName();
        if (pluginName == name) {
            newDisplayPlugin = displayPlugin;
            break;
        }
    }

    if (newDisplayPlugin) {
        setDisplayPlugin(newDisplayPlugin);
    }
}

void Application::handleLocalServerConnection() const {
    auto server = qobject_cast<QLocalServer*>(sender());

    qCDebug(interfaceapp) << "Got connection on local server from additional instance - waiting for parameters";

    auto socket = server->nextPendingConnection();

    connect(socket, &QLocalSocket::readyRead, this, &Application::readArgumentsFromLocalSocket);

    qApp->getWindow()->raise();
    qApp->getWindow()->activateWindow();
}

void Application::readArgumentsFromLocalSocket() const {
    auto socket = qobject_cast<QLocalSocket*>(sender());

    auto message = socket->readAll();
    socket->deleteLater();

    qCDebug(interfaceapp) << "Read from connection: " << message;

    // If we received a message, try to open it as a URL
    if (message.length() > 0) {
        qApp->openUrl(QString::fromUtf8(message));
    }
}

void Application::showDesktop() {
}

CompositorHelper& Application::getApplicationCompositor() const {
    return *DependencyManager::get<CompositorHelper>();
}


// virtual functions required for PluginContainer
ui::Menu* Application::getPrimaryMenu() {
    auto appMenu = _window->menuBar();
    auto uiMenu = dynamic_cast<ui::Menu*>(appMenu);
    return uiMenu;
}

void Application::showDisplayPluginsTools(bool show) {
    DependencyManager::get<DialogsManager>()->hmdTools(show);
}

GLWidget* Application::getPrimaryWidget() {
    return _glWidget;
}

MainWindow* Application::getPrimaryWindow() {
    return getWindow();
}

QOpenGLContext* Application::getPrimaryContext() {
    return _glWidget->qglContext();
}

bool Application::makeRenderingContextCurrent() {
    return true;
}

bool Application::isForeground() const {
    return _isForeground && !_window->isMinimized();
}

// FIXME?  perhaps two, one for the main thread and one for the offscreen UI rendering thread?
static const int UI_RESERVED_THREADS = 1;
// Windows won't let you have all the cores
static const int OS_RESERVED_THREADS = 1;

void Application::updateThreadPoolCount() const {
    auto reservedThreads = UI_RESERVED_THREADS + OS_RESERVED_THREADS + _displayPlugin->getRequiredThreadCount();
    auto availableThreads = QThread::idealThreadCount() - reservedThreads;
    auto threadPoolSize = std::max(MIN_PROCESSING_THREAD_POOL_SIZE, availableThreads);
    qCDebug(interfaceapp) << "Ideal Thread Count " << QThread::idealThreadCount();
    qCDebug(interfaceapp) << "Reserved threads " << reservedThreads;
    qCDebug(interfaceapp) << "Setting thread pool size to " << threadPoolSize;
    QThreadPool::globalInstance()->setMaxThreadCount(threadPoolSize);
}

void Application::updateSystemTabletMode() {
    if (_settingsLoaded && !getLoginDialogPoppedUp()) {
        qApp->setProperty(hifi::properties::HMD, isHMDMode());
        if (isHMDMode()) {
            DependencyManager::get<TabletScriptingInterface>()->setToolbarMode(getHmdTabletBecomesToolbarSetting());
        } else {
            DependencyManager::get<TabletScriptingInterface>()->setToolbarMode(getDesktopTabletBecomesToolbarSetting());
        }
    }
}

OverlayID Application::getTabletScreenID() const {
    auto HMD = DependencyManager::get<HMDScriptingInterface>();
    return HMD->getCurrentTabletScreenID();
}

OverlayID Application::getTabletHomeButtonID() const {
    auto HMD = DependencyManager::get<HMDScriptingInterface>();
    return HMD->getCurrentHomeButtonID();
}

QUuid Application::getTabletFrameID() const {
    auto HMD = DependencyManager::get<HMDScriptingInterface>();
    return HMD->getCurrentTabletFrameID();
}

QVector<QUuid> Application::getTabletIDs() const {
    // Most important overlays first.
    QVector<QUuid> result;
    auto HMD = DependencyManager::get<HMDScriptingInterface>();
    result << HMD->getCurrentTabletScreenID();
    result << HMD->getCurrentHomeButtonID();
    result << HMD->getCurrentTabletFrameID();
    return result;
}

void Application::setAvatarOverrideUrl(const QUrl& url, bool save) {
    _avatarOverrideUrl = url;
    _saveAvatarOverrideUrl = save;
}

void Application::saveNextPhysicsStats(QString filename) {
    _physicsEngine->saveNextPhysicsStats(filename);
}

void Application::copyToClipboard(const QString& text) {
    if (QThread::currentThread() != qApp->thread()) {
        QMetaObject::invokeMethod(this, "copyToClipboard");
        return;
    }

    // assume that the address is being copied because the user wants a shareable address
    QApplication::clipboard()->setText(text);
}

#if defined(Q_OS_ANDROID)
void Application::beforeEnterBackground() {
    auto nodeList = DependencyManager::get<NodeList>();
    nodeList->setSendDomainServerCheckInEnabled(false);
    nodeList->reset(true);
    clearDomainOctreeDetails();
}

void Application::enterBackground() {
    QMetaObject::invokeMethod(DependencyManager::get<AudioClient>().data(),
                              "stop", Qt::BlockingQueuedConnection);
//    if (getActiveDisplayPlugin()->isActive()) {
//        getActiveDisplayPlugin()->deactivate();
//    }
}

void Application::enterForeground() {
    QMetaObject::invokeMethod(DependencyManager::get<AudioClient>().data(),
                                  "start", Qt::BlockingQueuedConnection);
//    if (!getActiveDisplayPlugin() || getActiveDisplayPlugin()->isActive() || !getActiveDisplayPlugin()->activate()) {
//        qWarning() << "Could not re-activate display plugin";
//    }
    auto nodeList = DependencyManager::get<NodeList>();
    nodeList->setSendDomainServerCheckInEnabled(true);
}
#endif

#include "Application.moc"<|MERGE_RESOLUTION|>--- conflicted
+++ resolved
@@ -8128,13 +8128,10 @@
 }
 
 void Application::toggleLogDialog() {
-<<<<<<< HEAD
 #ifndef Q_OS_ANDROID
-=======
     if (getLoginDialogPoppedUp()) {
         return;
     }
->>>>>>> 3d4311b7
     if (! _logDialog) {
         _logDialog = new LogDialog(nullptr, getLogger());
     }
