--- conflicted
+++ resolved
@@ -565,16 +565,13 @@
             }
             return;
         }
-<<<<<<< HEAD
-        bool meta    = event->modifiers().testFlag(Qt::MetaModifier);
-=======
 
         //this is for switching between modes for the leap rave glove test
         if (_simulateLeapHand->isChecked() || _testRaveGlove->isChecked()) {
             _myAvatar.getHand().setRaveGloveEffectsMode((QKeyEvent*)event);
         }
-        
->>>>>>> f24cf192
+
+        bool meta    = event->modifiers().testFlag(Qt::MetaModifier);
         bool shifted = event->modifiers().testFlag(Qt::ShiftModifier);
         switch (event->key()) {
             case Qt::Key_BracketLeft:
@@ -1895,13 +1892,9 @@
     _testPing->setChecked(true);
     (_fullScreenMode = optionsMenu->addAction("Fullscreen", this, SLOT(setFullscreen(bool)), Qt::Key_F))->setCheckable(true);
     optionsMenu->addAction("Webcam", &_webcam, SLOT(setEnabled(bool)))->setCheckable(true);
-<<<<<<< HEAD
-    optionsMenu->addAction("Go Home", this, SLOT(goHome()), Qt::CTRL | Qt::Key_G);
-=======
     optionsMenu->addAction("Toggle Skeleton Tracking", &_webcam, SLOT(setSkeletonTrackingOn(bool)))->setCheckable(true);
     optionsMenu->addAction("Cycle Webcam Send Mode", _webcam.getGrabber(), SLOT(cycleVideoSendMode()));
-    optionsMenu->addAction("Go Home", this, SLOT(goHome()));
->>>>>>> f24cf192
+    optionsMenu->addAction("Go Home", this, SLOT(goHome()), Qt::CTRL | Qt::Key_G);
     
     QMenu* renderMenu = menuBar->addMenu("Render");
     (_renderVoxels = renderMenu->addAction("Voxels", this, SLOT(setRenderVoxels(bool)), Qt::SHIFT | Qt::Key_V))->setCheckable(true);
