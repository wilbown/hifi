--- conflicted
+++ resolved
@@ -8062,26 +8062,16 @@
 void Application::enterBackground() {
     QMetaObject::invokeMethod(DependencyManager::get<AudioClient>().data(),
                               "stop", Qt::BlockingQueuedConnection);
-<<<<<<< HEAD
-    getActiveDisplayPlugin()->deactivate();
-=======
     //GC: commenting it out until we fix it
     //getActiveDisplayPlugin()->deactivate();
->>>>>>> 7d19586b
 }
 void Application::enterForeground() {
     QMetaObject::invokeMethod(DependencyManager::get<AudioClient>().data(),
                                   "start", Qt::BlockingQueuedConnection);
-<<<<<<< HEAD
-    if (!getActiveDisplayPlugin() || !getActiveDisplayPlugin()->activate()) {
-        qWarning() << "Could not re-activate display plugin";
-    }
-=======
     //GC: commenting it out until we fix it
     /*if (!getActiveDisplayPlugin() || !getActiveDisplayPlugin()->activate()) {
         qWarning() << "Could not re-activate display plugin";
     }*/
->>>>>>> 7d19586b
 
 }
 #endif
