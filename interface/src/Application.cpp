--- conflicted
+++ resolved
@@ -949,7 +949,6 @@
     // Make sure we don't time out during slow operations at startup
     updateHeartbeat();
 
-<<<<<<< HEAD
     // Now that OpenGL is initialized, we are sure we have a valid context and can create the various pipeline shaders with success.
     DependencyManager::get<GeometryCache>()->initializeShapePipelines();
 
@@ -997,8 +996,6 @@
     }
 
     // add firstRun flag from settings to launch event
-=======
->>>>>>> d15c4ea2
     Setting::Handle<bool> firstRun { Settings::firstRun, true };
 
     // once the settings have been loaded, check if we need to flip the default for UserActivityLogger
