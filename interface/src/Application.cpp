--- conflicted
+++ resolved
@@ -835,13 +835,10 @@
     connect(this, &QCoreApplication::aboutToQuit, addressManager.data(), &AddressManager::storeCurrentAddress);
 
     connect(this, &Application::activeDisplayPluginChanged, this, &Application::updateThreadPoolCount);
-<<<<<<< HEAD
     connect(this, &Application::activeDisplayPluginChanged, this, [](){
         qApp->setProperty(hifi::properties::HMD, qApp->isHMDMode());
     });
-=======
     connect(this, &Application::activeDisplayPluginChanged, this, &Application::updateSystemTabletMode);
->>>>>>> f6bd21c4
 
     // Save avatar location immediately after a teleport.
     connect(myAvatar.get(), &MyAvatar::positionGoneTo,
