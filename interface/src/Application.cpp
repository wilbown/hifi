--- conflicted
+++ resolved
@@ -107,14 +107,8 @@
 
 static const int BANDWIDTH_METER_CLICK_MAX_DRAG_LENGTH = 6; // farther dragged clicks are ignored
 
-<<<<<<< HEAD
-=======
-const int IDLE_SIMULATE_MSECS = 16;              //  How often should call simulate and other stuff
-                                                 //  in the idle loop?  (60 FPS is default)
-
 const unsigned MAXIMUM_CACHE_SIZE = 10737418240;  // 10GB
 
->>>>>>> a6f35874
 static QTimer* idleTimer = NULL;
 
 const QString CHECK_VERSION_URL = "https://highfidelity.io/latestVersion.xml";
