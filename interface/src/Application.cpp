//
//  Application.cpp
//  interface/src
//
//  Created by Andrzej Kapolka on 5/10/13.
//  Copyright 2013 High Fidelity, Inc.
//
//  Distributed under the Apache License, Version 2.0.
//  See the accompanying file LICENSE or http://www.apache.org/licenses/LICENSE-2.0.html
//

#include "Application.h"

#include <chrono>
#include <thread>

#include <glm/glm.hpp>
#include <glm/gtx/component_wise.hpp>
#include <glm/gtx/quaternion.hpp>
#include <glm/gtx/vector_angle.hpp>
#include <glm/gtc/type_ptr.hpp>

#include <gl/Config.h>

#include <QtCore/QResource>
#include <QtCore/QAbstractNativeEventFilter>
#include <QtCore/QCommandLineParser>
#include <QtCore/QMimeData>
#include <QtCore/QThreadPool>
#include <QtCore/QFileSelector>
#include <QtConcurrent/QtConcurrentRun>

#include <QtGui/QClipboard>
#include <QtGui/QScreen>
#include <QtGui/QWindow>
#include <QtGui/QDesktopServices>

#include <QtNetwork/QLocalSocket>
#include <QtNetwork/QLocalServer>

#include <QtQml/QQmlContext>
#include <QtQml/QQmlEngine>
#include <QtQuick/QQuickWindow>

#include <QtWidgets/QDesktopWidget>
#include <QtWidgets/QMessageBox>

#include <QtMultimedia/QMediaPlayer>

#include <QFontDatabase>
#include <QProcessEnvironment>
#include <QTemporaryDir>

#include <gl/QOpenGLContextWrapper.h>
#include <gl/GLWindow.h>
#include <gl/GLHelpers.h>

#include <shared/FileUtils.h>
#include <shared/QtHelpers.h>
#include <shared/GlobalAppProperties.h>
#include <StatTracker.h>
#include <Trace.h>
#include <ResourceScriptingInterface.h>
#include <AccountManager.h>
#include <AddressManager.h>
#include <AnimDebugDraw.h>
#include <BuildInfo.h>
#include <AnimationCacheScriptingInterface.h>
#include <AssetClient.h>
#include <AssetUpload.h>
#include <AutoUpdater.h>
#include <Midi.h>
#include <AudioInjectorManager.h>
#include <AvatarBookmarks.h>
#include <CursorManager.h>
#include <VirtualPadManager.h>
#include <DebugDraw.h>
#include <DeferredLightingEffect.h>
#include <EntityScriptClient.h>
#include <EntityScriptServerLogClient.h>
#include <EntityScriptingInterface.h>
#include "ui/overlays/ContextOverlayInterface.h"
#include <ErrorDialog.h>
#include <FileScriptingInterface.h>
#include <Finally.h>
#include <FingerprintUtils.h>
#include <FramebufferCache.h>
#include <gpu/Batch.h>
#include <gpu/Context.h>
#include <InfoView.h>
#include <input-plugins/InputPlugin.h>
#include <controllers/UserInputMapper.h>
#include <controllers/InputRecorder.h>
#include <controllers/ScriptingInterface.h>
#include <controllers/StateController.h>
#include <UserActivityLoggerScriptingInterface.h>
#include <LogHandler.h>
#include "LocationBookmarks.h"
#include <LocationScriptingInterface.h>
#include <MainWindow.h>
#include <MappingRequest.h>
#include <MessagesClient.h>
#include <hfm/ModelFormatRegistry.h>
#include <model-networking/ModelCacheScriptingInterface.h>
#include <model-networking/TextureCacheScriptingInterface.h>
#include <ModelEntityItem.h>
#include <NetworkAccessManager.h>
#include <NetworkingConstants.h>
#include <ObjectMotionState.h>
#include <OctalCode.h>
#include <OctreeSceneStats.h>
#include <OffscreenUi.h>
#include <gl/OffscreenGLCanvas.h>
#include <ui/OffscreenQmlSurfaceCache.h>
#include <PathUtils.h>
#include <PerfStat.h>
#include <PhysicsEngine.h>
#include <PhysicsHelpers.h>
#include <plugins/CodecPlugin.h>
#include <plugins/PluginManager.h>
#include <plugins/PluginUtils.h>
#include <plugins/SteamClientPlugin.h>
#include <plugins/InputConfiguration.h>
#include <RecordingScriptingInterface.h>
#include <render/EngineStats.h>
#include <SecondaryCamera.h>
#include <ResourceCache.h>
#include <ResourceRequest.h>
#include <SandboxUtils.h>
#include <SceneScriptingInterface.h>
#include <ScriptEngines.h>
#include <ScriptCache.h>
#include <ShapeEntityItem.h>
#include <SoundCacheScriptingInterface.h>
#include <ui/TabletScriptingInterface.h>
#include <ui/ToolbarScriptingInterface.h>
#include <InteractiveWindow.h>
#include <Tooltip.h>
#include <udt/PacketHeaders.h>
#include <UserActivityLogger.h>
#include <UsersScriptingInterface.h>
#include <recording/ClipCache.h>
#include <recording/Deck.h>
#include <recording/Recorder.h>
#include <shared/StringHelpers.h>
#include <QmlWebWindowClass.h>
#include <QmlFragmentClass.h>
#include <Preferences.h>
#include <display-plugins/CompositorHelper.h>
#include <display-plugins/hmd/HmdDisplayPlugin.h>
#include <trackers/EyeTracker.h>
#include <avatars-renderer/ScriptAvatar.h>
#include <RenderableEntityItem.h>
#include <model-networking/MaterialCache.h>
#include "recording/ClipCache.h"

#include "AudioClient.h"
#include "audio/AudioScope.h"
#include "avatar/AvatarManager.h"
#include "avatar/MyHead.h"
#include "avatar/AvatarPackager.h"
#include "CrashRecoveryHandler.h"
#include "CrashHandler.h"
#include "devices/DdeFaceTracker.h"
#include "DiscoverabilityManager.h"
#include "GLCanvas.h"
#include "InterfaceDynamicFactory.h"
#include "InterfaceLogging.h"
#include "LODManager.h"
#include "ModelPackager.h"
#include "scripting/Audio.h"
#include "networking/CloseEventSender.h"
#include "scripting/TestScriptingInterface.h"
#include "scripting/PlatformInfoScriptingInterface.h"
#include "scripting/AssetMappingsScriptingInterface.h"
#include "scripting/ClipboardScriptingInterface.h"
#include "scripting/DesktopScriptingInterface.h"
#include "scripting/AccountServicesScriptingInterface.h"
#include "scripting/HMDScriptingInterface.h"
#include "scripting/MenuScriptingInterface.h"
#include "graphics-scripting/GraphicsScriptingInterface.h"
#include "scripting/SettingsScriptingInterface.h"
#include "scripting/WindowScriptingInterface.h"
#include "scripting/ControllerScriptingInterface.h"
#include "scripting/RatesScriptingInterface.h"
#include "scripting/SelectionScriptingInterface.h"
#include "scripting/WalletScriptingInterface.h"
#include "scripting/TTSScriptingInterface.h"
#include "scripting/KeyboardScriptingInterface.h"
#if defined(Q_OS_MAC) || defined(Q_OS_WIN)
#include "SpeechRecognizer.h"
#endif
#include "ui/ResourceImageItem.h"
#include "ui/AddressBarDialog.h"
#include "ui/AvatarInputs.h"
#include "ui/DialogsManager.h"
#include "ui/LoginDialog.h"
#include "ui/overlays/Cube3DOverlay.h"
#include "ui/overlays/Web3DOverlay.h"
#include "ui/Snapshot.h"
#include "ui/SnapshotAnimated.h"
#include "ui/StandAloneJSConsole.h"
#include "ui/Stats.h"
#include "ui/AnimStats.h"
#include "ui/UpdateDialog.h"
#include "ui/overlays/Overlays.h"
#include "ui/DomainConnectionModel.h"
#include "ui/Keyboard.h"
#include "Util.h"
#include "InterfaceParentFinder.h"
#include "ui/OctreeStatsProvider.h"

#include "avatar/GrabManager.h"

#include <GPUIdent.h>
#include <gl/GLHelpers.h>
#include <src/scripting/GooglePolyScriptingInterface.h>
#include <EntityScriptClient.h>
#include <ModelScriptingInterface.h>

#include <PickManager.h>
#include <PointerManager.h>
#include <raypick/RayPickScriptingInterface.h>
#include <raypick/LaserPointerScriptingInterface.h>
#include <raypick/PickScriptingInterface.h>
#include <raypick/PointerScriptingInterface.h>
#include <raypick/RayPick.h>
#include <raypick/MouseTransformNode.h>

#include <FadeEffect.h>

#include "commerce/Ledger.h"
#include "commerce/Wallet.h"
#include "commerce/QmlCommerce.h"
#include "ResourceRequestObserver.h"

#include "webbrowser/WebBrowserSuggestionsEngine.h"
#include <DesktopPreviewProvider.h>

#include "AboutUtil.h"

#if defined(Q_OS_WIN)
#include <VersionHelpers.h>

#ifdef DEBUG_EVENT_QUEUE
// This is a HACK that uses private headers included with the qt source distrubution.
// To use this feature you need to add these directores to your include path:
// E:/Qt/5.10.1/Src/qtbase/include/QtCore/5.10.1/QtCore
// E:/Qt/5.10.1/Src/qtbase/include/QtCore/5.10.1
#define QT_BOOTSTRAPPED
#include <private/qthread_p.h>
#include <private/qobject_p.h>
#undef QT_BOOTSTRAPPED
#endif

// On Windows PC, NVidia Optimus laptop, we want to enable NVIDIA GPU
// FIXME seems to be broken.
extern "C" {
 _declspec(dllexport) DWORD NvOptimusEnablement = 0x00000001;
}
#endif

#if defined(Q_OS_ANDROID)
#include <android/log.h>
#include "AndroidHelper.h"
#endif

#include "graphics/RenderEventHandler.h"

Q_LOGGING_CATEGORY(trace_app_input_mouse, "trace.app.input.mouse")

using namespace std;

static QTimer locationUpdateTimer;
static QTimer identityPacketTimer;
static QTimer pingTimer;

#if defined(Q_OS_ANDROID)
static bool DISABLE_WATCHDOG = true;
#else
static const QString DISABLE_WATCHDOG_FLAG{ "HIFI_DISABLE_WATCHDOG" };
static bool DISABLE_WATCHDOG = nsightActive() || QProcessEnvironment::systemEnvironment().contains(DISABLE_WATCHDOG_FLAG);
#endif

#if defined(USE_GLES)
static bool DISABLE_DEFERRED = true;
#else
static const QString RENDER_FORWARD{ "HIFI_RENDER_FORWARD" };
static bool DISABLE_DEFERRED = QProcessEnvironment::systemEnvironment().contains(RENDER_FORWARD);
#endif

#if !defined(Q_OS_ANDROID)
static const uint32_t MAX_CONCURRENT_RESOURCE_DOWNLOADS = 16;
#else
static const uint32_t MAX_CONCURRENT_RESOURCE_DOWNLOADS = 4;
#endif

// For processing on QThreadPool, we target a number of threads after reserving some
// based on how many are being consumed by the application and the display plugin.  However,
// we will never drop below the 'min' value
static const int MIN_PROCESSING_THREAD_POOL_SIZE = 1;

static const QString SNAPSHOT_EXTENSION = ".jpg";
static const QString JPG_EXTENSION = ".jpg";
static const QString PNG_EXTENSION = ".png";
static const QString SVO_EXTENSION = ".svo";
static const QString SVO_JSON_EXTENSION = ".svo.json";
static const QString JSON_GZ_EXTENSION = ".json.gz";
static const QString JSON_EXTENSION = ".json";
static const QString JS_EXTENSION = ".js";
static const QString FST_EXTENSION = ".fst";
static const QString FBX_EXTENSION = ".fbx";
static const QString OBJ_EXTENSION = ".obj";
static const QString AVA_JSON_EXTENSION = ".ava.json";
static const QString WEB_VIEW_TAG = "noDownload=true";
static const QString ZIP_EXTENSION = ".zip";
static const QString CONTENT_ZIP_EXTENSION = ".content.zip";

static const float MIRROR_FULLSCREEN_DISTANCE = 0.789f;

static const quint64 TOO_LONG_SINCE_LAST_SEND_DOWNSTREAM_AUDIO_STATS = 1 * USECS_PER_SECOND;

static const QString INFO_EDIT_ENTITIES_PATH = "html/edit-commands.html";
static const QString INFO_HELP_PATH = "html/tabletHelp.html";

static const unsigned int THROTTLED_SIM_FRAMERATE = 15;
static const int THROTTLED_SIM_FRAME_PERIOD_MS = MSECS_PER_SECOND / THROTTLED_SIM_FRAMERATE;
static const int ENTITY_SERVER_ADDED_TIMEOUT = 5000;
static const int ENTITY_SERVER_CONNECTION_TIMEOUT = 5000;

static const float INITIAL_QUERY_RADIUS = 10.0f;  // priority radius for entities before physics enabled

static const QString DESKTOP_LOCATION = QStandardPaths::writableLocation(QStandardPaths::DesktopLocation);

Setting::Handle<int> maxOctreePacketsPerSecond{"maxOctreePPS", DEFAULT_MAX_OCTREE_PPS};

Setting::Handle<bool> loginDialogPoppedUp{"loginDialogPoppedUp", false};

static const QString STANDARD_TO_ACTION_MAPPING_NAME = "Standard to Action";
static const QString NO_MOVEMENT_MAPPING_NAME = "Standard to Action (No Movement)";
static const QString NO_MOVEMENT_MAPPING_JSON = PathUtils::resourcesPath() + "/controllers/standard_nomovement.json";

static const QString MARKETPLACE_CDN_HOSTNAME = "mpassets.highfidelity.com";
static const int INTERVAL_TO_CHECK_HMD_WORN_STATUS = 500; // milliseconds
static const QString DESKTOP_DISPLAY_PLUGIN_NAME = "Desktop";
static const QString ACTIVE_DISPLAY_PLUGIN_SETTING_NAME = "activeDisplayPlugin";
static const QString SYSTEM_TABLET = "com.highfidelity.interface.tablet.system";
static const QString KEEP_ME_LOGGED_IN_SETTING_NAME = "keepMeLoggedIn";

#if defined(Q_OS_ANDROID)
static const QString TESTER_FILE = "/sdcard/_hifi_test_device.txt";
#endif
const std::vector<std::pair<QString, Application::AcceptURLMethod>> Application::_acceptedExtensions {
    { SVO_EXTENSION, &Application::importSVOFromURL },
    { SVO_JSON_EXTENSION, &Application::importSVOFromURL },
    { AVA_JSON_EXTENSION, &Application::askToWearAvatarAttachmentUrl },
    { JSON_EXTENSION, &Application::importJSONFromURL },
    { JS_EXTENSION, &Application::askToLoadScript },
    { FST_EXTENSION, &Application::askToSetAvatarUrl },
    { JSON_GZ_EXTENSION, &Application::askToReplaceDomainContent },
    { CONTENT_ZIP_EXTENSION, &Application::askToReplaceDomainContent },
    { ZIP_EXTENSION, &Application::importFromZIP },
    { JPG_EXTENSION, &Application::importImage },
    { PNG_EXTENSION, &Application::importImage }
};

class DeadlockWatchdogThread : public QThread {
public:
    static const unsigned long HEARTBEAT_UPDATE_INTERVAL_SECS = 1;
    static const unsigned long MAX_HEARTBEAT_AGE_USECS = 120 * USECS_PER_SECOND; // 2 mins with no checkin probably a deadlock
    static const int WARNING_ELAPSED_HEARTBEAT = 500 * USECS_PER_MSEC; // warn if elapsed heartbeat average is large
    static const int HEARTBEAT_SAMPLES = 100000; // ~5 seconds worth of samples

    // Set the heartbeat on launch
    DeadlockWatchdogThread() {
        setObjectName("Deadlock Watchdog");
        // Give the heartbeat an initial value
        _heartbeat = usecTimestampNow();
        _paused = false;
        connect(qApp, &QCoreApplication::aboutToQuit, [this] {
            _quit = true;
        });
    }

    void setMainThreadID(Qt::HANDLE threadID) {
        _mainThreadID = threadID;
    }

    static void updateHeartbeat() {
        auto now = usecTimestampNow();
        auto elapsed = now - _heartbeat;
        _movingAverage.addSample(elapsed);
        _heartbeat = now;
    }

    void deadlockDetectionCrash() {
        setCrashAnnotation("_mod_faulting_tid", std::to_string((uint64_t)_mainThreadID));
        setCrashAnnotation("deadlock", "1");
        uint32_t* crashTrigger = nullptr;
        *crashTrigger = 0xDEAD10CC;
    }

    static void withPause(const std::function<void()>& lambda) {
        pause();
        lambda();
        resume();
    }
    static void pause() {
        _paused = true;
    }

    static void resume() {
        // Update the heartbeat BEFORE resuming the checks
        updateHeartbeat();
        _paused = false;
    }

    void run() override {
        while (!_quit) {
            QThread::sleep(HEARTBEAT_UPDATE_INTERVAL_SECS);
            // Don't do heartbeat detection under nsight
            if (_paused) {
                continue;
            }
            uint64_t lastHeartbeat = _heartbeat; // sample atomic _heartbeat, because we could context switch away and have it updated on us
            uint64_t now = usecTimestampNow();
            auto lastHeartbeatAge = (now > lastHeartbeat) ? now - lastHeartbeat : 0;
            auto elapsedMovingAverage = _movingAverage.getAverage();

            if (elapsedMovingAverage > _maxElapsedAverage) {
                qCDebug(interfaceapp_deadlock) << "DEADLOCK WATCHDOG WARNING:"
                    << "lastHeartbeatAge:" << lastHeartbeatAge
                    << "elapsedMovingAverage:" << elapsedMovingAverage
                    << "maxElapsed:" << _maxElapsed
                    << "PREVIOUS maxElapsedAverage:" << _maxElapsedAverage
                    << "NEW maxElapsedAverage:" << elapsedMovingAverage << "** NEW MAX ELAPSED AVERAGE **"
                    << "samples:" << _movingAverage.getSamples();
                _maxElapsedAverage = elapsedMovingAverage;
            }
            if (lastHeartbeatAge > _maxElapsed) {
                qCDebug(interfaceapp_deadlock) << "DEADLOCK WATCHDOG WARNING:"
                    << "lastHeartbeatAge:" << lastHeartbeatAge
                    << "elapsedMovingAverage:" << elapsedMovingAverage
                    << "PREVIOUS maxElapsed:" << _maxElapsed
                    << "NEW maxElapsed:" << lastHeartbeatAge << "** NEW MAX ELAPSED **"
                    << "maxElapsedAverage:" << _maxElapsedAverage
                    << "samples:" << _movingAverage.getSamples();
                _maxElapsed = lastHeartbeatAge;
            }
            if (elapsedMovingAverage > WARNING_ELAPSED_HEARTBEAT) {
                qCDebug(interfaceapp_deadlock) << "DEADLOCK WATCHDOG WARNING:"
                    << "lastHeartbeatAge:" << lastHeartbeatAge
                    << "elapsedMovingAverage:" << elapsedMovingAverage << "** OVER EXPECTED VALUE **"
                    << "maxElapsed:" << _maxElapsed
                    << "maxElapsedAverage:" << _maxElapsedAverage
                    << "samples:" << _movingAverage.getSamples();
            }

            if (lastHeartbeatAge > MAX_HEARTBEAT_AGE_USECS) {
                qCDebug(interfaceapp_deadlock) << "DEADLOCK DETECTED -- "
                         << "lastHeartbeatAge:" << lastHeartbeatAge
                         << "[ lastHeartbeat :" << lastHeartbeat
                         << "now:" << now << " ]"
                         << "elapsedMovingAverage:" << elapsedMovingAverage
                         << "maxElapsed:" << _maxElapsed
                         << "maxElapsedAverage:" << _maxElapsedAverage
                         << "samples:" << _movingAverage.getSamples();

                // Don't actually crash in debug builds, in case this apparent deadlock is simply from
                // the developer actively debugging code
                #ifdef NDEBUG
                deadlockDetectionCrash();
                #endif
            }
        }
    }

    static std::atomic<bool> _paused;
    static std::atomic<uint64_t> _heartbeat;
    static std::atomic<uint64_t> _maxElapsed;
    static std::atomic<int> _maxElapsedAverage;
    static ThreadSafeMovingAverage<int, HEARTBEAT_SAMPLES> _movingAverage;

    bool _quit { false };

    Qt::HANDLE _mainThreadID = nullptr;
};

std::atomic<bool> DeadlockWatchdogThread::_paused;
std::atomic<uint64_t> DeadlockWatchdogThread::_heartbeat;
std::atomic<uint64_t> DeadlockWatchdogThread::_maxElapsed;
std::atomic<int> DeadlockWatchdogThread::_maxElapsedAverage;
ThreadSafeMovingAverage<int, DeadlockWatchdogThread::HEARTBEAT_SAMPLES> DeadlockWatchdogThread::_movingAverage;

bool isDomainURL(QUrl url) {
    if (!url.isValid()) {
        return false;
    }
    if (url.scheme() == URL_SCHEME_HIFI) {
        return true;
    }
    if (url.scheme() != HIFI_URL_SCHEME_FILE) {
        // TODO -- once Octree::readFromURL no-longer takes over the main event-loop, serverless-domain urls can
        // be loaded over http(s)
        // && url.scheme() != HIFI_URL_SCHEME_HTTP &&
        // url.scheme() != HIFI_URL_SCHEME_HTTPS
        return false;
    }
    if (url.path().endsWith(".json", Qt::CaseInsensitive) ||
        url.path().endsWith(".json.gz", Qt::CaseInsensitive)) {
        return true;
    }
    return false;
}

#ifdef Q_OS_WIN
class MyNativeEventFilter : public QAbstractNativeEventFilter {
public:
    static MyNativeEventFilter& getInstance() {
        static MyNativeEventFilter staticInstance;
        return staticInstance;
    }

    bool nativeEventFilter(const QByteArray &eventType, void* msg, long* result) Q_DECL_OVERRIDE {
        if (eventType == "windows_generic_MSG") {
            MSG* message = (MSG*)msg;

            if (message->message == UWM_IDENTIFY_INSTANCES) {
                *result = UWM_IDENTIFY_INSTANCES;
                return true;
            }

            if (message->message == UWM_SHOW_APPLICATION) {
                MainWindow* applicationWindow = qApp->getWindow();
                if (applicationWindow->isMinimized()) {
                    applicationWindow->showNormal();  // Restores to windowed or maximized state appropriately.
                }
                qApp->setActiveWindow(applicationWindow);  // Flashes the taskbar icon if not focus.
                return true;
            }

            if (message->message == WM_COPYDATA) {
                COPYDATASTRUCT* pcds = (COPYDATASTRUCT*)(message->lParam);
                QUrl url = QUrl((const char*)(pcds->lpData));
                if (isDomainURL(url)) {
                    DependencyManager::get<AddressManager>()->handleLookupString(url.toString());
                    return true;
                }
            }

            if (message->message == WM_DEVICECHANGE) {
                const float MIN_DELTA_SECONDS = 2.0f; // de-bounce signal
                static float lastTriggerTime = 0.0f;
                const float deltaSeconds = secTimestampNow() - lastTriggerTime;
                lastTriggerTime = secTimestampNow();
                if (deltaSeconds > MIN_DELTA_SECONDS) {
                    Midi::USBchanged();                // re-scan the MIDI bus
                }
            }
        }
        return false;
    }
};
#endif

class LambdaEvent : public QEvent {
    std::function<void()> _fun;
public:
    LambdaEvent(const std::function<void()> & fun) :
    QEvent(static_cast<QEvent::Type>(ApplicationEvent::Lambda)), _fun(fun) {
    }
    LambdaEvent(std::function<void()> && fun) :
    QEvent(static_cast<QEvent::Type>(ApplicationEvent::Lambda)), _fun(fun) {
    }
    void call() const { _fun(); }
};

void messageHandler(QtMsgType type, const QMessageLogContext& context, const QString& message) {
    QString logMessage = LogHandler::getInstance().printMessage((LogMsgType) type, context, message);

    if (!logMessage.isEmpty()) {
#ifdef Q_OS_ANDROID
        const char * local=logMessage.toStdString().c_str();
        switch (type) {
            case QtDebugMsg:
                __android_log_write(ANDROID_LOG_DEBUG,"Interface",local);
                break;
            case QtInfoMsg:
                __android_log_write(ANDROID_LOG_INFO,"Interface",local);
                break;
            case QtWarningMsg:
                __android_log_write(ANDROID_LOG_WARN,"Interface",local);
                break;
            case QtCriticalMsg:
                __android_log_write(ANDROID_LOG_ERROR,"Interface",local);
                break;
            case QtFatalMsg:
            default:
                __android_log_write(ANDROID_LOG_FATAL,"Interface",local);
                abort();
        }
#endif
        qApp->getLogger()->addMessage(qPrintable(logMessage));
    }
}


class ApplicationMeshProvider : public scriptable::ModelProviderFactory  {
public:
    virtual scriptable::ModelProviderPointer lookupModelProvider(const QUuid& uuid) override {
        bool success;
        if (auto nestable = DependencyManager::get<SpatialParentFinder>()->find(uuid, success).lock()) {
            auto type = nestable->getNestableType();
#ifdef SCRIPTABLE_MESH_DEBUG
            qCDebug(interfaceapp) << "ApplicationMeshProvider::lookupModelProvider" << uuid << SpatiallyNestable::nestableTypeToString(type);
#endif
            switch (type) {
            case NestableType::Entity:
                return getEntityModelProvider(static_cast<EntityItemID>(uuid));
            case NestableType::Overlay:
                return getOverlayModelProvider(static_cast<OverlayID>(uuid));
            case NestableType::Avatar:
                return getAvatarModelProvider(uuid);
            }
        }
        return nullptr;
    }

private:
    scriptable::ModelProviderPointer getEntityModelProvider(EntityItemID entityID) {
        scriptable::ModelProviderPointer provider;
        auto entityTreeRenderer = qApp->getEntities();
        auto entityTree = entityTreeRenderer->getTree();
        if (auto entity = entityTree->findEntityByID(entityID)) {
            if (auto renderer = entityTreeRenderer->renderableForEntityId(entityID)) {
                provider = std::dynamic_pointer_cast<scriptable::ModelProvider>(renderer);
                provider->modelProviderType = NestableType::Entity;
            } else {
                qCWarning(interfaceapp) << "no renderer for entity ID" << entityID.toString();
            }
        }
        return provider;
    }

    scriptable::ModelProviderPointer getOverlayModelProvider(OverlayID overlayID) {
        scriptable::ModelProviderPointer provider;
        auto &overlays = qApp->getOverlays();
        if (auto overlay = overlays.getOverlay(overlayID)) {
            if (auto base3d = std::dynamic_pointer_cast<Base3DOverlay>(overlay)) {
                provider = std::dynamic_pointer_cast<scriptable::ModelProvider>(base3d);
                provider->modelProviderType = NestableType::Overlay;
            } else {
                qCWarning(interfaceapp) << "no renderer for overlay ID" << overlayID.toString();
            }
        } else {
            qCWarning(interfaceapp) << "overlay not found" << overlayID.toString();
        }
        return provider;
    }

    scriptable::ModelProviderPointer getAvatarModelProvider(QUuid sessionUUID) {
        scriptable::ModelProviderPointer provider;
        auto avatarManager = DependencyManager::get<AvatarManager>();
        if (auto avatar = avatarManager->getAvatarBySessionID(sessionUUID)) {
            provider = std::dynamic_pointer_cast<scriptable::ModelProvider>(avatar);
            provider->modelProviderType = NestableType::Avatar;
        }
        return provider;
    }
};

/**jsdoc
 * <p>The <code>Controller.Hardware.Application</code> object has properties representing Interface's state. The property
 * values are integer IDs, uniquely identifying each output. <em>Read-only.</em> These can be mapped to actions or functions or
 * <code>Controller.Standard</code> items in a {@link RouteObject} mapping (e.g., using the {@link RouteObject#when} method).
 * Each data value is either <code>1.0</code> for "true" or <code>0.0</code> for "false".</p>
 * <table>
 *   <thead>
 *     <tr><th>Property</th><th>Type</th><th>Data</th><th>Description</th></tr>
 *   </thead>
 *   <tbody>
 *     <tr><td><code>CameraFirstPerson</code></td><td>number</td><td>number</td><td>The camera is in first-person mode.
 *       </td></tr>
 *     <tr><td><code>CameraThirdPerson</code></td><td>number</td><td>number</td><td>The camera is in third-person mode.
 *       </td></tr>
 *     <tr><td><code>CameraFSM</code></td><td>number</td><td>number</td><td>The camera is in full screen mirror mode.</td></tr>
 *     <tr><td><code>CameraIndependent</code></td><td>number</td><td>number</td><td>The camera is in independent mode.</td></tr>
 *     <tr><td><code>CameraEntity</code></td><td>number</td><td>number</td><td>The camera is in entity mode.</td></tr>
 *     <tr><td><code>InHMD</code></td><td>number</td><td>number</td><td>The user is in HMD mode.</td></tr>
 *     <tr><td><code>AdvancedMovement</code></td><td>number</td><td>number</td><td>Advanced movement controls are enabled.
 *       </td></tr>
 *     <tr><td><code>SnapTurn</code></td><td>number</td><td>number</td><td>Snap turn is enabled.</td></tr>
 *     <tr><td><code>Grounded</code></td><td>number</td><td>number</td><td>The user's avatar is on the ground.</td></tr>
 *     <tr><td><code>NavigationFocused</code></td><td>number</td><td>number</td><td><em>Not used.</em></td></tr>
 *   </tbody>
 * </table>
 * @typedef {object} Controller.Hardware-Application
 */

static const QString STATE_IN_HMD = "InHMD";
static const QString STATE_CAMERA_FULL_SCREEN_MIRROR = "CameraFSM";
static const QString STATE_CAMERA_FIRST_PERSON = "CameraFirstPerson";
static const QString STATE_CAMERA_THIRD_PERSON = "CameraThirdPerson";
static const QString STATE_CAMERA_ENTITY = "CameraEntity";
static const QString STATE_CAMERA_INDEPENDENT = "CameraIndependent";
static const QString STATE_SNAP_TURN = "SnapTurn";
static const QString STATE_ADVANCED_MOVEMENT_CONTROLS = "AdvancedMovement";
static const QString STATE_GROUNDED = "Grounded";
static const QString STATE_NAV_FOCUSED = "NavigationFocused";
static const QString STATE_PLATFORM_WINDOWS = "PlatformWindows";
static const QString STATE_PLATFORM_MAC = "PlatformMac";
static const QString STATE_PLATFORM_ANDROID = "PlatformAndroid";

// Statically provided display and input plugins
extern DisplayPluginList getDisplayPlugins();
extern InputPluginList getInputPlugins();
extern void saveInputPluginSettings(const InputPluginList& plugins);

// Parameters used for running tests from teh command line
const QString TEST_SCRIPT_COMMAND{ "--testScript" };
const QString TEST_QUIT_WHEN_FINISHED_OPTION{ "quitWhenFinished" };
const QString TEST_RESULTS_LOCATION_COMMAND{ "--testResultsLocation" };

bool setupEssentials(int& argc, char** argv, bool runningMarkerExisted) {
    const char** constArgv = const_cast<const char**>(argv);

    // HRS: I could not figure out how to move these any earlier in startup, so when using this option, be sure to also supply
    // --allowMultipleInstances
    auto reportAndQuit = [&](const char* commandSwitch, std::function<void(FILE* fp)> report) {
        const char* reportfile = getCmdOption(argc, constArgv, commandSwitch);
        // Reports to the specified file, because stdout is set up to be captured for logging.
        if (reportfile) {
            FILE* fp = fopen(reportfile, "w");
            if (fp) {
                report(fp);
                fclose(fp);
                if (!runningMarkerExisted) { // don't leave ours around
                    RunningMarker runingMarker(RUNNING_MARKER_FILENAME);
                    runingMarker.deleteRunningMarkerFile(); // happens in deleter, but making the side-effect explicit.
                }
                _exit(0);
            }
        }
    };
    reportAndQuit("--protocolVersion", [&](FILE* fp) {
        auto version = protocolVersionsSignatureBase64();
        fputs(version.toLatin1().data(), fp);
    });
    reportAndQuit("--version", [&](FILE* fp) {
        fputs(BuildInfo::VERSION.toLatin1().data(), fp);
    });

    const char* portStr = getCmdOption(argc, constArgv, "--listenPort");
    const int listenPort = portStr ? atoi(portStr) : INVALID_PORT;

    static const auto SUPPRESS_SETTINGS_RESET = "--suppress-settings-reset";
    bool suppressPrompt = cmdOptionExists(argc, const_cast<const char**>(argv), SUPPRESS_SETTINGS_RESET);

    // Ignore any previous crashes if running from command line with a test script.
    bool inTestMode { false };
    for (int i = 0; i < argc; ++i) {
        QString parameter(argv[i]);
        if (parameter == TEST_SCRIPT_COMMAND) {
            inTestMode = true;
            break;
        }
    }

    bool previousSessionCrashed { false };
    if (!inTestMode) {
        previousSessionCrashed = CrashRecoveryHandler::checkForResetSettings(runningMarkerExisted, suppressPrompt);
    }

    // get dir to use for cache
    static const auto CACHE_SWITCH = "--cache";
    QString cacheDir = getCmdOption(argc, const_cast<const char**>(argv), CACHE_SWITCH);
    if (!cacheDir.isEmpty()) {
        qApp->setProperty(hifi::properties::APP_LOCAL_DATA_PATH, cacheDir);
    }

    {
        const QString resourcesBinaryFile = PathUtils::getRccPath();
        if (!QFile::exists(resourcesBinaryFile)) {
            throw std::runtime_error("Unable to find primary resources");
        }
        if (!QResource::registerResource(resourcesBinaryFile)) {
            throw std::runtime_error("Unable to load primary resources");
        }
    }

    // Tell the plugin manager about our statically linked plugins
    DependencyManager::set<PluginManager>();
    auto pluginManager = PluginManager::getInstance();
    pluginManager->setInputPluginProvider([] { return getInputPlugins(); });
    pluginManager->setDisplayPluginProvider([] { return getDisplayPlugins(); });
    pluginManager->setInputPluginSettingsPersister([](const InputPluginList& plugins) { saveInputPluginSettings(plugins); });
    if (auto steamClient = pluginManager->getSteamClientPlugin()) {
        steamClient->init();
    }

    PROFILE_SET_THREAD_NAME("Main Thread");

#if defined(Q_OS_WIN)
    // Select appropriate audio DLL
    QString audioDLLPath = QCoreApplication::applicationDirPath();
    if (IsWindows8OrGreater()) {
        audioDLLPath += "/audioWin8";
    } else {
        audioDLLPath += "/audioWin7";
    }
    QCoreApplication::addLibraryPath(audioDLLPath);
#endif

    DependencyManager::registerInheritance<LimitedNodeList, NodeList>();
    DependencyManager::registerInheritance<AvatarHashMap, AvatarManager>();
    DependencyManager::registerInheritance<EntityDynamicFactoryInterface, InterfaceDynamicFactory>();
    DependencyManager::registerInheritance<SpatialParentFinder, InterfaceParentFinder>();

    // Set dependencies
    DependencyManager::set<PickManager>();
    DependencyManager::set<PointerManager>();
    DependencyManager::set<LaserPointerScriptingInterface>();
    DependencyManager::set<RayPickScriptingInterface>();
    DependencyManager::set<PointerScriptingInterface>();
    DependencyManager::set<PickScriptingInterface>();
    DependencyManager::set<Cursor::Manager>();
    DependencyManager::set<VirtualPad::Manager>();
    DependencyManager::set<DesktopPreviewProvider>();
#if defined(Q_OS_ANDROID)
    DependencyManager::set<AccountManager>(); // use the default user agent getter
#else
    DependencyManager::set<AccountManager>(std::bind(&Application::getUserAgent, qApp));
#endif
    DependencyManager::set<StatTracker>();
    DependencyManager::set<ScriptEngines>(ScriptEngine::CLIENT_SCRIPT);
    DependencyManager::set<ScriptInitializerMixin, NativeScriptInitializers>();
    DependencyManager::set<Preferences>();
    DependencyManager::set<recording::Deck>();
    DependencyManager::set<recording::Recorder>();
    DependencyManager::set<AddressManager>();
    DependencyManager::set<NodeList>(NodeType::Agent, listenPort);
    DependencyManager::set<recording::ClipCache>();
    DependencyManager::set<GeometryCache>();
    DependencyManager::set<ModelFormatRegistry>(); // ModelFormatRegistry must be defined before ModelCache. See the ModelCache constructor.
    DependencyManager::set<ModelCache>();
    DependencyManager::set<ModelCacheScriptingInterface>();
    DependencyManager::set<ScriptCache>();
    DependencyManager::set<SoundCache>();
    DependencyManager::set<SoundCacheScriptingInterface>();
    DependencyManager::set<DdeFaceTracker>();
    DependencyManager::set<EyeTracker>();
    DependencyManager::set<AudioClient>();
    DependencyManager::set<AudioScope>();
    DependencyManager::set<DeferredLightingEffect>();
    DependencyManager::set<TextureCache>();
    DependencyManager::set<TextureCacheScriptingInterface>();
    DependencyManager::set<FramebufferCache>();
    DependencyManager::set<AnimationCache>();
    DependencyManager::set<AnimationCacheScriptingInterface>();
    DependencyManager::set<ModelBlender>();
    DependencyManager::set<UsersScriptingInterface>();
    DependencyManager::set<AvatarManager>();
    DependencyManager::set<LODManager>();
    DependencyManager::set<StandAloneJSConsole>();
    DependencyManager::set<DialogsManager>();
    DependencyManager::set<ResourceCacheSharedItems>();
    DependencyManager::set<DesktopScriptingInterface>();
    DependencyManager::set<EntityScriptingInterface>(true);
    DependencyManager::set<GraphicsScriptingInterface>();
    DependencyManager::registerInheritance<scriptable::ModelProviderFactory, ApplicationMeshProvider>();
    DependencyManager::set<ApplicationMeshProvider>();
    DependencyManager::set<RecordingScriptingInterface>();
    DependencyManager::set<WindowScriptingInterface>();
    DependencyManager::set<HMDScriptingInterface>();
    DependencyManager::set<ResourceScriptingInterface>();
    DependencyManager::set<TabletScriptingInterface>();
    DependencyManager::set<InputConfiguration>();
    DependencyManager::set<ToolbarScriptingInterface>();
    DependencyManager::set<UserActivityLoggerScriptingInterface>();
    DependencyManager::set<AssetMappingsScriptingInterface>();
    DependencyManager::set<DomainConnectionModel>();

#if defined(Q_OS_MAC) || defined(Q_OS_WIN)
    DependencyManager::set<SpeechRecognizer>();
#endif
    DependencyManager::set<DiscoverabilityManager>();
    DependencyManager::set<SceneScriptingInterface>();
#if !defined(DISABLE_QML)
    DependencyManager::set<OffscreenUi>();
#endif
    DependencyManager::set<Midi>();
    DependencyManager::set<PathUtils>();
    DependencyManager::set<InterfaceDynamicFactory>();
    DependencyManager::set<AudioInjectorManager>();
    DependencyManager::set<MessagesClient>();
    controller::StateController::setStateVariables({ { STATE_IN_HMD, STATE_CAMERA_FULL_SCREEN_MIRROR,
                    STATE_CAMERA_FIRST_PERSON, STATE_CAMERA_THIRD_PERSON, STATE_CAMERA_ENTITY, STATE_CAMERA_INDEPENDENT,
                    STATE_SNAP_TURN, STATE_ADVANCED_MOVEMENT_CONTROLS, STATE_GROUNDED, STATE_NAV_FOCUSED,
                    STATE_PLATFORM_WINDOWS, STATE_PLATFORM_MAC, STATE_PLATFORM_ANDROID } });
    DependencyManager::set<UserInputMapper>();
    DependencyManager::set<controller::ScriptingInterface, ControllerScriptingInterface>();
    DependencyManager::set<InterfaceParentFinder>();
    DependencyManager::set<EntityTreeRenderer>(true, qApp, qApp);
    DependencyManager::set<CompositorHelper>();
    DependencyManager::set<OffscreenQmlSurfaceCache>();
    DependencyManager::set<EntityScriptClient>();
    DependencyManager::set<EntityScriptServerLogClient>();
    DependencyManager::set<GooglePolyScriptingInterface>();
    DependencyManager::set<OctreeStatsProvider>(nullptr, qApp->getOcteeSceneStats());
    DependencyManager::set<AvatarBookmarks>();
    DependencyManager::set<LocationBookmarks>();
    DependencyManager::set<Snapshot>();
    DependencyManager::set<CloseEventSender>();
    DependencyManager::set<ResourceManager>();
    DependencyManager::set<SelectionScriptingInterface>();
    DependencyManager::set<Ledger>();
    DependencyManager::set<Wallet>();
    DependencyManager::set<WalletScriptingInterface>();
    DependencyManager::set<TTSScriptingInterface>();

    DependencyManager::set<FadeEffect>();
    DependencyManager::set<ResourceRequestObserver>();
    DependencyManager::set<Keyboard>();
    DependencyManager::set<KeyboardScriptingInterface>();
    DependencyManager::set<GrabManager>();
    DependencyManager::set<AvatarPackager>();

    return previousSessionCrashed;
}

// FIXME move to header, or better yet, design some kind of UI manager
// to take care of highlighting keyboard focused items, rather than
// continuing to overburden Application.cpp
std::shared_ptr<Cube3DOverlay> _keyboardFocusHighlight{ nullptr };
OverlayID _keyboardFocusHighlightID{ UNKNOWN_OVERLAY_ID };


OffscreenGLCanvas* _qmlShareContext { nullptr };

// FIXME hack access to the internal share context for the Chromium helper
// Normally we'd want to use QWebEngine::initialize(), but we can't because
// our primary context is a QGLWidget, which can't easily be initialized to share
// from a QOpenGLContext.
//
// So instead we create a new offscreen context to share with the QGLWidget,
// and manually set THAT to be the shared context for the Chromium helper
#if !defined(DISABLE_QML)
OffscreenGLCanvas* _chromiumShareContext { nullptr };
#endif

Q_GUI_EXPORT void qt_gl_set_global_share_context(QOpenGLContext *context);
Q_GUI_EXPORT QOpenGLContext *qt_gl_global_share_context();

Setting::Handle<int> sessionRunTime{ "sessionRunTime", 0 };

const float DEFAULT_HMD_TABLET_SCALE_PERCENT = 60.0f;
const float DEFAULT_DESKTOP_TABLET_SCALE_PERCENT = 75.0f;
const bool DEFAULT_DESKTOP_TABLET_BECOMES_TOOLBAR = true;
const bool DEFAULT_HMD_TABLET_BECOMES_TOOLBAR = false;
const bool DEFAULT_PREFER_STYLUS_OVER_LASER = false;
const bool DEFAULT_PREFER_AVATAR_FINGER_OVER_STYLUS = false;
const QString DEFAULT_CURSOR_NAME = "DEFAULT";
const bool DEFAULT_MINI_TABLET_ENABLED = true;

QSharedPointer<OffscreenUi> getOffscreenUI() {
#if !defined(DISABLE_QML)
    return DependencyManager::get<OffscreenUi>();
#else
    return nullptr;
#endif
}

Application::Application(int& argc, char** argv, QElapsedTimer& startupTimer, bool runningMarkerExisted) :
    QApplication(argc, argv),
    _window(new MainWindow(desktop())),
    _sessionRunTimer(startupTimer),
    _previousSessionCrashed(setupEssentials(argc, argv, runningMarkerExisted)),
    _entitySimulation(new PhysicalEntitySimulation()),
    _physicsEngine(new PhysicsEngine(Vectors::ZERO)),
    _entityClipboard(new EntityTree()),
    _previousScriptLocation("LastScriptLocation", DESKTOP_LOCATION),
    _fieldOfView("fieldOfView", DEFAULT_FIELD_OF_VIEW_DEGREES),
    _hmdTabletScale("hmdTabletScale", DEFAULT_HMD_TABLET_SCALE_PERCENT),
    _desktopTabletScale("desktopTabletScale", DEFAULT_DESKTOP_TABLET_SCALE_PERCENT),
    _firstRun(Settings::firstRun, true),
    _desktopTabletBecomesToolbarSetting("desktopTabletBecomesToolbar", DEFAULT_DESKTOP_TABLET_BECOMES_TOOLBAR),
    _hmdTabletBecomesToolbarSetting("hmdTabletBecomesToolbar", DEFAULT_HMD_TABLET_BECOMES_TOOLBAR),
    _preferStylusOverLaserSetting("preferStylusOverLaser", DEFAULT_PREFER_STYLUS_OVER_LASER),
    _preferAvatarFingerOverStylusSetting("preferAvatarFingerOverStylus", DEFAULT_PREFER_AVATAR_FINGER_OVER_STYLUS),
    _constrainToolbarPosition("toolbar/constrainToolbarToCenterX", true),
    _preferredCursor("preferredCursor", DEFAULT_CURSOR_NAME),
    _miniTabletEnabledSetting("miniTabletEnabled", DEFAULT_MINI_TABLET_ENABLED),
    _scaleMirror(1.0f),
    _mirrorYawOffset(0.0f),
    _raiseMirror(0.0f),
    _enableProcessOctreeThread(true),
    _lastNackTime(usecTimestampNow()),
    _lastSendDownstreamAudioStats(usecTimestampNow()),
    _notifiedPacketVersionMismatchThisDomain(false),
    _maxOctreePPS(maxOctreePacketsPerSecond.get()),
    _lastFaceTrackerUpdate(0),
    _snapshotSound(nullptr),
    _sampleSound(nullptr)
{

    auto steamClient = PluginManager::getInstance()->getSteamClientPlugin();
    setProperty(hifi::properties::STEAM, (steamClient && steamClient->isRunning()));
    setProperty(hifi::properties::CRASHED, _previousSessionCrashed);

    {
        const QStringList args = arguments();

        for (int i = 0; i < args.size() - 1; ++i) {
            if (args.at(i) == TEST_SCRIPT_COMMAND && (i + 1) < args.size()) {
                QString testScriptPath = args.at(i + 1);

                // If the URL scheme is http(s) or ftp, then use as is, else - treat it as a local file
                // This is done so as not break previous command line scripts
                if (testScriptPath.left(HIFI_URL_SCHEME_HTTP.length()) == HIFI_URL_SCHEME_HTTP ||
                    testScriptPath.left(HIFI_URL_SCHEME_FTP.length()) == HIFI_URL_SCHEME_FTP) {

                    setProperty(hifi::properties::TEST, QUrl::fromUserInput(testScriptPath));
                } else if (QFileInfo(testScriptPath).exists()) {
                    setProperty(hifi::properties::TEST, QUrl::fromLocalFile(testScriptPath));
                }

                // quite when finished parameter must directly follow the test script
                if ((i + 2) < args.size() && args.at(i + 2) == TEST_QUIT_WHEN_FINISHED_OPTION) {
                    quitWhenFinished = true;
                }
            } else if (args.at(i) == TEST_RESULTS_LOCATION_COMMAND) {
                // Set test snapshot location only if it is a writeable directory
                QString path(args.at(i + 1));

                QFileInfo fileInfo(path);
                if (fileInfo.isDir() && fileInfo.isWritable()) {
                    TestScriptingInterface::getInstance()->setTestResultsLocation(path);
                }
            }
        }
    }

    // make sure the debug draw singleton is initialized on the main thread.
    DebugDraw::getInstance().removeMarker("");

    PluginContainer* pluginContainer = dynamic_cast<PluginContainer*>(this); // set the container for any plugins that care
    PluginManager::getInstance()->setContainer(pluginContainer);

    QThreadPool::globalInstance()->setMaxThreadCount(MIN_PROCESSING_THREAD_POOL_SIZE);
    thread()->setPriority(QThread::HighPriority);
    thread()->setObjectName("Main Thread");

    setInstance(this);

    auto controllerScriptingInterface = DependencyManager::get<controller::ScriptingInterface>().data();
    _controllerScriptingInterface = dynamic_cast<ControllerScriptingInterface*>(controllerScriptingInterface);
    connect(PluginManager::getInstance().data(), &PluginManager::inputDeviceRunningChanged,
        controllerScriptingInterface, &controller::ScriptingInterface::updateRunningInputDevices);

    _entityClipboard->createRootElement();

#ifdef Q_OS_WIN
    installNativeEventFilter(&MyNativeEventFilter::getInstance());
#endif

    _logger = new FileLogger(this);
    qInstallMessageHandler(messageHandler);

    QFontDatabase::addApplicationFont(PathUtils::resourcesPath() + "styles/Inconsolata.otf");
    QFontDatabase::addApplicationFont(PathUtils::resourcesPath() + "fonts/fontawesome-webfont.ttf");
    QFontDatabase::addApplicationFont(PathUtils::resourcesPath() + "fonts/hifi-glyphs.ttf");
    QFontDatabase::addApplicationFont(PathUtils::resourcesPath() + "fonts/AnonymousPro-Regular.ttf");
    QFontDatabase::addApplicationFont(PathUtils::resourcesPath() + "fonts/FiraSans-Regular.ttf");
    QFontDatabase::addApplicationFont(PathUtils::resourcesPath() + "fonts/FiraSans-SemiBold.ttf");
    QFontDatabase::addApplicationFont(PathUtils::resourcesPath() + "fonts/Raleway-Light.ttf");
    QFontDatabase::addApplicationFont(PathUtils::resourcesPath() + "fonts/Raleway-Regular.ttf");
    QFontDatabase::addApplicationFont(PathUtils::resourcesPath() + "fonts/Raleway-Bold.ttf");
    QFontDatabase::addApplicationFont(PathUtils::resourcesPath() + "fonts/Raleway-SemiBold.ttf");
    QFontDatabase::addApplicationFont(PathUtils::resourcesPath() + "fonts/Cairo-SemiBold.ttf");
    _window->setWindowTitle("High Fidelity Interface");

    Model::setAbstractViewStateInterface(this); // The model class will sometimes need to know view state details from us

    auto nodeList = DependencyManager::get<NodeList>();
    nodeList->startThread();
    nodeList->setFlagTimeForConnectionStep(true);

    // move the AddressManager to the NodeList thread so that domain resets due to domain changes always occur
    // before we tell MyAvatar to go to a new location in the new domain
    auto addressManager = DependencyManager::get<AddressManager>();
    addressManager->moveToThread(nodeList->thread());

    const char** constArgv = const_cast<const char**>(argv);
    if (cmdOptionExists(argc, constArgv, "--disableWatchdog")) {
        DISABLE_WATCHDOG = true;
    }
    // Set up a watchdog thread to intentionally crash the application on deadlocks
    if (!DISABLE_WATCHDOG) {
        auto deadlockWatchdogThread = new DeadlockWatchdogThread();
        deadlockWatchdogThread->setMainThreadID(QThread::currentThreadId());
        deadlockWatchdogThread->start();
    }

    // Set File Logger Session UUID
    auto avatarManager = DependencyManager::get<AvatarManager>();
    auto myAvatar = avatarManager ? avatarManager->getMyAvatar() : nullptr;
    if (avatarManager) {
        workload::SpacePointer space = getEntities()->getWorkloadSpace();
        avatarManager->setSpace(space);
    }
    auto accountManager = DependencyManager::get<AccountManager>();

    _logger->setSessionID(accountManager->getSessionID());

    setCrashAnnotation("metaverse_session_id", accountManager->getSessionID().toString().toStdString());
    setCrashAnnotation("main_thread_id", std::to_string((size_t)QThread::currentThreadId()));

    if (steamClient) {
        qCDebug(interfaceapp) << "[VERSION] SteamVR buildID:" << steamClient->getSteamVRBuildID();
    }
    setCrashAnnotation("steam", property(hifi::properties::STEAM).toBool() ? "1" : "0");

    qCDebug(interfaceapp) << "[VERSION] Build sequence:" << qPrintable(applicationVersion());
    qCDebug(interfaceapp) << "[VERSION] MODIFIED_ORGANIZATION:" << BuildInfo::MODIFIED_ORGANIZATION;
    qCDebug(interfaceapp) << "[VERSION] VERSION:" << BuildInfo::VERSION;
    qCDebug(interfaceapp) << "[VERSION] BUILD_TYPE_STRING:" << BuildInfo::BUILD_TYPE_STRING;
    qCDebug(interfaceapp) << "[VERSION] BUILD_GLOBAL_SERVICES:" << BuildInfo::BUILD_GLOBAL_SERVICES;
#if USE_STABLE_GLOBAL_SERVICES
    qCDebug(interfaceapp) << "[VERSION] We will use STABLE global services.";
#else
    qCDebug(interfaceapp) << "[VERSION] We will use DEVELOPMENT global services.";
#endif

    // set the OCULUS_STORE property so the oculus plugin can know if we ran from the Oculus Store
    static const QString OCULUS_STORE_ARG = "--oculus-store";
    bool isStore = arguments().indexOf(OCULUS_STORE_ARG) != -1;
    setProperty(hifi::properties::OCULUS_STORE, isStore);
    DependencyManager::get<WalletScriptingInterface>()->setLimitedCommerce(isStore);  // Or we could make it a separate arg, or if either arg is set, etc. And should this instead by a hifi::properties?

    updateHeartbeat();

    // setup a timer for domain-server check ins
    QTimer* domainCheckInTimer = new QTimer(this);
    QWeakPointer<NodeList> nodeListWeak = nodeList;
    connect(domainCheckInTimer, &QTimer::timeout, [this, nodeListWeak] {
        auto nodeList = nodeListWeak.lock();
        if (!isServerlessMode() && nodeList) {
            nodeList->sendDomainServerCheckIn();
        }
    });
    domainCheckInTimer->start(DOMAIN_SERVER_CHECK_IN_MSECS);
    connect(this, &QCoreApplication::aboutToQuit, [domainCheckInTimer] {
        domainCheckInTimer->stop();
        domainCheckInTimer->deleteLater();
    });

    {
        auto audioIO = DependencyManager::get<AudioClient>().data();
        audioIO->setPositionGetter([] {
            auto avatarManager = DependencyManager::get<AvatarManager>();
            auto myAvatar = avatarManager ? avatarManager->getMyAvatar() : nullptr;

            return myAvatar ? myAvatar->getPositionForAudio() : Vectors::ZERO;
        });
        audioIO->setOrientationGetter([] {
            auto avatarManager = DependencyManager::get<AvatarManager>();
            auto myAvatar = avatarManager ? avatarManager->getMyAvatar() : nullptr;

            return myAvatar ? myAvatar->getOrientationForAudio() : Quaternions::IDENTITY;
        });

        recording::Frame::registerFrameHandler(AudioConstants::getAudioFrameName(), [&audioIO](recording::Frame::ConstPointer frame) {
            audioIO->handleRecordedAudioInput(frame->data);
        });

        connect(audioIO, &AudioClient::inputReceived, [](const QByteArray& audio) {
            static auto recorder = DependencyManager::get<recording::Recorder>();
            if (recorder->isRecording()) {
                static const recording::FrameType AUDIO_FRAME_TYPE = recording::Frame::registerFrameType(AudioConstants::getAudioFrameName());
                recorder->recordFrame(AUDIO_FRAME_TYPE, audio);
            }
        });
        audioIO->startThread();
    }

    // Make sure we don't time out during slow operations at startup
    updateHeartbeat();

    // Setup MessagesClient
    DependencyManager::get<MessagesClient>()->startThread();

    const DomainHandler& domainHandler = nodeList->getDomainHandler();

    connect(&domainHandler, SIGNAL(domainURLChanged(QUrl)), SLOT(domainURLChanged(QUrl)));
    connect(&domainHandler, SIGNAL(redirectToErrorDomainURL(QUrl)), SLOT(goToErrorDomainURL(QUrl)));
    connect(&domainHandler, &DomainHandler::domainURLChanged, [](QUrl domainURL){
        setCrashAnnotation("domain", domainURL.toString().toStdString());
    });
    connect(&domainHandler, SIGNAL(resetting()), SLOT(resettingDomain()));
    connect(&domainHandler, SIGNAL(connectedToDomain(QUrl)), SLOT(updateWindowTitle()));
    connect(&domainHandler, SIGNAL(disconnectedFromDomain()), SLOT(updateWindowTitle()));
    connect(&domainHandler, &DomainHandler::disconnectedFromDomain, this, [this]() {
        getOverlays().deleteOverlay(getTabletScreenID());
        getOverlays().deleteOverlay(getTabletHomeButtonID());
        getOverlays().deleteOverlay(getTabletFrameID());
        _failedToConnectToEntityServer = false;
    });

    _entityServerConnectionTimer.setSingleShot(true);
    connect(&_entityServerConnectionTimer, &QTimer::timeout, this, &Application::setFailedToConnectToEntityServer);

    connect(&domainHandler, &DomainHandler::connectedToDomain, this, [this]() {
        if (!isServerlessMode()) {
            _entityServerConnectionTimer.setInterval(ENTITY_SERVER_ADDED_TIMEOUT);
            _entityServerConnectionTimer.start();
            _failedToConnectToEntityServer = false;
        }
    });
    connect(&domainHandler, &DomainHandler::domainConnectionRefused, this, &Application::domainConnectionRefused);

    nodeList->getDomainHandler().setErrorDomainURL(QUrl(REDIRECT_HIFI_ADDRESS));

    // We could clear ATP assets only when changing domains, but it's possible that the domain you are connected
    // to has gone down and switched to a new content set, so when you reconnect the cached ATP assets will no longer be valid.
    connect(&domainHandler, &DomainHandler::disconnectedFromDomain, DependencyManager::get<ScriptCache>().data(), &ScriptCache::clearATPScriptsFromCache);

    // update our location every 5 seconds in the metaverse server, assuming that we are authenticated with one
    const qint64 DATA_SERVER_LOCATION_CHANGE_UPDATE_MSECS = 5 * MSECS_PER_SECOND;

    auto discoverabilityManager = DependencyManager::get<DiscoverabilityManager>();
    connect(&locationUpdateTimer, &QTimer::timeout, discoverabilityManager.data(), &DiscoverabilityManager::updateLocation);
    connect(&locationUpdateTimer, &QTimer::timeout,
        DependencyManager::get<AddressManager>().data(), &AddressManager::storeCurrentAddress);
    locationUpdateTimer.start(DATA_SERVER_LOCATION_CHANGE_UPDATE_MSECS);

    // if we get a domain change, immediately attempt update location in metaverse server
    connect(&nodeList->getDomainHandler(), &DomainHandler::connectedToDomain,
        discoverabilityManager.data(), &DiscoverabilityManager::updateLocation);

    // send a location update immediately
    discoverabilityManager->updateLocation();

    connect(nodeList.data(), &NodeList::nodeAdded, this, &Application::nodeAdded);
    connect(nodeList.data(), &NodeList::nodeKilled, this, &Application::nodeKilled);
    connect(nodeList.data(), &NodeList::nodeActivated, this, &Application::nodeActivated);
    connect(nodeList.data(), &NodeList::uuidChanged, myAvatar.get(), &MyAvatar::setSessionUUID);
    connect(nodeList.data(), &NodeList::uuidChanged, this, &Application::setSessionUUID);
    connect(nodeList.data(), &NodeList::packetVersionMismatch, this, &Application::notifyPacketVersionMismatch);

    // you might think we could just do this in NodeList but we only want this connection for Interface
    connect(&nodeList->getDomainHandler(), SIGNAL(limitOfSilentDomainCheckInsReached()),
            nodeList.data(), SLOT(reset()));

    auto dialogsManager = DependencyManager::get<DialogsManager>();
#if defined(Q_OS_ANDROID)
    connect(accountManager.data(), &AccountManager::authRequired, this, []() {
        auto addressManager = DependencyManager::get<AddressManager>();
        AndroidHelper::instance().showLoginDialog(addressManager->currentAddress());
    });
#else
    connect(accountManager.data(), &AccountManager::authRequired, dialogsManager.data(), &DialogsManager::showLoginDialog);
#endif
    connect(accountManager.data(), &AccountManager::usernameChanged, this, &Application::updateWindowTitle);

    // set the account manager's root URL and trigger a login request if we don't have the access token
    accountManager->setIsAgent(true);
    accountManager->setAuthURL(NetworkingConstants::METAVERSE_SERVER_URL());

    // use our MyAvatar position and quat for address manager path
    addressManager->setPositionGetter([this]{ return getMyAvatar()->getWorldFeetPosition(); });
    addressManager->setOrientationGetter([this]{ return getMyAvatar()->getWorldOrientation(); });

    connect(addressManager.data(), &AddressManager::hostChanged, this, &Application::updateWindowTitle);
    connect(this, &QCoreApplication::aboutToQuit, addressManager.data(), &AddressManager::storeCurrentAddress);

    connect(this, &Application::activeDisplayPluginChanged, this, &Application::updateThreadPoolCount);
    connect(this, &Application::activeDisplayPluginChanged, this, [](){
        qApp->setProperty(hifi::properties::HMD, qApp->isHMDMode());
        auto displayPlugin = qApp->getActiveDisplayPlugin();
        setCrashAnnotation("display_plugin", displayPlugin->getName().toStdString());
        setCrashAnnotation("hmd", displayPlugin->isHmd() ? "1" : "0");
    });
    connect(this, &Application::activeDisplayPluginChanged, this, &Application::updateSystemTabletMode);
    connect(this, &Application::activeDisplayPluginChanged, this, [&](){
        if (getLoginDialogPoppedUp()) {
            auto dialogsManager = DependencyManager::get<DialogsManager>();
            auto keyboard = DependencyManager::get<Keyboard>();
            if (_firstRun.get()) {
                // display mode changed.  Don't allow auto-switch to work after this session.
                _firstRun.set(false);
            }
            if (isHMDMode()) {
                emit loginDialogFocusDisabled();
                dialogsManager->hideLoginDialog();
                createLoginDialogOverlay();
            } else {
                getOverlays().deleteOverlay(_loginDialogOverlayID);
                _loginDialogOverlayID = OverlayID();
                _loginStateManager.tearDown();
                dialogsManager->showLoginDialog();
                emit loginDialogFocusEnabled();
            }
        }
    });

    // Save avatar location immediately after a teleport.
    connect(myAvatar.get(), &MyAvatar::positionGoneTo,
        DependencyManager::get<AddressManager>().data(), &AddressManager::storeCurrentAddress);

    connect(myAvatar.get(), &MyAvatar::skeletonModelURLChanged, [](){
        QUrl avatarURL = qApp->getMyAvatar()->getSkeletonModelURL();
        setCrashAnnotation("avatar", avatarURL.toString().toStdString());
    });


    // Inititalize sample before registering
    _sampleSound = DependencyManager::get<SoundCache>()->getSound(PathUtils::resourcesUrl("sounds/sample.wav"));

    {
        auto scriptEngines = DependencyManager::get<ScriptEngines>().data();
        scriptEngines->registerScriptInitializer([this](ScriptEnginePointer engine) {
            registerScriptEngineWithApplicationServices(engine);
        });

        connect(scriptEngines, &ScriptEngines::scriptCountChanged, this, [this] {
            auto scriptEngines = DependencyManager::get<ScriptEngines>();
            if (scriptEngines->getRunningScripts().isEmpty()) {
                getMyAvatar()->clearScriptableSettings();
            }
        }, Qt::QueuedConnection);

        connect(scriptEngines, &ScriptEngines::scriptsReloading, this, [this] {
            getEntities()->reloadEntityScripts();
            loadAvatarScripts(getMyAvatar()->getScriptUrls());
        }, Qt::QueuedConnection);

        connect(scriptEngines, &ScriptEngines::scriptLoadError,
            this, [](const QString& filename, const QString& error) {
            OffscreenUi::asyncWarning(nullptr, "Error Loading Script", filename + " failed to load.");
        }, Qt::QueuedConnection);
    }

#ifdef _WIN32
    WSADATA WsaData;
    int wsaresult = WSAStartup(MAKEWORD(2, 2), &WsaData);
#endif

    // tell the NodeList instance who to tell the domain server we care about
    nodeList->addSetOfNodeTypesToNodeInterestSet(NodeSet() << NodeType::AudioMixer << NodeType::AvatarMixer
        << NodeType::EntityServer << NodeType::AssetServer << NodeType::MessagesMixer << NodeType::EntityScriptServer);

    // connect to the packet sent signal of the _entityEditSender
    connect(&_entityEditSender, &EntityEditPacketSender::packetSent, this, &Application::packetSent);
    connect(&_entityEditSender, &EntityEditPacketSender::addingEntityWithCertificate, this, &Application::addingEntityWithCertificate);

    QString concurrentDownloadsStr = getCmdOption(argc, constArgv, "--concurrent-downloads");
    bool success;
    uint32_t concurrentDownloads = concurrentDownloadsStr.toUInt(&success);
    if (!success) {
        concurrentDownloads = MAX_CONCURRENT_RESOURCE_DOWNLOADS;
    }
    ResourceCache::setRequestLimit(concurrentDownloads);

    // perhaps override the avatar url.  Since we will test later for validity
    // we don't need to do so here.
    QString avatarURL = getCmdOption(argc, constArgv, "--avatarURL");
    _avatarOverrideUrl = QUrl::fromUserInput(avatarURL);

    // If someone specifies both --avatarURL and --replaceAvatarURL,
    // the replaceAvatarURL wins.  So only set the _overrideUrl if this
    // does have a non-empty string.
    QString replaceURL = getCmdOption(argc, constArgv, "--replaceAvatarURL");
    if (!replaceURL.isEmpty()) {
        _avatarOverrideUrl = QUrl::fromUserInput(replaceURL);
        _saveAvatarOverrideUrl = true;
    }

    _glWidget = new GLCanvas();
    getApplicationCompositor().setRenderingWidget(_glWidget);
    _window->setCentralWidget(_glWidget);

    _window->restoreGeometry();
    _window->setVisible(true);

    _glWidget->setFocusPolicy(Qt::StrongFocus);
    _glWidget->setFocus();

    if (cmdOptionExists(argc, constArgv, "--system-cursor")) {
        _preferredCursor.set(Cursor::Manager::getIconName(Cursor::Icon::SYSTEM));
    }
    showCursor(Cursor::Manager::lookupIcon(_preferredCursor.get()));

    // enable mouse tracking; otherwise, we only get drag events
    _glWidget->setMouseTracking(true);
    // Make sure the window is set to the correct size by processing the pending events
    QCoreApplication::processEvents();

    // Create the main thread context, the GPU backend
    initializeGL();
    qCDebug(interfaceapp, "Initialized GL");

    // Initialize the display plugin architecture
    initializeDisplayPlugins();
    qCDebug(interfaceapp, "Initialized Display");

    // An audio device changed signal received before the display plugins are set up will cause a crash,
    // so we defer the setup of the `scripting::Audio` class until this point
    {
        auto audioScriptingInterface = DependencyManager::set<AudioScriptingInterface, scripting::Audio>();
        auto audioIO = DependencyManager::get<AudioClient>().data();
        connect(audioIO, &AudioClient::mutedByMixer, audioScriptingInterface.data(), &AudioScriptingInterface::mutedByMixer);
        connect(audioIO, &AudioClient::receivedFirstPacket, audioScriptingInterface.data(), &AudioScriptingInterface::receivedFirstPacket);
        connect(audioIO, &AudioClient::disconnected, audioScriptingInterface.data(), &AudioScriptingInterface::disconnected);
        connect(audioIO, &AudioClient::muteEnvironmentRequested, [](glm::vec3 position, float radius) {
            auto audioClient = DependencyManager::get<AudioClient>();
            auto audioScriptingInterface = DependencyManager::get<AudioScriptingInterface>();
            auto myAvatarPosition = DependencyManager::get<AvatarManager>()->getMyAvatar()->getWorldPosition();
            float distance = glm::distance(myAvatarPosition, position);

            if (distance < radius) {
                audioClient->setMuted(true);
                audioScriptingInterface->environmentMuted();
            }
        });
        connect(this, &Application::activeDisplayPluginChanged,
            reinterpret_cast<scripting::Audio*>(audioScriptingInterface.data()), &scripting::Audio::onContextChanged);
    }

    // Create the rendering engine.  This can be slow on some machines due to lots of
    // GPU pipeline creation.
    initializeRenderEngine();
    qCDebug(interfaceapp, "Initialized Render Engine.");

    // Overlays need to exist before we set the ContextOverlayInterface dependency
    _overlays.init(); // do this before scripts load
    DependencyManager::set<ContextOverlayInterface>();

    // Initialize the user interface and menu system
    // Needs to happen AFTER the render engine initialization to access its configuration
    initializeUi();

    init();
    qCDebug(interfaceapp, "init() complete.");

    // create thread for parsing of octree data independent of the main network and rendering threads
    _octreeProcessor.initialize(_enableProcessOctreeThread);
    connect(&_octreeProcessor, &OctreePacketProcessor::packetVersionMismatch, this, &Application::notifyPacketVersionMismatch);
    _entityEditSender.initialize(_enableProcessOctreeThread);

    _idleLoopStdev.reset();

    // update before the first render
    update(0);

    // Make sure we don't time out during slow operations at startup
    updateHeartbeat();

    static const QString TESTER = "HIFI_TESTER";
     bool isTester = false;
#if defined (Q_OS_ANDROID)
    // Since we cannot set environment variables in Android we use a file presence
    // to denote that this is a testing device
    QFileInfo check_tester_file(TESTER_FILE);
    isTester = check_tester_file.exists() && check_tester_file.isFile();
#endif

    constexpr auto INSTALLER_INI_NAME = "installer.ini";
    auto iniPath = QDir(applicationDirPath()).filePath(INSTALLER_INI_NAME);
    QFile installerFile { iniPath };
    std::unordered_map<QString, QString> installerKeyValues;
    if (installerFile.open(QIODevice::ReadOnly)) {
        while (!installerFile.atEnd()) {
            auto line = installerFile.readLine();
            if (!line.isEmpty()) {
                auto index = line.indexOf("=");
                if (index >= 0) {
                    installerKeyValues[line.mid(0, index).trimmed()] = line.mid(index + 1).trimmed();
                }
            }
        }
    }

    // In practice we shouldn't run across installs that don't have a known installer type.
    // Client or Client+Server installs should always have the installer.ini next to their
    // respective interface.exe, and Steam installs will be detected as such. If a user were
    // to delete the installer.ini, though, and as an example, we won't know the context of the
    // original install.
    constexpr auto INSTALLER_KEY_TYPE = "type";
    constexpr auto INSTALLER_KEY_CAMPAIGN = "campaign";
    constexpr auto INSTALLER_TYPE_UNKNOWN = "unknown";
    constexpr auto INSTALLER_TYPE_STEAM = "steam";

    auto typeIt = installerKeyValues.find(INSTALLER_KEY_TYPE);
    QString installerType = INSTALLER_TYPE_UNKNOWN;
    if (typeIt == installerKeyValues.end()) {
        if (property(hifi::properties::STEAM).toBool()) {
            installerType = INSTALLER_TYPE_STEAM;
        }
    } else {
        installerType = typeIt->second;
    }

    auto campaignIt = installerKeyValues.find(INSTALLER_KEY_CAMPAIGN);
    QString installerCampaign = campaignIt != installerKeyValues.end() ? campaignIt->second : "";

    qDebug() << "Detected installer type:" << installerType;
    qDebug() << "Detected installer campaign:" << installerCampaign;

    auto& userActivityLogger = UserActivityLogger::getInstance();
    if (userActivityLogger.isEnabled()) {
        // sessionRunTime will be reset soon by loadSettings. Grab it now to get previous session value.
        // The value will be 0 if the user blew away settings this session, which is both a feature and a bug.
        static const QString TESTER = "HIFI_TESTER";
        auto gpuIdent = GPUIdent::getInstance();
        auto glContextData = getGLContextData();
        QJsonObject properties = {
            { "version", applicationVersion() },
            { "tester", QProcessEnvironment::systemEnvironment().contains(TESTER) || isTester },
            { "installer_campaign", installerCampaign },
            { "installer_type", installerType },
            { "build_type", BuildInfo::BUILD_TYPE_STRING },
            { "previousSessionCrashed", _previousSessionCrashed },
            { "previousSessionRuntime", sessionRunTime.get() },
            { "cpu_architecture", QSysInfo::currentCpuArchitecture() },
            { "kernel_type", QSysInfo::kernelType() },
            { "kernel_version", QSysInfo::kernelVersion() },
            { "os_type", QSysInfo::productType() },
            { "os_version", QSysInfo::productVersion() },
            { "gpu_name", gpuIdent->getName() },
            { "gpu_driver", gpuIdent->getDriver() },
            { "gpu_memory", static_cast<qint64>(gpuIdent->getMemory()) },
            { "gl_version_int", glVersionToInteger(glContextData.value("version").toString()) },
            { "gl_version", glContextData["version"] },
            { "gl_vender", glContextData["vendor"] },
            { "gl_sl_version", glContextData["sl_version"] },
            { "gl_renderer", glContextData["renderer"] },
            { "ideal_thread_count", QThread::idealThreadCount() }
        };
        auto macVersion = QSysInfo::macVersion();
        if (macVersion != QSysInfo::MV_None) {
            properties["os_osx_version"] = QSysInfo::macVersion();
        }
        auto windowsVersion = QSysInfo::windowsVersion();
        if (windowsVersion != QSysInfo::WV_None) {
            properties["os_win_version"] = QSysInfo::windowsVersion();
        }

        ProcessorInfo procInfo;
        if (getProcessorInfo(procInfo)) {
            properties["processor_core_count"] = procInfo.numProcessorCores;
            properties["logical_processor_count"] = procInfo.numLogicalProcessors;
            properties["processor_l1_cache_count"] = procInfo.numProcessorCachesL1;
            properties["processor_l2_cache_count"] = procInfo.numProcessorCachesL2;
            properties["processor_l3_cache_count"] = procInfo.numProcessorCachesL3;
        }

        properties["first_run"] = _firstRun.get();

        // add the user's machine ID to the launch event
        QString machineFingerPrint = uuidStringWithoutCurlyBraces(FingerprintUtils::getMachineFingerprint());
        properties["machine_fingerprint"] = machineFingerPrint;

        userActivityLogger.logAction("launch", properties);
    }

    _entityEditSender.setMyAvatar(myAvatar.get());

    // The entity octree will have to know about MyAvatar for the parentJointName import
    getEntities()->getTree()->setMyAvatar(myAvatar);
    _entityClipboard->setMyAvatar(myAvatar);

    // For now we're going to set the PPS for outbound packets to be super high, this is
    // probably not the right long term solution. But for now, we're going to do this to
    // allow you to move an entity around in your hand
    _entityEditSender.setPacketsPerSecond(3000); // super high!!

    // Make sure we don't time out during slow operations at startup
    updateHeartbeat();

    connect(this, SIGNAL(aboutToQuit()), this, SLOT(onAboutToQuit()));

    // FIXME -- I'm a little concerned about this.
    connect(myAvatar->getSkeletonModel().get(), &SkeletonModel::skeletonLoaded,
        this, &Application::checkSkeleton, Qt::QueuedConnection);

    // Setup the userInputMapper with the actions
    auto userInputMapper = DependencyManager::get<UserInputMapper>();
    connect(userInputMapper.data(), &UserInputMapper::actionEvent, [this](int action, float state) {
        using namespace controller;
        auto tabletScriptingInterface = DependencyManager::get<TabletScriptingInterface>();
        {
            auto actionEnum = static_cast<Action>(action);
            int key = Qt::Key_unknown;
            static int lastKey = Qt::Key_unknown;
            bool navAxis = false;
            switch (actionEnum) {
                case Action::UI_NAV_VERTICAL:
                    navAxis = true;
                    if (state > 0.0f) {
                        key = Qt::Key_Up;
                    } else if (state < 0.0f) {
                        key = Qt::Key_Down;
                    }
                    break;

                case Action::UI_NAV_LATERAL:
                    navAxis = true;
                    if (state > 0.0f) {
                        key = Qt::Key_Right;
                    } else if (state < 0.0f) {
                        key = Qt::Key_Left;
                    }
                    break;

                case Action::UI_NAV_GROUP:
                    navAxis = true;
                    if (state > 0.0f) {
                        key = Qt::Key_Tab;
                    } else if (state < 0.0f) {
                        key = Qt::Key_Backtab;
                    }
                    break;

                case Action::UI_NAV_BACK:
                    key = Qt::Key_Escape;
                    break;

                case Action::UI_NAV_SELECT:
                    key = Qt::Key_Return;
                    break;
                default:
                    break;
            }

            auto window = tabletScriptingInterface->getTabletWindow();
            if (navAxis && window) {
                if (lastKey != Qt::Key_unknown) {
                    QKeyEvent event(QEvent::KeyRelease, lastKey, Qt::NoModifier);
                    sendEvent(window, &event);
                    lastKey = Qt::Key_unknown;
                }

                if (key != Qt::Key_unknown) {
                    QKeyEvent event(QEvent::KeyPress, key, Qt::NoModifier);
                    sendEvent(window, &event);
                    tabletScriptingInterface->processEvent(&event);
                    lastKey = key;
                }
            } else if (key != Qt::Key_unknown && window) {
                if (state) {
                    QKeyEvent event(QEvent::KeyPress, key, Qt::NoModifier);
                    sendEvent(window, &event);
                    tabletScriptingInterface->processEvent(&event);
                } else {
                    QKeyEvent event(QEvent::KeyRelease, key, Qt::NoModifier);
                    sendEvent(window, &event);
                }
                return;
            }
        }

        if (action == controller::toInt(controller::Action::RETICLE_CLICK)) {
            auto reticlePos = getApplicationCompositor().getReticlePosition();
            QPoint localPos(reticlePos.x, reticlePos.y); // both hmd and desktop already handle this in our coordinates.
            if (state) {
                QMouseEvent mousePress(QEvent::MouseButtonPress, localPos, Qt::LeftButton, Qt::LeftButton, Qt::NoModifier);
                sendEvent(_glWidget, &mousePress);
                _reticleClickPressed = true;
            } else {
                QMouseEvent mouseRelease(QEvent::MouseButtonRelease, localPos, Qt::LeftButton, Qt::NoButton, Qt::NoModifier);
                sendEvent(_glWidget, &mouseRelease);
                _reticleClickPressed = false;
            }
            return; // nothing else to do
        }

        if (state) {
            if (action == controller::toInt(controller::Action::TOGGLE_MUTE)) {
                auto audioClient = DependencyManager::get<AudioClient>();
                audioClient->setMuted(!audioClient->isMuted());
            } else if (action == controller::toInt(controller::Action::CYCLE_CAMERA)) {
                cycleCamera();
            } else if (action == controller::toInt(controller::Action::CONTEXT_MENU) && !isInterstitialMode()) {
                toggleTabletUI();
            } else if (action == controller::toInt(controller::Action::RETICLE_X)) {
                auto oldPos = getApplicationCompositor().getReticlePosition();
                getApplicationCompositor().setReticlePosition({ oldPos.x + state, oldPos.y });
            } else if (action == controller::toInt(controller::Action::RETICLE_Y)) {
                auto oldPos = getApplicationCompositor().getReticlePosition();
                getApplicationCompositor().setReticlePosition({ oldPos.x, oldPos.y + state });
            } else if (action == controller::toInt(controller::Action::TOGGLE_OVERLAY)) {
                toggleOverlays();
            }
        }
    });

    _applicationStateDevice = userInputMapper->getStateDevice();

    _applicationStateDevice->setInputVariant(STATE_IN_HMD, []() -> float {
        return qApp->isHMDMode() ? 1 : 0;
    });
    _applicationStateDevice->setInputVariant(STATE_CAMERA_FULL_SCREEN_MIRROR, []() -> float {
        return qApp->getCamera().getMode() == CAMERA_MODE_MIRROR ? 1 : 0;
    });
    _applicationStateDevice->setInputVariant(STATE_CAMERA_FIRST_PERSON, []() -> float {
        return qApp->getCamera().getMode() == CAMERA_MODE_FIRST_PERSON ? 1 : 0;
    });
    _applicationStateDevice->setInputVariant(STATE_CAMERA_THIRD_PERSON, []() -> float {
        return qApp->getCamera().getMode() == CAMERA_MODE_THIRD_PERSON ? 1 : 0;
    });
    _applicationStateDevice->setInputVariant(STATE_CAMERA_ENTITY, []() -> float {
        return qApp->getCamera().getMode() == CAMERA_MODE_ENTITY ? 1 : 0;
    });
    _applicationStateDevice->setInputVariant(STATE_CAMERA_INDEPENDENT, []() -> float {
        return qApp->getCamera().getMode() == CAMERA_MODE_INDEPENDENT ? 1 : 0;
    });
    _applicationStateDevice->setInputVariant(STATE_SNAP_TURN, []() -> float {
        return qApp->getMyAvatar()->getSnapTurn() ? 1 : 0;
    });
    _applicationStateDevice->setInputVariant(STATE_ADVANCED_MOVEMENT_CONTROLS, []() -> float {
        return qApp->getMyAvatar()->useAdvancedMovementControls() ? 1 : 0;
    });

    _applicationStateDevice->setInputVariant(STATE_GROUNDED, []() -> float {
        return qApp->getMyAvatar()->getCharacterController()->onGround() ? 1 : 0;
    });
    _applicationStateDevice->setInputVariant(STATE_NAV_FOCUSED, []() -> float {
        auto offscreenUi = getOffscreenUI();
        return offscreenUi ? (offscreenUi->navigationFocused() ? 1 : 0) : 0;
    });
    _applicationStateDevice->setInputVariant(STATE_PLATFORM_WINDOWS, []() -> float {
#if defined(Q_OS_WIN)
        return 1;
#else
        return 0;
#endif
    });
    _applicationStateDevice->setInputVariant(STATE_PLATFORM_MAC, []() -> float {
#if defined(Q_OS_MAC)
        return 1;
#else
        return 0;
#endif
    });
    _applicationStateDevice->setInputVariant(STATE_PLATFORM_ANDROID, []() -> float {
#if defined(Q_OS_ANDROID)
        return 1;
#else
        return 0;
#endif
    });

    // Setup the _keyboardMouseDevice, _touchscreenDevice, _touchscreenVirtualPadDevice and the user input mapper with the default bindings
    userInputMapper->registerDevice(_keyboardMouseDevice->getInputDevice());
    // if the _touchscreenDevice is not supported it will not be registered
    if (_touchscreenDevice) {
        userInputMapper->registerDevice(_touchscreenDevice->getInputDevice());
    }
    if (_touchscreenVirtualPadDevice) {
        userInputMapper->registerDevice(_touchscreenVirtualPadDevice->getInputDevice());
    }

    QString scriptsSwitch = QString("--").append(SCRIPTS_SWITCH);
    _defaultScriptsLocation = getCmdOption(argc, constArgv, scriptsSwitch.toStdString().c_str());

    // Make sure we don't time out during slow operations at startup
    updateHeartbeat();

    loadSettings();

    updateVerboseLogging();

    // Now that we've loaded the menu and thus switched to the previous display plugin
    // we can unlock the desktop repositioning code, since all the positions will be
    // relative to the desktop size for this plugin
    auto offscreenUi = getOffscreenUI();
    connect(offscreenUi.data(), &OffscreenUi::desktopReady, []() {
        auto offscreenUi = getOffscreenUI();
        auto desktop = offscreenUi->getDesktop();
        if (desktop) {
            desktop->setProperty("repositionLocked", false);
        }
    });

    connect(offscreenUi.data(), &OffscreenUi::keyboardFocusActive, [this]() {
#if !defined(Q_OS_ANDROID) && !defined(DISABLE_QML)
        // Do not show login dialog if requested not to on the command line
        QString hifiNoLoginCommandLineKey = QString("--").append(HIFI_NO_LOGIN_COMMAND_LINE_KEY);
        int index = arguments().indexOf(hifiNoLoginCommandLineKey);
        if (index != -1) {
            resumeAfterLoginDialogActionTaken();
            return;
        }

        showLoginScreen();
#else
        resumeAfterLoginDialogActionTaken();
#endif
    });

    // Make sure we don't time out during slow operations at startup
    updateHeartbeat();
    QTimer* settingsTimer = new QTimer();
    moveToNewNamedThread(settingsTimer, "Settings Thread", [this, settingsTimer]{
        // This needs to run on the settings thread, so we need to pass the `settingsTimer` as the
        // receiver object, otherwise it will run on the application thread and trigger a warning
        // about trying to kill the timer on the main thread.
        connect(qApp, &Application::beforeAboutToQuit, settingsTimer, [this, settingsTimer]{
            // Disconnect the signal from the save settings
            QObject::disconnect(settingsTimer, &QTimer::timeout, this, &Application::saveSettings);
            // Stop the settings timer
            settingsTimer->stop();
            // Delete it (this will trigger the thread destruction
            settingsTimer->deleteLater();
            // Mark the settings thread as finished, so we know we can safely save in the main application
            // shutdown code
            _settingsGuard.trigger();
        });

        int SAVE_SETTINGS_INTERVAL = 10 * MSECS_PER_SECOND; // Let's save every seconds for now
        settingsTimer->setSingleShot(false);
        settingsTimer->setInterval(SAVE_SETTINGS_INTERVAL); // 10s, Qt::CoarseTimer acceptable
        QObject::connect(settingsTimer, &QTimer::timeout, this, &Application::saveSettings);
        settingsTimer->start();
    }, QThread::LowestPriority);

    if (Menu::getInstance()->isOptionChecked(MenuOption::FirstPerson)) {
        getMyAvatar()->setBoomLength(MyAvatar::ZOOM_MIN);  // So that camera doesn't auto-switch to third person.
    } else if (Menu::getInstance()->isOptionChecked(MenuOption::IndependentMode)) {
        Menu::getInstance()->setIsOptionChecked(MenuOption::ThirdPerson, true);
        cameraMenuChanged();
    } else if (Menu::getInstance()->isOptionChecked(MenuOption::CameraEntityMode)) {
        Menu::getInstance()->setIsOptionChecked(MenuOption::ThirdPerson, true);
        cameraMenuChanged();
    }

    {
        auto audioIO = DependencyManager::get<AudioClient>().data();
        // set the local loopback interface for local sounds
        AudioInjector::setLocalAudioInterface(audioIO);
        auto audioScriptingInterface = DependencyManager::get<AudioScriptingInterface>();
        audioScriptingInterface->setLocalAudioInterface(audioIO);
        connect(audioIO, &AudioClient::noiseGateOpened, audioScriptingInterface.data(), &AudioScriptingInterface::noiseGateOpened);
        connect(audioIO, &AudioClient::noiseGateClosed, audioScriptingInterface.data(), &AudioScriptingInterface::noiseGateClosed);
        connect(audioIO, &AudioClient::inputReceived, audioScriptingInterface.data(), &AudioScriptingInterface::inputReceived);
    }

    this->installEventFilter(this);

#ifdef HAVE_DDE
    auto ddeTracker = DependencyManager::get<DdeFaceTracker>();
    ddeTracker->init();
    connect(ddeTracker.data(), &FaceTracker::muteToggled, this, &Application::faceTrackerMuteToggled);
#endif

#ifdef HAVE_IVIEWHMD
    auto eyeTracker = DependencyManager::get<EyeTracker>();
    eyeTracker->init();
    setActiveEyeTracker();
#endif

    // If launched from Steam, let it handle updates
    const QString HIFI_NO_UPDATER_COMMAND_LINE_KEY = "--no-updater";
    bool noUpdater = arguments().indexOf(HIFI_NO_UPDATER_COMMAND_LINE_KEY) != -1;
    bool buildCanUpdate = BuildInfo::BUILD_TYPE == BuildInfo::BuildType::Stable
        || BuildInfo::BUILD_TYPE == BuildInfo::BuildType::Master;
    if (!noUpdater && buildCanUpdate) {
        constexpr auto INSTALLER_TYPE_CLIENT_ONLY = "client_only";

        auto applicationUpdater = DependencyManager::set<AutoUpdater>();

        AutoUpdater::InstallerType type = installerType == INSTALLER_TYPE_CLIENT_ONLY
            ? AutoUpdater::InstallerType::CLIENT_ONLY : AutoUpdater::InstallerType::FULL;

        applicationUpdater->setInstallerType(type);
        applicationUpdater->setInstallerCampaign(installerCampaign);
        connect(applicationUpdater.data(), &AutoUpdater::newVersionIsAvailable, dialogsManager.data(), &DialogsManager::showUpdateDialog);
        applicationUpdater->checkForUpdate();
    }

    Menu::getInstance()->setIsOptionChecked(MenuOption::ActionMotorControl, true);

// FIXME spacemouse code still needs cleanup
#if 0
    // the 3Dconnexion device wants to be initialized after a window is displayed.
    SpacemouseManager::getInstance().init();
#endif

    // If the user clicks an an entity, we will check that it's an unlocked web entity, and if so, set the focus to it
    auto entityScriptingInterface = DependencyManager::get<EntityScriptingInterface>();
    connect(entityScriptingInterface.data(), &EntityScriptingInterface::mousePressOnEntity,
            [this](const EntityItemID& entityItemID, const PointerEvent& event) {
        if (event.shouldFocus()) {
            if (getEntities()->wantsKeyboardFocus(entityItemID)) {
                setKeyboardFocusOverlay(UNKNOWN_OVERLAY_ID);
                setKeyboardFocusEntity(entityItemID);
            } else {
                setKeyboardFocusEntity(UNKNOWN_ENTITY_ID);
            }
        }
    });

    connect(entityScriptingInterface.data(), &EntityScriptingInterface::deletingEntity, [this](const EntityItemID& entityItemID) {
        if (entityItemID == _keyboardFocusedEntity.get()) {
            setKeyboardFocusEntity(UNKNOWN_ENTITY_ID);
        }
    });

    EntityTree::setAddMaterialToEntityOperator([this](const QUuid& entityID, graphics::MaterialLayer material, const std::string& parentMaterialName) {
        if (_aboutToQuit) {
            return false;
        }

        // try to find the renderable
        auto renderable = getEntities()->renderableForEntityId(entityID);
        if (renderable) {
            renderable->addMaterial(material, parentMaterialName);
        }

        // even if we don't find it, try to find the entity
        auto entity = getEntities()->getEntity(entityID);
        if (entity) {
            entity->addMaterial(material, parentMaterialName);
            return true;
        }
        return false;
    });
    EntityTree::setRemoveMaterialFromEntityOperator([this](const QUuid& entityID, graphics::MaterialPointer material, const std::string& parentMaterialName) {
        if (_aboutToQuit) {
            return false;
        }

        // try to find the renderable
        auto renderable = getEntities()->renderableForEntityId(entityID);
        if (renderable) {
            renderable->removeMaterial(material, parentMaterialName);
        }

        // even if we don't find it, try to find the entity
        auto entity = getEntities()->getEntity(entityID);
        if (entity) {
            entity->removeMaterial(material, parentMaterialName);
            return true;
        }
        return false;
    });

    EntityTree::setAddMaterialToAvatarOperator([](const QUuid& avatarID, graphics::MaterialLayer material, const std::string& parentMaterialName) {
        auto avatarManager = DependencyManager::get<AvatarManager>();
        auto avatar = avatarManager->getAvatarBySessionID(avatarID);
        if (avatar) {
            avatar->addMaterial(material, parentMaterialName);
            return true;
        }
        return false;
    });
    EntityTree::setRemoveMaterialFromAvatarOperator([](const QUuid& avatarID, graphics::MaterialPointer material, const std::string& parentMaterialName) {
        auto avatarManager = DependencyManager::get<AvatarManager>();
        auto avatar = avatarManager->getAvatarBySessionID(avatarID);
        if (avatar) {
            avatar->removeMaterial(material, parentMaterialName);
            return true;
        }
        return false;
    });

    EntityTree::setAddMaterialToOverlayOperator([this](const QUuid& overlayID, graphics::MaterialLayer material, const std::string& parentMaterialName) {
        auto overlay = _overlays.getOverlay(overlayID);
        if (overlay) {
            overlay->addMaterial(material, parentMaterialName);
            return true;
        }
        return false;
    });
    EntityTree::setRemoveMaterialFromOverlayOperator([this](const QUuid& overlayID, graphics::MaterialPointer material, const std::string& parentMaterialName) {
        auto overlay = _overlays.getOverlay(overlayID);
        if (overlay) {
            overlay->removeMaterial(material, parentMaterialName);
            return true;
        }
        return false;
    });

    // Keyboard focus handling for Web overlays.
    auto overlays = &(qApp->getOverlays());
    connect(overlays, &Overlays::overlayDeleted, [this](const OverlayID& overlayID) {
        if (overlayID == _keyboardFocusedOverlay.get()) {
            setKeyboardFocusOverlay(UNKNOWN_OVERLAY_ID);
        }
    });

    connect(this, &Application::aboutToQuit, [this]() {
        setKeyboardFocusOverlay(UNKNOWN_OVERLAY_ID);
        setKeyboardFocusEntity(UNKNOWN_ENTITY_ID);
    });

    // Add periodic checks to send user activity data
    static int CHECK_NEARBY_AVATARS_INTERVAL_MS = 10000;
    static int NEARBY_AVATAR_RADIUS_METERS = 10;

    // setup the stats interval depending on if the 1s faster hearbeat was requested
    static const QString FAST_STATS_ARG = "--fast-heartbeat";
    static int SEND_STATS_INTERVAL_MS = arguments().indexOf(FAST_STATS_ARG) != -1 ? 1000 : 10000;

    static glm::vec3 lastAvatarPosition = myAvatar->getWorldPosition();
    static glm::mat4 lastHMDHeadPose = getHMDSensorPose();
    static controller::Pose lastLeftHandPose = myAvatar->getLeftHandPose();
    static controller::Pose lastRightHandPose = myAvatar->getRightHandPose();

    // Periodically send fps as a user activity event
    QTimer* sendStatsTimer = new QTimer(this);
    sendStatsTimer->setInterval(SEND_STATS_INTERVAL_MS);  // 10s, Qt::CoarseTimer acceptable
    connect(sendStatsTimer, &QTimer::timeout, this, [this]() {

        QJsonObject properties = {};
        MemoryInfo memInfo;
        if (getMemoryInfo(memInfo)) {
            properties["system_memory_total"] = static_cast<qint64>(memInfo.totalMemoryBytes);
            properties["system_memory_used"] = static_cast<qint64>(memInfo.usedMemoryBytes);
            properties["process_memory_used"] = static_cast<qint64>(memInfo.processUsedMemoryBytes);
        }

        // content location and build info - useful for filtering stats
        auto addressManager = DependencyManager::get<AddressManager>();
        auto currentDomain = addressManager->currentShareableAddress(true).toString(); // domain only
        auto currentPath = addressManager->currentPath(true); // with orientation
        properties["current_domain"] = currentDomain;
        properties["current_path"] = currentPath;
        properties["build_version"] = BuildInfo::VERSION;

        auto displayPlugin = qApp->getActiveDisplayPlugin();

        properties["render_rate"] = getRenderLoopRate();
        properties["target_render_rate"] = getTargetRenderFrameRate();
        properties["present_rate"] = displayPlugin->presentRate();
        properties["new_frame_present_rate"] = displayPlugin->newFramePresentRate();
        properties["dropped_frame_rate"] = displayPlugin->droppedFrameRate();
        properties["stutter_rate"] = displayPlugin->stutterRate();
        properties["game_rate"] = getGameLoopRate();
        properties["has_async_reprojection"] = displayPlugin->hasAsyncReprojection();
        properties["hardware_stats"] = displayPlugin->getHardwareStats();

        // deadlock watchdog related stats
        properties["deadlock_watchdog_maxElapsed"] = (int)DeadlockWatchdogThread::_maxElapsed;
        properties["deadlock_watchdog_maxElapsedAverage"] = (int)DeadlockWatchdogThread::_maxElapsedAverage;

        auto nodeList = DependencyManager::get<NodeList>();
        properties["packet_rate_in"] = nodeList->getInboundPPS();
        properties["packet_rate_out"] = nodeList->getOutboundPPS();
        properties["kbps_in"] = nodeList->getInboundKbps();
        properties["kbps_out"] = nodeList->getOutboundKbps();

        SharedNodePointer entityServerNode = nodeList->soloNodeOfType(NodeType::EntityServer);
        SharedNodePointer audioMixerNode = nodeList->soloNodeOfType(NodeType::AudioMixer);
        SharedNodePointer avatarMixerNode = nodeList->soloNodeOfType(NodeType::AvatarMixer);
        SharedNodePointer assetServerNode = nodeList->soloNodeOfType(NodeType::AssetServer);
        SharedNodePointer messagesMixerNode = nodeList->soloNodeOfType(NodeType::MessagesMixer);
        properties["entity_ping"] = entityServerNode ? entityServerNode->getPingMs() : -1;
        properties["audio_ping"] = audioMixerNode ? audioMixerNode->getPingMs() : -1;
        properties["avatar_ping"] = avatarMixerNode ? avatarMixerNode->getPingMs() : -1;
        properties["asset_ping"] = assetServerNode ? assetServerNode->getPingMs() : -1;
        properties["messages_ping"] = messagesMixerNode ? messagesMixerNode->getPingMs() : -1;
        properties["atp_in_kbps"] = assetServerNode ? assetServerNode->getInboundKbps() : 0.0f;

        auto loadingRequests = ResourceCache::getLoadingRequests();

        QJsonArray loadingRequestsStats;
        for (const auto& request : loadingRequests) {
            QJsonObject requestStats;
            requestStats["filename"] = request->getURL().fileName();
            requestStats["received"] = request->getBytesReceived();
            requestStats["total"] = request->getBytesTotal();
            requestStats["attempts"] = (int)request->getDownloadAttempts();
            loadingRequestsStats.append(requestStats);
        }

        properties["active_downloads"] = loadingRequests.size();
        properties["pending_downloads"] = (int)ResourceCache::getPendingRequestCount();
        properties["active_downloads_details"] = loadingRequestsStats;

        auto statTracker = DependencyManager::get<StatTracker>();

        properties["processing_resources"] = statTracker->getStat("Processing").toInt();
        properties["pending_processing_resources"] = statTracker->getStat("PendingProcessing").toInt();

        QJsonObject startedRequests;
        startedRequests["atp"] = statTracker->getStat(STAT_ATP_REQUEST_STARTED).toInt();
        startedRequests["http"] = statTracker->getStat(STAT_HTTP_REQUEST_STARTED).toInt();
        startedRequests["file"] = statTracker->getStat(STAT_FILE_REQUEST_STARTED).toInt();
        startedRequests["total"] = startedRequests["atp"].toInt() + startedRequests["http"].toInt()
            + startedRequests["file"].toInt();
        properties["started_requests"] = startedRequests;

        QJsonObject successfulRequests;
        successfulRequests["atp"] = statTracker->getStat(STAT_ATP_REQUEST_SUCCESS).toInt();
        successfulRequests["http"] = statTracker->getStat(STAT_HTTP_REQUEST_SUCCESS).toInt();
        successfulRequests["file"] = statTracker->getStat(STAT_FILE_REQUEST_SUCCESS).toInt();
        successfulRequests["total"] = successfulRequests["atp"].toInt() + successfulRequests["http"].toInt()
            + successfulRequests["file"].toInt();
        properties["successful_requests"] = successfulRequests;

        QJsonObject failedRequests;
        failedRequests["atp"] = statTracker->getStat(STAT_ATP_REQUEST_FAILED).toInt();
        failedRequests["http"] = statTracker->getStat(STAT_HTTP_REQUEST_FAILED).toInt();
        failedRequests["file"] = statTracker->getStat(STAT_FILE_REQUEST_FAILED).toInt();
        failedRequests["total"] = failedRequests["atp"].toInt() + failedRequests["http"].toInt()
            + failedRequests["file"].toInt();
        properties["failed_requests"] = failedRequests;

        QJsonObject cacheRequests;
        cacheRequests["atp"] = statTracker->getStat(STAT_ATP_REQUEST_CACHE).toInt();
        cacheRequests["http"] = statTracker->getStat(STAT_HTTP_REQUEST_CACHE).toInt();
        cacheRequests["total"] = cacheRequests["atp"].toInt() + cacheRequests["http"].toInt();
        properties["cache_requests"] = cacheRequests;

        QJsonObject atpMappingRequests;
        atpMappingRequests["started"] = statTracker->getStat(STAT_ATP_MAPPING_REQUEST_STARTED).toInt();
        atpMappingRequests["failed"] = statTracker->getStat(STAT_ATP_MAPPING_REQUEST_FAILED).toInt();
        atpMappingRequests["successful"] = statTracker->getStat(STAT_ATP_MAPPING_REQUEST_SUCCESS).toInt();
        properties["atp_mapping_requests"] = atpMappingRequests;

        properties["throttled"] = _displayPlugin ? _displayPlugin->isThrottled() : false;

        QJsonObject bytesDownloaded;
        auto atpBytes = statTracker->getStat(STAT_ATP_RESOURCE_TOTAL_BYTES).toLongLong();
        auto httpBytes = statTracker->getStat(STAT_HTTP_RESOURCE_TOTAL_BYTES).toLongLong();
        auto fileBytes = statTracker->getStat(STAT_FILE_RESOURCE_TOTAL_BYTES).toLongLong();
        bytesDownloaded["atp"] = atpBytes;
        bytesDownloaded["http"] = httpBytes;
        bytesDownloaded["file"] = fileBytes;
        bytesDownloaded["total"] = atpBytes + httpBytes + fileBytes;
        properties["bytes_downloaded"] = bytesDownloaded;

        auto myAvatar = getMyAvatar();
        glm::vec3 avatarPosition = myAvatar->getWorldPosition();
        properties["avatar_has_moved"] = lastAvatarPosition != avatarPosition;
        lastAvatarPosition = avatarPosition;

        auto entityScriptingInterface = DependencyManager::get<EntityScriptingInterface>();
        auto entityActivityTracking = entityScriptingInterface->getActivityTracking();
        entityScriptingInterface->resetActivityTracking();
        properties["added_entity_cnt"] = entityActivityTracking.addedEntityCount;
        properties["deleted_entity_cnt"] = entityActivityTracking.deletedEntityCount;
        properties["edited_entity_cnt"] = entityActivityTracking.editedEntityCount;

        NodeToOctreeSceneStats* octreeServerSceneStats = getOcteeSceneStats();
        unsigned long totalServerOctreeElements = 0;
        for (NodeToOctreeSceneStatsIterator i = octreeServerSceneStats->begin(); i != octreeServerSceneStats->end(); i++) {
            totalServerOctreeElements += i->second.getTotalElements();
        }

        properties["local_octree_elements"] = (qint64) OctreeElement::getInternalNodeCount();
        properties["server_octree_elements"] = (qint64) totalServerOctreeElements;

        properties["active_display_plugin"] = getActiveDisplayPlugin()->getName();
        properties["using_hmd"] = isHMDMode();

        _autoSwitchDisplayModeSupportedHMDPlugin = nullptr;
        foreach(DisplayPluginPointer displayPlugin, PluginManager::getInstance()->getDisplayPlugins()) {
            if (displayPlugin->isHmd() &&
                displayPlugin->getSupportsAutoSwitch()) {
                _autoSwitchDisplayModeSupportedHMDPlugin = displayPlugin;
                _autoSwitchDisplayModeSupportedHMDPluginName =
                    _autoSwitchDisplayModeSupportedHMDPlugin->getName();
                _previousHMDWornStatus =
                    _autoSwitchDisplayModeSupportedHMDPlugin->isDisplayVisible();
                break;
            }
        }

        if (_autoSwitchDisplayModeSupportedHMDPlugin) {
            if (getActiveDisplayPlugin() != _autoSwitchDisplayModeSupportedHMDPlugin &&
                !_autoSwitchDisplayModeSupportedHMDPlugin->isSessionActive()) {
                    startHMDStandBySession();
            }
            // Poll periodically to check whether the user has worn HMD or not. Switch Display mode accordingly.
            // If the user wears HMD then switch to VR mode. If the user removes HMD then switch to Desktop mode.
            QTimer* autoSwitchDisplayModeTimer = new QTimer(this);
            connect(autoSwitchDisplayModeTimer, SIGNAL(timeout()), this, SLOT(switchDisplayMode()));
            autoSwitchDisplayModeTimer->start(INTERVAL_TO_CHECK_HMD_WORN_STATUS);
        }

        auto glInfo = getGLContextData();
        properties["gl_info"] = glInfo;
        properties["gpu_used_memory"] = (int)BYTES_TO_MB(gpu::Context::getUsedGPUMemSize());
        properties["gpu_free_memory"] = (int)BYTES_TO_MB(gpu::Context::getFreeGPUMemSize());
        properties["gpu_frame_time"] = (float)(qApp->getGPUContext()->getFrameTimerGPUAverage());
        properties["batch_frame_time"] = (float)(qApp->getGPUContext()->getFrameTimerBatchAverage());
        properties["ideal_thread_count"] = QThread::idealThreadCount();

        auto hmdHeadPose = getHMDSensorPose();
        properties["hmd_head_pose_changed"] = isHMDMode() && (hmdHeadPose != lastHMDHeadPose);
        lastHMDHeadPose = hmdHeadPose;

        auto leftHandPose = myAvatar->getLeftHandPose();
        auto rightHandPose = myAvatar->getRightHandPose();
        // controller::Pose considers two poses to be different if either are invalid. In our case, we actually
        // want to consider the pose to be unchanged if it was invalid and still is invalid, so we check that first.
        properties["hand_pose_changed"] =
            ((leftHandPose.valid || lastLeftHandPose.valid) && (leftHandPose != lastLeftHandPose))
            || ((rightHandPose.valid || lastRightHandPose.valid) && (rightHandPose != lastRightHandPose));
        lastLeftHandPose = leftHandPose;
        lastRightHandPose = rightHandPose;
        properties["avatar_identity_requests_sent"] = DependencyManager::get<AvatarManager>()->getIdentityRequestsSent();

        UserActivityLogger::getInstance().logAction("stats", properties);
    });
    sendStatsTimer->start();

    // Periodically check for count of nearby avatars
    static int lastCountOfNearbyAvatars = -1;
    QTimer* checkNearbyAvatarsTimer = new QTimer(this);
    checkNearbyAvatarsTimer->setInterval(CHECK_NEARBY_AVATARS_INTERVAL_MS); // 10 seconds, Qt::CoarseTimer ok
    connect(checkNearbyAvatarsTimer, &QTimer::timeout, this, []() {
        auto avatarManager = DependencyManager::get<AvatarManager>();
        int nearbyAvatars = avatarManager->numberOfAvatarsInRange(avatarManager->getMyAvatar()->getWorldPosition(),
                                                                  NEARBY_AVATAR_RADIUS_METERS) - 1;
        if (nearbyAvatars != lastCountOfNearbyAvatars) {
            lastCountOfNearbyAvatars = nearbyAvatars;
            UserActivityLogger::getInstance().logAction("nearby_avatars", { { "count", nearbyAvatars } });
        }
    });
    checkNearbyAvatarsTimer->start();

    // Track user activity event when we receive a mute packet
    auto onMutedByMixer = []() {
        UserActivityLogger::getInstance().logAction("received_mute_packet");
    };
    connect(DependencyManager::get<AudioClient>().data(), &AudioClient::mutedByMixer, this, onMutedByMixer);

    // Track when the address bar is opened
    auto onAddressBarShown = [this]() {
        // Record time
        UserActivityLogger::getInstance().logAction("opened_address_bar", { { "uptime_ms", _sessionRunTimer.elapsed() } });
    };
    connect(DependencyManager::get<DialogsManager>().data(), &DialogsManager::addressBarShown, this, onAddressBarShown);

    // Make sure we don't time out during slow operations at startup
    updateHeartbeat();

    OctreeEditPacketSender* packetSender = entityScriptingInterface->getPacketSender();
    EntityEditPacketSender* entityPacketSender = static_cast<EntityEditPacketSender*>(packetSender);
    entityPacketSender->setMyAvatar(myAvatar.get());

    connect(this, &Application::applicationStateChanged, this, &Application::activeChanged);
    connect(_window, SIGNAL(windowMinimizedChanged(bool)), this, SLOT(windowMinimizedChanged(bool)));
    qCDebug(interfaceapp, "Startup time: %4.2f seconds.", (double)startupTimer.elapsed() / 1000.0);

    EntityTreeRenderer::setEntitiesShouldFadeFunction([this]() {
        SharedNodePointer entityServerNode = DependencyManager::get<NodeList>()->soloNodeOfType(NodeType::EntityServer);
        return entityServerNode && !isPhysicsEnabled();
    });

    _snapshotSound = DependencyManager::get<SoundCache>()->getSound(PathUtils::resourcesUrl("sounds/snapshot/snap.wav"));

    // Monitor model assets (e.g., from Clara.io) added to the world that may need resizing.
    static const int ADD_ASSET_TO_WORLD_TIMER_INTERVAL_MS = 1000;
    _addAssetToWorldResizeTimer.setInterval(ADD_ASSET_TO_WORLD_TIMER_INTERVAL_MS); // 1s, Qt::CoarseTimer acceptable
    connect(&_addAssetToWorldResizeTimer, &QTimer::timeout, this, &Application::addAssetToWorldCheckModelSize);

    // Auto-update and close adding asset to world info message box.
    static const int ADD_ASSET_TO_WORLD_INFO_TIMEOUT_MS = 5000;
    _addAssetToWorldInfoTimer.setInterval(ADD_ASSET_TO_WORLD_INFO_TIMEOUT_MS); // 5s, Qt::CoarseTimer acceptable
    _addAssetToWorldInfoTimer.setSingleShot(true);
    connect(&_addAssetToWorldInfoTimer, &QTimer::timeout, this, &Application::addAssetToWorldInfoTimeout);
    static const int ADD_ASSET_TO_WORLD_ERROR_TIMEOUT_MS = 8000;
    _addAssetToWorldErrorTimer.setInterval(ADD_ASSET_TO_WORLD_ERROR_TIMEOUT_MS); // 8s, Qt::CoarseTimer acceptable
    _addAssetToWorldErrorTimer.setSingleShot(true);
    connect(&_addAssetToWorldErrorTimer, &QTimer::timeout, this, &Application::addAssetToWorldErrorTimeout);

    connect(this, &QCoreApplication::aboutToQuit, this, &Application::addAssetToWorldMessageClose);
    connect(&domainHandler, &DomainHandler::domainURLChanged, this, &Application::addAssetToWorldMessageClose);
    connect(&domainHandler, &DomainHandler::redirectToErrorDomainURL, this, &Application::addAssetToWorldMessageClose);

    updateSystemTabletMode();

    connect(&_myCamera, &Camera::modeUpdated, this, &Application::cameraModeChanged);

    DependencyManager::get<PickManager>()->setShouldPickHUDOperator([]() { return DependencyManager::get<HMDScriptingInterface>()->isHMDMode(); });
    DependencyManager::get<PickManager>()->setCalculatePos2DFromHUDOperator([this](const glm::vec3& intersection) {
        const glm::vec2 MARGIN(25.0f);
        glm::vec2 maxPos = _controllerScriptingInterface->getViewportDimensions() - MARGIN;
        glm::vec2 pos2D = DependencyManager::get<HMDScriptingInterface>()->overlayFromWorldPoint(intersection);
        return glm::max(MARGIN, glm::min(pos2D, maxPos));
    });

    // Setup the mouse ray pick and related operators
    {
        auto mouseRayPick = std::make_shared<RayPick>(Vectors::ZERO, Vectors::UP, PickFilter(PickScriptingInterface::PICK_ENTITIES()), 0.0f, true);
        mouseRayPick->parentTransform = std::make_shared<MouseTransformNode>();
        mouseRayPick->setJointState(PickQuery::JOINT_STATE_MOUSE);
        auto mouseRayPickID = DependencyManager::get<PickManager>()->addPick(PickQuery::Ray, mouseRayPick);
        DependencyManager::get<EntityTreeRenderer>()->setMouseRayPickID(mouseRayPickID);
    }
    DependencyManager::get<EntityTreeRenderer>()->setMouseRayPickResultOperator([](unsigned int rayPickID) {
        RayToEntityIntersectionResult entityResult;
        entityResult.intersects = false;
        auto pickResult = DependencyManager::get<PickManager>()->getPrevPickResultTyped<RayPickResult>(rayPickID);
        if (pickResult) {
            entityResult.intersects = pickResult->type != IntersectionType::NONE;
            if (entityResult.intersects) {
                entityResult.intersection = pickResult->intersection;
                entityResult.distance = pickResult->distance;
                entityResult.surfaceNormal = pickResult->surfaceNormal;
                entityResult.entityID = pickResult->objectID;
                entityResult.extraInfo = pickResult->extraInfo;
            }
        }
        return entityResult;
    });
    DependencyManager::get<EntityTreeRenderer>()->setSetPrecisionPickingOperator([](unsigned int rayPickID, bool value) {
        DependencyManager::get<PickManager>()->setPrecisionPicking(rayPickID, value);
    });

    EntityTreeRenderer::setGetAvatarUpOperator([] {
        return DependencyManager::get<AvatarManager>()->getMyAvatar()->getWorldOrientation() * Vectors::UP;
    });

    // Preload Tablet sounds
    DependencyManager::get<TabletScriptingInterface>()->preloadSounds();
    DependencyManager::get<Keyboard>()->createKeyboard();

    _pendingIdleEvent = false;
    _graphicsEngine.startup();

    qCDebug(interfaceapp) << "Metaverse session ID is" << uuidStringWithoutCurlyBraces(accountManager->getSessionID());

#if defined(Q_OS_ANDROID)
    connect(&AndroidHelper::instance(), &AndroidHelper::beforeEnterBackground, this, &Application::beforeEnterBackground);
    connect(&AndroidHelper::instance(), &AndroidHelper::enterBackground, this, &Application::enterBackground);
    connect(&AndroidHelper::instance(), &AndroidHelper::enterForeground, this, &Application::enterForeground);
    AndroidHelper::instance().notifyLoadComplete();
#endif
    pauseUntilLoginDetermined();
}

void Application::updateVerboseLogging() {
    auto menu = Menu::getInstance();
    if (!menu) {
        return;
    }
    bool enable = menu->isOptionChecked(MenuOption::VerboseLogging);

    QString rules =
        "hifi.*.debug=%1\n"
        "hifi.*.info=%1\n"
        "hifi.audio-stream.debug=false\n"
        "hifi.audio-stream.info=false";
    rules = rules.arg(enable ? "true" : "false");
    QLoggingCategory::setFilterRules(rules);
}

void Application::domainConnectionRefused(const QString& reasonMessage, int reasonCodeInt, const QString& extraInfo) {
    DomainHandler::ConnectionRefusedReason reasonCode = static_cast<DomainHandler::ConnectionRefusedReason>(reasonCodeInt);

    if (reasonCode == DomainHandler::ConnectionRefusedReason::TooManyUsers && !extraInfo.isEmpty()) {
        DependencyManager::get<AddressManager>()->handleLookupString(extraInfo);
        return;
    }

    switch (reasonCode) {
        case DomainHandler::ConnectionRefusedReason::ProtocolMismatch:
        case DomainHandler::ConnectionRefusedReason::TooManyUsers:
        case DomainHandler::ConnectionRefusedReason::Unknown: {
            QString message = "Unable to connect to the location you are visiting.\n";
            message += reasonMessage;
            OffscreenUi::asyncWarning("", message);
            getMyAvatar()->setWorldVelocity(glm::vec3(0.0f));
            break;
        }
        default:
            // nothing to do.
            break;
    }
}

QString Application::getUserAgent() {
    if (QThread::currentThread() != thread()) {
        QString userAgent;

        BLOCKING_INVOKE_METHOD(this, "getUserAgent", Q_RETURN_ARG(QString, userAgent));

        return userAgent;
    }

    QString userAgent = "Mozilla/5.0 (HighFidelityInterface/" + BuildInfo::VERSION + "; "
        + QSysInfo::productType() + " " + QSysInfo::productVersion() + ")";

    auto formatPluginName = [](QString name) -> QString { return name.trimmed().replace(" ", "-");  };

    // For each plugin, add to userAgent
    auto displayPlugins = PluginManager::getInstance()->getDisplayPlugins();
    for (auto& dp : displayPlugins) {
        if (dp->isActive() && dp->isHmd()) {
            userAgent += " " + formatPluginName(dp->getName());
        }
    }
    auto inputPlugins= PluginManager::getInstance()->getInputPlugins();
    for (auto& ip : inputPlugins) {
        if (ip->isActive()) {
            userAgent += " " + formatPluginName(ip->getName());
        }
    }
    // for codecs, we include all of them, even if not active
    auto codecPlugins = PluginManager::getInstance()->getCodecPlugins();
    for (auto& cp : codecPlugins) {
        userAgent += " " + formatPluginName(cp->getName());
    }

    return userAgent;
}

void Application::toggleTabletUI(bool shouldOpen) const {
    auto hmd = DependencyManager::get<HMDScriptingInterface>();
    if (!(shouldOpen && hmd->getShouldShowTablet())) {
        auto HMD = DependencyManager::get<HMDScriptingInterface>();
        HMD->toggleShouldShowTablet();

        if (!HMD->getShouldShowTablet()) {
            DependencyManager::get<Keyboard>()->setRaised(false);
            _window->activateWindow();
            auto tablet = DependencyManager::get<TabletScriptingInterface>()->getTablet(SYSTEM_TABLET);
            tablet->unfocus();
        }
    }
}

void Application::checkChangeCursor() {
    QMutexLocker locker(&_changeCursorLock);
    if (_cursorNeedsChanging) {
#ifdef Q_OS_MAC
        auto cursorTarget = _window; // OSX doesn't seem to provide for hiding the cursor only on the GL widget
#else
        // On windows and linux, hiding the top level cursor also means it's invisible when hovering over the
        // window menu, which is a pain, so only hide it for the GL surface
        auto cursorTarget = _glWidget;
#endif
        cursorTarget->setCursor(_desiredCursor);

        _cursorNeedsChanging = false;
    }
}

void Application::showCursor(const Cursor::Icon& cursor) {
    QMutexLocker locker(&_changeCursorLock);

    auto managedCursor = Cursor::Manager::instance().getCursor();
    auto curIcon = managedCursor->getIcon();
    if (curIcon != cursor) {
        managedCursor->setIcon(cursor);
        curIcon = cursor;
    }
    _desiredCursor = cursor == Cursor::Icon::SYSTEM ? Qt::ArrowCursor : Qt::BlankCursor;
    _cursorNeedsChanging = true;
}

void Application::updateHeartbeat() const {
    DeadlockWatchdogThread::updateHeartbeat();
}

void Application::onAboutToQuit() {
    // quickly save AvatarEntityData before the EntityTree is dismantled
    getMyAvatar()->saveAvatarEntityDataToSettings();

    emit beforeAboutToQuit();

    if (getLoginDialogPoppedUp() && _firstRun.get()) {
        _firstRun.set(false);
    }

    foreach(auto inputPlugin, PluginManager::getInstance()->getInputPlugins()) {
        if (inputPlugin->isActive()) {
            inputPlugin->deactivate();
        }
    }

    // The active display plugin needs to be loaded before the menu system is active,
    // so its persisted explicitly here
    Setting::Handle<QString>{ ACTIVE_DISPLAY_PLUGIN_SETTING_NAME }.set(getActiveDisplayPlugin()->getName());

    loginDialogPoppedUp.set(false);

    getActiveDisplayPlugin()->deactivate();
    if (_autoSwitchDisplayModeSupportedHMDPlugin
        && _autoSwitchDisplayModeSupportedHMDPlugin->isSessionActive()) {
        _autoSwitchDisplayModeSupportedHMDPlugin->endSession();
    }
    // use the CloseEventSender via a QThread to send an event that says the user asked for the app to close
    DependencyManager::get<CloseEventSender>()->startThread();

    // Hide Running Scripts dialog so that it gets destroyed in an orderly manner; prevents warnings at shutdown.
#if !defined(DISABLE_QML)
    getOffscreenUI()->hide("RunningScripts");
#endif

    _aboutToQuit = true;

    cleanupBeforeQuit();
}

void Application::cleanupBeforeQuit() {
    // add a logline indicating if QTWEBENGINE_REMOTE_DEBUGGING is set or not
    QString webengineRemoteDebugging = QProcessEnvironment::systemEnvironment().value("QTWEBENGINE_REMOTE_DEBUGGING", "false");
    qCDebug(interfaceapp) << "QTWEBENGINE_REMOTE_DEBUGGING =" << webengineRemoteDebugging;

    DependencyManager::prepareToExit();

    if (tracing::enabled()) {
        auto tracer = DependencyManager::get<tracing::Tracer>();
        tracer->stopTracing();
        auto outputFile = property(hifi::properties::TRACING).toString();
        tracer->serialize(outputFile);
    }

    // Stop third party processes so that they're not left running in the event of a subsequent shutdown crash.
#ifdef HAVE_DDE
    DependencyManager::get<DdeFaceTracker>()->setEnabled(false);
#endif
#ifdef HAVE_IVIEWHMD
    DependencyManager::get<EyeTracker>()->setEnabled(false, true);
#endif
    AnimDebugDraw::getInstance().shutdown();

    // FIXME: once we move to shared pointer for the INputDevice we shoud remove this naked delete:
    _applicationStateDevice.reset();

    {
        if (_keyboardFocusHighlightID != UNKNOWN_OVERLAY_ID) {
            getOverlays().deleteOverlay(_keyboardFocusHighlightID);
            _keyboardFocusHighlightID = UNKNOWN_OVERLAY_ID;
        }
        _keyboardFocusHighlight = nullptr;
    }

    {
        auto nodeList = DependencyManager::get<NodeList>();

        // send the domain a disconnect packet, force stoppage of domain-server check-ins
        nodeList->getDomainHandler().disconnect();
        nodeList->setIsShuttingDown(true);

        // tell the packet receiver we're shutting down, so it can drop packets
        nodeList->getPacketReceiver().setShouldDropPackets(true);
    }

    getEntities()->shutdown(); // tell the entities system we're shutting down, so it will stop running scripts

    // Clear any queued processing (I/O, FBX/OBJ/Texture parsing)
    QThreadPool::globalInstance()->clear();

    DependencyManager::destroy<RecordingScriptingInterface>();

    // FIXME: Something is still holding on to the ScriptEnginePointers contained in ScriptEngines, and they hold backpointers to ScriptEngines,
    // so this doesn't shut down properly
    DependencyManager::get<ScriptEngines>()->shutdownScripting(); // stop all currently running global scripts
    // These classes hold ScriptEnginePointers, so they must be destroyed before ScriptEngines
    // Must be done after shutdownScripting in case any scripts try to access these things
    {
        DependencyManager::destroy<StandAloneJSConsole>();
        EntityTreePointer tree = getEntities()->getTree();
        tree->setSimulation(nullptr);
        DependencyManager::destroy<EntityTreeRenderer>();
    }
    DependencyManager::destroy<ScriptEngines>();

    bool keepMeLoggedIn = Setting::Handle<bool>(KEEP_ME_LOGGED_IN_SETTING_NAME, false).get();
    if (!keepMeLoggedIn) {
        DependencyManager::get<AccountManager>()->removeAccountFromFile();
    }

    _displayPlugin.reset();
    PluginManager::getInstance()->shutdown();

    // Cleanup all overlays after the scripts, as scripts might add more
    _overlays.cleanupAllOverlays();

    // first stop all timers directly or by invokeMethod
    // depending on what thread they run in
    locationUpdateTimer.stop();
    identityPacketTimer.stop();
    pingTimer.stop();

    // Wait for the settings thread to shut down, and save the settings one last time when it's safe
    if (_settingsGuard.wait()) {
        // save state
        saveSettings();
    }

    _window->saveGeometry();

    // Destroy third party processes after scripts have finished using them.
#ifdef HAVE_DDE
    DependencyManager::destroy<DdeFaceTracker>();
#endif
#ifdef HAVE_IVIEWHMD
    DependencyManager::destroy<EyeTracker>();
#endif

    DependencyManager::destroy<ContextOverlayInterface>(); // Must be destroyed before TabletScriptingInterface

    // stop QML
    DependencyManager::destroy<TabletScriptingInterface>();
    DependencyManager::destroy<ToolbarScriptingInterface>();
    DependencyManager::destroy<OffscreenUi>();

    DependencyManager::destroy<OffscreenQmlSurfaceCache>();

    if (_snapshotSoundInjector != nullptr) {
        _snapshotSoundInjector->stop();
    }

    // destroy Audio so it and its threads have a chance to go down safely
    // this must happen after QML, as there are unexplained audio crashes originating in qtwebengine
    QMetaObject::invokeMethod(DependencyManager::get<AudioClient>().data(), "stop");
    DependencyManager::destroy<AudioClient>();
    DependencyManager::destroy<AudioInjectorManager>();
    DependencyManager::destroy<AudioScriptingInterface>();

    // The PointerManager must be destroyed before the PickManager because when a Pointer is deleted,
    // it accesses the PickManager to delete its associated Pick
    DependencyManager::destroy<PointerManager>();
    DependencyManager::destroy<PickManager>();
    DependencyManager::destroy<KeyboardScriptingInterface>();
    DependencyManager::destroy<Keyboard>();
    DependencyManager::destroy<AvatarPackager>();

    qCDebug(interfaceapp) << "Application::cleanupBeforeQuit() complete";
}

Application::~Application() {
    // remove avatars from physics engine
    auto avatarManager = DependencyManager::get<AvatarManager>();
    avatarManager->clearOtherAvatars();

    PhysicsEngine::Transaction transaction;
    avatarManager->buildPhysicsTransaction(transaction);
    _physicsEngine->processTransaction(transaction);
    avatarManager->handleProcessedPhysicsTransaction(transaction);

    avatarManager->deleteAllAvatars();

    _physicsEngine->setCharacterController(nullptr);

    // the _shapeManager should have zero references
    _shapeManager.collectGarbage();
    assert(_shapeManager.getNumShapes() == 0);

    // shutdown graphics engine
    _graphicsEngine.shutdown();

    _gameWorkload.shutdown();

    DependencyManager::destroy<Preferences>();

    _entityClipboard->eraseAllOctreeElements();
    _entityClipboard.reset();

    _octreeProcessor.terminate();
    _entityEditSender.terminate();

    if (auto steamClient = PluginManager::getInstance()->getSteamClientPlugin()) {
        steamClient->shutdown();
    }
    DependencyManager::destroy<PluginManager>();

    DependencyManager::destroy<CompositorHelper>(); // must be destroyed before the FramebufferCache

    DependencyManager::destroy<SoundCacheScriptingInterface>();

    DependencyManager::destroy<AvatarManager>();
    DependencyManager::destroy<AnimationCacheScriptingInterface>();
    DependencyManager::destroy<AnimationCache>();
    DependencyManager::destroy<FramebufferCache>();
    DependencyManager::destroy<TextureCacheScriptingInterface>();
    DependencyManager::destroy<TextureCache>();
    DependencyManager::destroy<ModelCacheScriptingInterface>();
    DependencyManager::destroy<ModelCache>();
    DependencyManager::destroy<ModelFormatRegistry>();
    DependencyManager::destroy<ScriptCache>();
    DependencyManager::destroy<SoundCacheScriptingInterface>();
    DependencyManager::destroy<SoundCache>();
    DependencyManager::destroy<OctreeStatsProvider>();
    DependencyManager::destroy<GeometryCache>();

    DependencyManager::get<ResourceManager>()->cleanup();

    // remove the NodeList from the DependencyManager
    DependencyManager::destroy<NodeList>();

#if 0
    ConnexionClient::getInstance().destroy();
#endif
    // The window takes ownership of the menu, so this has the side effect of destroying it.
    _window->setMenuBar(nullptr);

    _window->deleteLater();

    // make sure that the quit event has finished sending before we take the application down
    auto closeEventSender = DependencyManager::get<CloseEventSender>();
    while (!closeEventSender->hasFinishedQuitEvent() && !closeEventSender->hasTimedOutQuitEvent()) {
        // sleep a little so we're not spinning at 100%
        std::this_thread::sleep_for(std::chrono::milliseconds(10));
    }
    // quit the thread used by the closure event sender
    closeEventSender->thread()->quit();

    // Can't log to file past this point, FileLogger about to be deleted
    qInstallMessageHandler(LogHandler::verboseMessageHandler);
}

void Application::initializeGL() {
    qCDebug(interfaceapp) << "Created Display Window.";

#ifdef DISABLE_QML
    setAttribute(Qt::AA_DontCheckOpenGLContextThreadAffinity);
#endif

    // initialize glut for shape drawing; Qt apparently initializes it on OS X
    if (_isGLInitialized) {
        return;
    } else {
        _isGLInitialized = true;
    }

    _glWidget->windowHandle()->setFormat(getDefaultOpenGLSurfaceFormat());

    // When loading QtWebEngineWidgets, it creates a global share context on startup.
    // We have to account for this possibility by checking here for an existing
    // global share context
    auto globalShareContext = qt_gl_global_share_context();

#if !defined(DISABLE_QML)
    // Build a shared canvas / context for the Chromium processes
    if (!globalShareContext) {
        // Chromium rendering uses some GL functions that prevent nSight from capturing
        // frames, so we only create the shared context if nsight is NOT active.
        if (!nsightActive()) {
            _chromiumShareContext = new OffscreenGLCanvas();
            _chromiumShareContext->setObjectName("ChromiumShareContext");
            auto format =QSurfaceFormat::defaultFormat();
#ifdef Q_OS_MAC
            // On mac, the primary shared OpenGL context must be a 3.2 core context,
            // or chromium flips out and spews error spam (but renders fine)
            format.setMajorVersion(3);
            format.setMinorVersion(2);
#endif
            _chromiumShareContext->setFormat(format);
            _chromiumShareContext->create();
            if (!_chromiumShareContext->makeCurrent()) {
                qCWarning(interfaceapp, "Unable to make chromium shared context current");
            }
            globalShareContext = _chromiumShareContext->getContext();
            qt_gl_set_global_share_context(globalShareContext);
            _chromiumShareContext->doneCurrent();
        }
    }
#endif


    _glWidget->createContext(globalShareContext);

    if (!_glWidget->makeCurrent()) {
        qCWarning(interfaceapp, "Unable to make window context current");
    }

#if !defined(DISABLE_QML)
    // Disable signed distance field font rendering on ATI/AMD GPUs, due to
    // https://highfidelity.manuscript.com/f/cases/13677/Text-showing-up-white-on-Marketplace-app
    std::string vendor{ (const char*)glGetString(GL_VENDOR) };
    if ((vendor.find("AMD") != std::string::npos) || (vendor.find("ATI") != std::string::npos)) {
        qputenv("QTWEBENGINE_CHROMIUM_FLAGS", QByteArray("--disable-distance-field-text"));
    }
#endif

    if (!globalShareContext) {
        globalShareContext = _glWidget->qglContext();
        qt_gl_set_global_share_context(globalShareContext);
    }

    // Build a shared canvas / context for the QML rendering
#if !defined(DISABLE_QML)
    {
        _qmlShareContext = new OffscreenGLCanvas();
        _qmlShareContext->setObjectName("QmlShareContext");
        _qmlShareContext->create(globalShareContext);
        if (!_qmlShareContext->makeCurrent()) {
            qCWarning(interfaceapp, "Unable to make QML shared context current");
        }
        OffscreenQmlSurface::setSharedContext(_qmlShareContext->getContext());
        _qmlShareContext->doneCurrent();
        if (!_glWidget->makeCurrent()) {
            qCWarning(interfaceapp, "Unable to make window context current");
        }
    }
#endif


    // Build an offscreen GL context for the main thread.
    _glWidget->makeCurrent();
    glClearColor(0.2f, 0.2f, 0.2f, 1);
    glClear(GL_COLOR_BUFFER_BIT);
    _glWidget->swapBuffers();

    _graphicsEngine.initializeGPU(_glWidget);
}

void Application::initializeDisplayPlugins() {
    auto displayPlugins = PluginManager::getInstance()->getDisplayPlugins();
    Setting::Handle<QString> activeDisplayPluginSetting{ ACTIVE_DISPLAY_PLUGIN_SETTING_NAME, displayPlugins.at(0)->getName() };
    auto lastActiveDisplayPluginName = activeDisplayPluginSetting.get();

    auto defaultDisplayPlugin = displayPlugins.at(0);
    // Once time initialization code
    DisplayPluginPointer targetDisplayPlugin;
    foreach(auto displayPlugin, displayPlugins) {
        displayPlugin->setContext(_graphicsEngine.getGPUContext());
        if (displayPlugin->getName() == lastActiveDisplayPluginName) {
            targetDisplayPlugin = displayPlugin;
        }
        QObject::connect(displayPlugin.get(), &DisplayPlugin::recommendedFramebufferSizeChanged,
            [this](const QSize& size) { resizeGL(); });
        QObject::connect(displayPlugin.get(), &DisplayPlugin::resetSensorsRequested, this, &Application::requestReset);
        if (displayPlugin->isHmd()) {
            auto hmdDisplayPlugin = dynamic_cast<HmdDisplayPlugin*>(displayPlugin.get());
            QObject::connect(hmdDisplayPlugin, &HmdDisplayPlugin::hmdMountedChanged,
                DependencyManager::get<HMDScriptingInterface>().data(), &HMDScriptingInterface::mountedChanged);
            QObject::connect(hmdDisplayPlugin, &HmdDisplayPlugin::hmdVisibleChanged, this, &Application::hmdVisibleChanged);
        }
    }

    // The default display plugin needs to be activated first, otherwise the display plugin thread
    // may be launched by an external plugin, which is bad
    setDisplayPlugin(defaultDisplayPlugin);

    // Now set the desired plugin if it's not the same as the default plugin
    if (targetDisplayPlugin && (targetDisplayPlugin != defaultDisplayPlugin)) {
        setDisplayPlugin(targetDisplayPlugin);
    }

    // Submit a default frame to render until the engine starts up
    updateRenderArgs(0.0f);
}

void Application::initializeRenderEngine() {
    // FIXME: on low end systems os the shaders take up to 1 minute to compile, so we pause the deadlock watchdog thread.
    DeadlockWatchdogThread::withPause([&] {
        _graphicsEngine.initializeRender(DISABLE_DEFERRED);
        DependencyManager::get<Keyboard>()->registerKeyboardHighlighting();
    });
}

extern void setupPreferences();
#if !defined(DISABLE_QML)
static void addDisplayPluginToMenu(const DisplayPluginPointer& displayPlugin, int index, bool active = false);
#endif

void Application::showLoginScreen() {
#if !defined(DISABLE_QML)
    auto accountManager = DependencyManager::get<AccountManager>();
    auto dialogsManager = DependencyManager::get<DialogsManager>();
    if (!accountManager->isLoggedIn()) {
        if (!isHMDMode()) {
            auto toolbar =  DependencyManager::get<ToolbarScriptingInterface>()->getToolbar("com.highfidelity.interface.toolbar.system");
            toolbar->writeProperty("visible", false);
        }
        _loginDialogPoppedUp = true;
        dialogsManager->showLoginDialog();
        emit loginDialogFocusEnabled();
        QJsonObject loginData = {};
        loginData["action"] = "login dialog shown";
        UserActivityLogger::getInstance().logAction("encourageLoginDialog", loginData);
        _window->setWindowTitle("High Fidelity Interface");
    } else {
        resumeAfterLoginDialogActionTaken();
    }
    _loginDialogPoppedUp = !accountManager->isLoggedIn();
    loginDialogPoppedUp.set(_loginDialogPoppedUp);
#else
    resumeAfterLoginDialogActionTaken();
#endif
}

void Application::initializeUi() {
    AddressBarDialog::registerType();
    ErrorDialog::registerType();
    LoginDialog::registerType();
    Tooltip::registerType();
    UpdateDialog::registerType();
    QmlContextCallback commerceCallback = [](QQmlContext* context) {
        context->setContextProperty("Commerce", new QmlCommerce());
    };
    OffscreenQmlSurface::addWhitelistContextHandler({
        QUrl{ "hifi/commerce/checkout/Checkout.qml" },
        QUrl{ "hifi/commerce/common/CommerceLightbox.qml" },
        QUrl{ "hifi/commerce/common/EmulatedMarketplaceHeader.qml" },
        QUrl{ "hifi/commerce/common/FirstUseTutorial.qml" },
        QUrl{ "hifi/commerce/common/sendAsset/SendAsset.qml" },
        QUrl{ "hifi/commerce/common/SortableListModel.qml" },
        QUrl{ "hifi/commerce/inspectionCertificate/InspectionCertificate.qml" },
        QUrl{ "hifi/commerce/marketplaceItemTester/MarketplaceItemTester.qml"},
        QUrl{ "hifi/commerce/purchases/PurchasedItem.qml" },
        QUrl{ "hifi/commerce/purchases/Purchases.qml" },
        QUrl{ "hifi/commerce/wallet/Help.qml" },
        QUrl{ "hifi/commerce/wallet/NeedsLogIn.qml" },
        QUrl{ "hifi/commerce/wallet/PassphraseChange.qml" },
        QUrl{ "hifi/commerce/wallet/PassphraseModal.qml" },
        QUrl{ "hifi/commerce/wallet/PassphraseSelection.qml" },
        QUrl{ "hifi/commerce/wallet/Wallet.qml" },
        QUrl{ "hifi/commerce/wallet/WalletHome.qml" },
        QUrl{ "hifi/commerce/wallet/WalletSetup.qml" },
        QUrl{ "hifi/dialogs/security/Security.qml" },
        QUrl{ "hifi/dialogs/security/SecurityImageChange.qml" },
        QUrl{ "hifi/dialogs/security/SecurityImageModel.qml" },
        QUrl{ "hifi/dialogs/security/SecurityImageSelection.qml" },
    }, commerceCallback);
    QmlContextCallback ttsCallback = [](QQmlContext* context) {
        context->setContextProperty("TextToSpeech", DependencyManager::get<TTSScriptingInterface>().data());
    };
    OffscreenQmlSurface::addWhitelistContextHandler({
        QUrl{ "hifi/tts/TTS.qml" }
    }, ttsCallback);
    qmlRegisterType<ResourceImageItem>("Hifi", 1, 0, "ResourceImageItem");
    qmlRegisterType<Preference>("Hifi", 1, 0, "Preference");
    qmlRegisterType<WebBrowserSuggestionsEngine>("HifiWeb", 1, 0, "WebBrowserSuggestionsEngine");

    {
        auto tabletScriptingInterface = DependencyManager::get<TabletScriptingInterface>();
        tabletScriptingInterface->getTablet(SYSTEM_TABLET);
    }

    auto offscreenUi = getOffscreenUI();
    connect(offscreenUi.data(), &hifi::qml::OffscreenSurface::rootContextCreated,
        this, &Application::onDesktopRootContextCreated);
    connect(offscreenUi.data(), &hifi::qml::OffscreenSurface::rootItemCreated,
        this, &Application::onDesktopRootItemCreated);

#if !defined(DISABLE_QML)
    offscreenUi->setProxyWindow(_window->windowHandle());
    // OffscreenUi is a subclass of OffscreenQmlSurface specifically designed to
    // support the window management and scripting proxies for VR use
    DeadlockWatchdogThread::withPause([&] {
        offscreenUi->createDesktop(PathUtils::qmlUrl("hifi/Desktop.qml"));
    });
    // FIXME either expose so that dialogs can set this themselves or
    // do better detection in the offscreen UI of what has focus
    offscreenUi->setNavigationFocused(false);
#else
    _window->setMenuBar(new Menu());
#endif

    setupPreferences();

#if !defined(DISABLE_QML)
    _glWidget->installEventFilter(offscreenUi.data());
    offscreenUi->setMouseTranslator([=](const QPointF& pt) {
        QPointF result = pt;
        auto displayPlugin = getActiveDisplayPlugin();
        if (displayPlugin->isHmd()) {
            getApplicationCompositor().handleRealMouseMoveEvent(false);
            auto resultVec = getApplicationCompositor().getReticlePosition();
            result = QPointF(resultVec.x, resultVec.y);
        }
        return result.toPoint();
    });
    offscreenUi->resume();
#endif
    connect(_window, &MainWindow::windowGeometryChanged, [this](const QRect& r){
        resizeGL();
        if (_touchscreenVirtualPadDevice) {
            _touchscreenVirtualPadDevice->resize();
        }
    });

    // This will set up the input plugins UI
    _activeInputPlugins.clear();
    foreach(auto inputPlugin, PluginManager::getInstance()->getInputPlugins()) {
        if (KeyboardMouseDevice::NAME == inputPlugin->getName()) {
            _keyboardMouseDevice = std::dynamic_pointer_cast<KeyboardMouseDevice>(inputPlugin);
        }
        if (TouchscreenDevice::NAME == inputPlugin->getName()) {
            _touchscreenDevice = std::dynamic_pointer_cast<TouchscreenDevice>(inputPlugin);
        }
        if (TouchscreenVirtualPadDevice::NAME == inputPlugin->getName()) {
            _touchscreenVirtualPadDevice = std::dynamic_pointer_cast<TouchscreenVirtualPadDevice>(inputPlugin);
#if defined(Q_OS_ANDROID)
            auto& virtualPadManager = VirtualPad::Manager::instance();
            connect(&virtualPadManager, &VirtualPad::Manager::hapticFeedbackRequested,
                    this, [](int duration) {
                        AndroidHelper::instance().performHapticFeedback(duration);
                    });
#endif
        }
    }

    auto compositorHelper = DependencyManager::get<CompositorHelper>();
    connect(compositorHelper.data(), &CompositorHelper::allowMouseCaptureChanged, this, [=] {
        if (isHMDMode()) {
            auto compositorHelper = DependencyManager::get<CompositorHelper>(); // don't capture outer smartpointer
            showCursor(compositorHelper->getAllowMouseCapture() ?
                       Cursor::Manager::lookupIcon(_preferredCursor.get()) :
                       Cursor::Icon::SYSTEM);
        }
    });

#if !defined(DISABLE_QML)
    // Pre-create a couple of Web3D overlays to speed up tablet UI
    auto offscreenSurfaceCache = DependencyManager::get<OffscreenQmlSurfaceCache>();
    offscreenSurfaceCache->setOnRootContextCreated([&](const QString& rootObject, QQmlContext* surfaceContext) {
        if (rootObject == TabletScriptingInterface::QML) {
            // in Qt 5.10.0 there is already an "Audio" object in the QML context
            // though I failed to find it (from QtMultimedia??). So..  let it be "AudioScriptingInterface"
            surfaceContext->setContextProperty("AudioScriptingInterface", DependencyManager::get<AudioScriptingInterface>().data());
            surfaceContext->setContextProperty("Account", AccountServicesScriptingInterface::getInstance()); // DEPRECATED - TO BE REMOVED
        }
    });

    offscreenSurfaceCache->reserve(TabletScriptingInterface::QML, 1);
    offscreenSurfaceCache->reserve(Web3DOverlay::QML, 2);
#endif

    flushMenuUpdates();

#if !defined(DISABLE_QML)
    // Now that the menu is instantiated, ensure the display plugin menu is properly updated
    {
        auto displayPlugins = PluginManager::getInstance()->getDisplayPlugins();
        // first sort the plugins into groupings: standard, advanced, developer
        std::stable_sort(displayPlugins.begin(), displayPlugins.end(),
            [](const DisplayPluginPointer& a, const DisplayPluginPointer& b) -> bool { return a->getGrouping() < b->getGrouping(); });
        int dpIndex = 1;
        // concatenate the groupings into a single list in the order: standard, advanced, developer
        for(const auto& displayPlugin : displayPlugins) {
            addDisplayPluginToMenu(displayPlugin, dpIndex, _displayPlugin == displayPlugin);
            dpIndex++;
        }

        // after all plugins have been added to the menu, add a separator to the menu
        auto parent = getPrimaryMenu()->getMenu(MenuOption::OutputMenu);
        parent->addSeparator();
    }
#endif


    // The display plugins are created before the menu now, so we need to do this here to hide the menu bar
    // now that it exists
    if (_window && _window->isFullScreen()) {
        setFullscreen(nullptr, true);
    }


    setIsInterstitialMode(true);
}


void Application::onDesktopRootContextCreated(QQmlContext* surfaceContext) {
    auto engine = surfaceContext->engine();
    // in Qt 5.10.0 there is already an "Audio" object in the QML context
    // though I failed to find it (from QtMultimedia??). So..  let it be "AudioScriptingInterface"
    surfaceContext->setContextProperty("AudioScriptingInterface", DependencyManager::get<AudioScriptingInterface>().data());

    surfaceContext->setContextProperty("AudioStats", DependencyManager::get<AudioClient>()->getStats().data());
    surfaceContext->setContextProperty("AudioScope", DependencyManager::get<AudioScope>().data());

    surfaceContext->setContextProperty("Controller", DependencyManager::get<controller::ScriptingInterface>().data());
    surfaceContext->setContextProperty("Entities", DependencyManager::get<EntityScriptingInterface>().data());
    _fileDownload = new FileScriptingInterface(engine);
    surfaceContext->setContextProperty("File", _fileDownload);
    connect(_fileDownload, &FileScriptingInterface::unzipResult, this, &Application::handleUnzip);
    surfaceContext->setContextProperty("MyAvatar", getMyAvatar().get());
    surfaceContext->setContextProperty("Messages", DependencyManager::get<MessagesClient>().data());
    surfaceContext->setContextProperty("Recording", DependencyManager::get<RecordingScriptingInterface>().data());
    surfaceContext->setContextProperty("Preferences", DependencyManager::get<Preferences>().data());
    surfaceContext->setContextProperty("AddressManager", DependencyManager::get<AddressManager>().data());
    surfaceContext->setContextProperty("FrameTimings", &_graphicsEngine._frameTimingsScriptingInterface);
    surfaceContext->setContextProperty("Rates", new RatesScriptingInterface(this));

    surfaceContext->setContextProperty("TREE_SCALE", TREE_SCALE);
    // FIXME Quat and Vec3 won't work with QJSEngine used by QML
    surfaceContext->setContextProperty("Quat", new Quat());
    surfaceContext->setContextProperty("Vec3", new Vec3());
    surfaceContext->setContextProperty("Uuid", new ScriptUUID());
    surfaceContext->setContextProperty("Assets", DependencyManager::get<AssetMappingsScriptingInterface>().data());
    surfaceContext->setContextProperty("Keyboard", DependencyManager::get<KeyboardScriptingInterface>().data());

    surfaceContext->setContextProperty("AvatarList", DependencyManager::get<AvatarManager>().data());
    surfaceContext->setContextProperty("Users", DependencyManager::get<UsersScriptingInterface>().data());

    surfaceContext->setContextProperty("UserActivityLogger", DependencyManager::get<UserActivityLoggerScriptingInterface>().data());

    surfaceContext->setContextProperty("Camera", &_myCamera);

#if defined(Q_OS_MAC) || defined(Q_OS_WIN)
    surfaceContext->setContextProperty("SpeechRecognizer", DependencyManager::get<SpeechRecognizer>().data());
#endif

    surfaceContext->setContextProperty("Overlays", &_overlays);
    surfaceContext->setContextProperty("Window", DependencyManager::get<WindowScriptingInterface>().data());
    surfaceContext->setContextProperty("Desktop", DependencyManager::get<DesktopScriptingInterface>().data());
    surfaceContext->setContextProperty("MenuInterface", MenuScriptingInterface::getInstance());
    surfaceContext->setContextProperty("Settings", SettingsScriptingInterface::getInstance());
    surfaceContext->setContextProperty("ScriptDiscoveryService", DependencyManager::get<ScriptEngines>().data());
    surfaceContext->setContextProperty("AvatarBookmarks", DependencyManager::get<AvatarBookmarks>().data());
    surfaceContext->setContextProperty("LocationBookmarks", DependencyManager::get<LocationBookmarks>().data());

    // Caches
    surfaceContext->setContextProperty("AnimationCache", DependencyManager::get<AnimationCacheScriptingInterface>().data());
    surfaceContext->setContextProperty("TextureCache", DependencyManager::get<TextureCacheScriptingInterface>().data());
    surfaceContext->setContextProperty("ModelCache", DependencyManager::get<ModelCacheScriptingInterface>().data());
    surfaceContext->setContextProperty("SoundCache", DependencyManager::get<SoundCacheScriptingInterface>().data());

    surfaceContext->setContextProperty("InputConfiguration", DependencyManager::get<InputConfiguration>().data());

    surfaceContext->setContextProperty("Account", AccountServicesScriptingInterface::getInstance()); // DEPRECATED - TO BE REMOVED
    surfaceContext->setContextProperty("GlobalServices", AccountServicesScriptingInterface::getInstance()); // DEPRECATED - TO BE REMOVED
    surfaceContext->setContextProperty("AccountServices", AccountServicesScriptingInterface::getInstance());

    surfaceContext->setContextProperty("DialogsManager", _dialogsManagerScriptingInterface);
    surfaceContext->setContextProperty("FaceTracker", DependencyManager::get<DdeFaceTracker>().data());
    surfaceContext->setContextProperty("AvatarManager", DependencyManager::get<AvatarManager>().data());
    surfaceContext->setContextProperty("LODManager", DependencyManager::get<LODManager>().data());
    surfaceContext->setContextProperty("HMD", DependencyManager::get<HMDScriptingInterface>().data());
    surfaceContext->setContextProperty("Scene", DependencyManager::get<SceneScriptingInterface>().data());
    surfaceContext->setContextProperty("Render", _graphicsEngine.getRenderEngine()->getConfiguration().get());
    surfaceContext->setContextProperty("Workload", _gameWorkload._engine->getConfiguration().get());
    surfaceContext->setContextProperty("Reticle", getApplicationCompositor().getReticleInterface());
    surfaceContext->setContextProperty("Snapshot", DependencyManager::get<Snapshot>().data());

    surfaceContext->setContextProperty("ApplicationCompositor", &getApplicationCompositor());

    surfaceContext->setContextProperty("AvatarInputs", AvatarInputs::getInstance());
    surfaceContext->setContextProperty("Selection", DependencyManager::get<SelectionScriptingInterface>().data());
    surfaceContext->setContextProperty("ContextOverlay", DependencyManager::get<ContextOverlayInterface>().data());
    surfaceContext->setContextProperty("WalletScriptingInterface", DependencyManager::get<WalletScriptingInterface>().data());
    surfaceContext->setContextProperty("HiFiAbout", AboutUtil::getInstance());
    surfaceContext->setContextProperty("ResourceRequestObserver", DependencyManager::get<ResourceRequestObserver>().data());

    if (auto steamClient = PluginManager::getInstance()->getSteamClientPlugin()) {
        surfaceContext->setContextProperty("Steam", new SteamScriptingInterface(engine, steamClient.get()));
    }

    _window->setMenuBar(new Menu());
}

void Application::onDesktopRootItemCreated(QQuickItem* rootItem) {
    Stats::show();
    AnimStats::show();
    auto surfaceContext = getOffscreenUI()->getSurfaceContext();
    surfaceContext->setContextProperty("Stats", Stats::getInstance());
    surfaceContext->setContextProperty("AnimStats", AnimStats::getInstance());

#if !defined(Q_OS_ANDROID)
    auto offscreenUi = getOffscreenUI();
    auto qml = PathUtils::qmlUrl("AvatarInputsBar.qml");
    offscreenUi->show(qml, "AvatarInputsBar");
#endif
}

void Application::updateCamera(RenderArgs& renderArgs, float deltaTime) {
    PROFILE_RANGE(render, __FUNCTION__);
    PerformanceTimer perfTimer("updateCamera");

    glm::vec3 boomOffset;
    auto myAvatar = getMyAvatar();
    boomOffset = myAvatar->getModelScale() * myAvatar->getBoomLength() * -IDENTITY_FORWARD;

    // The render mode is default or mirror if the camera is in mirror mode, assigned further below
    renderArgs._renderMode = RenderArgs::DEFAULT_RENDER_MODE;

    // Always use the default eye position, not the actual head eye position.
    // Using the latter will cause the camera to wobble with idle animations,
    // or with changes from the face tracker
    if (_myCamera.getMode() == CAMERA_MODE_FIRST_PERSON) {
        _thirdPersonHMDCameraBoomValid= false;
        if (isHMDMode()) {
            mat4 camMat = myAvatar->getSensorToWorldMatrix() * myAvatar->getHMDSensorMatrix();
            _myCamera.setPosition(extractTranslation(camMat));
            _myCamera.setOrientation(glmExtractRotation(camMat));
        }
        else {
            _myCamera.setPosition(myAvatar->getDefaultEyePosition());
            _myCamera.setOrientation(myAvatar->getMyHead()->getHeadOrientation());
        }
    }
    else if (_myCamera.getMode() == CAMERA_MODE_THIRD_PERSON) {
        if (isHMDMode()) {

            if (!_thirdPersonHMDCameraBoomValid) {
                const glm::vec3 CAMERA_OFFSET = glm::vec3(0.0f, 0.0f, 0.7f);
                _thirdPersonHMDCameraBoom = cancelOutRollAndPitch(myAvatar->getHMDSensorOrientation()) * CAMERA_OFFSET;
                _thirdPersonHMDCameraBoomValid = true;
            }

            glm::mat4 thirdPersonCameraSensorToWorldMatrix = myAvatar->getSensorToWorldMatrix();

            const glm::vec3 cameraPos = myAvatar->getHMDSensorPosition() + _thirdPersonHMDCameraBoom * myAvatar->getBoomLength();
            glm::mat4 sensorCameraMat = createMatFromQuatAndPos(myAvatar->getHMDSensorOrientation(), cameraPos);
            glm::mat4 worldCameraMat = thirdPersonCameraSensorToWorldMatrix * sensorCameraMat;

            _myCamera.setOrientation(glm::normalize(glmExtractRotation(worldCameraMat)));
            _myCamera.setPosition(extractTranslation(worldCameraMat));
        }
        else {
            _thirdPersonHMDCameraBoomValid = false;

            _myCamera.setOrientation(myAvatar->getHead()->getOrientation());
            if (isOptionChecked(MenuOption::CenterPlayerInView)) {
                _myCamera.setPosition(myAvatar->getDefaultEyePosition()
                    + _myCamera.getOrientation() * boomOffset);
            }
            else {
                _myCamera.setPosition(myAvatar->getDefaultEyePosition()
                    + myAvatar->getWorldOrientation() * boomOffset);
            }
        }
    }
    else if (_myCamera.getMode() == CAMERA_MODE_MIRROR) {
        _thirdPersonHMDCameraBoomValid= false;

        if (isHMDMode()) {
            auto mirrorBodyOrientation = myAvatar->getWorldOrientation() * glm::quat(glm::vec3(0.0f, PI + _mirrorYawOffset, 0.0f));

            glm::quat hmdRotation = extractRotation(myAvatar->getHMDSensorMatrix());
            // Mirror HMD yaw and roll
            glm::vec3 mirrorHmdEulers = glm::eulerAngles(hmdRotation);
            mirrorHmdEulers.y = -mirrorHmdEulers.y;
            mirrorHmdEulers.z = -mirrorHmdEulers.z;
            glm::quat mirrorHmdRotation = glm::quat(mirrorHmdEulers);

            glm::quat worldMirrorRotation = mirrorBodyOrientation * mirrorHmdRotation;

            _myCamera.setOrientation(worldMirrorRotation);

            glm::vec3 hmdOffset = extractTranslation(myAvatar->getHMDSensorMatrix());
            // Mirror HMD lateral offsets
            hmdOffset.x = -hmdOffset.x;

            _myCamera.setPosition(myAvatar->getDefaultEyePosition()
                + glm::vec3(0, _raiseMirror * myAvatar->getModelScale(), 0)
                + mirrorBodyOrientation * glm::vec3(0.0f, 0.0f, 1.0f) * MIRROR_FULLSCREEN_DISTANCE * _scaleMirror
                + mirrorBodyOrientation * hmdOffset);
        }
        else {
            auto userInputMapper = DependencyManager::get<UserInputMapper>();
            const float YAW_SPEED = TWO_PI / 5.0f;
            float deltaYaw = userInputMapper->getActionState(controller::Action::YAW) * YAW_SPEED * deltaTime;
            _mirrorYawOffset += deltaYaw;
            _myCamera.setOrientation(myAvatar->getWorldOrientation() * glm::quat(glm::vec3(0.0f, PI + _mirrorYawOffset, 0.0f)));
            _myCamera.setPosition(myAvatar->getDefaultEyePosition()
                + glm::vec3(0, _raiseMirror * myAvatar->getModelScale(), 0)
                + (myAvatar->getWorldOrientation() * glm::quat(glm::vec3(0.0f, _mirrorYawOffset, 0.0f))) *
                glm::vec3(0.0f, 0.0f, -1.0f) * myAvatar->getBoomLength() * _scaleMirror);
        }
        renderArgs._renderMode = RenderArgs::MIRROR_RENDER_MODE;
    }
    else if (_myCamera.getMode() == CAMERA_MODE_ENTITY) {
        _thirdPersonHMDCameraBoomValid= false;
        EntityItemPointer cameraEntity = _myCamera.getCameraEntityPointer();
        if (cameraEntity != nullptr) {
            if (isHMDMode()) {
                glm::quat hmdRotation = extractRotation(myAvatar->getHMDSensorMatrix());
                _myCamera.setOrientation(cameraEntity->getWorldOrientation() * hmdRotation);
                glm::vec3 hmdOffset = extractTranslation(myAvatar->getHMDSensorMatrix());
                _myCamera.setPosition(cameraEntity->getWorldPosition() + (hmdRotation * hmdOffset));
            }
            else {
                _myCamera.setOrientation(cameraEntity->getWorldOrientation());
                _myCamera.setPosition(cameraEntity->getWorldPosition());
            }
        }
    }
    // Update camera position
    if (!isHMDMode()) {
        _myCamera.update();
    }

    renderArgs._cameraMode = (int8_t)_myCamera.getMode();
}

void Application::runTests() {
    runTimingTests();
    runUnitTests();
}

void Application::faceTrackerMuteToggled() {

    QAction* muteAction = Menu::getInstance()->getActionForOption(MenuOption::MuteFaceTracking);
    Q_CHECK_PTR(muteAction);
    bool isMuted = getSelectedFaceTracker()->isMuted();
    muteAction->setChecked(isMuted);
    getSelectedFaceTracker()->setEnabled(!isMuted);
    Menu::getInstance()->getActionForOption(MenuOption::CalibrateCamera)->setEnabled(!isMuted);
}

void Application::setFieldOfView(float fov) {
    if (fov != _fieldOfView.get()) {
        _fieldOfView.set(fov);
        resizeGL();
    }
}

void Application::setHMDTabletScale(float hmdTabletScale) {
    _hmdTabletScale.set(hmdTabletScale);
}

void Application::setDesktopTabletScale(float desktopTabletScale) {
    _desktopTabletScale.set(desktopTabletScale);
}

void Application::setDesktopTabletBecomesToolbarSetting(bool value) {
    _desktopTabletBecomesToolbarSetting.set(value);
    updateSystemTabletMode();
}

void Application::setHmdTabletBecomesToolbarSetting(bool value) {
    _hmdTabletBecomesToolbarSetting.set(value);
    updateSystemTabletMode();
}

void Application::setPreferStylusOverLaser(bool value) {
    _preferStylusOverLaserSetting.set(value);
}

void Application::setPreferAvatarFingerOverStylus(bool value) {
    _preferAvatarFingerOverStylusSetting.set(value);
}

void Application::setPreferredCursor(const QString& cursorName) {
    qCDebug(interfaceapp) << "setPreferredCursor" << cursorName;
    _preferredCursor.set(cursorName.isEmpty() ? DEFAULT_CURSOR_NAME : cursorName);
    showCursor(Cursor::Manager::lookupIcon(_preferredCursor.get()));
}

void Application::setSettingConstrainToolbarPosition(bool setting) {
    _constrainToolbarPosition.set(setting);
    getOffscreenUI()->setConstrainToolbarToCenterX(setting);
}

void Application::setMiniTabletEnabled(bool enabled) {
    _miniTabletEnabledSetting.set(enabled);
    emit miniTabletEnabledChanged(enabled);
}

void Application::showHelp() {
    static const QString HAND_CONTROLLER_NAME_VIVE = "vive";
    static const QString HAND_CONTROLLER_NAME_OCULUS_TOUCH = "oculus";
    static const QString HAND_CONTROLLER_NAME_WINDOWS_MR = "windowsMR";

    static const QString VIVE_PLUGIN_NAME = "HTC Vive";
    static const QString OCULUS_RIFT_PLUGIN_NAME = "Oculus Rift";
    static const QString WINDOWS_MR_PLUGIN_NAME = "WindowsMR";

    static const QString TAB_KEYBOARD_MOUSE = "kbm";
    static const QString TAB_GAMEPAD = "gamepad";
    static const QString TAB_HAND_CONTROLLERS = "handControllers";

    QString handControllerName;
    QString defaultTab = TAB_KEYBOARD_MOUSE;

    if (PluginUtils::isHMDAvailable(WINDOWS_MR_PLUGIN_NAME)) {
        defaultTab = TAB_HAND_CONTROLLERS;
        handControllerName = HAND_CONTROLLER_NAME_WINDOWS_MR;
    } else if (PluginUtils::isHMDAvailable(VIVE_PLUGIN_NAME)) {
        defaultTab = TAB_HAND_CONTROLLERS;
        handControllerName = HAND_CONTROLLER_NAME_VIVE;
    } else if (PluginUtils::isHMDAvailable(OCULUS_RIFT_PLUGIN_NAME)) {
        if (PluginUtils::isOculusTouchControllerAvailable()) {
            defaultTab = TAB_HAND_CONTROLLERS;
            handControllerName = HAND_CONTROLLER_NAME_OCULUS_TOUCH;
        } else if (PluginUtils::isXboxControllerAvailable()) {
            defaultTab = TAB_GAMEPAD;
        } else {
            defaultTab = TAB_KEYBOARD_MOUSE;
        }
    } else if (PluginUtils::isXboxControllerAvailable()) {
        defaultTab = TAB_GAMEPAD;
    } else {
        defaultTab = TAB_KEYBOARD_MOUSE;
    }

    QUrlQuery queryString;
    queryString.addQueryItem("handControllerName", handControllerName);
    queryString.addQueryItem("defaultTab", defaultTab);
    TabletProxy* tablet = dynamic_cast<TabletProxy*>(DependencyManager::get<TabletScriptingInterface>()->getTablet(SYSTEM_TABLET));
    tablet->gotoWebScreen(PathUtils::resourcesUrl() + INFO_HELP_PATH + "?" + queryString.toString());
    DependencyManager::get<HMDScriptingInterface>()->openTablet();
    //InfoView::show(INFO_HELP_PATH, false, queryString.toString());
}

void Application::resizeEvent(QResizeEvent* event) {
    resizeGL();
}

void Application::resizeGL() {
    PROFILE_RANGE(render, __FUNCTION__);
    if (nullptr == _displayPlugin) {
        return;
    }

    auto displayPlugin = getActiveDisplayPlugin();
    // Set the desired FBO texture size. If it hasn't changed, this does nothing.
    // Otherwise, it must rebuild the FBOs
    uvec2 framebufferSize = displayPlugin->getRecommendedRenderSize();
    uvec2 renderSize = uvec2(framebufferSize);
    if (_renderResolution != renderSize) {
        _renderResolution = renderSize;
        DependencyManager::get<FramebufferCache>()->setFrameBufferSize(fromGlm(renderSize));
    }

    auto renderResolutionScale = getRenderResolutionScale();
    if (displayPlugin->getRenderResolutionScale() != renderResolutionScale) {
        auto renderConfig = _graphicsEngine.getRenderEngine()->getConfiguration();
        assert(renderConfig);
        auto mainView = renderConfig->getConfig("RenderMainView.RenderDeferredTask");
        assert(mainView);
        mainView->setProperty("resolutionScale", renderResolutionScale);
        displayPlugin->setRenderResolutionScale(renderResolutionScale);
    }

    // FIXME the aspect ratio for stereo displays is incorrect based on this.
    float aspectRatio = displayPlugin->getRecommendedAspectRatio();
    _myCamera.setProjection(glm::perspective(glm::radians(_fieldOfView.get()), aspectRatio,
                                             DEFAULT_NEAR_CLIP, DEFAULT_FAR_CLIP));
    // Possible change in aspect ratio
    {
        QMutexLocker viewLocker(&_viewMutex);
        _myCamera.loadViewFrustum(_viewFrustum);
    }

#if !defined(DISABLE_QML)
    getOffscreenUI()->resize(fromGlm(displayPlugin->getRecommendedUiSize()));
#endif
}

void Application::handleSandboxStatus(QNetworkReply* reply) {
    PROFILE_RANGE(render, __FUNCTION__);

    bool sandboxIsRunning = SandboxUtils::readStatus(reply->readAll());

    enum HandControllerType {
        Vive,
        Oculus
    };
    static const std::map<HandControllerType, int> MIN_CONTENT_VERSION = {
        { Vive, 1 },
        { Oculus, 27 }
    };

    // Get sandbox content set version
    auto acDirPath = PathUtils::getAppDataPath() + "../../" + BuildInfo::MODIFIED_ORGANIZATION + "/assignment-client/";
    auto contentVersionPath = acDirPath + "content-version.txt";
    qCDebug(interfaceapp) << "Checking " << contentVersionPath << " for content version";
    int contentVersion = 0;
    QFile contentVersionFile(contentVersionPath);
    if (contentVersionFile.open(QIODevice::ReadOnly | QIODevice::Text)) {
        QString line = contentVersionFile.readAll();
        contentVersion = line.toInt(); // returns 0 if conversion fails
    }

    // Get controller availability
    bool hasHandControllers = false;
    if (PluginUtils::isViveControllerAvailable() || PluginUtils::isOculusTouchControllerAvailable()) {
        hasHandControllers = true;
    }

    // Check HMD use (may be technically available without being in use)
    bool hasHMD = PluginUtils::isHMDAvailable();
    bool isUsingHMD = _displayPlugin->isHmd();
    bool isUsingHMDAndHandControllers = hasHMD && hasHandControllers && isUsingHMD;

    qCDebug(interfaceapp) << "HMD:" << hasHMD << ", Hand Controllers: " << hasHandControllers << ", Using HMD: " << isUsingHMDAndHandControllers;

    // when --url in command line, teleport to location
    const QString HIFI_URL_COMMAND_LINE_KEY = "--url";
    int urlIndex = arguments().indexOf(HIFI_URL_COMMAND_LINE_KEY);
    QString addressLookupString;
    if (urlIndex != -1) {
        QUrl url(arguments().value(urlIndex + 1));
        if (url.scheme() == URL_SCHEME_HIFIAPP) {
            Setting::Handle<QVariant>("startUpApp").set(url.path());
        } else {
            addressLookupString = url.toString();
        }
    }

    static const QString SENT_TO_PREVIOUS_LOCATION = "previous_location";
    static const QString SENT_TO_ENTRY = "entry";

    QString sentTo;

    // If this is a first run we short-circuit the address passed in
    if (_firstRun.get()) {
#if !defined(Q_OS_ANDROID)
        DependencyManager::get<AddressManager>()->goToEntry();
        sentTo = SENT_TO_ENTRY;
#endif
        _firstRun.set(false);

    } else {
#if !defined(Q_OS_ANDROID)
        QString goingTo = "";
        if (addressLookupString.isEmpty()) {
            if (Menu::getInstance()->isOptionChecked(MenuOption::HomeLocation)) {
                auto locationBookmarks = DependencyManager::get<LocationBookmarks>();
                addressLookupString = locationBookmarks->addressForBookmark(LocationBookmarks::HOME_BOOKMARK);
                goingTo = "home location";
            } else {
                goingTo = "previous location";
            }
        }
        qCDebug(interfaceapp) << "Not first run... going to" << qPrintable(!goingTo.isEmpty() ? goingTo : addressLookupString);
        DependencyManager::get<AddressManager>()->loadSettings(addressLookupString);
        sentTo = SENT_TO_PREVIOUS_LOCATION;
#endif
    }

    UserActivityLogger::getInstance().logAction("startup_sent_to", {
        { "sent_to", sentTo },
        { "sandbox_is_running", sandboxIsRunning },
        { "has_hmd", hasHMD },
        { "has_hand_controllers", hasHandControllers },
        { "is_using_hmd", isUsingHMD },
        { "is_using_hmd_and_hand_controllers", isUsingHMDAndHandControllers },
        { "content_version", contentVersion }
    });

    _connectionMonitor.init();
}

bool Application::importJSONFromURL(const QString& urlString) {
    // we only load files that terminate in just .json (not .svo.json and not .ava.json)
    QUrl jsonURL { urlString };

    emit svoImportRequested(urlString);
    return true;
}

bool Application::importSVOFromURL(const QString& urlString) {
    emit svoImportRequested(urlString);
    return true;
}

bool Application::importFromZIP(const QString& filePath) {
    qDebug() << "A zip file has been dropped in: " << filePath;
    QUrl empty;
    // handle Blocks download from Marketplace
    if (filePath.contains("poly.google.com/downloads")) {
        addAssetToWorldFromURL(filePath);
    } else {
        qApp->getFileDownloadInterface()->runUnzip(filePath, empty, true, true, false);
    }
    return true;
}

bool Application::isServerlessMode() const {
    auto tree = getEntities()->getTree();
    if (tree) {
        return tree->isServerlessMode();
    }
    return false;
}

void Application::setIsInterstitialMode(bool interstitialMode) {
    bool enableInterstitial = DependencyManager::get<NodeList>()->getDomainHandler().getInterstitialModeEnabled();
    if (enableInterstitial) {
        if (_interstitialMode != interstitialMode) {
            _interstitialMode = interstitialMode;
            emit interstitialModeChanged(_interstitialMode);

            DependencyManager::get<AudioClient>()->setAudioPaused(_interstitialMode);
            DependencyManager::get<AvatarManager>()->setMyAvatarDataPacketsPaused(_interstitialMode);
        }
    }
}

void Application::setIsServerlessMode(bool serverlessDomain) {
    auto tree = getEntities()->getTree();
    if (tree) {
        tree->setIsServerlessMode(serverlessDomain);
    }
}

std::map<QString, QString> Application::prepareServerlessDomainContents(QUrl domainURL) {
    QUuid serverlessSessionID = QUuid::createUuid();
    getMyAvatar()->setSessionUUID(serverlessSessionID);
    auto nodeList = DependencyManager::get<NodeList>();
    nodeList->setSessionUUID(serverlessSessionID);

    // there is no domain-server to tell us our permissions, so enable all
    NodePermissions permissions;
    permissions.setAll(true);
    nodeList->setPermissions(permissions);

    // we can't import directly into the main tree because we would need to lock it, and
    // Octree::readFromURL calls loop.exec which can run code which will also attempt to lock the tree.
    EntityTreePointer tmpTree(new EntityTree());
    tmpTree->setIsServerlessMode(true);
    tmpTree->createRootElement();
    auto myAvatar = getMyAvatar();
    tmpTree->setMyAvatar(myAvatar);
    bool success = tmpTree->readFromURL(domainURL.toString());
    if (success) {
        tmpTree->reaverageOctreeElements();
        tmpTree->sendEntities(&_entityEditSender, getEntities()->getTree(), 0, 0, 0);
    }

    return tmpTree->getNamedPaths();

}

void Application::loadServerlessDomain(QUrl domainURL) {
    if (QThread::currentThread() != thread()) {
        QMetaObject::invokeMethod(this, "loadServerlessDomain", Q_ARG(QUrl, domainURL));
        return;
    }

    if (domainURL.isEmpty()) {
        return;
    }

    auto namedPaths = prepareServerlessDomainContents(domainURL);
    auto nodeList = DependencyManager::get<NodeList>();

    nodeList->getDomainHandler().connectedToServerless(namedPaths);

    _fullSceneReceivedCounter++;
}

void Application::loadErrorDomain(QUrl domainURL) {
    if (QThread::currentThread() != thread()) {
        QMetaObject::invokeMethod(this, "loadErrorDomain", Q_ARG(QUrl, domainURL));
        return;
    }

    if (domainURL.isEmpty()) {
        return;
    }

    auto namedPaths = prepareServerlessDomainContents(domainURL);
    auto nodeList = DependencyManager::get<NodeList>();

    nodeList->getDomainHandler().loadedErrorDomain(namedPaths);

    _fullSceneReceivedCounter++;
}

bool Application::importImage(const QString& urlString) {
    qCDebug(interfaceapp) << "An image file has been dropped in";
    QString filepath(urlString);
    filepath.remove("file:///");
    addAssetToWorld(filepath, "", false, false);
    return true;
}

// thread-safe
void Application::onPresent(quint32 frameCount) {
    bool expected = false;
    if (_pendingIdleEvent.compare_exchange_strong(expected, true)) {
        postEvent(this, new QEvent((QEvent::Type)ApplicationEvent::Idle), Qt::HighEventPriority);
    }
    expected = false;
    if (_graphicsEngine.checkPendingRenderEvent() && !isAboutToQuit()) {
        postEvent(_graphicsEngine._renderEventHandler, new QEvent((QEvent::Type)ApplicationEvent::Render));
    }
}

static inline bool isKeyEvent(QEvent::Type type) {
    return type == QEvent::KeyPress || type == QEvent::KeyRelease;
}

bool Application::handleKeyEventForFocusedEntityOrOverlay(QEvent* event) {
    if (!_keyboardFocusedEntity.get().isInvalidID()) {
        switch (event->type()) {
            case QEvent::KeyPress:
            case QEvent::KeyRelease:
                {
                    auto eventHandler = getEntities()->getEventHandler(_keyboardFocusedEntity.get());
                    if (eventHandler) {
                        event->setAccepted(false);
                        QCoreApplication::sendEvent(eventHandler, event);
                        if (event->isAccepted()) {
                            _lastAcceptedKeyPress = usecTimestampNow();
                            return true;
                        }
                    }
                    break;
                }
            default:
                break;
        }
    }

    if (_keyboardFocusedOverlay.get() != UNKNOWN_OVERLAY_ID) {
        switch (event->type()) {
            case QEvent::KeyPress:
            case QEvent::KeyRelease: {
                    // Only Web overlays can have focus.
                    auto overlay = std::dynamic_pointer_cast<Web3DOverlay>(getOverlays().getOverlay(_keyboardFocusedOverlay.get()));
                    if (overlay && overlay->getEventHandler()) {
                        event->setAccepted(false);
                        QCoreApplication::sendEvent(overlay->getEventHandler(), event);
                        if (event->isAccepted()) {
                            _lastAcceptedKeyPress = usecTimestampNow();
                            return true;
                        }
                    }
                }
                break;

            default:
                break;
        }
    }

    return false;
}

bool Application::handleFileOpenEvent(QFileOpenEvent* fileEvent) {
    QUrl url = fileEvent->url();
    if (!url.isEmpty()) {
        QString urlString = url.toString();
        if (canAcceptURL(urlString)) {
            return acceptURL(urlString);
        }
    }
    return false;
}

#ifdef DEBUG_EVENT_QUEUE
static int getEventQueueSize(QThread* thread) {
    auto threadData = QThreadData::get2(thread);
    QMutexLocker locker(&threadData->postEventList.mutex);
    return threadData->postEventList.size();
}

static void dumpEventQueue(QThread* thread) {
    auto threadData = QThreadData::get2(thread);
    QMutexLocker locker(&threadData->postEventList.mutex);
    qDebug() << "Event list, size =" << threadData->postEventList.size();
    for (auto& postEvent : threadData->postEventList) {
        QEvent::Type type = (postEvent.event ? postEvent.event->type() : QEvent::None);
        qDebug() << "    " << type;
    }
}
#endif // DEBUG_EVENT_QUEUE

bool Application::event(QEvent* event) {

    if (_aboutToQuit) {
        return false;
    }

    if (!Menu::getInstance()) {
        return false;
    }

    // Allow focused Entities and Overlays to handle keyboard input
    if (isKeyEvent(event->type()) && handleKeyEventForFocusedEntityOrOverlay(event)) {
        return true;
    }

    int type = event->type();
    switch (type) {
        case ApplicationEvent::Lambda:
            static_cast<LambdaEvent*>(event)->call();
            return true;

        // Explicit idle keeps the idle running at a lower interval, but without any rendering
        // see (windowMinimizedChanged)
        case ApplicationEvent::Idle:
            idle();

#ifdef DEBUG_EVENT_QUEUE
            {
                int count = getEventQueueSize(QThread::currentThread());
                if (count > 400) {
                    dumpEventQueue(QThread::currentThread());
                }
            }
#endif // DEBUG_EVENT_QUEUE

            _pendingIdleEvent.store(false);

            return true;

        case QEvent::MouseMove:
            mouseMoveEvent(static_cast<QMouseEvent*>(event));
            return true;
        case QEvent::MouseButtonPress:
            mousePressEvent(static_cast<QMouseEvent*>(event));
            return true;
        case QEvent::MouseButtonDblClick:
            mouseDoublePressEvent(static_cast<QMouseEvent*>(event));
            return true;
        case QEvent::MouseButtonRelease:
            mouseReleaseEvent(static_cast<QMouseEvent*>(event));
            return true;
        case QEvent::KeyPress:
            keyPressEvent(static_cast<QKeyEvent*>(event));
            return true;
        case QEvent::KeyRelease:
            keyReleaseEvent(static_cast<QKeyEvent*>(event));
            return true;
        case QEvent::FocusOut:
            focusOutEvent(static_cast<QFocusEvent*>(event));
            return true;
        case QEvent::TouchBegin:
            touchBeginEvent(static_cast<QTouchEvent*>(event));
            event->accept();
            return true;
        case QEvent::TouchEnd:
            touchEndEvent(static_cast<QTouchEvent*>(event));
            return true;
        case QEvent::TouchUpdate:
            touchUpdateEvent(static_cast<QTouchEvent*>(event));
            return true;
        case QEvent::Gesture:
            touchGestureEvent((QGestureEvent*)event);
            return true;
        case QEvent::Wheel:
            wheelEvent(static_cast<QWheelEvent*>(event));
            return true;
        case QEvent::Drop:
            dropEvent(static_cast<QDropEvent*>(event));
            return true;

        case QEvent::FileOpen:
            if (handleFileOpenEvent(static_cast<QFileOpenEvent*>(event))) {
                return true;
            }
            break;

        default:
            break;
    }

    return QApplication::event(event);
}

bool Application::eventFilter(QObject* object, QEvent* event) {

    if (_aboutToQuit && event->type() != QEvent::DeferredDelete && event->type() != QEvent::Destroy) {
        return true;
    }

    if (event->type() == QEvent::Leave) {
        getApplicationCompositor().handleLeaveEvent();
    }

    if (event->type() == QEvent::ShortcutOverride) {
#if !defined(DISABLE_QML)
        if (getOffscreenUI()->shouldSwallowShortcut(event)) {
            event->accept();
            return true;
        }
#endif

        // Filter out captured keys before they're used for shortcut actions.
        if (_controllerScriptingInterface->isKeyCaptured(static_cast<QKeyEvent*>(event))) {
            event->accept();
            return true;
        }
    }

    return false;
}

static bool _altPressed{ false };

void Application::keyPressEvent(QKeyEvent* event) {
    _altPressed = event->key() == Qt::Key_Alt;

    if (!event->isAutoRepeat()) {
        _keysPressed.insert(event->key(), *event);
    }

    _controllerScriptingInterface->emitKeyPressEvent(event); // send events to any registered scripts
    // if one of our scripts have asked to capture this event, then stop processing it
    if (_controllerScriptingInterface->isKeyCaptured(event) || isInterstitialMode()) {
        return;
    }

    if (hasFocus() && getLoginDialogPoppedUp()) {
        if (_keyboardMouseDevice->isActive()) {
            _keyboardMouseDevice->keyReleaseEvent(event);
        }

        bool isMeta = event->modifiers().testFlag(Qt::ControlModifier);
        bool isOption = event->modifiers().testFlag(Qt::AltModifier);
        switch (event->key()) {
            case Qt::Key_4:
            case Qt::Key_5:
            case Qt::Key_6:
            case Qt::Key_7:
                if (isMeta || isOption) {
                    unsigned int index = static_cast<unsigned int>(event->key() - Qt::Key_1);
                    auto displayPlugins = PluginManager::getInstance()->getDisplayPlugins();
                    if (index < displayPlugins.size()) {
                        auto targetPlugin = displayPlugins.at(index);
                        QString targetName = targetPlugin->getName();
                        auto menu = Menu::getInstance();
                        QAction* action = menu->getActionForOption(targetName);
                        if (action && !action->isChecked()) {
                            action->trigger();
                        }
                    }
                }
                break;
        }
    } else if (hasFocus()) {
        if (_keyboardMouseDevice->isActive()) {
            _keyboardMouseDevice->keyPressEvent(event);
        }

        bool isShifted = event->modifiers().testFlag(Qt::ShiftModifier);
        bool isMeta = event->modifiers().testFlag(Qt::ControlModifier);
        bool isOption = event->modifiers().testFlag(Qt::AltModifier);
        switch (event->key()) {
            case Qt::Key_Enter:
            case Qt::Key_Return:
                if (isOption) {
                    if (_window->isFullScreen()) {
                        unsetFullscreen();
                    } else {
                        setFullscreen(nullptr);
                    }
                }
                break;

            case Qt::Key_1: {
                Menu* menu = Menu::getInstance();
                menu->triggerOption(MenuOption::FirstPerson);
                break;
            }
            case Qt::Key_2: {
                Menu* menu = Menu::getInstance();
                menu->triggerOption(MenuOption::FullscreenMirror);
                break;
            }
            case Qt::Key_3: {
                Menu* menu = Menu::getInstance();
                menu->triggerOption(MenuOption::ThirdPerson);
                break;
            }
            case Qt::Key_4:
            case Qt::Key_5:
            case Qt::Key_6:
            case Qt::Key_7:
                if (isMeta || isOption) {
                    unsigned int index = static_cast<unsigned int>(event->key() - Qt::Key_1);
                    auto displayPlugins = PluginManager::getInstance()->getDisplayPlugins();
                    if (index < displayPlugins.size()) {
                        auto targetPlugin = displayPlugins.at(index);
                        QString targetName = targetPlugin->getName();
                        auto menu = Menu::getInstance();
                        QAction* action = menu->getActionForOption(targetName);
                        if (action && !action->isChecked()) {
                            action->trigger();
                        }
                    }
                }
                break;

            case Qt::Key_X:
                if (isShifted && isMeta) {
                    auto offscreenUi = getOffscreenUI();
                    offscreenUi->togglePinned();
                    //offscreenUi->getSurfaceContext()->engine()->clearComponentCache();
                    //OffscreenUi::information("Debugging", "Component cache cleared");
                    // placeholder for dialogs being converted to QML.
                }
                break;

            case Qt::Key_Y:
                if (isShifted && isMeta) {
                    getActiveDisplayPlugin()->cycleDebugOutput();
                }
                break;

            case Qt::Key_B:
                if (isMeta) {
                    auto offscreenUi = getOffscreenUI();
                    offscreenUi->load("Browser.qml");
                } else if (isOption) {
                    controller::InputRecorder* inputRecorder = controller::InputRecorder::getInstance();
                    inputRecorder->stopPlayback();
                }
                break;

            case Qt::Key_L:
                if (isShifted && isMeta) {
                    Menu::getInstance()->triggerOption(MenuOption::Log);
                } else if (isMeta) {
                    auto dialogsManager = DependencyManager::get<DialogsManager>();
                    dialogsManager->toggleAddressBar();
                } else if (isShifted) {
                    Menu::getInstance()->triggerOption(MenuOption::LodTools);
                }
                break;

            case Qt::Key_R:
                if (isMeta && !event->isAutoRepeat()) {
                    DependencyManager::get<ScriptEngines>()->reloadAllScripts();
                    getOffscreenUI()->clearCache();
                }
                break;

            case Qt::Key_Asterisk:
                Menu::getInstance()->triggerOption(MenuOption::DefaultSkybox);
                break;

            case Qt::Key_M:
                if (isMeta) {
                    auto audioClient = DependencyManager::get<AudioClient>();
                    audioClient->setMuted(!audioClient->isMuted());
                }
                break;

            case Qt::Key_N:
                if (!isOption && !isShifted && isMeta) {
                    DependencyManager::get<NodeList>()->toggleIgnoreRadius();
                }
                break;

            case Qt::Key_S:
                if (isShifted && isMeta && !isOption) {
                    Menu::getInstance()->triggerOption(MenuOption::SuppressShortTimings);
                }
                break;

            case Qt::Key_P: {
                if (!isShifted && !isMeta && !isOption && !event->isAutoRepeat()) {
                    AudioInjectorOptions options;
                    options.localOnly = true;
                    options.stereo = true;
                    Setting::Handle<bool> notificationSounds{ MenuOption::NotificationSounds, true };
                    Setting::Handle<bool> notificationSoundSnapshot{ MenuOption::NotificationSoundsSnapshot, true };
                    if (notificationSounds.get() && notificationSoundSnapshot.get()) {
                        if (_snapshotSoundInjector) {
                            _snapshotSoundInjector->setOptions(options);
                            _snapshotSoundInjector->restart();
                        } else {
                            _snapshotSoundInjector = AudioInjector::playSound(_snapshotSound, options);
                        }
                    }
                    takeSnapshot(true);
                }
                break;
            }

            case Qt::Key_Apostrophe: {
                if (isMeta) {
                    auto cursor = Cursor::Manager::instance().getCursor();
                    auto curIcon = cursor->getIcon();
                    if (curIcon == Cursor::Icon::DEFAULT) {
                        showCursor(Cursor::Icon::RETICLE);
                    } else if (curIcon == Cursor::Icon::RETICLE) {
                        showCursor(Cursor::Icon::SYSTEM);
                    } else if (curIcon == Cursor::Icon::SYSTEM) {
                        showCursor(Cursor::Icon::LINK);
                    } else {
                        showCursor(Cursor::Icon::DEFAULT);
                    }
                } else if (!event->isAutoRepeat()){
                    resetSensors(true);
                }
                break;
            }

            case Qt::Key_Backslash:
                Menu::getInstance()->triggerOption(MenuOption::Chat);
                break;

            case Qt::Key_Slash:
                Menu::getInstance()->triggerOption(MenuOption::Stats);
                break;

            case Qt::Key_Plus: {
                if (isMeta && event->modifiers().testFlag(Qt::KeypadModifier)) {
                    auto& cursorManager = Cursor::Manager::instance();
                    cursorManager.setScale(cursorManager.getScale() * 1.1f);
                } else {
                    getMyAvatar()->increaseSize();
                }
                break;
            }

            case Qt::Key_Minus: {
                if (isMeta && event->modifiers().testFlag(Qt::KeypadModifier)) {
                    auto& cursorManager = Cursor::Manager::instance();
                    cursorManager.setScale(cursorManager.getScale() / 1.1f);
                } else {
                    getMyAvatar()->decreaseSize();
                }
                break;
            }

            case Qt::Key_Equal:
                getMyAvatar()->resetSize();
                break;
            case Qt::Key_Escape: {
                getActiveDisplayPlugin()->abandonCalibration();
                break;
            }

            default:
                event->ignore();
                break;
        }
    }
}

void Application::keyReleaseEvent(QKeyEvent* event) {
    if (!event->isAutoRepeat()) {
        _keysPressed.remove(event->key());
    }

#if defined(Q_OS_ANDROID)
    if (event->key() == Qt::Key_Back) {
        event->accept();
        AndroidHelper::instance().requestActivity("Home", false);
    }
#endif
    _controllerScriptingInterface->emitKeyReleaseEvent(event); // send events to any registered scripts

    // if one of our scripts have asked to capture this event, then stop processing it
    if (_controllerScriptingInterface->isKeyCaptured(event)) {
        return;
    }

    if (_keyboardMouseDevice->isActive()) {
        _keyboardMouseDevice->keyReleaseEvent(event);
    }
}

void Application::focusOutEvent(QFocusEvent* event) {
    auto inputPlugins = PluginManager::getInstance()->getInputPlugins();
    foreach(auto inputPlugin, inputPlugins) {
        if (inputPlugin->isActive()) {
            inputPlugin->pluginFocusOutEvent();
        }
    }

// FIXME spacemouse code still needs cleanup
#if 0
    //SpacemouseDevice::getInstance().focusOutEvent();
    //SpacemouseManager::getInstance().getDevice()->focusOutEvent();
    SpacemouseManager::getInstance().ManagerFocusOutEvent();
#endif

    synthesizeKeyReleasEvents();
}

void Application::synthesizeKeyReleasEvents() {
    // synthesize events for keys currently pressed, since we may not get their release events
    // Because our key event handlers may manipulate _keysPressed, lets swap the keys pressed into a local copy,
    // clearing the existing list.
    QHash<int, QKeyEvent> keysPressed;
    std::swap(keysPressed, _keysPressed);
    for (auto& ev : keysPressed) {
        QKeyEvent synthesizedEvent { QKeyEvent::KeyRelease, ev.key(), Qt::NoModifier, ev.text() };
        keyReleaseEvent(&synthesizedEvent);
    }
}

void Application::maybeToggleMenuVisible(QMouseEvent* event) const {
#ifndef Q_OS_MAC
    // If in full screen, and our main windows menu bar is hidden, and we're close to the top of the QMainWindow
    // then show the menubar.
    if (_window->isFullScreen()) {
        QMenuBar* menuBar = _window->menuBar();
        if (menuBar) {
            static const int MENU_TOGGLE_AREA = 10;
            if (!menuBar->isVisible()) {
                if (event->pos().y() <= MENU_TOGGLE_AREA) {
                    menuBar->setVisible(true);
                }
            }  else {
                if (event->pos().y() > MENU_TOGGLE_AREA) {
                    menuBar->setVisible(false);
                }
            }
        }
    }
#endif
}

void Application::mouseMoveEvent(QMouseEvent* event) {
    PROFILE_RANGE(app_input_mouse, __FUNCTION__);

    maybeToggleMenuVisible(event);

    auto& compositor = getApplicationCompositor();
    // if this is a real mouse event, and we're in HMD mode, then we should use it to move the
    // compositor reticle
    // handleRealMouseMoveEvent() will return true, if we shouldn't process the event further
    if (!compositor.fakeEventActive() && compositor.handleRealMouseMoveEvent()) {
        return; // bail
    }

#if !defined(DISABLE_QML)
    auto offscreenUi = getOffscreenUI();
    auto eventPosition = compositor.getMouseEventPosition(event);
    QPointF transformedPos = offscreenUi ? offscreenUi->mapToVirtualScreen(eventPosition) : QPointF();
#else
    QPointF transformedPos;
#endif
    auto button = event->button();
    auto buttons = event->buttons();
    // Determine if the ReticleClick Action is 1 and if so, fake include the LeftMouseButton
    if (_reticleClickPressed) {
        if (button == Qt::NoButton) {
            button = Qt::LeftButton;
        }
        buttons |= Qt::LeftButton;
    }

    QMouseEvent mappedEvent(event->type(),
        transformedPos,
        event->screenPos(), button,
        buttons, event->modifiers());

    if (compositor.getReticleVisible() || !isHMDMode() || !compositor.getReticleOverDesktop() ||
        getOverlays().getOverlayAtPoint(glm::vec2(transformedPos.x(), transformedPos.y())) != UNKNOWN_OVERLAY_ID) {
        getOverlays().mouseMoveEvent(&mappedEvent);
        getEntities()->mouseMoveEvent(&mappedEvent);
    }

    _controllerScriptingInterface->emitMouseMoveEvent(&mappedEvent); // send events to any registered scripts

    // if one of our scripts have asked to capture this event, then stop processing it
    if (_controllerScriptingInterface->isMouseCaptured()) {
        return;
    }

    if (_keyboardMouseDevice->isActive()) {
        _keyboardMouseDevice->mouseMoveEvent(event);
    }
}

void Application::mousePressEvent(QMouseEvent* event) {
    // Inhibit the menu if the user is using alt-mouse dragging
    _altPressed = false;

#if !defined(DISABLE_QML)
    auto offscreenUi = getOffscreenUI();
    // If we get a mouse press event it means it wasn't consumed by the offscreen UI,
    // hence, we should defocus all of the offscreen UI windows, in order to allow
    // keyboard shortcuts not to be swallowed by them.  In particular, WebEngineViews
    // will consume all keyboard events.
    offscreenUi->unfocusWindows();

    auto eventPosition = getApplicationCompositor().getMouseEventPosition(event);
    QPointF transformedPos = offscreenUi->mapToVirtualScreen(eventPosition);
#else
    QPointF transformedPos;
#endif
    QMouseEvent mappedEvent(event->type(),
        transformedPos,
        event->screenPos(), event->button(),
        event->buttons(), event->modifiers());

    getOverlays().mousePressEvent(&mappedEvent);
    if (!_controllerScriptingInterface->areEntityClicksCaptured()) {
        getEntities()->mousePressEvent(&mappedEvent);
    }

    _controllerScriptingInterface->emitMousePressEvent(&mappedEvent); // send events to any registered scripts

    // if one of our scripts have asked to capture this event, then stop processing it
    if (_controllerScriptingInterface->isMouseCaptured()) {
        return;
    }

#if defined(Q_OS_MAC)
    // Fix for OSX right click dragging on window when coming from a native window
    bool isFocussed = hasFocus();
    if (!isFocussed && event->button() == Qt::MouseButton::RightButton) {
        setFocus();
        isFocussed = true;
    }

    if (isFocussed) {
#else
    if (hasFocus()) {
#endif
        if (_keyboardMouseDevice->isActive()) {
            _keyboardMouseDevice->mousePressEvent(event);
        }
    }
}

void Application::mouseDoublePressEvent(QMouseEvent* event) {
#if !defined(DISABLE_QML)
    auto offscreenUi = getOffscreenUI();
    auto eventPosition = getApplicationCompositor().getMouseEventPosition(event);
    QPointF transformedPos = offscreenUi->mapToVirtualScreen(eventPosition);
#else
    QPointF transformedPos;
#endif
    QMouseEvent mappedEvent(event->type(),
        transformedPos,
        event->screenPos(), event->button(),
        event->buttons(), event->modifiers());

    getOverlays().mouseDoublePressEvent(&mappedEvent);
    if (!_controllerScriptingInterface->areEntityClicksCaptured()) {
        getEntities()->mouseDoublePressEvent(&mappedEvent);
    }

    // if one of our scripts have asked to capture this event, then stop processing it
    if (_controllerScriptingInterface->isMouseCaptured()) {
        return;
    }

    _controllerScriptingInterface->emitMouseDoublePressEvent(event);
}

void Application::mouseReleaseEvent(QMouseEvent* event) {

#if !defined(DISABLE_QML)
    auto offscreenUi = getOffscreenUI();
    auto eventPosition = getApplicationCompositor().getMouseEventPosition(event);
    QPointF transformedPos = offscreenUi->mapToVirtualScreen(eventPosition);
#else
    QPointF transformedPos;
#endif
    QMouseEvent mappedEvent(event->type(),
        transformedPos,
        event->screenPos(), event->button(),
        event->buttons(), event->modifiers());

    getOverlays().mouseReleaseEvent(&mappedEvent);
    getEntities()->mouseReleaseEvent(&mappedEvent);

    _controllerScriptingInterface->emitMouseReleaseEvent(&mappedEvent); // send events to any registered scripts

    // if one of our scripts have asked to capture this event, then stop processing it
    if (_controllerScriptingInterface->isMouseCaptured()) {
        return;
    }

    if (hasFocus()) {
        if (_keyboardMouseDevice->isActive()) {
            _keyboardMouseDevice->mouseReleaseEvent(event);
        }
    }
}

void Application::touchUpdateEvent(QTouchEvent* event) {
    _altPressed = false;

    if (event->type() == QEvent::TouchUpdate) {
        TouchEvent thisEvent(*event, _lastTouchEvent);
        _controllerScriptingInterface->emitTouchUpdateEvent(thisEvent); // send events to any registered scripts
        _lastTouchEvent = thisEvent;
    }

    // if one of our scripts have asked to capture this event, then stop processing it
    if (_controllerScriptingInterface->isTouchCaptured()) {
        return;
    }

    if (_keyboardMouseDevice->isActive()) {
        _keyboardMouseDevice->touchUpdateEvent(event);
    }
    if (_touchscreenDevice && _touchscreenDevice->isActive()) {
        _touchscreenDevice->touchUpdateEvent(event);
    }
    if (_touchscreenVirtualPadDevice && _touchscreenVirtualPadDevice->isActive()) {
        _touchscreenVirtualPadDevice->touchUpdateEvent(event);
    }
}

void Application::touchBeginEvent(QTouchEvent* event) {
    _altPressed = false;
    TouchEvent thisEvent(*event); // on touch begin, we don't compare to last event
    _controllerScriptingInterface->emitTouchBeginEvent(thisEvent); // send events to any registered scripts

    _lastTouchEvent = thisEvent; // and we reset our last event to this event before we call our update
    touchUpdateEvent(event);

    // if one of our scripts have asked to capture this event, then stop processing it
    if (_controllerScriptingInterface->isTouchCaptured()) {
        return;
    }

    if (_keyboardMouseDevice->isActive()) {
        _keyboardMouseDevice->touchBeginEvent(event);
    }
    if (_touchscreenDevice && _touchscreenDevice->isActive()) {
        _touchscreenDevice->touchBeginEvent(event);
    }
    if (_touchscreenVirtualPadDevice && _touchscreenVirtualPadDevice->isActive()) {
        _touchscreenVirtualPadDevice->touchBeginEvent(event);
    }

}

void Application::touchEndEvent(QTouchEvent* event) {
    _altPressed = false;
    TouchEvent thisEvent(*event, _lastTouchEvent);
    _controllerScriptingInterface->emitTouchEndEvent(thisEvent); // send events to any registered scripts
    _lastTouchEvent = thisEvent;

    // if one of our scripts have asked to capture this event, then stop processing it
    if (_controllerScriptingInterface->isTouchCaptured()) {
        return;
    }

    if (_keyboardMouseDevice->isActive()) {
        _keyboardMouseDevice->touchEndEvent(event);
    }
    if (_touchscreenDevice && _touchscreenDevice->isActive()) {
        _touchscreenDevice->touchEndEvent(event);
    }
    if (_touchscreenVirtualPadDevice && _touchscreenVirtualPadDevice->isActive()) {
        _touchscreenVirtualPadDevice->touchEndEvent(event);
    }
    // put any application specific touch behavior below here..
}

void Application::touchGestureEvent(QGestureEvent* event) {
    if (_touchscreenDevice && _touchscreenDevice->isActive()) {
        _touchscreenDevice->touchGestureEvent(event);
    }
    if (_touchscreenVirtualPadDevice && _touchscreenVirtualPadDevice->isActive()) {
        _touchscreenVirtualPadDevice->touchGestureEvent(event);
    }
}

void Application::wheelEvent(QWheelEvent* event) const {
    _altPressed = false;
    _controllerScriptingInterface->emitWheelEvent(event); // send events to any registered scripts

    // if one of our scripts have asked to capture this event, then stop processing it
    if (_controllerScriptingInterface->isWheelCaptured() || getLoginDialogPoppedUp()) {
        return;
    }

    if (_keyboardMouseDevice->isActive()) {
        _keyboardMouseDevice->wheelEvent(event);
    }
}

void Application::dropEvent(QDropEvent *event) {
    const QMimeData* mimeData = event->mimeData();
    for (auto& url : mimeData->urls()) {
        QString urlString = url.toString();
        if (acceptURL(urlString, true)) {
            event->acceptProposedAction();
        }
    }
}

void Application::dragEnterEvent(QDragEnterEvent* event) {
    event->acceptProposedAction();
}

// This is currently not used, but could be invoked if the user wants to go to the place embedded in an
// Interface-taken snapshot. (It was developed for drag and drop, before we had asset-server loading or in-world browsers.)
bool Application::acceptSnapshot(const QString& urlString) {
    QUrl url(urlString);
    QString snapshotPath = url.toLocalFile();

    SnapshotMetaData* snapshotData = DependencyManager::get<Snapshot>()->parseSnapshotData(snapshotPath);
    if (snapshotData) {
        if (!snapshotData->getURL().toString().isEmpty()) {
            DependencyManager::get<AddressManager>()->handleLookupString(snapshotData->getURL().toString());
        }
    } else {
        OffscreenUi::asyncWarning("", "No location details were found in the file\n" +
                             snapshotPath + "\nTry dragging in an authentic Hifi snapshot.");
    }
    return true;
}

#ifdef Q_OS_WIN
#include <Windows.h>
#include <TCHAR.h>
#include <pdh.h>
#pragma comment(lib, "pdh.lib")
#pragma comment(lib, "ntdll.lib")

extern "C" {
    enum SYSTEM_INFORMATION_CLASS {
        SystemBasicInformation = 0,
        SystemProcessorPerformanceInformation = 8,
    };

    struct SYSTEM_PROCESSOR_PERFORMANCE_INFORMATION {
        LARGE_INTEGER IdleTime;
        LARGE_INTEGER KernelTime;
        LARGE_INTEGER UserTime;
        LARGE_INTEGER DpcTime;
        LARGE_INTEGER InterruptTime;
        ULONG InterruptCount;
    };

    struct SYSTEM_BASIC_INFORMATION {
        ULONG Reserved;
        ULONG TimerResolution;
        ULONG PageSize;
        ULONG NumberOfPhysicalPages;
        ULONG LowestPhysicalPageNumber;
        ULONG HighestPhysicalPageNumber;
        ULONG AllocationGranularity;
        ULONG_PTR MinimumUserModeAddress;
        ULONG_PTR MaximumUserModeAddress;
        ULONG_PTR ActiveProcessorsAffinityMask;
        CCHAR NumberOfProcessors;
    };

    NTSYSCALLAPI NTSTATUS NTAPI NtQuerySystemInformation(
        _In_ SYSTEM_INFORMATION_CLASS SystemInformationClass,
        _Out_writes_bytes_opt_(SystemInformationLength) PVOID SystemInformation,
        _In_ ULONG SystemInformationLength,
        _Out_opt_ PULONG ReturnLength
    );

}
template <typename T>
NTSTATUS NtQuerySystemInformation(SYSTEM_INFORMATION_CLASS SystemInformationClass, T& t) {
    return NtQuerySystemInformation(SystemInformationClass, &t, (ULONG)sizeof(T), nullptr);
}

template <typename T>
NTSTATUS NtQuerySystemInformation(SYSTEM_INFORMATION_CLASS SystemInformationClass, std::vector<T>& t) {
    return NtQuerySystemInformation(SystemInformationClass, t.data(), (ULONG)(sizeof(T) * t.size()), nullptr);
}


template <typename T>
void updateValueAndDelta(std::pair<T, T>& pair, T newValue) {
    auto& value = pair.first;
    auto& delta = pair.second;
    delta = (value != 0) ? newValue - value : 0;
    value = newValue;
}

struct MyCpuInfo {
    using ValueAndDelta = std::pair<LONGLONG, LONGLONG>;
    std::string name;
    ValueAndDelta kernel { 0, 0 };
    ValueAndDelta user { 0, 0 };
    ValueAndDelta idle { 0, 0 };
    float kernelUsage { 0.0f };
    float userUsage { 0.0f };

    void update(const SYSTEM_PROCESSOR_PERFORMANCE_INFORMATION& cpuInfo) {
        updateValueAndDelta(kernel, cpuInfo.KernelTime.QuadPart);
        updateValueAndDelta(user, cpuInfo.UserTime.QuadPart);
        updateValueAndDelta(idle, cpuInfo.IdleTime.QuadPart);
        auto totalTime = kernel.second + user.second + idle.second;
        if (totalTime != 0) {
            kernelUsage = (FLOAT)kernel.second / totalTime;
            userUsage = (FLOAT)user.second / totalTime;
        } else {
            kernelUsage = userUsage = 0.0f;
        }
    }
};

void updateCpuInformation() {
    static std::once_flag once;
    static SYSTEM_BASIC_INFORMATION systemInfo {};
    static SYSTEM_PROCESSOR_PERFORMANCE_INFORMATION cpuTotals;
    static std::vector<SYSTEM_PROCESSOR_PERFORMANCE_INFORMATION> cpuInfos;
    static std::vector<MyCpuInfo> myCpuInfos;
    static MyCpuInfo myCpuTotals;
    std::call_once(once, [&] {
        NtQuerySystemInformation( SystemBasicInformation, systemInfo);
        cpuInfos.resize(systemInfo.NumberOfProcessors);
        myCpuInfos.resize(systemInfo.NumberOfProcessors);
        for (size_t i = 0; i < systemInfo.NumberOfProcessors; ++i) {
            myCpuInfos[i].name = "cpu." + std::to_string(i);
        }
        myCpuTotals.name = "cpu.total";
    });
    NtQuerySystemInformation(SystemProcessorPerformanceInformation, cpuInfos);

    // Zero the CPU totals.
    memset(&cpuTotals, 0, sizeof(SYSTEM_PROCESSOR_PERFORMANCE_INFORMATION));
    for (size_t i = 0; i < systemInfo.NumberOfProcessors; ++i) {
        auto& cpuInfo = cpuInfos[i];
        // KernelTime includes IdleTime.
        cpuInfo.KernelTime.QuadPart -= cpuInfo.IdleTime.QuadPart;

        // Update totals
        cpuTotals.IdleTime.QuadPart += cpuInfo.IdleTime.QuadPart;
        cpuTotals.KernelTime.QuadPart += cpuInfo.KernelTime.QuadPart;
        cpuTotals.UserTime.QuadPart += cpuInfo.UserTime.QuadPart;

        // Update friendly structure
        auto& myCpuInfo = myCpuInfos[i];
        myCpuInfo.update(cpuInfo);
        PROFILE_COUNTER(app, myCpuInfo.name.c_str(), {
            { "kernel", myCpuInfo.kernelUsage },
            { "user", myCpuInfo.userUsage }
        });
    }

    myCpuTotals.update(cpuTotals);
    PROFILE_COUNTER(app, myCpuTotals.name.c_str(), {
        { "kernel", myCpuTotals.kernelUsage },
        { "user", myCpuTotals.userUsage }
    });
}


static ULARGE_INTEGER lastCPU, lastSysCPU, lastUserCPU;
static int numProcessors;
static HANDLE self;
static PDH_HQUERY cpuQuery;
static PDH_HCOUNTER cpuTotal;

void initCpuUsage() {
    SYSTEM_INFO sysInfo;
    FILETIME ftime, fsys, fuser;

    GetSystemInfo(&sysInfo);
    numProcessors = sysInfo.dwNumberOfProcessors;

    GetSystemTimeAsFileTime(&ftime);
    memcpy(&lastCPU, &ftime, sizeof(FILETIME));

    self = GetCurrentProcess();
    GetProcessTimes(self, &ftime, &ftime, &fsys, &fuser);
    memcpy(&lastSysCPU, &fsys, sizeof(FILETIME));
    memcpy(&lastUserCPU, &fuser, sizeof(FILETIME));

    PdhOpenQuery(NULL, NULL, &cpuQuery);
    PdhAddCounter(cpuQuery, "\\Processor(_Total)\\% Processor Time", NULL, &cpuTotal);
    PdhCollectQueryData(cpuQuery);
}

void getCpuUsage(vec3& systemAndUser) {
    FILETIME ftime, fsys, fuser;
    ULARGE_INTEGER now, sys, user;

    GetSystemTimeAsFileTime(&ftime);
    memcpy(&now, &ftime, sizeof(FILETIME));

    GetProcessTimes(self, &ftime, &ftime, &fsys, &fuser);
    memcpy(&sys, &fsys, sizeof(FILETIME));
    memcpy(&user, &fuser, sizeof(FILETIME));
    systemAndUser.x = (sys.QuadPart - lastSysCPU.QuadPart);
    systemAndUser.y = (user.QuadPart - lastUserCPU.QuadPart);
    systemAndUser /= (float)(now.QuadPart - lastCPU.QuadPart);
    systemAndUser /= (float)numProcessors;
    systemAndUser *= 100.0f;
    lastCPU = now;
    lastUserCPU = user;
    lastSysCPU = sys;

    PDH_FMT_COUNTERVALUE counterVal;
    PdhCollectQueryData(cpuQuery);
    PdhGetFormattedCounterValue(cpuTotal, PDH_FMT_DOUBLE, NULL, &counterVal);
    systemAndUser.z = (float)counterVal.doubleValue;
}

void setupCpuMonitorThread() {
    initCpuUsage();
    auto cpuMonitorThread = QThread::currentThread();

    QTimer* timer = new QTimer();
    timer->setInterval(50);
    QObject::connect(timer, &QTimer::timeout, [] {
        updateCpuInformation();
        vec3 kernelUserAndSystem;
        getCpuUsage(kernelUserAndSystem);
        PROFILE_COUNTER(app, "cpuProcess", { { "system", kernelUserAndSystem.x }, { "user", kernelUserAndSystem.y } });
        PROFILE_COUNTER(app, "cpuSystem", { { "system", kernelUserAndSystem.z } });
    });
    QObject::connect(cpuMonitorThread, &QThread::finished, [=] {
        timer->deleteLater();
        cpuMonitorThread->deleteLater();
    });
    timer->start();
}

#endif

void Application::idle() {
    PerformanceTimer perfTimer("idle");

    // Update the deadlock watchdog
    updateHeartbeat();

#if !defined(DISABLE_QML)
    auto offscreenUi = getOffscreenUI();

    // These tasks need to be done on our first idle, because we don't want the showing of
    // overlay subwindows to do a showDesktop() until after the first time through
    static bool firstIdle = true;
    if (firstIdle) {
        firstIdle = false;
        connect(offscreenUi.data(), &OffscreenUi::showDesktop, this, &Application::showDesktop);
    }
#endif

#ifdef Q_OS_WIN
    // If tracing is enabled then monitor the CPU in a separate thread
    static std::once_flag once;
    std::call_once(once, [&] {
        if (trace_app().isDebugEnabled()) {
            QThread* cpuMonitorThread = new QThread(qApp);
            cpuMonitorThread->setObjectName("cpuMonitorThread");
            QObject::connect(cpuMonitorThread, &QThread::started, [this] { setupCpuMonitorThread(); });
            QObject::connect(qApp, &QCoreApplication::aboutToQuit, cpuMonitorThread, &QThread::quit);
            cpuMonitorThread->start();
        }
    });
#endif

    auto displayPlugin = getActiveDisplayPlugin();
#if !defined(DISABLE_QML)
    if (displayPlugin) {
        auto uiSize = displayPlugin->getRecommendedUiSize();
        // Bit of a hack since there's no device pixel ratio change event I can find.
        if (offscreenUi->size() != fromGlm(uiSize)) {
            qCDebug(interfaceapp) << "Device pixel ratio changed, triggering resize to " << uiSize;
            offscreenUi->resize(fromGlm(uiSize));
        }
    }
#endif

    if (displayPlugin) {
        PROFILE_COUNTER_IF_CHANGED(app, "present", float, displayPlugin->presentRate());
    }
    PROFILE_COUNTER_IF_CHANGED(app, "renderLoopRate", float, getRenderLoopRate());
    PROFILE_COUNTER_IF_CHANGED(app, "currentDownloads", uint32_t, ResourceCache::getLoadingRequests().length());
    PROFILE_COUNTER_IF_CHANGED(app, "pendingDownloads", uint32_t, ResourceCache::getPendingRequestCount());
    PROFILE_COUNTER_IF_CHANGED(app, "currentProcessing", int, DependencyManager::get<StatTracker>()->getStat("Processing").toInt());
    PROFILE_COUNTER_IF_CHANGED(app, "pendingProcessing", int, DependencyManager::get<StatTracker>()->getStat("PendingProcessing").toInt());
    auto renderConfig = _graphicsEngine.getRenderEngine()->getConfiguration();
    PROFILE_COUNTER_IF_CHANGED(render, "gpuTime", float, (float)_graphicsEngine.getGPUContext()->getFrameTimerGPUAverage());

    PROFILE_RANGE(app, __FUNCTION__);

    if (auto steamClient = PluginManager::getInstance()->getSteamClientPlugin()) {
        steamClient->runCallbacks();
    }

    float secondsSinceLastUpdate = (float)_lastTimeUpdated.nsecsElapsed() / NSECS_PER_MSEC / MSECS_PER_SECOND;
    _lastTimeUpdated.start();

#if !defined(DISABLE_QML)
    // If the offscreen Ui has something active that is NOT the root, then assume it has keyboard focus.
    if (offscreenUi && offscreenUi->getWindow()) {
        auto activeFocusItem = offscreenUi->getWindow()->activeFocusItem();
        if (_keyboardDeviceHasFocus && activeFocusItem != offscreenUi->getRootItem()) {
            _keyboardMouseDevice->pluginFocusOutEvent();
            _keyboardDeviceHasFocus = false;
            synthesizeKeyReleasEvents();
        } else if (activeFocusItem == offscreenUi->getRootItem()) {
            _keyboardDeviceHasFocus = true;
        }
    }
#endif

    checkChangeCursor();

#if !defined(DISABLE_QML)
    auto stats = Stats::getInstance();
    if (stats) {
        stats->updateStats();
    }
    auto animStats = AnimStats::getInstance();
    if (animStats) {
        animStats->updateStats();
    }
#endif

    // Normally we check PipelineWarnings, but since idle will often take more than 10ms we only show these idle timing
    // details if we're in ExtraDebugging mode. However, the ::update() and its subcomponents will show their timing
    // details normally.
    bool showWarnings = getLogger()->extraDebugging();
    PerformanceWarning warn(showWarnings, "idle()");

    {
        _gameWorkload.updateViews(_viewFrustum, getMyAvatar()->getHeadPosition());
        _gameWorkload._engine->run();
    }
    {
        PerformanceTimer perfTimer("update");
        PerformanceWarning warn(showWarnings, "Application::idle()... update()");
        static const float BIGGEST_DELTA_TIME_SECS = 0.25f;
        update(glm::clamp(secondsSinceLastUpdate, 0.0f, BIGGEST_DELTA_TIME_SECS));
    }


    // Update focus highlight for entity or overlay.
    {
        if (!_keyboardFocusedEntity.get().isInvalidID() || _keyboardFocusedOverlay.get() != UNKNOWN_OVERLAY_ID) {
            const quint64 LOSE_FOCUS_AFTER_ELAPSED_TIME = 30 * USECS_PER_SECOND; // if idle for 30 seconds, drop focus
            quint64 elapsedSinceAcceptedKeyPress = usecTimestampNow() - _lastAcceptedKeyPress;
            if (elapsedSinceAcceptedKeyPress > LOSE_FOCUS_AFTER_ELAPSED_TIME) {
                setKeyboardFocusEntity(UNKNOWN_ENTITY_ID);
                setKeyboardFocusOverlay(UNKNOWN_OVERLAY_ID);
            } else {
                // update position of highlight overlay
                if (!_keyboardFocusedEntity.get().isInvalidID()) {
                    auto entity = getEntities()->getTree()->findEntityByID(_keyboardFocusedEntity.get());
                    if (entity && _keyboardFocusHighlight) {
                        _keyboardFocusHighlight->setWorldOrientation(entity->getWorldOrientation());
                        _keyboardFocusHighlight->setWorldPosition(entity->getWorldPosition());
                    }
                } else {
                    // Only Web overlays can have focus.
                    auto overlay =
                        std::dynamic_pointer_cast<Web3DOverlay>(getOverlays().getOverlay(_keyboardFocusedOverlay.get()));
                    if (overlay && _keyboardFocusHighlight) {
                        _keyboardFocusHighlight->setWorldOrientation(overlay->getWorldOrientation());
                        _keyboardFocusHighlight->setWorldPosition(overlay->getWorldPosition());
                    }
                }
            }
        }
    }

    {
        PerformanceTimer perfTimer("pluginIdle");
        PerformanceWarning warn(showWarnings, "Application::idle()... pluginIdle()");
        getActiveDisplayPlugin()->idle();
        auto inputPlugins = PluginManager::getInstance()->getInputPlugins();
        foreach(auto inputPlugin, inputPlugins) {
            if (inputPlugin->isActive()) {
                inputPlugin->idle();
            }
        }
    }
    {
        PerformanceTimer perfTimer("rest");
        PerformanceWarning warn(showWarnings, "Application::idle()... rest of it");
        _idleLoopStdev.addValue(secondsSinceLastUpdate);

        //  Record standard deviation and reset counter if needed
        const int STDEV_SAMPLES = 500;
        if (_idleLoopStdev.getSamples() > STDEV_SAMPLES) {
            _idleLoopMeasuredJitter = _idleLoopStdev.getStDev();
            _idleLoopStdev.reset();
        }
    }

    _overlayConductor.update(secondsSinceLastUpdate);

    _gameLoopCounter.increment();
}

ivec2 Application::getMouse() const {
    return getApplicationCompositor().getReticlePosition();
}

FaceTracker* Application::getActiveFaceTracker() {
    auto dde = DependencyManager::get<DdeFaceTracker>();

    return dde->isActive() ? static_cast<FaceTracker*>(dde.data()) : nullptr;
}

FaceTracker* Application::getSelectedFaceTracker() {
    FaceTracker* faceTracker = nullptr;
#ifdef HAVE_DDE
    if (Menu::getInstance()->isOptionChecked(MenuOption::UseCamera)) {
        faceTracker = DependencyManager::get<DdeFaceTracker>().data();
    }
#endif
    return faceTracker;
}

void Application::setActiveFaceTracker() const {
#ifdef HAVE_DDE
    bool isMuted = Menu::getInstance()->isOptionChecked(MenuOption::MuteFaceTracking);
    bool isUsingDDE = Menu::getInstance()->isOptionChecked(MenuOption::UseCamera);
    Menu::getInstance()->getActionForOption(MenuOption::BinaryEyelidControl)->setVisible(isUsingDDE);
    Menu::getInstance()->getActionForOption(MenuOption::CoupleEyelids)->setVisible(isUsingDDE);
    Menu::getInstance()->getActionForOption(MenuOption::UseAudioForMouth)->setVisible(isUsingDDE);
    Menu::getInstance()->getActionForOption(MenuOption::VelocityFilter)->setVisible(isUsingDDE);
    Menu::getInstance()->getActionForOption(MenuOption::CalibrateCamera)->setVisible(isUsingDDE);
    auto ddeTracker = DependencyManager::get<DdeFaceTracker>();
    ddeTracker->setIsMuted(isMuted);
    ddeTracker->setEnabled(isUsingDDE && !isMuted);
#endif
}

#ifdef HAVE_IVIEWHMD
void Application::setActiveEyeTracker() {
    auto eyeTracker = DependencyManager::get<EyeTracker>();
    if (!eyeTracker->isInitialized()) {
        return;
    }

    bool isEyeTracking = Menu::getInstance()->isOptionChecked(MenuOption::SMIEyeTracking);
    bool isSimulating = Menu::getInstance()->isOptionChecked(MenuOption::SimulateEyeTracking);
    eyeTracker->setEnabled(isEyeTracking, isSimulating);

    Menu::getInstance()->getActionForOption(MenuOption::OnePointCalibration)->setEnabled(isEyeTracking && !isSimulating);
    Menu::getInstance()->getActionForOption(MenuOption::ThreePointCalibration)->setEnabled(isEyeTracking && !isSimulating);
    Menu::getInstance()->getActionForOption(MenuOption::FivePointCalibration)->setEnabled(isEyeTracking && !isSimulating);
}

void Application::calibrateEyeTracker1Point() {
    DependencyManager::get<EyeTracker>()->calibrate(1);
}

void Application::calibrateEyeTracker3Points() {
    DependencyManager::get<EyeTracker>()->calibrate(3);
}

void Application::calibrateEyeTracker5Points() {
    DependencyManager::get<EyeTracker>()->calibrate(5);
}
#endif

bool Application::exportEntities(const QString& filename,
                                 const QVector<QUuid>& entityIDs,
                                 const glm::vec3* givenOffset) {
    QHash<EntityItemID, EntityItemPointer> entities;

    auto nodeList = DependencyManager::get<NodeList>();
    const QUuid myAvatarID = nodeList->getSessionUUID();

    auto entityTree = getEntities()->getTree();
    auto exportTree = std::make_shared<EntityTree>();
    exportTree->setMyAvatar(getMyAvatar());
    exportTree->createRootElement();
    glm::vec3 root(TREE_SCALE, TREE_SCALE, TREE_SCALE);
    bool success = true;
    entityTree->withReadLock([entityIDs, entityTree, givenOffset, myAvatarID, &root, &entities, &success, &exportTree] {
        for (auto entityID : entityIDs) { // Gather entities and properties.
            auto entityItem = entityTree->findEntityByEntityItemID(entityID);
            if (!entityItem) {
                qCWarning(interfaceapp) << "Skipping export of" << entityID << "that is not in scene.";
                continue;
            }

            if (!givenOffset) {
                EntityItemID parentID = entityItem->getParentID();
                bool parentIsAvatar = (parentID == AVATAR_SELF_ID || parentID == myAvatarID);
                if (!parentIsAvatar && (parentID.isInvalidID() ||
                                        !entityIDs.contains(parentID) ||
                                        !entityTree->findEntityByEntityItemID(parentID))) {
                    // If parent wasn't selected, we want absolute position, which isn't in properties.
                    auto position = entityItem->getWorldPosition();
                    root.x = glm::min(root.x, position.x);
                    root.y = glm::min(root.y, position.y);
                    root.z = glm::min(root.z, position.z);
                }
            }
            entities[entityID] = entityItem;
        }

        if (entities.size() == 0) {
            success = false;
            return;
        }

        if (givenOffset) {
            root = *givenOffset;
        }
        for (EntityItemPointer& entityDatum : entities) {
            auto properties = entityDatum->getProperties();
            EntityItemID parentID = properties.getParentID();
            bool parentIsAvatar = (parentID == AVATAR_SELF_ID || parentID == myAvatarID);
            if (parentIsAvatar) {
                properties.setParentID(AVATAR_SELF_ID);
            } else {
                if (parentID.isInvalidID()) {
                    properties.setPosition(properties.getPosition() - root);
                } else if (!entities.contains(parentID)) {
                    entityDatum->globalizeProperties(properties, "Parent %3 of %2 %1 is not selected for export.", -root);
                } // else valid parent -- don't offset
            }
            exportTree->addEntity(entityDatum->getEntityItemID(), properties);
        }
    });
    if (success) {
        success = exportTree->writeToJSONFile(filename.toLocal8Bit().constData());

        // restore the main window's active state
        _window->activateWindow();
    }
    return success;
}

bool Application::exportEntities(const QString& filename, float x, float y, float z, float scale) {
    glm::vec3 center(x, y, z);
    glm::vec3 minCorner = center - vec3(scale);
    float cubeSize = scale * 2;
    AACube boundingCube(minCorner, cubeSize);
    QVector<QUuid> entities;
    auto entityTree = getEntities()->getTree();
    entityTree->withReadLock([&] {
        entityTree->evalEntitiesInCube(boundingCube, PickFilter(), entities);
    });
    return exportEntities(filename, entities, &center);
}

void Application::loadSettings() {

    sessionRunTime.set(0); // Just clean living. We're about to saveSettings, which will update value.
    DependencyManager::get<AudioClient>()->loadSettings();
    DependencyManager::get<LODManager>()->loadSettings();

    // DONT CHECK IN
    //DependencyManager::get<LODManager>()->setAutomaticLODAdjust(false);

    auto menu = Menu::getInstance();
    menu->loadSettings();

    // override the menu option show overlays to always be true on startup
    menu->setIsOptionChecked(MenuOption::Overlays, true);

    // If there is a preferred plugin, we probably messed it up with the menu settings, so fix it.
    auto pluginManager = PluginManager::getInstance();
    auto plugins = pluginManager->getPreferredDisplayPlugins();
    if (plugins.size() > 0) {
        for (auto plugin : plugins) {
            if (auto action = menu->getActionForOption(plugin->getName())) {
                action->setChecked(true);
                action->trigger();
                // Find and activated highest priority plugin, bail for the rest
                break;
            }
        }
    }

    bool isFirstPerson = false;
    if (_firstRun.get()) {
        // If this is our first run, and no preferred devices were set, default to
        // an HMD device if available.
        auto displayPlugins = pluginManager->getDisplayPlugins();
        for (auto& plugin : displayPlugins) {
            if (plugin->isHmd()) {
                if (auto action = menu->getActionForOption(plugin->getName())) {
                    action->setChecked(true);
                    action->trigger();
                    break;
                }
            }
        }

        isFirstPerson = (qApp->isHMDMode());

    } else {
        // if this is not the first run, the camera will be initialized differently depending on user settings

        if (qApp->isHMDMode()) {
            // if the HMD is active, use first-person camera, unless the appropriate setting is checked
            isFirstPerson = menu->isOptionChecked(MenuOption::FirstPersonHMD);
        } else {
            // if HMD is not active, only use first person if the menu option is checked
            isFirstPerson = menu->isOptionChecked(MenuOption::FirstPerson);
        }
    }

    // finish initializing the camera, based on everything we checked above. Third person camera will be used if no settings
    // dictated that we should be in first person
    Menu::getInstance()->setIsOptionChecked(MenuOption::FirstPerson, isFirstPerson);
    Menu::getInstance()->setIsOptionChecked(MenuOption::ThirdPerson, !isFirstPerson);
    _myCamera.setMode((isFirstPerson) ? CAMERA_MODE_FIRST_PERSON : CAMERA_MODE_THIRD_PERSON);
    cameraMenuChanged();

    auto inputs = pluginManager->getInputPlugins();
    for (auto plugin : inputs) {
        if (!plugin->isActive()) {
            plugin->activate();
        }
    }

    getMyAvatar()->loadData();
    _settingsLoaded = true;
}

void Application::saveSettings() const {
    sessionRunTime.set(_sessionRunTimer.elapsed() / MSECS_PER_SECOND);
    DependencyManager::get<AudioClient>()->saveSettings();
    DependencyManager::get<LODManager>()->saveSettings();

    Menu::getInstance()->saveSettings();
    getMyAvatar()->saveData();
    PluginManager::getInstance()->saveSettings();
}

bool Application::importEntities(const QString& urlOrFilename, const bool isObservable, const qint64 callerId) {
    bool success = false;
    _entityClipboard->withWriteLock([&] {
        _entityClipboard->eraseAllOctreeElements();

        success = _entityClipboard->readFromURL(urlOrFilename, isObservable, callerId);
        if (success) {
            _entityClipboard->reaverageOctreeElements();
        }
    });
    return success;
}

QVector<EntityItemID> Application::pasteEntities(float x, float y, float z) {
    return _entityClipboard->sendEntities(&_entityEditSender, getEntities()->getTree(), x, y, z);
}

void Application::init() {
    // Make sure Login state is up to date
#if !defined(DISABLE_QML)
    DependencyManager::get<DialogsManager>()->toggleLoginDialog();
#endif
    DependencyManager::get<AvatarManager>()->init();

    _timerStart.start();
    _lastTimeUpdated.start();

    if (auto steamClient = PluginManager::getInstance()->getSteamClientPlugin()) {
        // when +connect_lobby in command line, join steam lobby
        const QString STEAM_LOBBY_COMMAND_LINE_KEY = "+connect_lobby";
        int lobbyIndex = arguments().indexOf(STEAM_LOBBY_COMMAND_LINE_KEY);
        if (lobbyIndex != -1) {
            QString lobbyId = arguments().value(lobbyIndex + 1);
            steamClient->joinLobby(lobbyId);
        }
    }


    qCDebug(interfaceapp) << "Loaded settings";

    // fire off an immediate domain-server check in now that settings are loaded
    if (!isServerlessMode()) {
        DependencyManager::get<NodeList>()->sendDomainServerCheckIn();
    }

    // This allows collision to be set up properly for shape entities supported by GeometryCache.
    // This is before entity setup to ensure that it's ready for whenever instance collision is initialized.
    ShapeEntityItem::setShapeInfoCalulator(ShapeEntityItem::ShapeInfoCalculator(&shapeInfoCalculator));

    getEntities()->init();
    getEntities()->setEntityLoadingPriorityFunction([this](const EntityItem& item) {
        auto dims = item.getScaledDimensions();
        auto maxSize = glm::compMax(dims);

        if (maxSize <= 0.0f) {
            return 0.0f;
        }

        auto distance = glm::distance(getMyAvatar()->getWorldPosition(), item.getWorldPosition());
        return atan2(maxSize, distance);
    });

    ObjectMotionState::setShapeManager(&_shapeManager);
    _physicsEngine->init();

    EntityTreePointer tree = getEntities()->getTree();
    _entitySimulation->init(tree, _physicsEngine, &_entityEditSender);
    tree->setSimulation(_entitySimulation);

    auto entityScriptingInterface = DependencyManager::get<EntityScriptingInterface>();

    // connect the _entityCollisionSystem to our EntityTreeRenderer since that's what handles running entity scripts
    connect(_entitySimulation.get(), &PhysicalEntitySimulation::entityCollisionWithEntity,
            getEntities().data(), &EntityTreeRenderer::entityCollisionWithEntity);

    // connect the _entities (EntityTreeRenderer) to our script engine's EntityScriptingInterface for firing
    // of events related clicking, hovering over, and entering entities
    getEntities()->connectSignalsToSlots(entityScriptingInterface.data());

    // Make sure any new sounds are loaded as soon as know about them.
    connect(tree.get(), &EntityTree::newCollisionSoundURL, this, [this](QUrl newURL, EntityItemID id) {
        getEntities()->setCollisionSound(id, DependencyManager::get<SoundCache>()->getSound(newURL));
    }, Qt::QueuedConnection);
    connect(getMyAvatar().get(), &MyAvatar::newCollisionSoundURL, this, [this](QUrl newURL) {
        if (auto avatar = getMyAvatar()) {
            auto sound = DependencyManager::get<SoundCache>()->getSound(newURL);
            avatar->setCollisionSound(sound);
        }
    }, Qt::QueuedConnection);

    _gameWorkload.startup(getEntities()->getWorkloadSpace(), _graphicsEngine.getRenderScene(), _entitySimulation);
    _entitySimulation->setWorkloadSpace(getEntities()->getWorkloadSpace());
}

void Application::pauseUntilLoginDetermined() {
    if (QThread::currentThread() != qApp->thread()) {
        QMetaObject::invokeMethod(this, "pauseUntilLoginDetermined");
        return;
    }

    auto myAvatar = getMyAvatar();
    _previousAvatarTargetScale = myAvatar->getTargetScale();
    _previousAvatarSkeletonModel = myAvatar->getSkeletonModelURL().toString();
    myAvatar->setTargetScale(1.0f);
    myAvatar->setSkeletonModelURLFromScript(myAvatar->defaultFullAvatarModelUrl().toString());
    myAvatar->setEnableMeshVisible(false);

    _controllerScriptingInterface->disableMapping(STANDARD_TO_ACTION_MAPPING_NAME);

    {
        auto userInputMapper = DependencyManager::get<UserInputMapper>();
        if (userInputMapper->loadMapping(NO_MOVEMENT_MAPPING_JSON)) {
            _controllerScriptingInterface->enableMapping(NO_MOVEMENT_MAPPING_NAME);
        }
    }

    const auto& nodeList = DependencyManager::get<NodeList>();
    // save interstitial mode setting until resuming.
    _interstitialModeEnabled = nodeList->getDomainHandler().getInterstitialModeEnabled();
    nodeList->getDomainHandler().setInterstitialModeEnabled(false);

    auto menu = Menu::getInstance();
    menu->getMenu("Edit")->setVisible(false);
    menu->getMenu("View")->setVisible(false);
    menu->getMenu("Navigate")->setVisible(false);
    menu->getMenu("Settings")->setVisible(false);
    _developerMenuVisible = menu->getMenu("Developer")->isVisible();
    menu->setIsOptionChecked(MenuOption::Stats, false);
    if (_developerMenuVisible) {
        menu->getMenu("Developer")->setVisible(false);
    }
    _previousCameraMode = _myCamera.getMode();
    _myCamera.setMode(CAMERA_MODE_FIRST_PERSON);
    cameraModeChanged();

    // disconnect domain handler.
    nodeList->getDomainHandler().disconnect();

}

void Application::resumeAfterLoginDialogActionTaken() {
    if (QThread::currentThread() != qApp->thread()) {
        QMetaObject::invokeMethod(this, "resumeAfterLoginDialogActionTaken");
        return;
    }

    if (!isHMDMode() && getDesktopTabletBecomesToolbarSetting()) {
        auto toolbar = DependencyManager::get<ToolbarScriptingInterface>()->getToolbar("com.highfidelity.interface.toolbar.system");
        toolbar->writeProperty("visible", true);
    } else {
        getApplicationCompositor().getReticleInterface()->setAllowMouseCapture(true);
        getApplicationCompositor().getReticleInterface()->setVisible(true);
    }

    updateSystemTabletMode();

    {
        auto userInputMapper = DependencyManager::get<UserInputMapper>();
        userInputMapper->unloadMapping(NO_MOVEMENT_MAPPING_JSON);
        _controllerScriptingInterface->disableMapping(NO_MOVEMENT_MAPPING_NAME);
    }
<<<<<<< HEAD
     auto myAvatar = getMyAvatar();
     myAvatar->setTargetScale(_previousAvatarTargetScale);
     myAvatar->setSkeletonModelURLFromScript(_previousAvatarSkeletonModel);
     myAvatar->setEnableMeshVisible(true);

     _controllerScriptingInterface->enableMapping(STANDARD_TO_ACTION_MAPPING_NAME);
=======

    auto myAvatar = getMyAvatar();
    myAvatar->setTargetScale(_previousAvatarTargetScale);
    myAvatar->setSkeletonModelURLFromScript(_previousAvatarSkeletonModel);
    myAvatar->setEnableMeshVisible(true);

    _controllerScriptingInterface->enableMapping(STANDARD_TO_ACTION_MAPPING_NAME);
>>>>>>> 89417764

    const auto& nodeList = DependencyManager::get<NodeList>();
    nodeList->getDomainHandler().setInterstitialModeEnabled(_interstitialModeEnabled);
    {
        auto scriptEngines = DependencyManager::get<ScriptEngines>().data();
        // this will force the model the look at the correct directory (weird order of operations issue)
        scriptEngines->reloadLocalFiles();
<<<<<<< HEAD
=======

>>>>>>> 89417764
        // if the --scripts command-line argument was used.
        if (!_defaultScriptsLocation.exists() && (arguments().indexOf(QString("--").append(SCRIPTS_SWITCH))) != -1) {
            scriptEngines->loadDefaultScripts();
            scriptEngines->defaultScriptsLocationOverridden(true);
        } else {
            scriptEngines->loadScripts();
        }
    }

    auto accountManager = DependencyManager::get<AccountManager>();
    auto addressManager = DependencyManager::get<AddressManager>();

    // restart domain handler.
    nodeList->getDomainHandler().resetting();

    QVariant testProperty = property(hifi::properties::TEST);
    if (testProperty.isValid()) {
        const auto testScript = property(hifi::properties::TEST).toUrl();
        // Set last parameter to exit interface when the test script finishes, if so requested
        DependencyManager::get<ScriptEngines>()->loadScript(testScript, false, false, false, false, quitWhenFinished);
        // This is done so we don't get a "connection time-out" message when we haven't passed in a URL.
        if (arguments().contains("--url")) {
            auto reply = SandboxUtils::getStatus();
            connect(reply, &QNetworkReply::finished, this, [this, reply] { handleSandboxStatus(reply); });
        }
    } else {
        auto reply = SandboxUtils::getStatus();
        connect(reply, &QNetworkReply::finished, this, [this, reply] { handleSandboxStatus(reply); });
    }

    auto menu = Menu::getInstance();
    menu->getMenu("Edit")->setVisible(true);
    menu->getMenu("View")->setVisible(true);
    menu->getMenu("Navigate")->setVisible(true);
    menu->getMenu("Settings")->setVisible(true);
    menu->getMenu("Developer")->setVisible(_developerMenuVisible);
    _myCamera.setMode(_previousCameraMode);
    cameraModeChanged();
}

void Application::loadAvatarScripts(const QVector<QString>& urls) {
    auto scriptEngines = DependencyManager::get<ScriptEngines>();
    auto runningScripts = scriptEngines->getRunningScripts();
    for (auto url : urls) {
        int index = runningScripts.indexOf(url);
        if (index < 0) {
            auto scriptEnginePointer = scriptEngines->loadScript(url, false);
            if (scriptEnginePointer) {
                scriptEnginePointer->setType(ScriptEngine::Type::AVATAR);
            }
        }
    }
}

void Application::unloadAvatarScripts() {
    auto scriptEngines = DependencyManager::get<ScriptEngines>();
    auto urls = scriptEngines->getRunningScripts();
    for (auto url : urls) {
        auto scriptEngine = scriptEngines->getScriptEngine(url);
        if (scriptEngine->getType() == ScriptEngine::Type::AVATAR) {
            scriptEngines->stopScript(url, false);
        }
    }
}

void Application::updateLOD(float deltaTime) const {
    PerformanceTimer perfTimer("LOD");
    // adjust it unless we were asked to disable this feature, or if we're currently in throttleRendering mode
    if (!isThrottleRendering()) {
        float presentTime = getActiveDisplayPlugin()->getAveragePresentTime();
        float engineRunTime = (float)(_graphicsEngine.getRenderEngine()->getConfiguration().get()->getCPURunTime());
        float gpuTime = getGPUContext()->getFrameTimerGPUAverage();
        float batchTime = getGPUContext()->getFrameTimerBatchAverage();
        auto lodManager = DependencyManager::get<LODManager>();
        lodManager->setRenderTimes(presentTime, engineRunTime, batchTime, gpuTime);
        lodManager->autoAdjustLOD(deltaTime);
    } else {
        DependencyManager::get<LODManager>()->resetLODAdjust();
    }
}

void Application::pushPostUpdateLambda(void* key, const std::function<void()>& func) {
    std::unique_lock<std::mutex> guard(_postUpdateLambdasLock);
    _postUpdateLambdas[key] = func;
}

// Called during Application::update immediately before AvatarManager::updateMyAvatar, updating my data that is then sent to everyone.
// (Maybe this code should be moved there?)
// The principal result is to call updateLookAtTargetAvatar() and then setLookAtPosition().
// Note that it is called BEFORE we update position or joints based on sensors, etc.
void Application::updateMyAvatarLookAtPosition() {
    PerformanceTimer perfTimer("lookAt");
    bool showWarnings = Menu::getInstance()->isOptionChecked(MenuOption::PipelineWarnings);
    PerformanceWarning warn(showWarnings, "Application::updateMyAvatarLookAtPosition()");

    auto myAvatar = getMyAvatar();
    myAvatar->updateLookAtTargetAvatar();
    FaceTracker* faceTracker = getActiveFaceTracker();
    auto eyeTracker = DependencyManager::get<EyeTracker>();

    bool isLookingAtSomeone = false;
    bool isHMD = qApp->isHMDMode();
    glm::vec3 lookAtSpot;
    if (eyeTracker->isTracking() && (isHMD || eyeTracker->isSimulating())) {
        //  Look at the point that the user is looking at.
        glm::vec3 lookAtPosition = eyeTracker->getLookAtPosition();
        if (_myCamera.getMode() == CAMERA_MODE_MIRROR) {
            lookAtPosition.x = -lookAtPosition.x;
        }
        if (isHMD) {
            // TODO -- this code is probably wrong, getHeadPose() returns something in sensor frame, not avatar
            glm::mat4 headPose = getActiveDisplayPlugin()->getHeadPose();
            glm::quat hmdRotation = glm::quat_cast(headPose);
            lookAtSpot = _myCamera.getPosition() + myAvatar->getWorldOrientation() * (hmdRotation * lookAtPosition);
        } else {
            lookAtSpot = myAvatar->getHead()->getEyePosition()
                + (myAvatar->getHead()->getFinalOrientationInWorldFrame() * lookAtPosition);
        }
    } else {
        AvatarSharedPointer lookingAt = myAvatar->getLookAtTargetAvatar().lock();
        bool haveLookAtCandidate = lookingAt && myAvatar.get() != lookingAt.get();
        auto avatar = static_pointer_cast<Avatar>(lookingAt);
        bool mutualLookAtSnappingEnabled = avatar && avatar->getLookAtSnappingEnabled() && myAvatar->getLookAtSnappingEnabled();
        if (haveLookAtCandidate && mutualLookAtSnappingEnabled) {
            //  If I am looking at someone else, look directly at one of their eyes
            isLookingAtSomeone = true;
            auto lookingAtHead = avatar->getHead();

            const float MAXIMUM_FACE_ANGLE = 65.0f * RADIANS_PER_DEGREE;
            glm::vec3 lookingAtFaceOrientation = lookingAtHead->getFinalOrientationInWorldFrame() * IDENTITY_FORWARD;
            glm::vec3 fromLookingAtToMe = glm::normalize(myAvatar->getHead()->getEyePosition()
                - lookingAtHead->getEyePosition());
            float faceAngle = glm::angle(lookingAtFaceOrientation, fromLookingAtToMe);

            if (faceAngle < MAXIMUM_FACE_ANGLE) {
                // Randomly look back and forth between look targets
                eyeContactTarget target = Menu::getInstance()->isOptionChecked(MenuOption::FixGaze) ?
                    LEFT_EYE : myAvatar->getEyeContactTarget();
                switch (target) {
                    case LEFT_EYE:
                        lookAtSpot = lookingAtHead->getLeftEyePosition();
                        break;
                    case RIGHT_EYE:
                        lookAtSpot = lookingAtHead->getRightEyePosition();
                        break;
                    case MOUTH:
                        lookAtSpot = lookingAtHead->getMouthPosition();
                        break;
                }
            } else {
                // Just look at their head (mid point between eyes)
                lookAtSpot = lookingAtHead->getEyePosition();
            }
        } else {
            //  I am not looking at anyone else, so just look forward
            auto headPose = myAvatar->getControllerPoseInWorldFrame(controller::Action::HEAD);
            if (headPose.isValid()) {
                lookAtSpot = transformPoint(headPose.getMatrix(), glm::vec3(0.0f, 0.0f, TREE_SCALE));
            } else {
                lookAtSpot = myAvatar->getHead()->getEyePosition() +
                    (myAvatar->getHead()->getFinalOrientationInWorldFrame() * glm::vec3(0.0f, 0.0f, -TREE_SCALE));
            }
        }

        // Deflect the eyes a bit to match the detected gaze from the face tracker if active.
        if (faceTracker && !faceTracker->isMuted()) {
            float eyePitch = faceTracker->getEstimatedEyePitch();
            float eyeYaw = faceTracker->getEstimatedEyeYaw();
            const float GAZE_DEFLECTION_REDUCTION_DURING_EYE_CONTACT = 0.1f;
            glm::vec3 origin = myAvatar->getHead()->getEyePosition();
            float deflection = faceTracker->getEyeDeflection();
            if (isLookingAtSomeone) {
                deflection *= GAZE_DEFLECTION_REDUCTION_DURING_EYE_CONTACT;
            }
            lookAtSpot = origin + _myCamera.getOrientation() * glm::quat(glm::radians(glm::vec3(
                eyePitch * deflection, eyeYaw * deflection, 0.0f))) *
                glm::inverse(_myCamera.getOrientation()) * (lookAtSpot - origin);
        }
    }

    myAvatar->getHead()->setLookAtPosition(lookAtSpot);
}

void Application::updateThreads(float deltaTime) {
    PerformanceTimer perfTimer("updateThreads");
    bool showWarnings = Menu::getInstance()->isOptionChecked(MenuOption::PipelineWarnings);
    PerformanceWarning warn(showWarnings, "Application::updateThreads()");

    // parse voxel packets
    if (!_enableProcessOctreeThread) {
        _octreeProcessor.threadRoutine();
        _entityEditSender.threadRoutine();
    }
}

void Application::toggleOverlays() {
    auto menu = Menu::getInstance();
    menu->setIsOptionChecked(MenuOption::Overlays, !menu->isOptionChecked(MenuOption::Overlays));
}

void Application::setOverlaysVisible(bool visible) {
    auto menu = Menu::getInstance();
    menu->setIsOptionChecked(MenuOption::Overlays, visible);
}

void Application::centerUI() {
    _overlayConductor.centerUI();
}

void Application::cycleCamera() {
    auto menu = Menu::getInstance();
    if (menu->isOptionChecked(MenuOption::FullscreenMirror)) {

        menu->setIsOptionChecked(MenuOption::FullscreenMirror, false);
        menu->setIsOptionChecked(MenuOption::FirstPerson, true);

    } else if (menu->isOptionChecked(MenuOption::FirstPerson)) {

        menu->setIsOptionChecked(MenuOption::FirstPerson, false);
        menu->setIsOptionChecked(MenuOption::ThirdPerson, true);

    } else if (menu->isOptionChecked(MenuOption::ThirdPerson)) {

        menu->setIsOptionChecked(MenuOption::ThirdPerson, false);
        menu->setIsOptionChecked(MenuOption::FullscreenMirror, true);

    } else if (menu->isOptionChecked(MenuOption::IndependentMode) || menu->isOptionChecked(MenuOption::CameraEntityMode)) {
        // do nothing if in independent or camera entity modes
        return;
    }
    cameraMenuChanged(); // handle the menu change
}

void Application::cameraModeChanged() {
    switch (_myCamera.getMode()) {
        case CAMERA_MODE_FIRST_PERSON:
            Menu::getInstance()->setIsOptionChecked(MenuOption::FirstPerson, true);
            break;
        case CAMERA_MODE_THIRD_PERSON:
            Menu::getInstance()->setIsOptionChecked(MenuOption::ThirdPerson, true);
            break;
        case CAMERA_MODE_MIRROR:
            Menu::getInstance()->setIsOptionChecked(MenuOption::FullscreenMirror, true);
            break;
        case CAMERA_MODE_INDEPENDENT:
            Menu::getInstance()->setIsOptionChecked(MenuOption::IndependentMode, true);
            break;
        case CAMERA_MODE_ENTITY:
            Menu::getInstance()->setIsOptionChecked(MenuOption::CameraEntityMode, true);
            break;
        default:
            break;
    }
    cameraMenuChanged();
}

void Application::changeViewAsNeeded(float boomLength) {
    // Switch between first and third person views as needed
    // This is called when the boom length has changed
    bool boomLengthGreaterThanMinimum = (boomLength > MyAvatar::ZOOM_MIN);

    if (_myCamera.getMode() == CAMERA_MODE_FIRST_PERSON && boomLengthGreaterThanMinimum) {
        Menu::getInstance()->setIsOptionChecked(MenuOption::FirstPerson, false);
        Menu::getInstance()->setIsOptionChecked(MenuOption::ThirdPerson, true);
        cameraMenuChanged();
    } else if (_myCamera.getMode() == CAMERA_MODE_THIRD_PERSON && !boomLengthGreaterThanMinimum) {
        Menu::getInstance()->setIsOptionChecked(MenuOption::FirstPerson, true);
        Menu::getInstance()->setIsOptionChecked(MenuOption::ThirdPerson, false);
        cameraMenuChanged();
    }
}

void Application::cameraMenuChanged() {
    auto menu = Menu::getInstance();
    if (menu->isOptionChecked(MenuOption::FullscreenMirror)) {
        if (!isHMDMode() && _myCamera.getMode() != CAMERA_MODE_MIRROR) {
            _mirrorYawOffset = 0.0f;
            _myCamera.setMode(CAMERA_MODE_MIRROR);
            getMyAvatar()->reset(false, false, false); // to reset any active MyAvatar::FollowHelpers
            getMyAvatar()->setBoomLength(MyAvatar::ZOOM_DEFAULT);
        }
    } else if (menu->isOptionChecked(MenuOption::FirstPerson)) {
        if (_myCamera.getMode() != CAMERA_MODE_FIRST_PERSON) {
            _myCamera.setMode(CAMERA_MODE_FIRST_PERSON);
            getMyAvatar()->setBoomLength(MyAvatar::ZOOM_MIN);
        }
    } else if (menu->isOptionChecked(MenuOption::ThirdPerson)) {
        if (_myCamera.getMode() != CAMERA_MODE_THIRD_PERSON) {
            _myCamera.setMode(CAMERA_MODE_THIRD_PERSON);
            if (getMyAvatar()->getBoomLength() == MyAvatar::ZOOM_MIN) {
                getMyAvatar()->setBoomLength(MyAvatar::ZOOM_DEFAULT);
            }
        }
    } else if (menu->isOptionChecked(MenuOption::IndependentMode)) {
        if (_myCamera.getMode() != CAMERA_MODE_INDEPENDENT) {
            _myCamera.setMode(CAMERA_MODE_INDEPENDENT);
        }
    } else if (menu->isOptionChecked(MenuOption::CameraEntityMode)) {
        if (_myCamera.getMode() != CAMERA_MODE_ENTITY) {
            _myCamera.setMode(CAMERA_MODE_ENTITY);
        }
    }
}

void Application::resetPhysicsReadyInformation() {
    // we've changed domains or cleared out caches or something.  we no longer know enough about the
    // collision information of nearby entities to make running bullet be safe.
    _fullSceneReceivedCounter = 0;
    _fullSceneCounterAtLastPhysicsCheck = 0;
    _gpuTextureMemSizeStabilityCount = 0;
    _gpuTextureMemSizeAtLastCheck = 0;
    _physicsEnabled = false;
    _octreeProcessor.startEntitySequence();
}


void Application::reloadResourceCaches() {
    resetPhysicsReadyInformation();

    // Query the octree to refresh everything in view
    _queryExpiry = SteadyClock::now();
    _octreeQuery.incrementConnectionID();

    queryOctree(NodeType::EntityServer, PacketType::EntityQuery);

    // Clear the entities and their renderables
    getEntities()->clear();

    DependencyManager::get<AssetClient>()->clearCache();
    DependencyManager::get<ScriptCache>()->clearCache();

    // Clear all the resource caches
    DependencyManager::get<ResourceCacheSharedItems>()->clear();
    DependencyManager::get<AnimationCache>()->refreshAll();
    DependencyManager::get<SoundCache>()->refreshAll();
    MaterialCache::instance().refreshAll();
    DependencyManager::get<ModelCache>()->refreshAll();
    ShaderCache::instance().refreshAll();
    DependencyManager::get<TextureCache>()->refreshAll();
    DependencyManager::get<recording::ClipCache>()->refreshAll();

    DependencyManager::get<NodeList>()->reset();  // Force redownload of .fst models

    getMyAvatar()->resetFullAvatarURL();
}

void Application::rotationModeChanged() const {
    if (!Menu::getInstance()->isOptionChecked(MenuOption::CenterPlayerInView)) {
        getMyAvatar()->setHeadPitch(0);
    }
}

void Application::setKeyboardFocusHighlight(const glm::vec3& position, const glm::quat& rotation, const glm::vec3& dimensions) {
    // Create focus
    if (qApp->getLoginDialogPoppedUp()) {
        return;
    }
    if (_keyboardFocusHighlightID == UNKNOWN_OVERLAY_ID || !getOverlays().isAddedOverlay(_keyboardFocusHighlightID)) {
        _keyboardFocusHighlight = std::make_shared<Cube3DOverlay>();
        _keyboardFocusHighlight->setAlpha(1.0f);
        _keyboardFocusHighlight->setColor({ 0xFF, 0xEF, 0x00 });
        _keyboardFocusHighlight->setIsSolid(false);
        _keyboardFocusHighlight->setPulseMin(0.5);
        _keyboardFocusHighlight->setPulseMax(1.0);
        _keyboardFocusHighlight->setColorPulse(1.0);
        _keyboardFocusHighlight->setIgnorePickIntersection(true);
        _keyboardFocusHighlight->setDrawInFront(false);
        _keyboardFocusHighlightID = getOverlays().addOverlay(_keyboardFocusHighlight);
    }

    // Position focus
    _keyboardFocusHighlight->setWorldOrientation(rotation);
    _keyboardFocusHighlight->setWorldPosition(position);
    _keyboardFocusHighlight->setDimensions(dimensions);
    _keyboardFocusHighlight->setVisible(true);
}

QUuid Application::getKeyboardFocusEntity() const {
    return _keyboardFocusedEntity.get();
}

static const float FOCUS_HIGHLIGHT_EXPANSION_FACTOR = 1.05f;

void Application::setKeyboardFocusEntity(const EntityItemID& entityItemID) {
    if (qApp->getLoginDialogPoppedUp()) {
        return;
    }
    if (_keyboardFocusedEntity.get() != entityItemID) {
        _keyboardFocusedEntity.set(entityItemID);

        if (_keyboardFocusHighlight && _keyboardFocusedOverlay.get() == UNKNOWN_OVERLAY_ID) {
            _keyboardFocusHighlight->setVisible(false);
        }

        if (entityItemID == UNKNOWN_ENTITY_ID) {
            return;
        }

        auto entityScriptingInterface = DependencyManager::get<EntityScriptingInterface>();
        auto properties = entityScriptingInterface->getEntityProperties(entityItemID);
        if (!properties.getLocked() && properties.getVisible()) {

            auto entities = getEntities();
            auto entityId = _keyboardFocusedEntity.get();
            if (entities->wantsKeyboardFocus(entityId)) {
                entities->setProxyWindow(entityId, _window->windowHandle());
                if (_keyboardMouseDevice->isActive()) {
                    _keyboardMouseDevice->pluginFocusOutEvent();
                }
                _lastAcceptedKeyPress = usecTimestampNow();

                auto entity = getEntities()->getEntity(entityId);
                if (entity) {
                    setKeyboardFocusHighlight(entity->getWorldPosition(), entity->getWorldOrientation(),
                        entity->getScaledDimensions() * FOCUS_HIGHLIGHT_EXPANSION_FACTOR);
                }
            }
        }
    }
}

OverlayID Application::getKeyboardFocusOverlay() {
    return _keyboardFocusedOverlay.get();
}

void Application::setKeyboardFocusOverlay(const OverlayID& overlayID) {
    if (overlayID != _keyboardFocusedOverlay.get()) {
        if (qApp->getLoginDialogPoppedUp() && !_loginDialogOverlayID.isNull()) {
            if (overlayID == _loginDialogOverlayID) {
                emit loginDialogFocusEnabled();
            } else {
                // that's the only overlay we want in focus;
                return;
            }
        }

        _keyboardFocusedOverlay.set(overlayID);

        if (_keyboardFocusHighlight && _keyboardFocusedEntity.get() == UNKNOWN_ENTITY_ID) {
            _keyboardFocusHighlight->setVisible(false);
        }

        if (overlayID == UNKNOWN_OVERLAY_ID) {
            return;
        }

        auto overlayType = getOverlays().getOverlayType(overlayID);
        auto isVisible = getOverlays().getProperty(overlayID, "visible").value.toBool();
        if (overlayType == Web3DOverlay::TYPE && isVisible) {
            auto overlay = std::dynamic_pointer_cast<Web3DOverlay>(getOverlays().getOverlay(overlayID));
            overlay->setProxyWindow(_window->windowHandle());

            if (_keyboardMouseDevice->isActive()) {
                _keyboardMouseDevice->pluginFocusOutEvent();
            }
            _lastAcceptedKeyPress = usecTimestampNow();

            if (overlay->getProperty("showKeyboardFocusHighlight").toBool()) {
                auto size = overlay->getSize() * FOCUS_HIGHLIGHT_EXPANSION_FACTOR;
                const float OVERLAY_DEPTH = 0.0105f;
                setKeyboardFocusHighlight(overlay->getWorldPosition(), overlay->getWorldOrientation(), glm::vec3(size.x, size.y, OVERLAY_DEPTH));
            } else if (_keyboardFocusHighlight) {
                _keyboardFocusHighlight->setVisible(false);
            }
        }
    }
}

void Application::updateDialogs(float deltaTime) const {
    PerformanceTimer perfTimer("updateDialogs");
    bool showWarnings = Menu::getInstance()->isOptionChecked(MenuOption::PipelineWarnings);
    PerformanceWarning warn(showWarnings, "Application::updateDialogs()");
    auto dialogsManager = DependencyManager::get<DialogsManager>();

    QPointer<OctreeStatsDialog> octreeStatsDialog = dialogsManager->getOctreeStatsDialog();
    if (octreeStatsDialog) {
        octreeStatsDialog->update();
    }
}

void Application::updateSecondaryCameraViewFrustum() {
    // TODO: Fix this by modeling the way the secondary camera works on how the main camera works
    // ie. Use a camera object stored in the game logic and informs the Engine on where the secondary
    // camera should be.

    // Code based on SecondaryCameraJob
    auto renderConfig = _graphicsEngine.getRenderEngine()->getConfiguration();
    assert(renderConfig);
    auto camera = dynamic_cast<SecondaryCameraJobConfig*>(renderConfig->getConfig("SecondaryCamera"));

    if (!camera || !camera->isEnabled()) {
        return;
    }

    ViewFrustum secondaryViewFrustum;
    if (camera->portalProjection && !camera->attachedEntityId.isNull() && !camera->portalEntranceEntityId.isNull()) {
        auto entityScriptingInterface = DependencyManager::get<EntityScriptingInterface>();
        EntityItemPointer portalEntrance = qApp->getEntities()->getTree()->findEntityByID(camera->portalEntranceEntityId);
        EntityItemPointer portalExit = qApp->getEntities()->getTree()->findEntityByID(camera->attachedEntityId);

        glm::vec3 portalEntrancePropertiesPosition = portalEntrance->getWorldPosition();
        glm::quat portalEntrancePropertiesRotation = portalEntrance->getWorldOrientation();
        glm::mat4 worldFromPortalEntranceRotation = glm::mat4_cast(portalEntrancePropertiesRotation);
        glm::mat4 worldFromPortalEntranceTranslation = glm::translate(portalEntrancePropertiesPosition);
        glm::mat4 worldFromPortalEntrance = worldFromPortalEntranceTranslation * worldFromPortalEntranceRotation;
        glm::mat4 portalEntranceFromWorld = glm::inverse(worldFromPortalEntrance);

        glm::vec3 portalExitPropertiesPosition = portalExit->getWorldPosition();
        glm::quat portalExitPropertiesRotation = portalExit->getWorldOrientation();
        glm::vec3 portalExitPropertiesDimensions = portalExit->getScaledDimensions();
        glm::vec3 halfPortalExitPropertiesDimensions = 0.5f * portalExitPropertiesDimensions;

        glm::mat4 worldFromPortalExitRotation = glm::mat4_cast(portalExitPropertiesRotation);
        glm::mat4 worldFromPortalExitTranslation = glm::translate(portalExitPropertiesPosition);
        glm::mat4 worldFromPortalExit = worldFromPortalExitTranslation * worldFromPortalExitRotation;

        glm::vec3 mainCameraPositionWorld = getCamera().getPosition();
        glm::vec3 mainCameraPositionPortalEntrance = vec3(portalEntranceFromWorld * vec4(mainCameraPositionWorld, 1.0f));
        mainCameraPositionPortalEntrance = vec3(-mainCameraPositionPortalEntrance.x, mainCameraPositionPortalEntrance.y,
            -mainCameraPositionPortalEntrance.z);
        glm::vec3 portalExitCameraPositionWorld = vec3(worldFromPortalExit * vec4(mainCameraPositionPortalEntrance, 1.0f));

        secondaryViewFrustum.setPosition(portalExitCameraPositionWorld);
        secondaryViewFrustum.setOrientation(portalExitPropertiesRotation);

        float nearClip = mainCameraPositionPortalEntrance.z + portalExitPropertiesDimensions.z * 2.0f;
        // `mainCameraPositionPortalEntrance` should technically be `mainCameraPositionPortalExit`,
        // but the values are the same.
        glm::vec3 upperRight = halfPortalExitPropertiesDimensions - mainCameraPositionPortalEntrance;
        glm::vec3 bottomLeft = -halfPortalExitPropertiesDimensions - mainCameraPositionPortalEntrance;
        glm::mat4 frustum = glm::frustum(bottomLeft.x, upperRight.x, bottomLeft.y, upperRight.y, nearClip, camera->farClipPlaneDistance);
        secondaryViewFrustum.setProjection(frustum);
    } else if (camera->mirrorProjection && !camera->attachedEntityId.isNull()) {
        auto entityScriptingInterface = DependencyManager::get<EntityScriptingInterface>();
        auto entityProperties = entityScriptingInterface->getEntityProperties(camera->attachedEntityId);
        glm::vec3 mirrorPropertiesPosition = entityProperties.getPosition();
        glm::quat mirrorPropertiesRotation = entityProperties.getRotation();
        glm::vec3 mirrorPropertiesDimensions = entityProperties.getDimensions();
        glm::vec3 halfMirrorPropertiesDimensions = 0.5f * mirrorPropertiesDimensions;

        // setup mirror from world as inverse of world from mirror transformation using inverted x and z for mirrored image
        // TODO: we are assuming here that UP is world y-axis
        glm::mat4 worldFromMirrorRotation = glm::mat4_cast(mirrorPropertiesRotation) * glm::scale(vec3(-1.0f, 1.0f, -1.0f));
        glm::mat4 worldFromMirrorTranslation = glm::translate(mirrorPropertiesPosition);
        glm::mat4 worldFromMirror = worldFromMirrorTranslation * worldFromMirrorRotation;
        glm::mat4 mirrorFromWorld = glm::inverse(worldFromMirror);

        // get mirror camera position by reflecting main camera position's z coordinate in mirror space
        glm::vec3 mainCameraPositionWorld = getCamera().getPosition();
        glm::vec3 mainCameraPositionMirror = vec3(mirrorFromWorld * vec4(mainCameraPositionWorld, 1.0f));
        glm::vec3 mirrorCameraPositionMirror = vec3(mainCameraPositionMirror.x, mainCameraPositionMirror.y,
                                                    -mainCameraPositionMirror.z);
        glm::vec3 mirrorCameraPositionWorld = vec3(worldFromMirror * vec4(mirrorCameraPositionMirror, 1.0f));

        // set frustum position to be mirrored camera and set orientation to mirror's adjusted rotation
        glm::quat mirrorCameraOrientation = glm::quat_cast(worldFromMirrorRotation);
        secondaryViewFrustum.setPosition(mirrorCameraPositionWorld);
        secondaryViewFrustum.setOrientation(mirrorCameraOrientation);

        // build frustum using mirror space translation of mirrored camera
        float nearClip = mirrorCameraPositionMirror.z + mirrorPropertiesDimensions.z * 2.0f;
        glm::vec3 upperRight = halfMirrorPropertiesDimensions - mirrorCameraPositionMirror;
        glm::vec3 bottomLeft = -halfMirrorPropertiesDimensions - mirrorCameraPositionMirror;
        glm::mat4 frustum = glm::frustum(bottomLeft.x, upperRight.x, bottomLeft.y, upperRight.y, nearClip, camera->farClipPlaneDistance);
        secondaryViewFrustum.setProjection(frustum);
    } else {
        if (!camera->attachedEntityId.isNull()) {
            auto entityScriptingInterface = DependencyManager::get<EntityScriptingInterface>();
            auto entityProperties = entityScriptingInterface->getEntityProperties(camera->attachedEntityId);
            secondaryViewFrustum.setPosition(entityProperties.getPosition());
            secondaryViewFrustum.setOrientation(entityProperties.getRotation());
        } else {
            secondaryViewFrustum.setPosition(camera->position);
            secondaryViewFrustum.setOrientation(camera->orientation);
        }

        float aspectRatio = (float)camera->textureWidth / (float)camera->textureHeight;
        secondaryViewFrustum.setProjection(camera->vFoV,
                                            aspectRatio,
                                            camera->nearClipPlaneDistance,
                                            camera->farClipPlaneDistance);
    }
    // Without calculating the bound planes, the secondary camera will use the same culling frustum as the main camera,
    // which is not what we want here.
    secondaryViewFrustum.calculate();

    _conicalViews.push_back(secondaryViewFrustum);
}

static bool domainLoadingInProgress = false;

void Application::update(float deltaTime) {
    PROFILE_RANGE_EX(app, __FUNCTION__, 0xffff0000, (uint64_t)_graphicsEngine._renderFrameCount + 1);

    if (_aboutToQuit) {
        return;
    }


    if (!_physicsEnabled) {
        if (!domainLoadingInProgress) {
            PROFILE_ASYNC_BEGIN(app, "Scene Loading", "");
            domainLoadingInProgress = true;
        }

        // we haven't yet enabled physics.  we wait until we think we have all the collision information
        // for nearby entities before starting bullet up.
        quint64 now = usecTimestampNow();
        if (isServerlessMode() || _octreeProcessor.isLoadSequenceComplete()) {
            bool enableInterstitial = DependencyManager::get<NodeList>()->getDomainHandler().getInterstitialModeEnabled();

            if (gpuTextureMemSizeStable() || !enableInterstitial) {
                // we've received a new full-scene octree stats packet, or it's been long enough to try again anyway
                _lastPhysicsCheckTime = now;
                _fullSceneCounterAtLastPhysicsCheck = _fullSceneReceivedCounter;
                _lastQueriedViews.clear();  // Force new view.

                // process octree stats packets are sent in between full sends of a scene (this isn't currently true).
                // We keep physics disabled until we've received a full scene and everything near the avatar in that
                // scene is ready to compute its collision shape.
                if (getMyAvatar()->isReadyForPhysics()) {
                    _physicsEnabled = true;
                    setIsInterstitialMode(false);
                    getMyAvatar()->updateMotionBehaviorFromMenu();
                }
            }
        }
    } else if (domainLoadingInProgress) {
        domainLoadingInProgress = false;
        PROFILE_ASYNC_END(app, "Scene Loading", "");
    }

    auto myAvatar = getMyAvatar();
    {
        PerformanceTimer perfTimer("devices");

        FaceTracker* tracker = getSelectedFaceTracker();
        if (tracker && Menu::getInstance()->isOptionChecked(MenuOption::MuteFaceTracking) != tracker->isMuted()) {
            tracker->toggleMute();
        }

        tracker = getActiveFaceTracker();
        if (tracker && !tracker->isMuted()) {
            tracker->update(deltaTime);

            // Auto-mute microphone after losing face tracking?
            if (tracker->isTracking()) {
                _lastFaceTrackerUpdate = usecTimestampNow();
            } else {
                const quint64 MUTE_MICROPHONE_AFTER_USECS = 5000000;  //5 secs
                Menu* menu = Menu::getInstance();
                auto audioClient = DependencyManager::get<AudioClient>();
                if (menu->isOptionChecked(MenuOption::AutoMuteAudio) && !audioClient->isMuted()) {
                    if (_lastFaceTrackerUpdate > 0
                        && ((usecTimestampNow() - _lastFaceTrackerUpdate) > MUTE_MICROPHONE_AFTER_USECS)) {
                        audioClient->setMuted(true);
                        _lastFaceTrackerUpdate = 0;
                    }
                } else {
                    _lastFaceTrackerUpdate = 0;
                }
            }
        } else {
            _lastFaceTrackerUpdate = 0;
        }

        auto userInputMapper = DependencyManager::get<UserInputMapper>();

        controller::InputCalibrationData calibrationData = {
            myAvatar->getSensorToWorldMatrix(),
            createMatFromQuatAndPos(myAvatar->getWorldOrientation(), myAvatar->getWorldPosition()),
            myAvatar->getHMDSensorMatrix(),
            myAvatar->getCenterEyeCalibrationMat(),
            myAvatar->getHeadCalibrationMat(),
            myAvatar->getSpine2CalibrationMat(),
            myAvatar->getHipsCalibrationMat(),
            myAvatar->getLeftFootCalibrationMat(),
            myAvatar->getRightFootCalibrationMat(),
            myAvatar->getRightArmCalibrationMat(),
            myAvatar->getLeftArmCalibrationMat(),
            myAvatar->getRightHandCalibrationMat(),
            myAvatar->getLeftHandCalibrationMat()
        };

        InputPluginPointer keyboardMousePlugin;
        for (auto inputPlugin : PluginManager::getInstance()->getInputPlugins()) {
            if (inputPlugin->getName() == KeyboardMouseDevice::NAME) {
                keyboardMousePlugin = inputPlugin;
            } else if (inputPlugin->isActive()) {
                inputPlugin->pluginUpdate(deltaTime, calibrationData);
            }
        }

        userInputMapper->setInputCalibrationData(calibrationData);
        userInputMapper->update(deltaTime);

        if (keyboardMousePlugin && keyboardMousePlugin->isActive()) {
            keyboardMousePlugin->pluginUpdate(deltaTime, calibrationData);
        }
        // Transfer the user inputs to the driveKeys
        // FIXME can we drop drive keys and just have the avatar read the action states directly?
        myAvatar->clearDriveKeys();
        if (_myCamera.getMode() != CAMERA_MODE_INDEPENDENT && !isInterstitialMode()) {
            if (!_controllerScriptingInterface->areActionsCaptured() && _myCamera.getMode() != CAMERA_MODE_MIRROR) {
                myAvatar->setDriveKey(MyAvatar::TRANSLATE_Z, -1.0f * userInputMapper->getActionState(controller::Action::TRANSLATE_Z));
                myAvatar->setDriveKey(MyAvatar::TRANSLATE_Y, userInputMapper->getActionState(controller::Action::TRANSLATE_Y));
                myAvatar->setDriveKey(MyAvatar::TRANSLATE_X, userInputMapper->getActionState(controller::Action::TRANSLATE_X));
                if (deltaTime > FLT_EPSILON) {
                    myAvatar->setDriveKey(MyAvatar::PITCH, -1.0f * userInputMapper->getActionState(controller::Action::PITCH));
                    myAvatar->setDriveKey(MyAvatar::YAW, -1.0f * userInputMapper->getActionState(controller::Action::YAW));
                    myAvatar->setDriveKey(MyAvatar::STEP_YAW, -1.0f * userInputMapper->getActionState(controller::Action::STEP_YAW));
                }
            }
            myAvatar->setDriveKey(MyAvatar::ZOOM, userInputMapper->getActionState(controller::Action::TRANSLATE_CAMERA_Z));
        }

        myAvatar->setSprintMode((bool)userInputMapper->getActionState(controller::Action::SPRINT));
        static const std::vector<controller::Action> avatarControllerActions = {
            controller::Action::LEFT_HAND,
            controller::Action::RIGHT_HAND,
            controller::Action::LEFT_FOOT,
            controller::Action::RIGHT_FOOT,
            controller::Action::HIPS,
            controller::Action::SPINE2,
            controller::Action::HEAD,
            controller::Action::LEFT_HAND_THUMB1,
            controller::Action::LEFT_HAND_THUMB2,
            controller::Action::LEFT_HAND_THUMB3,
            controller::Action::LEFT_HAND_THUMB4,
            controller::Action::LEFT_HAND_INDEX1,
            controller::Action::LEFT_HAND_INDEX2,
            controller::Action::LEFT_HAND_INDEX3,
            controller::Action::LEFT_HAND_INDEX4,
            controller::Action::LEFT_HAND_MIDDLE1,
            controller::Action::LEFT_HAND_MIDDLE2,
            controller::Action::LEFT_HAND_MIDDLE3,
            controller::Action::LEFT_HAND_MIDDLE4,
            controller::Action::LEFT_HAND_RING1,
            controller::Action::LEFT_HAND_RING2,
            controller::Action::LEFT_HAND_RING3,
            controller::Action::LEFT_HAND_RING4,
            controller::Action::LEFT_HAND_PINKY1,
            controller::Action::LEFT_HAND_PINKY2,
            controller::Action::LEFT_HAND_PINKY3,
            controller::Action::LEFT_HAND_PINKY4,
            controller::Action::RIGHT_HAND_THUMB1,
            controller::Action::RIGHT_HAND_THUMB2,
            controller::Action::RIGHT_HAND_THUMB3,
            controller::Action::RIGHT_HAND_THUMB4,
            controller::Action::RIGHT_HAND_INDEX1,
            controller::Action::RIGHT_HAND_INDEX2,
            controller::Action::RIGHT_HAND_INDEX3,
            controller::Action::RIGHT_HAND_INDEX4,
            controller::Action::RIGHT_HAND_MIDDLE1,
            controller::Action::RIGHT_HAND_MIDDLE2,
            controller::Action::RIGHT_HAND_MIDDLE3,
            controller::Action::RIGHT_HAND_MIDDLE4,
            controller::Action::RIGHT_HAND_RING1,
            controller::Action::RIGHT_HAND_RING2,
            controller::Action::RIGHT_HAND_RING3,
            controller::Action::RIGHT_HAND_RING4,
            controller::Action::RIGHT_HAND_PINKY1,
            controller::Action::RIGHT_HAND_PINKY2,
            controller::Action::RIGHT_HAND_PINKY3,
            controller::Action::RIGHT_HAND_PINKY4,
            controller::Action::LEFT_ARM,
            controller::Action::RIGHT_ARM,
            controller::Action::LEFT_SHOULDER,
            controller::Action::RIGHT_SHOULDER,
            controller::Action::LEFT_FORE_ARM,
            controller::Action::RIGHT_FORE_ARM,
            controller::Action::LEFT_LEG,
            controller::Action::RIGHT_LEG,
            controller::Action::LEFT_UP_LEG,
            controller::Action::RIGHT_UP_LEG,
            controller::Action::LEFT_TOE_BASE,
            controller::Action::RIGHT_TOE_BASE
        };

        // copy controller poses from userInputMapper to myAvatar.
        glm::mat4 myAvatarMatrix = createMatFromQuatAndPos(myAvatar->getWorldOrientation(), myAvatar->getWorldPosition());
        glm::mat4 worldToSensorMatrix = glm::inverse(myAvatar->getSensorToWorldMatrix());
        glm::mat4 avatarToSensorMatrix = worldToSensorMatrix * myAvatarMatrix;
        for (auto& action : avatarControllerActions) {
            controller::Pose pose = userInputMapper->getPoseState(action);
            myAvatar->setControllerPoseInSensorFrame(action, pose.transform(avatarToSensorMatrix));
        }

        static const std::vector<QString> trackedObjectStringLiterals = {
            QStringLiteral("_TrackedObject00"), QStringLiteral("_TrackedObject01"), QStringLiteral("_TrackedObject02"), QStringLiteral("_TrackedObject03"),
            QStringLiteral("_TrackedObject04"), QStringLiteral("_TrackedObject05"), QStringLiteral("_TrackedObject06"), QStringLiteral("_TrackedObject07"),
            QStringLiteral("_TrackedObject08"), QStringLiteral("_TrackedObject09"), QStringLiteral("_TrackedObject10"), QStringLiteral("_TrackedObject11"),
            QStringLiteral("_TrackedObject12"), QStringLiteral("_TrackedObject13"), QStringLiteral("_TrackedObject14"), QStringLiteral("_TrackedObject15")
        };

        // Controlled by the Developer > Avatar > Show Tracked Objects menu.
        if (_showTrackedObjects) {
            static const std::vector<controller::Action> trackedObjectActions = {
                controller::Action::TRACKED_OBJECT_00, controller::Action::TRACKED_OBJECT_01, controller::Action::TRACKED_OBJECT_02, controller::Action::TRACKED_OBJECT_03,
                controller::Action::TRACKED_OBJECT_04, controller::Action::TRACKED_OBJECT_05, controller::Action::TRACKED_OBJECT_06, controller::Action::TRACKED_OBJECT_07,
                controller::Action::TRACKED_OBJECT_08, controller::Action::TRACKED_OBJECT_09, controller::Action::TRACKED_OBJECT_10, controller::Action::TRACKED_OBJECT_11,
                controller::Action::TRACKED_OBJECT_12, controller::Action::TRACKED_OBJECT_13, controller::Action::TRACKED_OBJECT_14, controller::Action::TRACKED_OBJECT_15
            };

            int i = 0;
            glm::vec4 BLUE(0.0f, 0.0f, 1.0f, 1.0f);
            for (auto& action : trackedObjectActions) {
                controller::Pose pose = userInputMapper->getPoseState(action);
                if (pose.valid) {
                    glm::vec3 pos = transformPoint(myAvatarMatrix, pose.translation);
                    glm::quat rot = glmExtractRotation(myAvatarMatrix) * pose.rotation;
                    DebugDraw::getInstance().addMarker(trackedObjectStringLiterals[i], rot, pos, BLUE);
                } else {
                    DebugDraw::getInstance().removeMarker(trackedObjectStringLiterals[i]);
                }
                i++;
            }
        } else if (_prevShowTrackedObjects) {
            for (auto& key : trackedObjectStringLiterals) {
                DebugDraw::getInstance().removeMarker(key);
            }
        }
        _prevShowTrackedObjects = _showTrackedObjects;
    }

    updateThreads(deltaTime); // If running non-threaded, then give the threads some time to process...
    updateDialogs(deltaTime); // update various stats dialogs if present

    auto grabManager = DependencyManager::get<GrabManager>();
    grabManager->simulateGrabs();

    QSharedPointer<AvatarManager> avatarManager = DependencyManager::get<AvatarManager>();

    {
        PROFILE_RANGE(simulation_physics, "Simulation");
        PerformanceTimer perfTimer("simulation");

        if (_physicsEnabled) {
            auto t0 = std::chrono::high_resolution_clock::now();
            auto t1 = t0;
            {
                PROFILE_RANGE(simulation_physics, "PrePhysics");
                PerformanceTimer perfTimer("prePhysics)");
                {
                    const VectorOfMotionStates& motionStates = _entitySimulation->getObjectsToRemoveFromPhysics();
                    _physicsEngine->removeObjects(motionStates);
                    _entitySimulation->deleteObjectsRemovedFromPhysics();
                }

                VectorOfMotionStates motionStates;
                getEntities()->getTree()->withReadLock([&] {
                    _entitySimulation->getObjectsToAddToPhysics(motionStates);
                    _physicsEngine->addObjects(motionStates);

                });
                getEntities()->getTree()->withReadLock([&] {
                    _entitySimulation->getObjectsToChange(motionStates);
                    VectorOfMotionStates stillNeedChange = _physicsEngine->changeObjects(motionStates);
                    _entitySimulation->setObjectsToChange(stillNeedChange);
                });

                _entitySimulation->applyDynamicChanges();

                t1 = std::chrono::high_resolution_clock::now();

                PhysicsEngine::Transaction transaction;
                avatarManager->buildPhysicsTransaction(transaction);
                _physicsEngine->processTransaction(transaction);
                avatarManager->handleProcessedPhysicsTransaction(transaction);

                myAvatar->prepareForPhysicsSimulation();
                _physicsEngine->forEachDynamic([&](EntityDynamicPointer dynamic) {
                    dynamic->prepareForPhysicsSimulation();
                });
            }
            auto t2 = std::chrono::high_resolution_clock::now();
            {
                PROFILE_RANGE(simulation_physics, "StepPhysics");
                PerformanceTimer perfTimer("stepPhysics");
                getEntities()->getTree()->withWriteLock([&] {
                    _physicsEngine->stepSimulation();
                });
            }
            auto t3 = std::chrono::high_resolution_clock::now();
            {
                if (_physicsEngine->hasOutgoingChanges()) {
                    {
                        PROFILE_RANGE(simulation_physics, "PostPhysics");
                        PerformanceTimer perfTimer("postPhysics");
                        // grab the collision events BEFORE handleChangedMotionStates() because at this point
                        // we have a better idea of which objects we own or should own.
                        auto& collisionEvents = _physicsEngine->getCollisionEvents();

                        getEntities()->getTree()->withWriteLock([&] {
                            PROFILE_RANGE(simulation_physics, "HandleChanges");
                            PerformanceTimer perfTimer("handleChanges");

                            const VectorOfMotionStates& outgoingChanges = _physicsEngine->getChangedMotionStates();
                            _entitySimulation->handleChangedMotionStates(outgoingChanges);
                            avatarManager->handleChangedMotionStates(outgoingChanges);

                            const VectorOfMotionStates& deactivations = _physicsEngine->getDeactivatedMotionStates();
                            _entitySimulation->handleDeactivatedMotionStates(deactivations);
                        });

                        // handleCollisionEvents() AFTER handleChangedMotionStates()
                        {
                            PROFILE_RANGE(simulation_physics, "CollisionEvents");
                            avatarManager->handleCollisionEvents(collisionEvents);
                            // Collision events (and their scripts) must not be handled when we're locked, above. (That would risk
                            // deadlock.)
                            _entitySimulation->handleCollisionEvents(collisionEvents);
                        }

                        {
                            PROFILE_RANGE(simulation_physics, "MyAvatar");
                            myAvatar->harvestResultsFromPhysicsSimulation(deltaTime);
                        }

                        if (PerformanceTimer::isActive() &&
                                Menu::getInstance()->isOptionChecked(MenuOption::DisplayDebugTimingDetails) &&
                                Menu::getInstance()->isOptionChecked(MenuOption::ExpandPhysicsTiming)) {
                            _physicsEngine->harvestPerformanceStats();
                        }
                        // NOTE: the PhysicsEngine stats are written to stdout NOT to Qt log framework
                        _physicsEngine->dumpStatsIfNecessary();
                    }
                    auto t4 = std::chrono::high_resolution_clock::now();

                    // NOTE: the getEntities()->update() call below will wait for lock
                    // and will provide non-physical entity motion
                    getEntities()->update(true); // update the models...

                    auto t5 = std::chrono::high_resolution_clock::now();

                    workload::Timings timings(6);
                    timings[0] = t1 - t0; // prePhysics entities
                    timings[1] = t2 - t1; // prePhysics avatars
                    timings[2] = t3 - t2; // stepPhysics
                    timings[3] = t4 - t3; // postPhysics
                    timings[4] = t5 - t4; // non-physical kinematics
                    timings[5] = workload::Timing_ns((int32_t)(NSECS_PER_SECOND * deltaTime)); // game loop duration
                    _gameWorkload.updateSimulationTimings(timings);
                }
            }
        } else {
            // update the rendering without any simulation
            getEntities()->update(false);
        }
        // remove recently dead avatarEntities
        SetOfEntities deadAvatarEntities;
        _entitySimulation->takeDeadAvatarEntities(deadAvatarEntities);
        avatarManager->removeDeadAvatarEntities(deadAvatarEntities);
    }

    // AvatarManager update
    {
        {
            PROFILE_RANGE(simulation, "OtherAvatars");
            PerformanceTimer perfTimer("otherAvatars");
            avatarManager->updateOtherAvatars(deltaTime);
        }

        {
            PROFILE_RANGE(simulation, "MyAvatar");
            PerformanceTimer perfTimer("MyAvatar");
            qApp->updateMyAvatarLookAtPosition();
            avatarManager->updateMyAvatar(deltaTime);
        }
    }

    bool showWarnings = Menu::getInstance()->isOptionChecked(MenuOption::PipelineWarnings);
    PerformanceWarning warn(showWarnings, "Application::update()");

    updateLOD(deltaTime);

    if (!_loginDialogOverlayID.isNull()) {
        _loginStateManager.update(getMyAvatar()->getDominantHand(), _loginDialogOverlayID);
        updateLoginDialogOverlayPosition();
    }

    // TODO: break these out into distinct perfTimers when they prove interesting
    {
        PROFILE_RANGE(app, "PickManager");
        PerformanceTimer perfTimer("pickManager");
        DependencyManager::get<PickManager>()->update();
    }

    {
        PROFILE_RANGE(app, "PointerManager");
        PerformanceTimer perfTimer("pointerManager");
        DependencyManager::get<PointerManager>()->update();
    }

    {
        PROFILE_RANGE_EX(app, "Overlays", 0xffff0000, (uint64_t)getActiveDisplayPlugin()->presentCount());
        PerformanceTimer perfTimer("overlays");
        _overlays.update(deltaTime);
    }

    // Update _viewFrustum with latest camera and view frustum data...
    // NOTE: we get this from the view frustum, to make it simpler, since the
    // loadViewFrumstum() method will get the correct details from the camera
    // We could optimize this to not actually load the viewFrustum, since we don't
    // actually need to calculate the view frustum planes to send these details
    // to the server.
    {
        QMutexLocker viewLocker(&_viewMutex);
        _myCamera.loadViewFrustum(_viewFrustum);

        _conicalViews.clear();
        _conicalViews.push_back(_viewFrustum);
        // TODO: Fix this by modeling the way the secondary camera works on how the main camera works
        // ie. Use a camera object stored in the game logic and informs the Engine on where the secondary
        // camera should be.
        updateSecondaryCameraViewFrustum();
    }

    quint64 now = usecTimestampNow();

    // Update my voxel servers with my current voxel query...
    {
        PROFILE_RANGE_EX(app, "QueryOctree", 0xffff0000, (uint64_t)getActiveDisplayPlugin()->presentCount());
        PerformanceTimer perfTimer("queryOctree");
        QMutexLocker viewLocker(&_viewMutex);

        bool viewIsDifferentEnough = false;
        if (_conicalViews.size() == _lastQueriedViews.size()) {
            for (size_t i = 0; i < _conicalViews.size(); ++i) {
                if (!_conicalViews[i].isVerySimilar(_lastQueriedViews[i])) {
                    viewIsDifferentEnough = true;
                    break;
                }
            }
        } else {
            viewIsDifferentEnough = true;
        }


        // if it's been a while since our last query or the view has significantly changed then send a query, otherwise suppress it
        static const std::chrono::seconds MIN_PERIOD_BETWEEN_QUERIES { 3 };
        auto now = SteadyClock::now();
        if (now > _queryExpiry || viewIsDifferentEnough) {
            if (DependencyManager::get<SceneScriptingInterface>()->shouldRenderEntities()) {
                queryOctree(NodeType::EntityServer, PacketType::EntityQuery);
            }
            queryAvatars();

            _lastQueriedViews = _conicalViews;
            _queryExpiry = now + MIN_PERIOD_BETWEEN_QUERIES;
        }
    }

    // sent nack packets containing missing sequence numbers of received packets from nodes
    {
        quint64 sinceLastNack = now - _lastNackTime;
        const quint64 TOO_LONG_SINCE_LAST_NACK = 1 * USECS_PER_SECOND;
        if (sinceLastNack > TOO_LONG_SINCE_LAST_NACK) {
            _lastNackTime = now;
            sendNackPackets();
        }
    }

    // send packet containing downstream audio stats to the AudioMixer
    {
        quint64 sinceLastNack = now - _lastSendDownstreamAudioStats;
        if (sinceLastNack > TOO_LONG_SINCE_LAST_SEND_DOWNSTREAM_AUDIO_STATS && !isInterstitialMode()) {
            _lastSendDownstreamAudioStats = now;

            QMetaObject::invokeMethod(DependencyManager::get<AudioClient>().data(), "sendDownstreamAudioStatsPacket", Qt::QueuedConnection);
        }
    }

    {
        PerformanceTimer perfTimer("avatarManager/postUpdate");
        avatarManager->postUpdate(deltaTime, getMain3DScene());
    }

    {
        PROFILE_RANGE_EX(app, "PostUpdateLambdas", 0xffff0000, (uint64_t)0);
        PerformanceTimer perfTimer("postUpdateLambdas");
        std::unique_lock<std::mutex> guard(_postUpdateLambdasLock);
        for (auto& iter : _postUpdateLambdas) {
            iter.second();
        }
        _postUpdateLambdas.clear();
    }


    updateRenderArgs(deltaTime);

    {
        PerformanceTimer perfTimer("AnimDebugDraw");
        AnimDebugDraw::getInstance().update();
    }


    { // Game loop is done, mark the end of the frame for the scene transactions and the render loop to take over
        PerformanceTimer perfTimer("enqueueFrame");
        getMain3DScene()->enqueueFrame();
    }

    // If the display plugin is inactive then the frames won't be processed so process them here.
    if (!getActiveDisplayPlugin()->isActive()) {
        getMain3DScene()->processTransactionQueue();
    }
}

void Application::updateRenderArgs(float deltaTime) {
    _graphicsEngine.editRenderArgs([this, deltaTime](AppRenderArgs& appRenderArgs) {
        PerformanceTimer perfTimer("editRenderArgs");
        appRenderArgs._headPose = getHMDSensorPose();

        auto myAvatar = getMyAvatar();

        // update the avatar with a fresh HMD pose
        {
            PROFILE_RANGE(render, "/updateAvatar");
            myAvatar->updateFromHMDSensorMatrix(appRenderArgs._headPose);
        }

        auto lodManager = DependencyManager::get<LODManager>();

        float sensorToWorldScale = getMyAvatar()->getSensorToWorldScale();
        appRenderArgs._sensorToWorldScale = sensorToWorldScale;
        appRenderArgs._sensorToWorld = getMyAvatar()->getSensorToWorldMatrix();
        {
            PROFILE_RANGE(render, "/buildFrustrumAndArgs");
            {
                QMutexLocker viewLocker(&_viewMutex);
                // adjust near clip plane to account for sensor scaling.
                auto adjustedProjection = glm::perspective(glm::radians(_fieldOfView.get()),
                    getActiveDisplayPlugin()->getRecommendedAspectRatio(),
                    DEFAULT_NEAR_CLIP * sensorToWorldScale,
                    DEFAULT_FAR_CLIP);
                _viewFrustum.setProjection(adjustedProjection);
                _viewFrustum.calculate();
            }
            appRenderArgs._renderArgs = RenderArgs(_graphicsEngine.getGPUContext(), lodManager->getOctreeSizeScale(),
                lodManager->getBoundaryLevelAdjust(), lodManager->getLODAngleHalfTan(), RenderArgs::DEFAULT_RENDER_MODE,
                RenderArgs::MONO, RenderArgs::RENDER_DEBUG_NONE);
            appRenderArgs._renderArgs._scene = getMain3DScene();

            {
                QMutexLocker viewLocker(&_viewMutex);
                appRenderArgs._renderArgs.setViewFrustum(_viewFrustum);
            }
        }
        {
            PROFILE_RANGE(render, "/resizeGL");
            bool showWarnings = false;
            bool suppressShortTimings = false;
            auto menu = Menu::getInstance();
            if (menu) {
                suppressShortTimings = menu->isOptionChecked(MenuOption::SuppressShortTimings);
                showWarnings = menu->isOptionChecked(MenuOption::PipelineWarnings);
            }
            PerformanceWarning::setSuppressShortTimings(suppressShortTimings);
            PerformanceWarning warn(showWarnings, "Application::paintGL()");
            resizeGL();
        }

        this->updateCamera(appRenderArgs._renderArgs, deltaTime);
        appRenderArgs._eyeToWorld = _myCamera.getTransform();
        appRenderArgs._isStereo = false;

        {
            auto hmdInterface = DependencyManager::get<HMDScriptingInterface>();
            float ipdScale = hmdInterface->getIPDScale();

            // scale IPD by sensorToWorldScale, to make the world seem larger or smaller accordingly.
            ipdScale *= sensorToWorldScale;

            auto baseProjection = appRenderArgs._renderArgs.getViewFrustum().getProjection();

            if (getActiveDisplayPlugin()->isStereo()) {
                // Stereo modes will typically have a larger projection matrix overall,
                // so we ask for the 'mono' projection matrix, which for stereo and HMD
                // plugins will imply the combined projection for both eyes.
                //
                // This is properly implemented for the Oculus plugins, but for OpenVR
                // and Stereo displays I'm not sure how to get / calculate it, so we're
                // just relying on the left FOV in each case and hoping that the
                // overall culling margin of error doesn't cause popping in the
                // right eye.  There are FIXMEs in the relevant plugins
                _myCamera.setProjection(getActiveDisplayPlugin()->getCullingProjection(baseProjection));
                appRenderArgs._isStereo = true;

                auto& eyeOffsets = appRenderArgs._eyeOffsets;
                auto& eyeProjections = appRenderArgs._eyeProjections;

                // FIXME we probably don't need to set the projection matrix every frame,
                // only when the display plugin changes (or in non-HMD modes when the user
                // changes the FOV manually, which right now I don't think they can.
                for_each_eye([&](Eye eye) {
                    // For providing the stereo eye views, the HMD head pose has already been
                    // applied to the avatar, so we need to get the difference between the head
                    // pose applied to the avatar and the per eye pose, and use THAT as
                    // the per-eye stereo matrix adjustment.
                    mat4 eyeToHead = getActiveDisplayPlugin()->getEyeToHeadTransform(eye);
                    // Grab the translation
                    vec3 eyeOffset = glm::vec3(eyeToHead[3]);
                    // Apply IPD scaling
                    mat4 eyeOffsetTransform = glm::translate(mat4(), eyeOffset * -1.0f * ipdScale);
                    eyeOffsets[eye] = eyeOffsetTransform;
                    eyeProjections[eye] = getActiveDisplayPlugin()->getEyeProjection(eye, baseProjection);
                });

                // Configure the type of display / stereo
                appRenderArgs._renderArgs._displayMode = (isHMDMode() ? RenderArgs::STEREO_HMD : RenderArgs::STEREO_MONITOR);
            }
        }

        {
            QMutexLocker viewLocker(&_viewMutex);
            _myCamera.loadViewFrustum(_displayViewFrustum);
            appRenderArgs._view = glm::inverse(_displayViewFrustum.getView());
        }

        {
            QMutexLocker viewLocker(&_viewMutex);
            appRenderArgs._renderArgs.setViewFrustum(_displayViewFrustum);
        }


        // HACK
        // load the view frustum
        // FIXME: This preDisplayRender call is temporary until we create a separate render::scene for the mirror rendering.
        // Then we can move this logic into the Avatar::simulate call.
        myAvatar->preDisplaySide(&appRenderArgs._renderArgs);
    });
}

void Application::queryAvatars() {
    if (!isInterstitialMode()) {
        auto avatarPacket = NLPacket::create(PacketType::AvatarQuery);
        auto destinationBuffer = reinterpret_cast<unsigned char*>(avatarPacket->getPayload());
        unsigned char* bufferStart = destinationBuffer;

        uint8_t numFrustums = (uint8_t)_conicalViews.size();
        memcpy(destinationBuffer, &numFrustums, sizeof(numFrustums));
        destinationBuffer += sizeof(numFrustums);

        for (const auto& view : _conicalViews) {
            destinationBuffer += view.serialize(destinationBuffer);
        }

        avatarPacket->setPayloadSize(destinationBuffer - bufferStart);

        DependencyManager::get<NodeList>()->broadcastToNodes(std::move(avatarPacket), NodeSet() << NodeType::AvatarMixer);
    }
}


int Application::sendNackPackets() {

    // iterates through all nodes in NodeList
    auto nodeList = DependencyManager::get<NodeList>();

    int packetsSent = 0;

    nodeList->eachNode([&](const SharedNodePointer& node){

        if (node->getActiveSocket() && node->getType() == NodeType::EntityServer) {

            auto nackPacketList = NLPacketList::create(PacketType::OctreeDataNack);

            QUuid nodeUUID = node->getUUID();

            // if there are octree packets from this node that are waiting to be processed,
            // don't send a NACK since the missing packets may be among those waiting packets.
            if (_octreeProcessor.hasPacketsToProcessFrom(nodeUUID)) {
                return;
            }

            QSet<OCTREE_PACKET_SEQUENCE> missingSequenceNumbers;
            _octreeServerSceneStats.withReadLock([&] {
                // retrieve octree scene stats of this node
                if (_octreeServerSceneStats.find(nodeUUID) == _octreeServerSceneStats.end()) {
                    return;
                }
                // get sequence number stats of node, prune its missing set, and make a copy of the missing set
                SequenceNumberStats& sequenceNumberStats = _octreeServerSceneStats[nodeUUID].getIncomingOctreeSequenceNumberStats();
                sequenceNumberStats.pruneMissingSet();
                missingSequenceNumbers = sequenceNumberStats.getMissingSet();
            });

            _isMissingSequenceNumbers = (missingSequenceNumbers.size() != 0);

            // construct nack packet(s) for this node
            foreach(const OCTREE_PACKET_SEQUENCE& missingNumber, missingSequenceNumbers) {
                nackPacketList->writePrimitive(missingNumber);
            }

            if (nackPacketList->getNumPackets()) {
                packetsSent += (int)nackPacketList->getNumPackets();

                // send the packet list
                nodeList->sendPacketList(std::move(nackPacketList), *node);
            }
        }
    });

    return packetsSent;
}

void Application::queryOctree(NodeType_t serverType, PacketType packetType) {

    if (!_settingsLoaded) {
        return; // bail early if settings are not loaded
    }

    const bool isModifiedQuery = !_physicsEnabled;
    if (isModifiedQuery) {
        // Create modified view that is a simple sphere.
        bool interstitialModeEnabled = DependencyManager::get<NodeList>()->getDomainHandler().getInterstitialModeEnabled();

        ConicalViewFrustum sphericalView;
        sphericalView.setSimpleRadius(INITIAL_QUERY_RADIUS);

        if (interstitialModeEnabled) {
            ConicalViewFrustum farView;
            farView.set(_viewFrustum);
            _octreeQuery.setConicalViews({ sphericalView, farView });
        } else {
            _octreeQuery.setConicalViews({ sphericalView });
        }

        _octreeQuery.setOctreeSizeScale(DEFAULT_OCTREE_SIZE_SCALE);
        static constexpr float MIN_LOD_ADJUST = -20.0f;
        _octreeQuery.setBoundaryLevelAdjust(MIN_LOD_ADJUST);
    } else {
        _octreeQuery.setConicalViews(_conicalViews);
        auto lodManager = DependencyManager::get<LODManager>();
        _octreeQuery.setOctreeSizeScale(lodManager->getOctreeSizeScale());
        _octreeQuery.setBoundaryLevelAdjust(lodManager->getBoundaryLevelAdjust());
    }
    _octreeQuery.setReportInitialCompletion(isModifiedQuery);


    auto nodeList = DependencyManager::get<NodeList>();

    auto node = nodeList->soloNodeOfType(serverType);
    if (node && node->getActiveSocket()) {
        _octreeQuery.setMaxQueryPacketsPerSecond(getMaxOctreePacketsPerSecond());

        auto queryPacket = NLPacket::create(packetType);

        // encode the query data
        auto packetData = reinterpret_cast<unsigned char*>(queryPacket->getPayload());
        int packetSize = _octreeQuery.getBroadcastData(packetData);
        queryPacket->setPayloadSize(packetSize);

        // make sure we still have an active socket
        nodeList->sendUnreliablePacket(*queryPacket, *node);
    }
}


bool Application::isHMDMode() const {
    return getActiveDisplayPlugin()->isHmd();
}

float Application::getNumCollisionObjects() const {
    return _physicsEngine ? _physicsEngine->getNumCollisionObjects() : 0;
}

float Application::getTargetRenderFrameRate() const { return getActiveDisplayPlugin()->getTargetFrameRate(); }

QRect Application::getDesirableApplicationGeometry() const {
    QRect applicationGeometry = getWindow()->geometry();

    // If our parent window is on the HMD, then don't use its geometry, instead use
    // the "main screen" geometry.
    HMDToolsDialog* hmdTools = DependencyManager::get<DialogsManager>()->getHMDToolsDialog();
    if (hmdTools && hmdTools->hasHMDScreen()) {
        QScreen* hmdScreen = hmdTools->getHMDScreen();
        QWindow* appWindow = getWindow()->windowHandle();
        QScreen* appScreen = appWindow->screen();

        // if our app's screen is the hmd screen, we don't want to place the
        // running scripts widget on it. So we need to pick a better screen.
        // we will use the screen for the HMDTools since it's a guaranteed
        // better screen.
        if (appScreen == hmdScreen) {
            QScreen* betterScreen = hmdTools->windowHandle()->screen();
            applicationGeometry = betterScreen->geometry();
        }
    }
    return applicationGeometry;
}

PickRay Application::computePickRay(float x, float y) const {
    vec2 pickPoint { x, y };
    PickRay result;
    if (isHMDMode()) {
        getApplicationCompositor().computeHmdPickRay(pickPoint, result.origin, result.direction);
    } else {
        pickPoint /= getCanvasSize();
        if (_myCamera.getMode() == CameraMode::CAMERA_MODE_MIRROR) {
            pickPoint.x = 1.0f - pickPoint.x;
        }
        QMutexLocker viewLocker(&_viewMutex);
        _viewFrustum.computePickRay(pickPoint.x, pickPoint.y, result.origin, result.direction);
    }
    return result;
}

std::shared_ptr<MyAvatar> Application::getMyAvatar() const {
    return DependencyManager::get<AvatarManager>()->getMyAvatar();
}

glm::vec3 Application::getAvatarPosition() const {
    return getMyAvatar()->getWorldPosition();
}

void Application::copyViewFrustum(ViewFrustum& viewOut) const {
    QMutexLocker viewLocker(&_viewMutex);
    viewOut = _viewFrustum;
}

void Application::copyDisplayViewFrustum(ViewFrustum& viewOut) const {
    QMutexLocker viewLocker(&_viewMutex);
    viewOut = _displayViewFrustum;
}

// resentSensors() is a bit of vestigial feature. It used to be used for Oculus DK2 to recenter the view around
// the current head orientation.  With the introduction of "room scale" tracking we no longer need that particular
// feature.  However, we still use this to reset face trackers, eye trackers, audio and to optionally re-load the avatar
// rig and animations from scratch.
void Application::resetSensors(bool andReload) {
    DependencyManager::get<DdeFaceTracker>()->reset();
    DependencyManager::get<EyeTracker>()->reset();
    _overlayConductor.centerUI();
    getActiveDisplayPlugin()->resetSensors();
    getMyAvatar()->reset(true, andReload);
    QMetaObject::invokeMethod(DependencyManager::get<AudioClient>().data(), "reset", Qt::QueuedConnection);
}

void Application::hmdVisibleChanged(bool visible) {
    // TODO
    // calling start and stop will change audio input and ouput to default audio devices.
    // we need to add a pause/unpause functionality to AudioClient for this to work properly
#if 0
    if (visible) {
        QMetaObject::invokeMethod(DependencyManager::get<AudioClient>().data(), "start", Qt::QueuedConnection);
    } else {
        QMetaObject::invokeMethod(DependencyManager::get<AudioClient>().data(), "stop", Qt::QueuedConnection);
    }
#endif
}

void Application::updateWindowTitle() const {

    auto nodeList = DependencyManager::get<NodeList>();
    auto accountManager = DependencyManager::get<AccountManager>();
    auto isInErrorState = nodeList->getDomainHandler().isInErrorState();

    QString buildVersion = " - "
        + (BuildInfo::BUILD_TYPE == BuildInfo::BuildType::Stable ? QString("Version") : QString("Build"))
        + " " + applicationVersion();

    QString loginStatus = accountManager->isLoggedIn() ? "" : " (NOT LOGGED IN)";

    QString connectionStatus = isInErrorState ? " (ERROR CONNECTING)" :
        nodeList->getDomainHandler().isConnected() ? "" : " (NOT CONNECTED)";
    QString username = accountManager->getAccountInfo().getUsername();

    setCrashAnnotation("username", username.toStdString());

    QString currentPlaceName;
    if (isServerlessMode()) {
        if (isInErrorState) {
            currentPlaceName = "serverless: " + nodeList->getDomainHandler().getErrorDomainURL().toString();
        } else {
            currentPlaceName = "serverless: " + DependencyManager::get<AddressManager>()->getDomainURL().toString();
        }
    } else {
        currentPlaceName = DependencyManager::get<AddressManager>()->getDomainURL().host();
        if (currentPlaceName.isEmpty()) {
            currentPlaceName = nodeList->getDomainHandler().getHostname();
        }
    }

    QString title = QString() + (!username.isEmpty() ? username + " @ " : QString())
        + currentPlaceName + connectionStatus + loginStatus + buildVersion;

#ifndef WIN32
    // crashes with vs2013/win32
    qCDebug(interfaceapp, "Application title set to: %s", title.toStdString().c_str());
#endif
    _window->setWindowTitle(title);

    // updateTitleWindow gets called whenever there's a change regarding the domain, so rather
    // than placing this within domainURLChanged, it's placed here to cover the other potential cases.
    DependencyManager::get< MessagesClient >()->sendLocalMessage("Toolbar-DomainChanged", "");
}

void Application::clearDomainOctreeDetails() {
    // before we delete all entities get MyAvatar's AvatarEntityData ready
    getMyAvatar()->prepareAvatarEntityDataForReload();

    // if we're about to quit, we really don't need to do the rest of these things...
    if (_aboutToQuit) {
        return;
    }

    qCDebug(interfaceapp) << "Clearing domain octree details...";

    resetPhysicsReadyInformation();
    setIsInterstitialMode(true);

    _octreeServerSceneStats.withWriteLock([&] {
        _octreeServerSceneStats.clear();
    });

    // reset the model renderer
    getEntities()->clear();

    auto skyStage = DependencyManager::get<SceneScriptingInterface>()->getSkyStage();

    skyStage->setBackgroundMode(graphics::SunSkyStage::SKY_DEFAULT);

    DependencyManager::get<AnimationCache>()->clearUnusedResources();
    DependencyManager::get<SoundCache>()->clearUnusedResources();
    MaterialCache::instance().clearUnusedResources();
    DependencyManager::get<ModelCache>()->clearUnusedResources();
    ShaderCache::instance().clearUnusedResources();
    DependencyManager::get<TextureCache>()->clearUnusedResources();
    DependencyManager::get<recording::ClipCache>()->clearUnusedResources();
}

void Application::domainURLChanged(QUrl domainURL) {
    // disable physics until we have enough information about our new location to not cause craziness.
    resetPhysicsReadyInformation();
    setIsServerlessMode(domainURL.scheme() != URL_SCHEME_HIFI);
    if (isServerlessMode()) {
        loadServerlessDomain(domainURL);
    }
    updateWindowTitle();
}

void Application::goToErrorDomainURL(QUrl errorDomainURL) {
    // disable physics until we have enough information about our new location to not cause craziness.
    resetPhysicsReadyInformation();
    setIsServerlessMode(errorDomainURL.scheme() != URL_SCHEME_HIFI);
    if (isServerlessMode()) {
        loadErrorDomain(errorDomainURL);
    }
    updateWindowTitle();
}

void Application::resettingDomain() {
    _notifiedPacketVersionMismatchThisDomain = false;

    clearDomainOctreeDetails();
}

void Application::nodeAdded(SharedNodePointer node) const {
    if (node->getType() == NodeType::EntityServer) {
        if (!_failedToConnectToEntityServer) {
            _entityServerConnectionTimer.stop();
            _entityServerConnectionTimer.setInterval(ENTITY_SERVER_CONNECTION_TIMEOUT);
            _entityServerConnectionTimer.start();
        }
    }
}

void Application::nodeActivated(SharedNodePointer node) {
    if (node->getType() == NodeType::AssetServer) {
        // asset server just connected - check if we have the asset browser showing

#if !defined(DISABLE_QML)
        auto offscreenUi = getOffscreenUI();
        auto assetDialog = offscreenUi ? offscreenUi->getRootItem()->findChild<QQuickItem*>("AssetServer") : nullptr;

        if (assetDialog) {
            auto nodeList = DependencyManager::get<NodeList>();

            if (nodeList->getThisNodeCanWriteAssets()) {
                // call reload on the shown asset browser dialog to get the mappings (if permissions allow)
                QMetaObject::invokeMethod(assetDialog, "reload");
            } else {
                // we switched to an Asset Server that we can't modify, hide the Asset Browser
                assetDialog->setVisible(false);
            }
        }
#endif
    }

    // If we get a new EntityServer activated, reset lastQueried time
    // so we will do a proper query during update
    if (node->getType() == NodeType::EntityServer) {
        _queryExpiry = SteadyClock::now();
        _octreeQuery.incrementConnectionID();

        if  (!_failedToConnectToEntityServer) {
            _entityServerConnectionTimer.stop();
        }
    }

    if (node->getType() == NodeType::AudioMixer && !isInterstitialMode()) {
        DependencyManager::get<AudioClient>()->negotiateAudioFormat();
    }

    if (node->getType() == NodeType::AvatarMixer) {
        _queryExpiry = SteadyClock::now();

        // new avatar mixer, send off our identity packet on next update loop
        // Reset skeletonModelUrl if the last server modified our choice.
        // Override the avatar url (but not model name) here too.
        if (_avatarOverrideUrl.isValid()) {
            getMyAvatar()->useFullAvatarURL(_avatarOverrideUrl);
        }

        if (getMyAvatar()->getFullAvatarURLFromPreferences() != getMyAvatar()->getSkeletonModelURL()) {
            getMyAvatar()->resetFullAvatarURL();
        }
        getMyAvatar()->markIdentityDataChanged();
        getMyAvatar()->resetLastSent();

        if (!isInterstitialMode()) {
            // transmit a "sendAll" packet to the AvatarMixer we just connected to.
            getMyAvatar()->sendAvatarDataPacket(true);
        }
    }
}

void Application::nodeKilled(SharedNodePointer node) {
    // These are here because connecting NodeList::nodeKilled to OctreePacketProcessor::nodeKilled doesn't work:
    // OctreePacketProcessor::nodeKilled is not being called when NodeList::nodeKilled is emitted.
    // This may have to do with GenericThread::threadRoutine() blocking the QThread event loop

    _octreeProcessor.nodeKilled(node);

    _entityEditSender.nodeKilled(node);

    if (node->getType() == NodeType::AudioMixer) {
        QMetaObject::invokeMethod(DependencyManager::get<AudioClient>().data(), "audioMixerKilled");
    } else if (node->getType() == NodeType::EntityServer) {
        // we lost an entity server, clear all of the domain octree details
        clearDomainOctreeDetails();
    } else if (node->getType() == NodeType::AssetServer) {
        // asset server going away - check if we have the asset browser showing

#if !defined(DISABLE_QML)
        auto offscreenUi = getOffscreenUI();
        auto assetDialog = offscreenUi ? offscreenUi->getRootItem()->findChild<QQuickItem*>("AssetServer") : nullptr;

        if (assetDialog) {
            // call reload on the shown asset browser dialog
            QMetaObject::invokeMethod(assetDialog, "clear");
        }
#endif
    }
}

void Application::trackIncomingOctreePacket(ReceivedMessage& message, SharedNodePointer sendingNode, bool wasStatsPacket) {
    // Attempt to identify the sender from its address.
    if (sendingNode) {
        const QUuid& nodeUUID = sendingNode->getUUID();

        // now that we know the node ID, let's add these stats to the stats for that node...
        _octreeServerSceneStats.withWriteLock([&] {
            if (_octreeServerSceneStats.find(nodeUUID) != _octreeServerSceneStats.end()) {
                OctreeSceneStats& stats = _octreeServerSceneStats[nodeUUID];
                stats.trackIncomingOctreePacket(message, wasStatsPacket, sendingNode->getClockSkewUsec());
            }
        });
    }
}

bool Application::gpuTextureMemSizeStable() {
    auto renderConfig = qApp->getRenderEngine()->getConfiguration();
    auto renderStats = renderConfig->getConfig<render::EngineStats>("Stats");

    qint64 textureResourceGPUMemSize = renderStats->textureResourceGPUMemSize;
    qint64 texturePopulatedGPUMemSize = renderStats->textureResourcePopulatedGPUMemSize;
    qint64 textureTransferSize = renderStats->texturePendingGPUTransferSize;

    if (_gpuTextureMemSizeAtLastCheck == textureResourceGPUMemSize) {
        _gpuTextureMemSizeStabilityCount++;
    } else {
        _gpuTextureMemSizeStabilityCount = 0;
    }
    _gpuTextureMemSizeAtLastCheck = textureResourceGPUMemSize;

    if (_gpuTextureMemSizeStabilityCount >= _minimumGPUTextureMemSizeStabilityCount) {
        return (textureResourceGPUMemSize == texturePopulatedGPUMemSize) && (textureTransferSize == 0);
    }
    return false;
}

int Application::processOctreeStats(ReceivedMessage& message, SharedNodePointer sendingNode) {
    // parse the incoming stats datas stick it in a temporary object for now, while we
    // determine which server it belongs to
    int statsMessageLength = 0;

    const QUuid& nodeUUID = sendingNode->getUUID();

    // now that we know the node ID, let's add these stats to the stats for that node...
    _octreeServerSceneStats.withWriteLock([&] {
        OctreeSceneStats& octreeStats = _octreeServerSceneStats[nodeUUID];
        statsMessageLength = octreeStats.unpackFromPacket(message);

        if (octreeStats.isFullScene()) {
            _fullSceneReceivedCounter++;
        }
    });

    return statsMessageLength;
}

void Application::packetSent(quint64 length) {
}

void Application::addingEntityWithCertificate(const QString& certificateID, const QString& placeName) {
    auto ledger = DependencyManager::get<Ledger>();
    ledger->updateLocation(certificateID, placeName);
}

void Application::registerScriptEngineWithApplicationServices(ScriptEnginePointer scriptEngine) {

    scriptEngine->setEmitScriptUpdatesFunction([this]() {
        SharedNodePointer entityServerNode = DependencyManager::get<NodeList>()->soloNodeOfType(NodeType::EntityServer);
        return !entityServerNode || isPhysicsEnabled();
    });

    // setup the packet sender of the script engine's scripting interfaces so
    // we can use the same ones from the application.
    auto entityScriptingInterface = DependencyManager::get<EntityScriptingInterface>();
    entityScriptingInterface->setPacketSender(&_entityEditSender);
    entityScriptingInterface->setEntityTree(getEntities()->getTree());

    if (property(hifi::properties::TEST).isValid()) {
        scriptEngine->registerGlobalObject("Test", TestScriptingInterface::getInstance());
    }

    scriptEngine->registerGlobalObject("PlatformInfo", PlatformInfoScriptingInterface::getInstance());
    scriptEngine->registerGlobalObject("Rates", new RatesScriptingInterface(this));

    // hook our avatar and avatar hash map object into this script engine
    getMyAvatar()->registerMetaTypes(scriptEngine);

    scriptEngine->registerGlobalObject("AvatarList", DependencyManager::get<AvatarManager>().data());

    scriptEngine->registerGlobalObject("Camera", &_myCamera);

#if defined(Q_OS_MAC) || defined(Q_OS_WIN)
    scriptEngine->registerGlobalObject("SpeechRecognizer", DependencyManager::get<SpeechRecognizer>().data());
#endif

    ClipboardScriptingInterface* clipboardScriptable = new ClipboardScriptingInterface();
    scriptEngine->registerGlobalObject("Clipboard", clipboardScriptable);
    connect(scriptEngine.data(), &ScriptEngine::finished, clipboardScriptable, &ClipboardScriptingInterface::deleteLater);

    scriptEngine->registerGlobalObject("Overlays", &_overlays);
    qScriptRegisterMetaType(scriptEngine.data(), OverlayPropertyResultToScriptValue, OverlayPropertyResultFromScriptValue);
    qScriptRegisterMetaType(scriptEngine.data(), RayToOverlayIntersectionResultToScriptValue,
                            RayToOverlayIntersectionResultFromScriptValue);

#if !defined(DISABLE_QML)
    scriptEngine->registerGlobalObject("OffscreenFlags", getOffscreenUI()->getFlags());
    scriptEngine->registerGlobalObject("Desktop", DependencyManager::get<DesktopScriptingInterface>().data());
#endif

    qScriptRegisterMetaType(scriptEngine.data(), wrapperToScriptValue<ToolbarProxy>, wrapperFromScriptValue<ToolbarProxy>);
    qScriptRegisterMetaType(scriptEngine.data(),
                            wrapperToScriptValue<ToolbarButtonProxy>, wrapperFromScriptValue<ToolbarButtonProxy>);
    scriptEngine->registerGlobalObject("Toolbars", DependencyManager::get<ToolbarScriptingInterface>().data());

    qScriptRegisterMetaType(scriptEngine.data(), wrapperToScriptValue<TabletProxy>, wrapperFromScriptValue<TabletProxy>);
    qScriptRegisterMetaType(scriptEngine.data(),
                            wrapperToScriptValue<TabletButtonProxy>, wrapperFromScriptValue<TabletButtonProxy>);
    scriptEngine->registerGlobalObject("Tablet", DependencyManager::get<TabletScriptingInterface>().data());
    // FIXME remove these deprecated names for the tablet scripting interface
    scriptEngine->registerGlobalObject("tabletInterface", DependencyManager::get<TabletScriptingInterface>().data());

    auto toolbarScriptingInterface = DependencyManager::get<ToolbarScriptingInterface>().data();
    DependencyManager::get<TabletScriptingInterface>().data()->setToolbarScriptingInterface(toolbarScriptingInterface);

    scriptEngine->registerGlobalObject("Window", DependencyManager::get<WindowScriptingInterface>().data());
    scriptEngine->registerGetterSetter("location", LocationScriptingInterface::locationGetter,
                        LocationScriptingInterface::locationSetter, "Window");
    // register `location` on the global object.
    scriptEngine->registerGetterSetter("location", LocationScriptingInterface::locationGetter,
                                       LocationScriptingInterface::locationSetter);

    bool clientScript = scriptEngine->isClientScript();
    scriptEngine->registerFunction("OverlayWindow", clientScript ? QmlWindowClass::constructor : QmlWindowClass::restricted_constructor);
#if !defined(Q_OS_ANDROID) && !defined(DISABLE_QML)
    scriptEngine->registerFunction("OverlayWebWindow", clientScript ? QmlWebWindowClass::constructor : QmlWebWindowClass::restricted_constructor);
#endif
    scriptEngine->registerFunction("QmlFragment", clientScript ? QmlFragmentClass::constructor : QmlFragmentClass::restricted_constructor);

    scriptEngine->registerGlobalObject("Menu", MenuScriptingInterface::getInstance());
    scriptEngine->registerGlobalObject("DesktopPreviewProvider", DependencyManager::get<DesktopPreviewProvider>().data());
#if !defined(DISABLE_QML)
    scriptEngine->registerGlobalObject("Stats", Stats::getInstance());
#endif
    scriptEngine->registerGlobalObject("Settings", SettingsScriptingInterface::getInstance());
    scriptEngine->registerGlobalObject("Snapshot", DependencyManager::get<Snapshot>().data());
    scriptEngine->registerGlobalObject("AudioStats", DependencyManager::get<AudioClient>()->getStats().data());
    scriptEngine->registerGlobalObject("AudioScope", DependencyManager::get<AudioScope>().data());
    scriptEngine->registerGlobalObject("AvatarBookmarks", DependencyManager::get<AvatarBookmarks>().data());
    scriptEngine->registerGlobalObject("LocationBookmarks", DependencyManager::get<LocationBookmarks>().data());

    scriptEngine->registerGlobalObject("RayPick", DependencyManager::get<RayPickScriptingInterface>().data());
    scriptEngine->registerGlobalObject("LaserPointers", DependencyManager::get<LaserPointerScriptingInterface>().data());
    scriptEngine->registerGlobalObject("Picks", DependencyManager::get<PickScriptingInterface>().data());
    scriptEngine->registerGlobalObject("Pointers", DependencyManager::get<PointerScriptingInterface>().data());

    // Caches
    scriptEngine->registerGlobalObject("AnimationCache", DependencyManager::get<AnimationCacheScriptingInterface>().data());
    scriptEngine->registerGlobalObject("TextureCache", DependencyManager::get<TextureCacheScriptingInterface>().data());
    scriptEngine->registerGlobalObject("ModelCache", DependencyManager::get<ModelCacheScriptingInterface>().data());
    scriptEngine->registerGlobalObject("SoundCache", DependencyManager::get<SoundCacheScriptingInterface>().data());

    scriptEngine->registerGlobalObject("DialogsManager", _dialogsManagerScriptingInterface);

    scriptEngine->registerGlobalObject("Account", AccountServicesScriptingInterface::getInstance()); // DEPRECATED - TO BE REMOVED
    scriptEngine->registerGlobalObject("GlobalServices", AccountServicesScriptingInterface::getInstance()); // DEPRECATED - TO BE REMOVED
    scriptEngine->registerGlobalObject("AccountServices", AccountServicesScriptingInterface::getInstance());
    qScriptRegisterMetaType(scriptEngine.data(), DownloadInfoResultToScriptValue, DownloadInfoResultFromScriptValue);

    scriptEngine->registerGlobalObject("FaceTracker", DependencyManager::get<DdeFaceTracker>().data());

    scriptEngine->registerGlobalObject("AvatarManager", DependencyManager::get<AvatarManager>().data());

    scriptEngine->registerGlobalObject("LODManager", DependencyManager::get<LODManager>().data());

    scriptEngine->registerGlobalObject("Keyboard", DependencyManager::get<KeyboardScriptingInterface>().data());

    scriptEngine->registerGlobalObject("Paths", DependencyManager::get<PathUtils>().data());

    scriptEngine->registerGlobalObject("HMD", DependencyManager::get<HMDScriptingInterface>().data());
    scriptEngine->registerFunction("HMD", "getHUDLookAtPosition2D", HMDScriptingInterface::getHUDLookAtPosition2D, 0);
    scriptEngine->registerFunction("HMD", "getHUDLookAtPosition3D", HMDScriptingInterface::getHUDLookAtPosition3D, 0);

    scriptEngine->registerGlobalObject("Scene", DependencyManager::get<SceneScriptingInterface>().data());
    scriptEngine->registerGlobalObject("Render", _graphicsEngine.getRenderEngine()->getConfiguration().get());
    scriptEngine->registerGlobalObject("Workload", _gameWorkload._engine->getConfiguration().get());

    GraphicsScriptingInterface::registerMetaTypes(scriptEngine.data());
    scriptEngine->registerGlobalObject("Graphics", DependencyManager::get<GraphicsScriptingInterface>().data());

    scriptEngine->registerGlobalObject("ScriptDiscoveryService", DependencyManager::get<ScriptEngines>().data());
    scriptEngine->registerGlobalObject("Reticle", getApplicationCompositor().getReticleInterface());

    scriptEngine->registerGlobalObject("UserActivityLogger", DependencyManager::get<UserActivityLoggerScriptingInterface>().data());
    scriptEngine->registerGlobalObject("Users", DependencyManager::get<UsersScriptingInterface>().data());

    scriptEngine->registerGlobalObject("GooglePoly", DependencyManager::get<GooglePolyScriptingInterface>().data());

    if (auto steamClient = PluginManager::getInstance()->getSteamClientPlugin()) {
        scriptEngine->registerGlobalObject("Steam", new SteamScriptingInterface(scriptEngine.data(), steamClient.get()));
    }
    auto scriptingInterface = DependencyManager::get<controller::ScriptingInterface>();
    scriptEngine->registerGlobalObject("Controller", scriptingInterface.data());
    UserInputMapper::registerControllerTypes(scriptEngine.data());

    auto recordingInterface = DependencyManager::get<RecordingScriptingInterface>();
    scriptEngine->registerGlobalObject("Recording", recordingInterface.data());

    auto entityScriptServerLog = DependencyManager::get<EntityScriptServerLogClient>();
    scriptEngine->registerGlobalObject("EntityScriptServerLog", entityScriptServerLog.data());
    scriptEngine->registerGlobalObject("AvatarInputs", AvatarInputs::getInstance());
    scriptEngine->registerGlobalObject("Selection", DependencyManager::get<SelectionScriptingInterface>().data());
    scriptEngine->registerGlobalObject("ContextOverlay", DependencyManager::get<ContextOverlayInterface>().data());
    scriptEngine->registerGlobalObject("WalletScriptingInterface", DependencyManager::get<WalletScriptingInterface>().data());
    scriptEngine->registerGlobalObject("AddressManager", DependencyManager::get<AddressManager>().data());
    scriptEngine->registerGlobalObject("HifiAbout", AboutUtil::getInstance());
    scriptEngine->registerGlobalObject("ResourceRequestObserver", DependencyManager::get<ResourceRequestObserver>().data());

    qScriptRegisterMetaType(scriptEngine.data(), OverlayIDtoScriptValue, OverlayIDfromScriptValue);

    registerInteractiveWindowMetaType(scriptEngine.data());

    auto pickScriptingInterface = DependencyManager::get<PickScriptingInterface>();
    pickScriptingInterface->registerMetaTypes(scriptEngine.data());

    // connect this script engines printedMessage signal to the global ScriptEngines these various messages
    auto scriptEngines = DependencyManager::get<ScriptEngines>().data();
    connect(scriptEngine.data(), &ScriptEngine::printedMessage, scriptEngines, &ScriptEngines::onPrintedMessage);
    connect(scriptEngine.data(), &ScriptEngine::errorMessage, scriptEngines, &ScriptEngines::onErrorMessage);
    connect(scriptEngine.data(), &ScriptEngine::warningMessage, scriptEngines, &ScriptEngines::onWarningMessage);
    connect(scriptEngine.data(), &ScriptEngine::infoMessage, scriptEngines, &ScriptEngines::onInfoMessage);
    connect(scriptEngine.data(), &ScriptEngine::clearDebugWindow, scriptEngines, &ScriptEngines::onClearDebugWindow);

}

bool Application::canAcceptURL(const QString& urlString) const {
    QUrl url(urlString);
    if (url.query().contains(WEB_VIEW_TAG)) {
        return false;
    } else if (urlString.startsWith(URL_SCHEME_HIFI)) {
        return true;
    }
    QString lowerPath = url.path().toLower();
    for (auto& pair : _acceptedExtensions) {
        if (lowerPath.endsWith(pair.first, Qt::CaseInsensitive)) {
            return true;
        }
    }
    return false;
}

bool Application::acceptURL(const QString& urlString, bool defaultUpload) {
    QUrl url(urlString);

    if (url.scheme() == URL_SCHEME_HIFI) {
        // this is a hifi URL - have the AddressManager handle it
        QMetaObject::invokeMethod(DependencyManager::get<AddressManager>().data(), "handleLookupString",
                                  Qt::AutoConnection, Q_ARG(const QString&, urlString));
        return true;
    }

    QString lowerPath = url.path().toLower();
    for (auto& pair : _acceptedExtensions) {
        if (lowerPath.endsWith(pair.first, Qt::CaseInsensitive)) {
            AcceptURLMethod method = pair.second;
            return (this->*method)(urlString);
        }
    }

    if (defaultUpload && !url.fileName().isEmpty() && url.isLocalFile()) {
        showAssetServerWidget(urlString);
    }
    return defaultUpload;
}

void Application::setSessionUUID(const QUuid& sessionUUID) const {
    Physics::setSessionUUID(sessionUUID);
}

bool Application::askToSetAvatarUrl(const QString& url) {
    QUrl realUrl(url);
    if (realUrl.isLocalFile()) {
        OffscreenUi::asyncWarning("", "You can not use local files for avatar components.");
        return false;
    }

    // Download the FST file, to attempt to determine its model type
    QVariantHash fstMapping = FSTReader::downloadMapping(url);

    FSTReader::ModelType modelType = FSTReader::predictModelType(fstMapping);

    QString modelName = fstMapping["name"].toString();
    QString modelLicense = fstMapping["license"].toString();

    bool agreeToLicense = true; // assume true
    //create set avatar callback
    auto setAvatar = [=] (QString url, QString modelName) {
        ModalDialogListener* dlg = OffscreenUi::asyncQuestion("Set Avatar",
                                                              "Would you like to use '" + modelName + "' for your avatar?",
                                                              QMessageBox::Ok | QMessageBox::Cancel, QMessageBox::Ok);
        QObject::connect(dlg, &ModalDialogListener::response, this, [=] (QVariant answer) {
            QObject::disconnect(dlg, &ModalDialogListener::response, this, nullptr);

            bool ok = (QMessageBox::Ok == static_cast<QMessageBox::StandardButton>(answer.toInt()));
            if (ok) {
                getMyAvatar()->useFullAvatarURL(url, modelName);
                emit fullAvatarURLChanged(url, modelName);
            } else {
                qCDebug(interfaceapp) << "Declined to use the avatar";
            }
        });
    };

    if (!modelLicense.isEmpty()) {
        // word wrap the license text to fit in a reasonable shaped message box.
        const int MAX_CHARACTERS_PER_LINE = 90;
        modelLicense = simpleWordWrap(modelLicense, MAX_CHARACTERS_PER_LINE);

        ModalDialogListener* dlg = OffscreenUi::asyncQuestion("Avatar Usage License",
                                                              modelLicense + "\nDo you agree to these terms?",
                                                              QMessageBox::Yes | QMessageBox::No, QMessageBox::Yes);
        QObject::connect(dlg, &ModalDialogListener::response, this, [=, &agreeToLicense] (QVariant answer) {
            QObject::disconnect(dlg, &ModalDialogListener::response, this, nullptr);

            agreeToLicense = (static_cast<QMessageBox::StandardButton>(answer.toInt()) == QMessageBox::Yes);
            if (agreeToLicense) {
                switch (modelType) {
                    case FSTReader::HEAD_AND_BODY_MODEL: {
                    setAvatar(url, modelName);
                    break;
                }
                default:
                    OffscreenUi::asyncWarning("", modelName + "Does not support a head and body as required.");
                    break;
                }
            } else {
                qCDebug(interfaceapp) << "Declined to agree to avatar license";
            }

            //auto offscreenUi = getOffscreenUI();
        });
    } else {
        setAvatar(url, modelName);
    }

    return true;
}


bool Application::askToLoadScript(const QString& scriptFilenameOrURL) {
    QString shortName = scriptFilenameOrURL;

    QUrl scriptURL { scriptFilenameOrURL };

    if (scriptURL.host().endsWith(MARKETPLACE_CDN_HOSTNAME)) {
        int startIndex = shortName.lastIndexOf('/') + 1;
        int endIndex = shortName.lastIndexOf('?');
        shortName = shortName.mid(startIndex, endIndex - startIndex);
    }

#ifdef DISABLE_QML
    DependencyManager::get<ScriptEngines>()->loadScript(scriptFilenameOrURL);
#else
    QString message = "Would you like to run this script:\n" + shortName;
    ModalDialogListener* dlg = OffscreenUi::asyncQuestion(getWindow(), "Run Script", message,
                                                           QMessageBox::Yes | QMessageBox::No);

    QObject::connect(dlg, &ModalDialogListener::response, this, [=] (QVariant answer) {
        const QString& fileName = scriptFilenameOrURL;
        if (static_cast<QMessageBox::StandardButton>(answer.toInt()) == QMessageBox::Yes) {
            qCDebug(interfaceapp) << "Chose to run the script: " << fileName;
            DependencyManager::get<ScriptEngines>()->loadScript(fileName);
        } else {
            qCDebug(interfaceapp) << "Declined to run the script";
        }
        QObject::disconnect(dlg, &ModalDialogListener::response, this, nullptr);
    });
#endif
    return true;
}

bool Application::askToWearAvatarAttachmentUrl(const QString& url) {
    QNetworkAccessManager& networkAccessManager = NetworkAccessManager::getInstance();
    QNetworkRequest networkRequest = QNetworkRequest(url);
    networkRequest.setAttribute(QNetworkRequest::FollowRedirectsAttribute, true);
    networkRequest.setHeader(QNetworkRequest::UserAgentHeader, HIGH_FIDELITY_USER_AGENT);
    QNetworkReply* reply = networkAccessManager.get(networkRequest);
    int requestNumber = ++_avatarAttachmentRequest;
    connect(reply, &QNetworkReply::finished, [this, reply, url, requestNumber]() {

        if (requestNumber != _avatarAttachmentRequest) {
            // this request has been superseded by another more recent request
            reply->deleteLater();
            return;
        }

        QNetworkReply::NetworkError networkError = reply->error();
        if (networkError == QNetworkReply::NoError) {
            // download success
            QByteArray contents = reply->readAll();

            QJsonParseError jsonError;
            auto doc = QJsonDocument::fromJson(contents, &jsonError);
            if (jsonError.error == QJsonParseError::NoError) {

                auto jsonObject = doc.object();

                // retrieve optional name field from JSON
                QString name = tr("Unnamed Attachment");
                auto nameValue = jsonObject.value("name");
                if (nameValue.isString()) {
                    name = nameValue.toString();
                }

                auto avatarAttachmentConfirmationTitle = tr("Avatar Attachment Confirmation");
                auto avatarAttachmentConfirmationMessage = tr("Would you like to wear '%1' on your avatar?").arg(name);
                ModalDialogListener* dlg = OffscreenUi::asyncQuestion(avatarAttachmentConfirmationTitle,
                                           avatarAttachmentConfirmationMessage,
                                           QMessageBox::Ok | QMessageBox::Cancel);
                QObject::connect(dlg, &ModalDialogListener::response, this, [=] (QVariant answer) {
                    QObject::disconnect(dlg, &ModalDialogListener::response, this, nullptr);
                    if (static_cast<QMessageBox::StandardButton>(answer.toInt()) == QMessageBox::Yes) {
                        // add attachment to avatar
                        auto myAvatar = getMyAvatar();
                        assert(myAvatar);
                        auto attachmentDataVec = myAvatar->getAttachmentData();
                        AttachmentData attachmentData;
                        attachmentData.fromJson(jsonObject);
                        attachmentDataVec.push_back(attachmentData);
                        myAvatar->setAttachmentData(attachmentDataVec);
                    } else {
                        qCDebug(interfaceapp) << "User declined to wear the avatar attachment";
                    }
                });
            } else {
                // json parse error
                auto avatarAttachmentParseErrorString = tr("Error parsing attachment JSON from url: \"%1\"");
                displayAvatarAttachmentWarning(avatarAttachmentParseErrorString.arg(url));
            }
        } else {
            // download failure
            auto avatarAttachmentDownloadErrorString = tr("Error downloading attachment JSON from url: \"%1\"");
            displayAvatarAttachmentWarning(avatarAttachmentDownloadErrorString.arg(url));
        }
        reply->deleteLater();
    });
    return true;
}

void Application::replaceDomainContent(const QString& url) {
    qCDebug(interfaceapp) << "Attempting to replace domain content";
    QByteArray urlData(url.toUtf8());
    auto limitedNodeList = DependencyManager::get<NodeList>();
    const auto& domainHandler = limitedNodeList->getDomainHandler();

    auto octreeFilePacket = NLPacket::create(PacketType::DomainContentReplacementFromUrl, urlData.size(), true);
    octreeFilePacket->write(urlData);
    limitedNodeList->sendPacket(std::move(octreeFilePacket), domainHandler.getSockAddr());

    auto addressManager = DependencyManager::get<AddressManager>();
    addressManager->handleLookupString(DOMAIN_SPAWNING_POINT);
    QString newHomeAddress = addressManager->getHost() + DOMAIN_SPAWNING_POINT;
    qCDebug(interfaceapp) << "Setting new home bookmark to: " << newHomeAddress;
    DependencyManager::get<LocationBookmarks>()->setHomeLocationToAddress(newHomeAddress);
}

bool Application::askToReplaceDomainContent(const QString& url) {
    QString methodDetails;
    const int MAX_CHARACTERS_PER_LINE = 90;
    if (DependencyManager::get<NodeList>()->getThisNodeCanReplaceContent()) {
        QUrl originURL { url };
        if (originURL.host().endsWith(MARKETPLACE_CDN_HOSTNAME)) {
            // Create a confirmation dialog when this call is made
            static const QString infoText = simpleWordWrap("Your domain's content will be replaced with a new content set. "
                "If you want to save what you have now, create a backup before proceeding. For more information about backing up "
                "and restoring content, visit the documentation page at: ", MAX_CHARACTERS_PER_LINE) +
                "\nhttps://docs.highfidelity.com/create-and-explore/start-working-in-your-sandbox/restoring-sandbox-content";

            ModalDialogListener* dig = OffscreenUi::asyncQuestion("Are you sure you want to replace this domain's content set?",
                                                                  infoText, QMessageBox::Yes | QMessageBox::No, QMessageBox::No);

            QObject::connect(dig, &ModalDialogListener::response, this, [=] (QVariant answer) {
                QString details;
                if (static_cast<QMessageBox::StandardButton>(answer.toInt()) == QMessageBox::Yes) {
                    // Given confirmation, send request to domain server to replace content
                    replaceDomainContent(url);
                    details = "SuccessfulRequestToReplaceContent";
                } else {
                    details = "UserDeclinedToReplaceContent";
                }
                QJsonObject messageProperties = {
                    { "status", details },
                    { "content_set_url", url }
                };
                UserActivityLogger::getInstance().logAction("replace_domain_content", messageProperties);
                QObject::disconnect(dig, &ModalDialogListener::response, this, nullptr);
            });
        } else {
            methodDetails = "ContentSetDidNotOriginateFromMarketplace";
            QJsonObject messageProperties = {
                { "status", methodDetails },
                { "content_set_url", url }
            };
            UserActivityLogger::getInstance().logAction("replace_domain_content", messageProperties);
        }
    } else {
            methodDetails = "UserDoesNotHavePermissionToReplaceContent";
            static const QString warningMessage = simpleWordWrap("The domain owner must enable 'Replace Content' "
                "permissions for you in this domain's server settings before you can continue.", MAX_CHARACTERS_PER_LINE);
            OffscreenUi::asyncWarning("You do not have permissions to replace domain content", warningMessage,
                                 QMessageBox::Ok, QMessageBox::Ok);

            QJsonObject messageProperties = {
                { "status", methodDetails },
                { "content_set_url", url }
            };
            UserActivityLogger::getInstance().logAction("replace_domain_content", messageProperties);
    }
    return true;
}

void Application::displayAvatarAttachmentWarning(const QString& message) const {
    auto avatarAttachmentWarningTitle = tr("Avatar Attachment Failure");
    OffscreenUi::asyncWarning(avatarAttachmentWarningTitle, message);
}

void Application::showDialog(const QUrl& widgetUrl, const QUrl& tabletUrl, const QString& name) const {
    auto tablet = DependencyManager::get<TabletScriptingInterface>()->getTablet(SYSTEM_TABLET);
    auto hmd = DependencyManager::get<HMDScriptingInterface>();
    bool onTablet = false;

    if (!tablet->getToolbarMode()) {
        onTablet = tablet->pushOntoStack(tabletUrl);
        if (onTablet) {
            toggleTabletUI(true);
        }
    } else {
#if !defined(DISABLE_QML)
        getOffscreenUI()->show(widgetUrl, name);
#endif
    }
}

void Application::showScriptLogs() {
    QUrl defaultScriptsLoc = PathUtils::defaultScriptsLocation();
    defaultScriptsLoc.setPath(defaultScriptsLoc.path() + "developer/debugging/debugWindow.js");
    DependencyManager::get<ScriptEngines>()->loadScript(defaultScriptsLoc.toString());
}

void Application::showAssetServerWidget(QString filePath) {
    if (!DependencyManager::get<NodeList>()->getThisNodeCanWriteAssets() || getLoginDialogPoppedUp()) {
        return;
    }
    static const QUrl url { "hifi/AssetServer.qml" };

    auto startUpload = [=](QQmlContext* context, QObject* newObject){
        if (!filePath.isEmpty()) {
            emit uploadRequest(filePath);
        }
    };
    auto tabletScriptingInterface = DependencyManager::get<TabletScriptingInterface>();
    auto tablet = dynamic_cast<TabletProxy*>(tabletScriptingInterface->getTablet(SYSTEM_TABLET));
    auto hmd = DependencyManager::get<HMDScriptingInterface>();
    if (tablet->getToolbarMode()) {
        getOffscreenUI()->show(url, "AssetServer", startUpload);
    } else {
        if (!hmd->getShouldShowTablet() && !isHMDMode()) {
            getOffscreenUI()->show(url, "AssetServer", startUpload);
        } else {
            static const QUrl url("hifi/dialogs/TabletAssetServer.qml");
            if (!tablet->isPathLoaded(url)) {
                tablet->pushOntoStack(url);
            }
        }
    }

    startUpload(nullptr, nullptr);
}

void Application::addAssetToWorldFromURL(QString url) {

    QString filename;
    if (url.contains("filename")) {
        filename = url.section("filename=", 1, 1);  // Filename is in "?filename=" parameter at end of URL.
    }
    if (url.contains("poly.google.com/downloads")) {
        filename = url.section('/', -1);
        if (url.contains("noDownload")) {
            filename.remove(".zip?noDownload=false");
        } else {
            filename.remove(".zip");
        }

    }

    if (!DependencyManager::get<NodeList>()->getThisNodeCanWriteAssets()) {
        QString errorInfo = "You do not have permissions to write to the Asset Server.";
        qWarning(interfaceapp) << "Error downloading model: " + errorInfo;
        addAssetToWorldError(filename, errorInfo);
        return;
    }

    addAssetToWorldInfo(filename, "Downloading model file " + filename + ".");

    auto request = DependencyManager::get<ResourceManager>()->createResourceRequest(
        nullptr, QUrl(url), true, -1, "Application::addAssetToWorldFromURL");
    connect(request, &ResourceRequest::finished, this, &Application::addAssetToWorldFromURLRequestFinished);
    request->send();
}

void Application::addAssetToWorldFromURLRequestFinished() {
    auto request = qobject_cast<ResourceRequest*>(sender());
    auto url = request->getUrl().toString();
    auto result = request->getResult();

    QString filename;
    bool isBlocks = false;

    if (url.contains("filename")) {
        filename = url.section("filename=", 1, 1);  // Filename is in "?filename=" parameter at end of URL.
    }
    if (url.contains("poly.google.com/downloads")) {
        filename = url.section('/', -1);
        if (url.contains("noDownload")) {
            filename.remove(".zip?noDownload=false");
        } else {
            filename.remove(".zip");
        }
        isBlocks = true;
    }

    if (result == ResourceRequest::Success) {
        QTemporaryDir temporaryDir;
        temporaryDir.setAutoRemove(false);
        if (temporaryDir.isValid()) {
            QString temporaryDirPath = temporaryDir.path();
            QString downloadPath = temporaryDirPath + "/" + filename;

            QFile tempFile(downloadPath);
            if (tempFile.open(QIODevice::WriteOnly)) {
                tempFile.write(request->getData());
                addAssetToWorldInfoClear(filename);  // Remove message from list; next one added will have a different key.
                tempFile.close();
                qApp->getFileDownloadInterface()->runUnzip(downloadPath, url, true, false, isBlocks);
            } else {
                QString errorInfo = "Couldn't open temporary file for download";
                qWarning(interfaceapp) << errorInfo;
                addAssetToWorldError(filename, errorInfo);
            }
        } else {
            QString errorInfo = "Couldn't create temporary directory for download";
            qWarning(interfaceapp) << errorInfo;
            addAssetToWorldError(filename, errorInfo);
        }
    } else {
        qWarning(interfaceapp) << "Error downloading" << url << ":" << request->getResultString();
        addAssetToWorldError(filename, "Error downloading " + filename + " : " + request->getResultString());
    }

    request->deleteLater();
}


QString filenameFromPath(QString filePath) {
    return filePath.right(filePath.length() - filePath.lastIndexOf("/") - 1);
}

void Application::addAssetToWorldUnzipFailure(QString filePath) {
    QString filename = filenameFromPath(QUrl(filePath).toLocalFile());
    qWarning(interfaceapp) << "Couldn't unzip file" << filePath;
    addAssetToWorldError(filename, "Couldn't unzip file " + filename + ".");
}

void Application::addAssetToWorld(QString path, QString zipFile, bool isZip, bool isBlocks) {
    // Automatically upload and add asset to world as an alternative manual process initiated by showAssetServerWidget().
    QString mapping;
    QString filename = filenameFromPath(path);
    if (isZip || isBlocks) {
        QString assetName = zipFile.section("/", -1).remove(QRegExp("[.]zip(.*)$"));
        QString assetFolder = path.section("model_repo/", -1);
        mapping = "/" + assetName + "/" + assetFolder;
    } else {
        mapping = "/" + filename;
    }

    // Test repeated because possibly different code paths.
    if (!DependencyManager::get<NodeList>()->getThisNodeCanWriteAssets()) {
        QString errorInfo = "You do not have permissions to write to the Asset Server.";
        qWarning(interfaceapp) << "Error downloading model: " + errorInfo;
        addAssetToWorldError(filename, errorInfo);
        return;
    }

    addAssetToWorldInfo(filename, "Adding " + mapping.mid(1) + " to the Asset Server.");

    addAssetToWorldWithNewMapping(path, mapping, 0, isZip, isBlocks);
}

void Application::addAssetToWorldWithNewMapping(QString filePath, QString mapping, int copy, bool isZip, bool isBlocks) {
    auto request = DependencyManager::get<AssetClient>()->createGetMappingRequest(mapping);

    QObject::connect(request, &GetMappingRequest::finished, this, [=](GetMappingRequest* request) mutable {
        const int MAX_COPY_COUNT = 100;  // Limit number of duplicate assets; recursion guard.
        auto result = request->getError();
        if (result == GetMappingRequest::NotFound) {
            addAssetToWorldUpload(filePath, mapping, isZip, isBlocks);
        } else if (result != GetMappingRequest::NoError) {
            QString errorInfo = "Could not map asset name: "
                + mapping.left(mapping.length() - QString::number(copy).length() - 1);
            qWarning(interfaceapp) << "Error downloading model: " + errorInfo;
            addAssetToWorldError(filenameFromPath(filePath), errorInfo);
        } else if (copy < MAX_COPY_COUNT - 1) {
            if (copy > 0) {
                mapping = mapping.remove(mapping.lastIndexOf("-"), QString::number(copy).length() + 1);
            }
            copy++;
            mapping = mapping.insert(mapping.lastIndexOf("."), "-" + QString::number(copy));
            addAssetToWorldWithNewMapping(filePath, mapping, copy, isZip, isBlocks);
        } else {
            QString errorInfo = "Too many copies of asset name: "
                + mapping.left(mapping.length() - QString::number(copy).length() - 1);
            qWarning(interfaceapp) << "Error downloading model: " + errorInfo;
            addAssetToWorldError(filenameFromPath(filePath), errorInfo);
        }
        request->deleteLater();
    });

    request->start();
}

void Application::addAssetToWorldUpload(QString filePath, QString mapping, bool isZip, bool isBlocks) {
    qInfo(interfaceapp) << "Uploading" << filePath << "to Asset Server as" << mapping;
    auto upload = DependencyManager::get<AssetClient>()->createUpload(filePath);
    QObject::connect(upload, &AssetUpload::finished, this, [=](AssetUpload* upload, const QString& hash) mutable {
        if (upload->getError() != AssetUpload::NoError) {
            QString errorInfo = "Could not upload model to the Asset Server.";
            qWarning(interfaceapp) << "Error downloading model: " + errorInfo;
            addAssetToWorldError(filenameFromPath(filePath), errorInfo);
        } else {
            addAssetToWorldSetMapping(filePath, mapping, hash, isZip, isBlocks);
        }

        // Remove temporary directory created by Clara.io market place download.
        int index = filePath.lastIndexOf("/model_repo/");
        if (index > 0) {
            QString tempDir = filePath.left(index);
            qCDebug(interfaceapp) << "Removing temporary directory at: " + tempDir;
            QDir(tempDir).removeRecursively();
        }

        upload->deleteLater();
    });

    upload->start();
}

void Application::addAssetToWorldSetMapping(QString filePath, QString mapping, QString hash, bool isZip, bool isBlocks) {
    auto request = DependencyManager::get<AssetClient>()->createSetMappingRequest(mapping, hash);
    connect(request, &SetMappingRequest::finished, this, [=](SetMappingRequest* request) mutable {
        if (request->getError() != SetMappingRequest::NoError) {
            QString errorInfo = "Could not set asset mapping.";
            qWarning(interfaceapp) << "Error downloading model: " + errorInfo;
            addAssetToWorldError(filenameFromPath(filePath), errorInfo);
        } else {
            // to prevent files that aren't models or texture files from being loaded into world automatically
            if ((filePath.toLower().endsWith(OBJ_EXTENSION) || filePath.toLower().endsWith(FBX_EXTENSION)) ||
                ((filePath.toLower().endsWith(JPG_EXTENSION) || filePath.toLower().endsWith(PNG_EXTENSION)) &&
                ((!isBlocks) && (!isZip)))) {
                addAssetToWorldAddEntity(filePath, mapping);
            } else {
                qCDebug(interfaceapp) << "Zipped contents are not supported entity files";
                addAssetToWorldInfoDone(filenameFromPath(filePath));
            }
        }
        request->deleteLater();
    });

    request->start();
}

void Application::addAssetToWorldAddEntity(QString filePath, QString mapping) {
    EntityItemProperties properties;
    properties.setName(mapping.right(mapping.length() - 1));
    if (filePath.toLower().endsWith(PNG_EXTENSION) || filePath.toLower().endsWith(JPG_EXTENSION)) {
        properties.setType(EntityTypes::Image);
        properties.setImageURL(QString("atp:" + mapping));
        properties.setKeepAspectRatio(false);
    } else {
        properties.setType(EntityTypes::Model);
        properties.setModelURL("atp:" + mapping);
        properties.setShapeType(SHAPE_TYPE_SIMPLE_COMPOUND);
    }
    properties.setCollisionless(true);  // Temporarily set so that doesn't collide with avatar.
    properties.setVisible(false);  // Temporarily set so that don't see at large unresized dimensions.
    bool grabbable = (Menu::getInstance()->isOptionChecked(MenuOption::CreateEntitiesGrabbable));
    properties.setUserData(grabbable ? GRABBABLE_USER_DATA : NOT_GRABBABLE_USER_DATA);
    glm::vec3 positionOffset = getMyAvatar()->getWorldOrientation() * (getMyAvatar()->getSensorToWorldScale() * glm::vec3(0.0f, 0.0f, -2.0f));
    properties.setPosition(getMyAvatar()->getWorldPosition() + positionOffset);
    properties.setRotation(getMyAvatar()->getWorldOrientation());
    properties.setGravity(glm::vec3(0.0f, 0.0f, 0.0f));
    auto entityID = DependencyManager::get<EntityScriptingInterface>()->addEntity(properties);

    // Note: Model dimensions are not available here; model is scaled per FBX mesh in RenderableModelEntityItem::update() later
    // on. But FBX dimensions may be in cm, so we monitor for the dimension change and rescale again if warranted.

    if (entityID == QUuid()) {
        QString errorInfo = "Could not add model " + mapping + " to world.";
        qWarning(interfaceapp) << "Could not add model to world: " + errorInfo;
        addAssetToWorldError(filenameFromPath(filePath), errorInfo);
    } else {
        // Monitor when asset is rendered in world so that can resize if necessary.
        _addAssetToWorldResizeList.insert(entityID, 0);  // List value is count of checks performed.
        if (!_addAssetToWorldResizeTimer.isActive()) {
            _addAssetToWorldResizeTimer.start();
        }

        // Close progress message box.
        addAssetToWorldInfoDone(filenameFromPath(filePath));
    }
}

void Application::addAssetToWorldCheckModelSize() {
    if (_addAssetToWorldResizeList.size() == 0) {
        return;
    }

    auto item = _addAssetToWorldResizeList.begin();
    while (item != _addAssetToWorldResizeList.end()) {
        auto entityID = item.key();

        EntityPropertyFlags propertyFlags;
        propertyFlags += PROP_NAME;
        propertyFlags += PROP_DIMENSIONS;
        auto entityScriptingInterface = DependencyManager::get<EntityScriptingInterface>();
        auto properties = entityScriptingInterface->getEntityProperties(entityID, propertyFlags);
        auto name = properties.getName();
        auto dimensions = properties.getDimensions();

        bool doResize = false;

        const glm::vec3 DEFAULT_DIMENSIONS = glm::vec3(0.1f, 0.1f, 0.1f);
        if (dimensions != DEFAULT_DIMENSIONS) {

            // Scale model so that its maximum is exactly specific size.
            const float MAXIMUM_DIMENSION = getMyAvatar()->getSensorToWorldScale();
            auto previousDimensions = dimensions;
            auto scale = std::min(MAXIMUM_DIMENSION / dimensions.x, std::min(MAXIMUM_DIMENSION / dimensions.y,
                MAXIMUM_DIMENSION / dimensions.z));
            dimensions *= scale;
            qInfo(interfaceapp) << "Model" << name << "auto-resized from" << previousDimensions << " to " << dimensions;
            doResize = true;

            item = _addAssetToWorldResizeList.erase(item);  // Finished with this entity; advance to next.
        } else {
            // Increment count of checks done.
            _addAssetToWorldResizeList[entityID]++;

            const int CHECK_MODEL_SIZE_MAX_CHECKS = 300;
            if (_addAssetToWorldResizeList[entityID] > CHECK_MODEL_SIZE_MAX_CHECKS) {
                // Have done enough checks; model was either the default size or something's gone wrong.

                // Rescale all dimensions.
                const glm::vec3 UNIT_DIMENSIONS = glm::vec3(1.0f, 1.0f, 1.0f);
                dimensions = UNIT_DIMENSIONS;
                qInfo(interfaceapp) << "Model" << name << "auto-resize timed out; resized to " << dimensions;
                doResize = true;

                item = _addAssetToWorldResizeList.erase(item);  // Finished with this entity; advance to next.
            } else {
                // No action on this entity; advance to next.
                ++item;
            }
        }

        if (doResize) {
            EntityItemProperties properties;
            properties.setDimensions(dimensions);
            properties.setVisible(true);
            if (!name.toLower().endsWith(PNG_EXTENSION) && !name.toLower().endsWith(JPG_EXTENSION)) {
                properties.setCollisionless(false);
            }
            bool grabbable = (Menu::getInstance()->isOptionChecked(MenuOption::CreateEntitiesGrabbable));
            properties.setUserData(grabbable ? GRABBABLE_USER_DATA : NOT_GRABBABLE_USER_DATA);
            properties.setLastEdited(usecTimestampNow());
            entityScriptingInterface->editEntity(entityID, properties);
        }
    }

    // Stop timer if nothing in list to check.
    if (_addAssetToWorldResizeList.size() == 0) {
        _addAssetToWorldResizeTimer.stop();
    }
}


void Application::addAssetToWorldInfo(QString modelName, QString infoText) {
    // Displays the most recent info message, subject to being overridden by error messages.

    if (_aboutToQuit) {
        return;
    }

    /*
    Cancel info timer if running.
    If list has an entry for modelName, delete it (just one).
    Append modelName, infoText to list.
    Display infoText in message box unless an error is being displayed (i.e., error timer is running).
    Show message box if not already visible.
    */

    _addAssetToWorldInfoTimer.stop();

    addAssetToWorldInfoClear(modelName);

    _addAssetToWorldInfoKeys.append(modelName);
    _addAssetToWorldInfoMessages.append(infoText);

    if (!_addAssetToWorldErrorTimer.isActive()) {
        if (!_addAssetToWorldMessageBox) {
            _addAssetToWorldMessageBox = getOffscreenUI()->createMessageBox(OffscreenUi::ICON_INFORMATION,
                "Downloading Model", "", QMessageBox::NoButton, QMessageBox::NoButton);
            connect(_addAssetToWorldMessageBox, SIGNAL(destroyed()), this, SLOT(onAssetToWorldMessageBoxClosed()));
        }

        _addAssetToWorldMessageBox->setProperty("text", "\n" + infoText);
        _addAssetToWorldMessageBox->setVisible(true);
    }
}

void Application::addAssetToWorldInfoClear(QString modelName) {
    // Clears modelName entry from message list without affecting message currently displayed.

    if (_aboutToQuit) {
        return;
    }

    /*
    Delete entry for modelName from list.
    */

    auto index = _addAssetToWorldInfoKeys.indexOf(modelName);
    if (index > -1) {
        _addAssetToWorldInfoKeys.removeAt(index);
        _addAssetToWorldInfoMessages.removeAt(index);
    }
}

void Application::addAssetToWorldInfoDone(QString modelName) {
    // Continues to display this message if the latest for a few seconds, then deletes it and displays the next latest.

    if (_aboutToQuit) {
        return;
    }

    /*
    Delete entry for modelName from list.
    (Re)start the info timer to update message box. ... onAddAssetToWorldInfoTimeout()
    */

    addAssetToWorldInfoClear(modelName);
    _addAssetToWorldInfoTimer.start();
}

void Application::addAssetToWorldInfoTimeout() {
    if (_aboutToQuit) {
        return;
    }

    /*
    If list not empty, display last message in list (may already be displayed ) unless an error is being displayed.
    If list empty, close the message box unless an error is being displayed.
    */

    if (!_addAssetToWorldErrorTimer.isActive() && _addAssetToWorldMessageBox) {
        if (_addAssetToWorldInfoKeys.length() > 0) {
            _addAssetToWorldMessageBox->setProperty("text", "\n" + _addAssetToWorldInfoMessages.last());
        } else {
            disconnect(_addAssetToWorldMessageBox);
            _addAssetToWorldMessageBox->setVisible(false);
            _addAssetToWorldMessageBox->deleteLater();
            _addAssetToWorldMessageBox = nullptr;
        }
    }
}

void Application::addAssetToWorldError(QString modelName, QString errorText) {
    // Displays the most recent error message for a few seconds.

    if (_aboutToQuit) {
        return;
    }

    /*
    If list has an entry for modelName, delete it.
    Display errorText in message box.
    Show message box if not already visible.
    (Re)start error timer. ... onAddAssetToWorldErrorTimeout()
    */

    addAssetToWorldInfoClear(modelName);

    if (!_addAssetToWorldMessageBox) {
        _addAssetToWorldMessageBox = getOffscreenUI()->createMessageBox(OffscreenUi::ICON_INFORMATION,
            "Downloading Model", "", QMessageBox::NoButton, QMessageBox::NoButton);
        connect(_addAssetToWorldMessageBox, SIGNAL(destroyed()), this, SLOT(onAssetToWorldMessageBoxClosed()));
    }

    _addAssetToWorldMessageBox->setProperty("text", "\n" + errorText);
    _addAssetToWorldMessageBox->setVisible(true);

    _addAssetToWorldErrorTimer.start();
}

void Application::addAssetToWorldErrorTimeout() {
    if (_aboutToQuit) {
        return;
    }

    /*
    If list is not empty, display message from last entry.
    If list is empty, close the message box.
    */

    if (_addAssetToWorldMessageBox) {
        if (_addAssetToWorldInfoKeys.length() > 0) {
            _addAssetToWorldMessageBox->setProperty("text", "\n" + _addAssetToWorldInfoMessages.last());
        } else {
            disconnect(_addAssetToWorldMessageBox);
            _addAssetToWorldMessageBox->setVisible(false);
            _addAssetToWorldMessageBox->deleteLater();
            _addAssetToWorldMessageBox = nullptr;
        }
    }
}


void Application::addAssetToWorldMessageClose() {
    // Clear messages, e.g., if Interface is being closed or domain changes.

    /*
    Call if user manually closes message box.
    Call if domain changes.
    Call if application is shutting down.

    Stop timers.
    Close the message box if open.
    Clear lists.
    */

    _addAssetToWorldInfoTimer.stop();
    _addAssetToWorldErrorTimer.stop();

    if (_addAssetToWorldMessageBox) {
        disconnect(_addAssetToWorldMessageBox);
        _addAssetToWorldMessageBox->setVisible(false);
        _addAssetToWorldMessageBox->deleteLater();
        _addAssetToWorldMessageBox = nullptr;
    }

    _addAssetToWorldInfoKeys.clear();
    _addAssetToWorldInfoMessages.clear();
}

void Application::onAssetToWorldMessageBoxClosed() {
    if (_addAssetToWorldMessageBox) {
        // User manually closed message box; perhaps because it has become stuck, so reset all messages.
        qInfo(interfaceapp) << "User manually closed download status message box";
        disconnect(_addAssetToWorldMessageBox);
        _addAssetToWorldMessageBox = nullptr;
        addAssetToWorldMessageClose();
    }
}


void Application::handleUnzip(QString zipFile, QStringList unzipFile, bool autoAdd, bool isZip, bool isBlocks) {
    if (autoAdd) {
        if (!unzipFile.isEmpty()) {
            for (int i = 0; i < unzipFile.length(); i++) {
                if (QFileInfo(unzipFile.at(i)).isFile()) {
                    qCDebug(interfaceapp) << "Preparing file for asset server: " << unzipFile.at(i);
                    addAssetToWorld(unzipFile.at(i), zipFile, isZip, isBlocks);
                }
            }
        } else {
            addAssetToWorldUnzipFailure(zipFile);
        }
    } else {
        showAssetServerWidget(unzipFile.first());
    }
}

void Application::packageModel() {
    ModelPackager::package();
}

void Application::openUrl(const QUrl& url) const {
    if (!url.isEmpty()) {
        if (url.scheme() == URL_SCHEME_HIFI) {
            DependencyManager::get<AddressManager>()->handleLookupString(url.toString());
        } else if (url.scheme() == URL_SCHEME_HIFIAPP) {
            QmlCommerce commerce;
            commerce.openSystemApp(url.path());
        } else {
            // address manager did not handle - ask QDesktopServices to handle
            QDesktopServices::openUrl(url);
        }
    }
}

void Application::loadDialog() {
    ModalDialogListener* dlg = OffscreenUi::getOpenFileNameAsync(_glWidget, tr("Open Script"),
                                                                 getPreviousScriptLocation(),
                                                                 tr("JavaScript Files (*.js)"));
    connect(dlg, &ModalDialogListener::response, this, [=] (QVariant answer) {
        disconnect(dlg, &ModalDialogListener::response, this, nullptr);
        const QString& response = answer.toString();
        if (!response.isEmpty() && QFile(response).exists()) {
            setPreviousScriptLocation(QFileInfo(response).absolutePath());
            DependencyManager::get<ScriptEngines>()->loadScript(response, true, false, false, true);  // Don't load from cache
        }
    });
}

QString Application::getPreviousScriptLocation() {
    QString result = _previousScriptLocation.get();
    return result;
}

void Application::setPreviousScriptLocation(const QString& location) {
    _previousScriptLocation.set(location);
}

void Application::loadScriptURLDialog() const {
    ModalDialogListener* dlg = OffscreenUi::getTextAsync(OffscreenUi::ICON_NONE, "Open and Run Script", "Script URL");
    connect(dlg, &ModalDialogListener::response, this, [=] (QVariant response) {
        disconnect(dlg, &ModalDialogListener::response, this, nullptr);
        const QString& newScript = response.toString();
        if (QUrl(newScript).scheme() == "atp") {
            OffscreenUi::asyncWarning("Error Loading Script", "Cannot load client script over ATP");
        } else if (!newScript.isEmpty()) {
            DependencyManager::get<ScriptEngines>()->loadScript(newScript.trimmed());
        }
    });
}

SharedSoundPointer Application::getSampleSound() const {
    return _sampleSound;
}

void Application::loadLODToolsDialog() {
    auto tabletScriptingInterface = DependencyManager::get<TabletScriptingInterface>();
    auto tablet = dynamic_cast<TabletProxy*>(tabletScriptingInterface->getTablet(SYSTEM_TABLET));
    if (tablet->getToolbarMode() || (!tablet->getTabletRoot() && !isHMDMode())) {
        auto dialogsManager = DependencyManager::get<DialogsManager>();
        dialogsManager->lodTools();
    } else {
        tablet->pushOntoStack("hifi/dialogs/TabletLODTools.qml");
    }
}

void Application::loadEntityStatisticsDialog() {
    auto tabletScriptingInterface = DependencyManager::get<TabletScriptingInterface>();
    auto tablet = dynamic_cast<TabletProxy*>(tabletScriptingInterface->getTablet(SYSTEM_TABLET));
    if (tablet->getToolbarMode() || (!tablet->getTabletRoot() && !isHMDMode())) {
        auto dialogsManager = DependencyManager::get<DialogsManager>();
        dialogsManager->octreeStatsDetails();
    } else {
        tablet->pushOntoStack("hifi/dialogs/TabletEntityStatistics.qml");
    }
}

void Application::loadDomainConnectionDialog() {
    auto tabletScriptingInterface = DependencyManager::get<TabletScriptingInterface>();
    auto tablet = dynamic_cast<TabletProxy*>(tabletScriptingInterface->getTablet(SYSTEM_TABLET));
    if (tablet->getToolbarMode() || (!tablet->getTabletRoot() && !isHMDMode())) {
        auto dialogsManager = DependencyManager::get<DialogsManager>();
        dialogsManager->showDomainConnectionDialog();
    } else {
        tablet->pushOntoStack("hifi/dialogs/TabletDCDialog.qml");
    }
}

void Application::toggleLogDialog() {
    if (getLoginDialogPoppedUp()) {
        return;
    }
    if (! _logDialog) {
        _logDialog = new LogDialog(nullptr, getLogger());
    }

    if (_logDialog->isVisible()) {
        _logDialog->hide();
    } else {
        _logDialog->show();
    }
}

void Application::toggleEntityScriptServerLogDialog() {
    if (! _entityScriptServerLogDialog) {
        _entityScriptServerLogDialog = new EntityScriptServerLogDialog(nullptr);
    }

    if (_entityScriptServerLogDialog->isVisible()) {
        _entityScriptServerLogDialog->hide();
    } else {
        _entityScriptServerLogDialog->show();
    }
}

void Application::loadAddAvatarBookmarkDialog() const {
    auto avatarBookmarks = DependencyManager::get<AvatarBookmarks>();
}

void Application::loadAvatarBrowser() const {
    auto tablet = dynamic_cast<TabletProxy*>(DependencyManager::get<TabletScriptingInterface>()->getTablet("com.highfidelity.interface.tablet.system"));
    // construct the url to the marketplace item
    QString url = NetworkingConstants::METAVERSE_SERVER_URL().toString() + "/marketplace?category=avatars";

    QString MARKETPLACES_INJECT_SCRIPT_PATH = "file:///" + qApp->applicationDirPath() + "/scripts/system/html/js/marketplacesInject.js";
    tablet->gotoWebScreen(url, MARKETPLACES_INJECT_SCRIPT_PATH);
    DependencyManager::get<HMDScriptingInterface>()->openTablet();
}

void Application::takeSnapshot(bool notify, bool includeAnimated, float aspectRatio, const QString& filename) {
    postLambdaEvent([notify, includeAnimated, aspectRatio, filename, this] {
        // Get a screenshot and save it
        QString path = DependencyManager::get<Snapshot>()->saveSnapshot(getActiveDisplayPlugin()->getScreenshot(aspectRatio), filename,
                                              TestScriptingInterface::getInstance()->getTestResultsLocation());

        // If we're not doing an animated snapshot as well...
        if (!includeAnimated) {
            if (!path.isEmpty()) {
                // Tell the dependency manager that the capture of the still snapshot has taken place.
                emit DependencyManager::get<WindowScriptingInterface>()->stillSnapshotTaken(path, notify);
            }
        } else if (!SnapshotAnimated::isAlreadyTakingSnapshotAnimated()) {
            // Get an animated GIF snapshot and save it
            SnapshotAnimated::saveSnapshotAnimated(path, aspectRatio, qApp, DependencyManager::get<WindowScriptingInterface>());
        }
    });
}

void Application::takeSecondaryCameraSnapshot(const bool& notify, const QString& filename) {
    postLambdaEvent([notify, filename, this] {
        QString snapshotPath = DependencyManager::get<Snapshot>()->saveSnapshot(getActiveDisplayPlugin()->getSecondaryCameraScreenshot(), filename,
                                                      TestScriptingInterface::getInstance()->getTestResultsLocation());

        emit DependencyManager::get<WindowScriptingInterface>()->stillSnapshotTaken(snapshotPath, notify);
    });
}

void Application::takeSecondaryCamera360Snapshot(const glm::vec3& cameraPosition, const bool& cubemapOutputFormat, const bool& notify, const QString& filename) {
    postLambdaEvent([notify, filename, cubemapOutputFormat, cameraPosition] {
        DependencyManager::get<Snapshot>()->save360Snapshot(cameraPosition, cubemapOutputFormat, notify, filename);
    });
}

void Application::shareSnapshot(const QString& path, const QUrl& href) {
    postLambdaEvent([path, href] {
        // not much to do here, everything is done in snapshot code...
        DependencyManager::get<Snapshot>()->uploadSnapshot(path, href);
    });
}

float Application::getRenderResolutionScale() const {
    auto menu = Menu::getInstance();
    if (!menu) {
        return 1.0f;
    }
    if (menu->isOptionChecked(MenuOption::RenderResolutionOne)) {
        return 1.0f;
    } else if (menu->isOptionChecked(MenuOption::RenderResolutionTwoThird)) {
        return 0.666f;
    } else if (menu->isOptionChecked(MenuOption::RenderResolutionHalf)) {
        return 0.5f;
    } else if (menu->isOptionChecked(MenuOption::RenderResolutionThird)) {
        return 0.333f;
    } else if (menu->isOptionChecked(MenuOption::RenderResolutionQuarter)) {
        return 0.25f;
    } else {
        return 1.0f;
    }
}

void Application::notifyPacketVersionMismatch() {
    if (!_notifiedPacketVersionMismatchThisDomain && !isInterstitialMode()) {
        _notifiedPacketVersionMismatchThisDomain = true;

        QString message = "The location you are visiting is running an incompatible server version.\n";
        message += "Content may not display properly.";

        OffscreenUi::asyncWarning("", message);
    }
}

void Application::checkSkeleton() const {
    if (getMyAvatar()->getSkeletonModel()->isActive() && !getMyAvatar()->getSkeletonModel()->hasSkeleton()) {
        qCDebug(interfaceapp) << "MyAvatar model has no skeleton";

        QString message = "Your selected avatar body has no skeleton.\n\nThe default body will be loaded...";
        OffscreenUi::asyncWarning("", message);

        getMyAvatar()->useFullAvatarURL(AvatarData::defaultFullAvatarModelUrl(), DEFAULT_FULL_AVATAR_MODEL_NAME);
    } else {
        _physicsEngine->setCharacterController(getMyAvatar()->getCharacterController());
    }
}

void Application::activeChanged(Qt::ApplicationState state) {
    switch (state) {
        case Qt::ApplicationActive:
            _isForeground = true;
            break;

        case Qt::ApplicationSuspended:
        case Qt::ApplicationHidden:
        case Qt::ApplicationInactive:
        default:
            _isForeground = false;
            break;
    }
}

void Application::windowMinimizedChanged(bool minimized) {
    // initialize the _minimizedWindowTimer
    static std::once_flag once;
    std::call_once(once, [&] {
        connect(&_minimizedWindowTimer, &QTimer::timeout, this, [] {
            QCoreApplication::postEvent(QCoreApplication::instance(), new QEvent(static_cast<QEvent::Type>(Idle)), Qt::HighEventPriority);
        });
    });

    // avoid rendering to the display plugin but continue posting Idle events,
    // so that physics continues to simulate and the deadlock watchdog knows we're alive
    if (!minimized && !getActiveDisplayPlugin()->isActive()) {
        _minimizedWindowTimer.stop();
        getActiveDisplayPlugin()->activate();
    } else if (minimized && getActiveDisplayPlugin()->isActive()) {
        getActiveDisplayPlugin()->deactivate();
        _minimizedWindowTimer.start(THROTTLED_SIM_FRAME_PERIOD_MS);
    }
}

void Application::postLambdaEvent(const std::function<void()>& f) {
    if (this->thread() == QThread::currentThread()) {
        f();
    } else {
        QCoreApplication::postEvent(this, new LambdaEvent(f));
    }
}

void Application::sendLambdaEvent(const std::function<void()>& f) {
    if (this->thread() == QThread::currentThread()) {
        f();
    } else {
        LambdaEvent event(f);
        QCoreApplication::sendEvent(this, &event);
    }
}

void Application::initPlugins(const QStringList& arguments) {
    QCommandLineOption display("display", "Preferred displays", "displays");
    QCommandLineOption disableDisplays("disable-displays", "Displays to disable", "displays");
    QCommandLineOption disableInputs("disable-inputs", "Inputs to disable", "inputs");

    QCommandLineParser parser;
    parser.addOption(display);
    parser.addOption(disableDisplays);
    parser.addOption(disableInputs);
    parser.parse(arguments);

    if (parser.isSet(display)) {
        auto preferredDisplays = parser.value(display).split(',', QString::SkipEmptyParts);
        qInfo() << "Setting prefered display plugins:" << preferredDisplays;
        PluginManager::getInstance()->setPreferredDisplayPlugins(preferredDisplays);
    }

    if (parser.isSet(disableDisplays)) {
        auto disabledDisplays = parser.value(disableDisplays).split(',', QString::SkipEmptyParts);
        qInfo() << "Disabling following display plugins:"  << disabledDisplays;
        PluginManager::getInstance()->disableDisplays(disabledDisplays);
    }

    if (parser.isSet(disableInputs)) {
        auto disabledInputs = parser.value(disableInputs).split(',', QString::SkipEmptyParts);
        qInfo() << "Disabling following input plugins:" << disabledInputs;
        PluginManager::getInstance()->disableInputs(disabledInputs);
    }
}

void Application::shutdownPlugins() {
}

glm::uvec2 Application::getCanvasSize() const {
    return glm::uvec2(_glWidget->width(), _glWidget->height());
}

QRect Application::getRenderingGeometry() const {
    auto geometry = _glWidget->geometry();
    auto topLeft = geometry.topLeft();
    auto topLeftScreen = _glWidget->mapToGlobal(topLeft);
    geometry.moveTopLeft(topLeftScreen);
    return geometry;
}

glm::uvec2 Application::getUiSize() const {
    static const uint MIN_SIZE = 1;
    glm::uvec2 result(MIN_SIZE);
    if (_displayPlugin) {
        result = getActiveDisplayPlugin()->getRecommendedUiSize();
    }
    return result;
}

QRect Application::getRecommendedHUDRect() const {
    auto uiSize = getUiSize();
    QRect result(0, 0, uiSize.x, uiSize.y);
    if (_displayPlugin) {
        result = getActiveDisplayPlugin()->getRecommendedHUDRect();
    }
    return result;
}

glm::vec2 Application::getDeviceSize() const {
    static const int MIN_SIZE = 1;
    glm::vec2 result(MIN_SIZE);
    if (_displayPlugin) {
        result = getActiveDisplayPlugin()->getRecommendedRenderSize();
    }
    return result;
}

bool Application::isThrottleRendering() const {
    if (_displayPlugin) {
        return getActiveDisplayPlugin()->isThrottled();
    }
    return false;
}

bool Application::hasFocus() const {
    bool result = (QApplication::activeWindow() != nullptr);
#if defined(Q_OS_WIN)
    // On Windows, QWidget::activateWindow() - as called in setFocus() - makes the application's taskbar icon flash but doesn't
    // take user focus away from their current window. So also check whether the application is the user's current foreground
    // window.
    result = result && (HWND)QApplication::activeWindow()->winId() == GetForegroundWindow();
#endif
    return result;
}

void Application::setFocus() {
    // Note: Windows doesn't allow a user focus to be taken away from another application. Instead, it changes the color of and
    // flashes the taskbar icon.
    auto window = qApp->getWindow();
    window->activateWindow();
}

void Application::raise() {
    auto windowState = qApp->getWindow()->windowState();
    if (windowState & Qt::WindowMinimized) {
        if (windowState & Qt::WindowMaximized) {
            qApp->getWindow()->showMaximized();
        } else if (windowState & Qt::WindowFullScreen) {
            qApp->getWindow()->showFullScreen();
        } else {
            qApp->getWindow()->showNormal();
        }
    }
    qApp->getWindow()->raise();
}

void Application::setMaxOctreePacketsPerSecond(int maxOctreePPS) {
    if (maxOctreePPS != _maxOctreePPS) {
        _maxOctreePPS = maxOctreePPS;
        maxOctreePacketsPerSecond.set(_maxOctreePPS);
    }
}

int Application::getMaxOctreePacketsPerSecond() const {
    return _maxOctreePPS;
}

qreal Application::getDevicePixelRatio() {
    return (_window && _window->windowHandle()) ? _window->windowHandle()->devicePixelRatio() : 1.0;
}

DisplayPluginPointer Application::getActiveDisplayPlugin() const {
    if (QThread::currentThread() != thread()) {
        std::unique_lock<std::mutex> lock(_displayPluginLock);
        return _displayPlugin;
    }

    if (!_aboutToQuit && !_displayPlugin) {
        const_cast<Application*>(this)->updateDisplayMode();
        Q_ASSERT(_displayPlugin);
    }
    return _displayPlugin;
}


#if !defined(DISABLE_QML)
static const char* EXCLUSION_GROUP_KEY = "exclusionGroup";

static void addDisplayPluginToMenu(const DisplayPluginPointer& displayPlugin, int index, bool active) {
    auto menu = Menu::getInstance();
    QString name = displayPlugin->getName();
    auto grouping = displayPlugin->getGrouping();
    QString groupingMenu { "" };
    Q_ASSERT(!menu->menuItemExists(MenuOption::OutputMenu, name));

    // assign the meny grouping based on plugin grouping
    switch (grouping) {
        case Plugin::ADVANCED:
            groupingMenu = "Advanced";
            break;
        case Plugin::DEVELOPER:
            groupingMenu = "Developer";
            break;
        default:
            groupingMenu = "Standard";
            break;
    }

    static QActionGroup* displayPluginGroup = nullptr;
    if (!displayPluginGroup) {
        displayPluginGroup = new QActionGroup(menu);
        displayPluginGroup->setExclusive(true);
    }
    auto parent = menu->getMenu(MenuOption::OutputMenu);
    auto action = menu->addActionToQMenuAndActionHash(parent,
        name, QKeySequence(Qt::CTRL + (Qt::Key_0 + index)), qApp,
        SLOT(updateDisplayMode()),
        QAction::NoRole, Menu::UNSPECIFIED_POSITION, groupingMenu);

    action->setCheckable(true);
    action->setChecked(active);
    displayPluginGroup->addAction(action);

    action->setProperty(EXCLUSION_GROUP_KEY, QVariant::fromValue(displayPluginGroup));
    Q_ASSERT(menu->menuItemExists(MenuOption::OutputMenu, name));
}
#endif

void Application::updateDisplayMode() {
    // Unsafe to call this method from anything but the main thread
    if (QThread::currentThread() != thread()) {
        qFatal("Attempted to switch display plugins from a non-main thread");
    }

    // Once time initialization code that depends on the UI being available
    auto displayPlugins = getDisplayPlugins();

    // Default to the first item on the list, in case none of the menu items match
    DisplayPluginPointer newDisplayPlugin = displayPlugins.at(0);
    auto menu = getPrimaryMenu();
    if (menu) {
        foreach(DisplayPluginPointer displayPlugin, PluginManager::getInstance()->getDisplayPlugins()) {
            QString name = displayPlugin->getName();
            QAction* action = menu->getActionForOption(name);
            // Menu might have been removed if the display plugin lost
            if (!action) {
                continue;
            }
            if (action->isChecked()) {
                newDisplayPlugin = displayPlugin;
                break;
            }
        }
    }

    if (newDisplayPlugin == _displayPlugin) {
        return;
    }

    setDisplayPlugin(newDisplayPlugin);
}

void Application::setDisplayPlugin(DisplayPluginPointer newDisplayPlugin) {
    if (newDisplayPlugin == _displayPlugin) {
        return;
    }

    // FIXME don't have the application directly set the state of the UI,
    // instead emit a signal that the display plugin is changing and let
    // the desktop lock itself.  Reduces coupling between the UI and display
    // plugins
    auto offscreenUi = getOffscreenUI();
    auto desktop = offscreenUi ? offscreenUi->getDesktop() : nullptr;
    auto menu = Menu::getInstance();

    // Make the switch atomic from the perspective of other threads
    {
        std::unique_lock<std::mutex> lock(_displayPluginLock);
        bool wasRepositionLocked = false;
        if (desktop) {
            // Tell the desktop to no reposition (which requires plugin info), until we have set the new plugin, below.
            wasRepositionLocked = desktop->property("repositionLocked").toBool();
            desktop->setProperty("repositionLocked", true);
        }

        if (_displayPlugin) {
            disconnect(_displayPlugin.get(), &DisplayPlugin::presented, this, &Application::onPresent);
            _displayPlugin->deactivate();
        }

        auto oldDisplayPlugin = _displayPlugin;
        bool active = newDisplayPlugin->activate();

        if (!active) {
            auto displayPlugins = PluginManager::getInstance()->getDisplayPlugins();

            // If the new plugin fails to activate, fallback to last display
            qWarning() << "Failed to activate display: " << newDisplayPlugin->getName();
            newDisplayPlugin = oldDisplayPlugin;

            if (newDisplayPlugin) {
                qWarning() << "Falling back to last display: " << newDisplayPlugin->getName();
                active = newDisplayPlugin->activate();
            }

            // If there is no last display, or
            // If the last display fails to activate, fallback to desktop
            if (!active) {
                newDisplayPlugin = displayPlugins.at(0);
                qWarning() << "Falling back to display: " << newDisplayPlugin->getName();
                active = newDisplayPlugin->activate();
            }

            if (!active) {
                qFatal("Failed to activate fallback plugin");
            }
        }

        if (offscreenUi) {
            offscreenUi->resize(fromGlm(newDisplayPlugin->getRecommendedUiSize()));
        }
        getApplicationCompositor().setDisplayPlugin(newDisplayPlugin);
        _displayPlugin = newDisplayPlugin;
        connect(_displayPlugin.get(), &DisplayPlugin::presented, this, &Application::onPresent, Qt::DirectConnection);
        if (desktop) {
            desktop->setProperty("repositionLocked", wasRepositionLocked);
        }
    }

    bool isHmd = _displayPlugin->isHmd();
    qCDebug(interfaceapp) << "Entering into" << (isHmd ? "HMD" : "Desktop") << "Mode";

    // Only log/emit after a successful change
    UserActivityLogger::getInstance().logAction("changed_display_mode", {
        { "previous_display_mode", _displayPlugin ? _displayPlugin->getName() : "" },
        { "display_mode", newDisplayPlugin ? newDisplayPlugin->getName() : "" },
        { "hmd", isHmd }
    });
    emit activeDisplayPluginChanged();

    // reset the avatar, to set head and hand palms back to a reasonable default pose.
    getMyAvatar()->reset(false);

    // switch to first person if entering hmd and setting is checked
    if (menu) {
        QAction* action = menu->getActionForOption(newDisplayPlugin->getName());
        if (action) {
            action->setChecked(true);
        }

        if (isHmd && menu->isOptionChecked(MenuOption::FirstPersonHMD)) {
            menu->setIsOptionChecked(MenuOption::FirstPerson, true);
            cameraMenuChanged();
        }

        // Remove the mirror camera option from menu if in HMD mode
        auto mirrorAction = menu->getActionForOption(MenuOption::FullscreenMirror);
        mirrorAction->setVisible(!isHmd);
    }

    Q_ASSERT_X(_displayPlugin, "Application::updateDisplayMode", "could not find an activated display plugin");
}

void Application::switchDisplayMode() {
    if (!_autoSwitchDisplayModeSupportedHMDPlugin) {
        return;
    }
    bool currentHMDWornStatus = _autoSwitchDisplayModeSupportedHMDPlugin->isDisplayVisible();
    if (currentHMDWornStatus != _previousHMDWornStatus) {
        // Switch to respective mode as soon as currentHMDWornStatus changes
        if (currentHMDWornStatus) {
            qCDebug(interfaceapp) << "Switching from Desktop to HMD mode";
            endHMDSession();
            setActiveDisplayPlugin(_autoSwitchDisplayModeSupportedHMDPluginName);
        } else {
            qCDebug(interfaceapp) << "Switching from HMD to desktop mode";
            setActiveDisplayPlugin(DESKTOP_DISPLAY_PLUGIN_NAME);
            startHMDStandBySession();
        }
    }
    _previousHMDWornStatus = currentHMDWornStatus;
}

void Application::setShowBulletWireframe(bool value) {
    _physicsEngine->setShowBulletWireframe(value);
}

void Application::setShowBulletAABBs(bool value) {
    _physicsEngine->setShowBulletAABBs(value);
}

void Application::setShowBulletContactPoints(bool value) {
    _physicsEngine->setShowBulletContactPoints(value);
}

void Application::setShowBulletConstraints(bool value) {
    _physicsEngine->setShowBulletConstraints(value);
}

void Application::setShowBulletConstraintLimits(bool value) {
    _physicsEngine->setShowBulletConstraintLimits(value);
}

void Application::createLoginDialogOverlay() {
    const glm::vec2 LOGIN_OVERLAY_DIMENSIONS{ 0.89f, 0.5f };
    const auto OVERLAY_OFFSET = glm::vec2(0.7f, -0.1f);
    auto cameraPosition = _myCamera.getPosition();
    auto cameraOrientation = _myCamera.getOrientation();
    auto upVec = getMyAvatar()->getWorldOrientation() * Vectors::UNIT_Y;
    auto headLookVec = (cameraOrientation * Vectors::FRONT);
    // DEFAULT_DPI / tablet scale percentage
    const float OVERLAY_DPI = 31.0f / (75.0f / 100.0f);
    auto offset = headLookVec * OVERLAY_OFFSET.x;
    auto overlayPosition = (cameraPosition + offset) + (upVec * OVERLAY_OFFSET.y);
    QVariantMap overlayProperties = {
        { "name", "LoginDialogOverlay" },
        { "url", OVERLAY_LOGIN_DIALOG },
        { "position", vec3toVariant(overlayPosition) },
        { "orientation", quatToVariant(cameraOrientation) },
        { "isSolid", true },
        { "grabbable", false },
        { "ignorePickIntersection", false },
        { "alpha", 1.0 },
        { "dimensions", vec2ToVariant(LOGIN_OVERLAY_DIMENSIONS)},
        { "dpi", OVERLAY_DPI },
        { "visible", true }
    };
    auto& overlays = getOverlays();
    _loginDialogOverlayID = overlays.addOverlay("web3d", overlayProperties);
    auto loginOverlay = std::dynamic_pointer_cast<Web3DOverlay>(overlays.getOverlay(_loginDialogOverlayID));
    auto keyboard = DependencyManager::get<Keyboard>().data();
    if (!keyboard->getAnchorID().isNull() && !_loginDialogOverlayID.isNull()) {
        const auto KEYBOARD_LOCAL_ORIENTATION = glm::quat(0.0f, 0.0, 1.0f, 0.25f);
        auto keyboardLocalOffset = cameraOrientation * glm::vec3(-0.4f * getMyAvatar()->getSensorToWorldScale(), -0.3f, 0.2f);
        QVariantMap properties {
            { "position", vec3toVariant(overlayPosition + keyboardLocalOffset) },
            { "orientation", quatToVariant(cameraOrientation * KEYBOARD_LOCAL_ORIENTATION) },
        };
        overlays.editOverlay(keyboard->getAnchorID(), properties);
        keyboard->setResetKeyboardPositionOnRaise(false);
    }
    setKeyboardFocusOverlay(_loginDialogOverlayID);
    emit loginDialogFocusEnabled();
    getApplicationCompositor().getReticleInterface()->setAllowMouseCapture(false);
    getApplicationCompositor().getReticleInterface()->setVisible(false);
    if (!_loginStateManager.isSetUp()) {
        _loginStateManager.setUp();
    }
}

void Application::updateLoginDialogOverlayPosition() {
    const float LOOK_AWAY_THRESHOLD_ANGLE = 70.0f;
    const auto OVERLAY_OFFSET = glm::vec2(0.7f, -0.1f);
    auto& overlays = getOverlays();
    auto loginOverlay = std::dynamic_pointer_cast<Web3DOverlay>(overlays.getOverlay(_loginDialogOverlayID));
    auto overlayPositionVec = loginOverlay->getWorldPosition();
    auto cameraPositionVec = _myCamera.getPosition();
    auto cameraOrientation = cancelOutRollAndPitch(_myCamera.getOrientation());
    auto headLookVec = (cameraOrientation * Vectors::FRONT);
    auto overlayToHeadVec = overlayPositionVec - cameraPositionVec;
    auto pointAngle = (glm::acos(glm::dot(glm::normalize(overlayToHeadVec), glm::normalize(headLookVec))) * 180.0f / PI);
    auto upVec = getMyAvatar()->getWorldOrientation() * Vectors::UNIT_Y;
    auto offset = headLookVec * OVERLAY_OFFSET.x;
    auto newOverlayPositionVec = (cameraPositionVec + offset) + (upVec * OVERLAY_OFFSET.y);
    auto newOverlayOrientation = glm::inverse(glm::quat_cast(glm::lookAt(newOverlayPositionVec, cameraPositionVec, upVec))) * Quaternions::Y_180;

    bool overlayOutOfBounds = glm::distance(overlayPositionVec, cameraPositionVec) > 1.0f;

    if (pointAngle > LOOK_AWAY_THRESHOLD_ANGLE || overlayOutOfBounds) {
        QVariantMap properties {
            {"position", vec3toVariant(newOverlayPositionVec)},
            {"orientation", quatToVariant(newOverlayOrientation)}
        };
        overlays.editOverlay(_loginDialogOverlayID, properties);
        const auto KEYBOARD_LOCAL_ORIENTATION = glm::quat(0.0f, 0.0, 1.0f, 0.25f);
        auto keyboardLocalOffset = newOverlayOrientation * glm::vec3(-0.4f * getMyAvatar()->getSensorToWorldScale(), -0.3f, 0.2f);
        QVariantMap keyboardProperties {
            { "position", vec3toVariant(newOverlayPositionVec + keyboardLocalOffset) },
            { "orientation", quatToVariant(newOverlayOrientation * KEYBOARD_LOCAL_ORIENTATION) },
        };
        auto keyboard = DependencyManager::get<Keyboard>().data();
        overlays.editOverlay(keyboard->getAnchorID(), keyboardProperties);
    }
}

bool Application::hasRiftControllers() {
    return PluginUtils::isOculusTouchControllerAvailable();
}

bool Application::hasViveControllers() {
    return PluginUtils::isViveControllerAvailable();
}

void Application::onDismissedLoginDialog() {
    _loginDialogPoppedUp = false;
    loginDialogPoppedUp.set(false);
    auto keyboard = DependencyManager::get<Keyboard>().data();
    keyboard->setResetKeyboardPositionOnRaise(true);
    if (!_loginDialogOverlayID.isNull()) {
        // deleting overlay.
        getOverlays().deleteOverlay(_loginDialogOverlayID);
        _loginDialogOverlayID = OverlayID();
        _loginStateManager.tearDown();
    }
    resumeAfterLoginDialogActionTaken();
}

void Application::setShowTrackedObjects(bool value) {
    _showTrackedObjects = value;
}

void Application::startHMDStandBySession() {
    _autoSwitchDisplayModeSupportedHMDPlugin->startStandBySession();
}

void Application::endHMDSession() {
    _autoSwitchDisplayModeSupportedHMDPlugin->endSession();
}

mat4 Application::getEyeProjection(int eye) const {
    QMutexLocker viewLocker(&_viewMutex);
    if (isHMDMode()) {
        return getActiveDisplayPlugin()->getEyeProjection((Eye)eye, _viewFrustum.getProjection());
    }
    return _viewFrustum.getProjection();
}

mat4 Application::getEyeOffset(int eye) const {
    // FIXME invert?
    return getActiveDisplayPlugin()->getEyeToHeadTransform((Eye)eye);
}

mat4 Application::getHMDSensorPose() const {
    if (isHMDMode()) {
        return getActiveDisplayPlugin()->getHeadPose();
    }
    return mat4();
}

void Application::deadlockApplication() {
    qCDebug(interfaceapp) << "Intentionally deadlocked Interface";
    // Using a loop that will *technically* eventually exit (in ~600 billion years)
    // to avoid compiler warnings about a loop that will never exit
    for (uint64_t i = 1; i != 0; ++i) {
        QThread::sleep(1);
    }
}

// cause main thread to be unresponsive for 35 seconds
void Application::unresponsiveApplication() {
    // to avoid compiler warnings about a loop that will never exit
    uint64_t start = usecTimestampNow();
    uint64_t UNRESPONSIVE_FOR_SECONDS = 35;
    uint64_t UNRESPONSIVE_FOR_USECS = UNRESPONSIVE_FOR_SECONDS * USECS_PER_SECOND;
    qCDebug(interfaceapp) << "Intentionally cause Interface to be unresponsive for " << UNRESPONSIVE_FOR_SECONDS << " seconds";
    while (usecTimestampNow() - start < UNRESPONSIVE_FOR_USECS) {
        QThread::sleep(1);
    }
}

void Application::setActiveDisplayPlugin(const QString& pluginName) {
    DisplayPluginPointer newDisplayPlugin;
    for (DisplayPluginPointer displayPlugin : PluginManager::getInstance()->getDisplayPlugins()) {
        QString name = displayPlugin->getName();
        if (pluginName == name) {
            newDisplayPlugin = displayPlugin;
            break;
        }
    }

    if (newDisplayPlugin) {
        setDisplayPlugin(newDisplayPlugin);
    }
}

void Application::handleLocalServerConnection() const {
    auto server = qobject_cast<QLocalServer*>(sender());

    qCDebug(interfaceapp) << "Got connection on local server from additional instance - waiting for parameters";

    auto socket = server->nextPendingConnection();

    connect(socket, &QLocalSocket::readyRead, this, &Application::readArgumentsFromLocalSocket);

    qApp->getWindow()->raise();
    qApp->getWindow()->activateWindow();
}

void Application::readArgumentsFromLocalSocket() const {
    auto socket = qobject_cast<QLocalSocket*>(sender());

    auto message = socket->readAll();
    socket->deleteLater();

    qCDebug(interfaceapp) << "Read from connection: " << message;

    // If we received a message, try to open it as a URL
    if (message.length() > 0) {
        qApp->openUrl(QString::fromUtf8(message));
    }
}

void Application::showDesktop() {
}

CompositorHelper& Application::getApplicationCompositor() const {
    return *DependencyManager::get<CompositorHelper>();
}


// virtual functions required for PluginContainer
ui::Menu* Application::getPrimaryMenu() {
    auto appMenu = _window->menuBar();
    auto uiMenu = dynamic_cast<ui::Menu*>(appMenu);
    return uiMenu;
}

void Application::showDisplayPluginsTools(bool show) {
    DependencyManager::get<DialogsManager>()->hmdTools(show);
}

GLWidget* Application::getPrimaryWidget() {
    return _glWidget;
}

MainWindow* Application::getPrimaryWindow() {
    return getWindow();
}

QOpenGLContext* Application::getPrimaryContext() {
    return _glWidget->qglContext();
}

bool Application::makeRenderingContextCurrent() {
    return true;
}

bool Application::isForeground() const {
    return _isForeground && !_window->isMinimized();
}

// FIXME?  perhaps two, one for the main thread and one for the offscreen UI rendering thread?
static const int UI_RESERVED_THREADS = 1;
// Windows won't let you have all the cores
static const int OS_RESERVED_THREADS = 1;

void Application::updateThreadPoolCount() const {
    auto reservedThreads = UI_RESERVED_THREADS + OS_RESERVED_THREADS + _displayPlugin->getRequiredThreadCount();
    auto availableThreads = QThread::idealThreadCount() - reservedThreads;
    auto threadPoolSize = std::max(MIN_PROCESSING_THREAD_POOL_SIZE, availableThreads);
    qCDebug(interfaceapp) << "Ideal Thread Count " << QThread::idealThreadCount();
    qCDebug(interfaceapp) << "Reserved threads " << reservedThreads;
    qCDebug(interfaceapp) << "Setting thread pool size to " << threadPoolSize;
    QThreadPool::globalInstance()->setMaxThreadCount(threadPoolSize);
}

void Application::updateSystemTabletMode() {
    if (_settingsLoaded && !getLoginDialogPoppedUp()) {
        qApp->setProperty(hifi::properties::HMD, isHMDMode());
        if (isHMDMode()) {
            DependencyManager::get<TabletScriptingInterface>()->setToolbarMode(getHmdTabletBecomesToolbarSetting());
        } else {
            DependencyManager::get<TabletScriptingInterface>()->setToolbarMode(getDesktopTabletBecomesToolbarSetting());
        }
    }
}

OverlayID Application::getTabletScreenID() const {
    auto HMD = DependencyManager::get<HMDScriptingInterface>();
    return HMD->getCurrentTabletScreenID();
}

OverlayID Application::getTabletHomeButtonID() const {
    auto HMD = DependencyManager::get<HMDScriptingInterface>();
    return HMD->getCurrentHomeButtonID();
}

QUuid Application::getTabletFrameID() const {
    auto HMD = DependencyManager::get<HMDScriptingInterface>();
    return HMD->getCurrentTabletFrameID();
}

QVector<QUuid> Application::getTabletIDs() const {
    // Most important overlays first.
    QVector<QUuid> result;
    auto HMD = DependencyManager::get<HMDScriptingInterface>();
    result << HMD->getCurrentTabletScreenID();
    result << HMD->getCurrentHomeButtonID();
    result << HMD->getCurrentTabletFrameID();
    return result;
}

void Application::setAvatarOverrideUrl(const QUrl& url, bool save) {
    _avatarOverrideUrl = url;
    _saveAvatarOverrideUrl = save;
}

void Application::saveNextPhysicsStats(QString filename) {
    _physicsEngine->saveNextPhysicsStats(filename);
}

void Application::copyToClipboard(const QString& text) {
    if (QThread::currentThread() != qApp->thread()) {
        QMetaObject::invokeMethod(this, "copyToClipboard");
        return;
    }

    // assume that the address is being copied because the user wants a shareable address
    QApplication::clipboard()->setText(text);
}

QString Application::getGraphicsCardType() {
    return GPUIdent::getInstance()->getName();
}

#if defined(Q_OS_ANDROID)
void Application::beforeEnterBackground() {
    auto nodeList = DependencyManager::get<NodeList>();
    nodeList->setSendDomainServerCheckInEnabled(false);
    nodeList->reset(true);
    clearDomainOctreeDetails();
}

void Application::enterBackground() {
    QMetaObject::invokeMethod(DependencyManager::get<AudioClient>().data(),
                              "stop", Qt::BlockingQueuedConnection);
    if (getActiveDisplayPlugin()->isActive()) {
        getActiveDisplayPlugin()->deactivate();
    }
}

void Application::enterForeground() {
    QMetaObject::invokeMethod(DependencyManager::get<AudioClient>().data(),
                                  "start", Qt::BlockingQueuedConnection);
    if (!getActiveDisplayPlugin() || getActiveDisplayPlugin()->isActive() || !getActiveDisplayPlugin()->activate()) {
        qWarning() << "Could not re-activate display plugin";
    }
    auto nodeList = DependencyManager::get<NodeList>();
    nodeList->setSendDomainServerCheckInEnabled(true);
}
#endif

#include "Application.moc"<|MERGE_RESOLUTION|>--- conflicted
+++ resolved
@@ -5242,22 +5242,13 @@
         userInputMapper->unloadMapping(NO_MOVEMENT_MAPPING_JSON);
         _controllerScriptingInterface->disableMapping(NO_MOVEMENT_MAPPING_NAME);
     }
-<<<<<<< HEAD
-     auto myAvatar = getMyAvatar();
-     myAvatar->setTargetScale(_previousAvatarTargetScale);
-     myAvatar->setSkeletonModelURLFromScript(_previousAvatarSkeletonModel);
-     myAvatar->setEnableMeshVisible(true);
-
-     _controllerScriptingInterface->enableMapping(STANDARD_TO_ACTION_MAPPING_NAME);
-=======
 
     auto myAvatar = getMyAvatar();
     myAvatar->setTargetScale(_previousAvatarTargetScale);
     myAvatar->setSkeletonModelURLFromScript(_previousAvatarSkeletonModel);
     myAvatar->setEnableMeshVisible(true);
 
-    _controllerScriptingInterface->enableMapping(STANDARD_TO_ACTION_MAPPING_NAME);
->>>>>>> 89417764
+     _controllerScriptingInterface->enableMapping(STANDARD_TO_ACTION_MAPPING_NAME);
 
     const auto& nodeList = DependencyManager::get<NodeList>();
     nodeList->getDomainHandler().setInterstitialModeEnabled(_interstitialModeEnabled);
@@ -5265,10 +5256,7 @@
         auto scriptEngines = DependencyManager::get<ScriptEngines>().data();
         // this will force the model the look at the correct directory (weird order of operations issue)
         scriptEngines->reloadLocalFiles();
-<<<<<<< HEAD
-=======
-
->>>>>>> 89417764
+
         // if the --scripts command-line argument was used.
         if (!_defaultScriptsLocation.exists() && (arguments().indexOf(QString("--").append(SCRIPTS_SWITCH))) != -1) {
             scriptEngines->loadDefaultScripts();
