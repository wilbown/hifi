--- conflicted
+++ resolved
@@ -200,13 +200,9 @@
     connect(audioThread, SIGNAL(started()), &_audio, SLOT(start()));
 
     audioThread->start();
-<<<<<<< HEAD
 
     connect(&nodeList->getDomainInfo(), SIGNAL(hostnameChanged(const QString&)), SLOT(domainChanged(const QString&)));
-=======
-    
-    connect(nodeList, SIGNAL(domainChanged(const QString&)), SLOT(domainChanged(const QString&)));
->>>>>>> 2f5a0210
+
     connect(nodeList, &NodeList::nodeAdded, this, &Application::nodeAdded);
     connect(nodeList, &NodeList::nodeKilled, this, &Application::nodeKilled);
     connect(nodeList, SIGNAL(nodeKilled(SharedNodePointer)), SLOT(nodeKilled(SharedNodePointer)));
@@ -3875,15 +3871,9 @@
     QString buildVersion = " (build " + applicationVersion() + ")";
     NodeList* nodeList = NodeList::getInstance();
     
-<<<<<<< HEAD
     QString title = QString() + nodeList->getSessionUUID().toString()
         + " @ " + nodeList->getDomainInfo().getHostname() + buildVersion;
-
-=======
-    QString title = QString() + _profile.getUsername() + " " + nodeList->getSessionUUID().toString()
-        + " @ " + nodeList->getDomainHostname() + buildVersion;
-    
->>>>>>> 2f5a0210
+    
     qDebug("Application title set to: %s", title.toStdString().c_str());
     _window->setWindowTitle(title);
 }
@@ -4284,10 +4274,5 @@
     player->setMedia(QUrl::fromLocalFile(inf.absoluteFilePath()));
     player->play();
 
-<<<<<<< HEAD
     Snapshot::saveSnapshot(_glWidget, AccountManager::getInstance().getUsername(), _myAvatar->getPosition());
-}
-=======
-    Snapshot::saveSnapshot(_glWidget, &_profile, _myAvatar);
-}
->>>>>>> 2f5a0210
+}