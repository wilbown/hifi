--- conflicted
+++ resolved
@@ -1427,7 +1427,7 @@
     SnapshotMetaData* snapshotData = Snapshot::parseSnapshotData(snapshotPath);
     if (snapshotData) {
         if (!snapshotData->getDomain().isEmpty()) {
-            NodeList::getInstance()->getDomainHandler().setHostnameAndPort(snapshotData->getDomain());
+            DependencyManager::get<NodeList>()->getDomainHandler().setHostnameAndPort(snapshotData->getDomain());
         }
 
         _myAvatar->setPosition(snapshotData->getLocation());
@@ -3692,22 +3692,6 @@
      }
 }
 
-<<<<<<< HEAD
-void Application::changeDomainHostname(const QString &newDomainHostname) {
-    auto nodeList = DependencyManager::get<NodeList>();
-    
-    if (!nodeList->getDomainHandler().isCurrentHostname(newDomainHostname)) {
-        // tell the MyAvatar object to send a kill packet so that it dissapears from its old avatar mixer immediately
-        _myAvatar->sendKillAvatar();
-        
-        // call the domain hostname change as a queued connection on the nodelist
-        QMetaObject::invokeMethod(&DependencyManager::get<NodeList>()->getDomainHandler(), "setHostname",
-                                  Q_ARG(const QString&, newDomainHostname));
-    }
-}
-
-=======
->>>>>>> fb15b0f2
 void Application::clearDomainOctreeDetails() {
     qDebug() << "Clearing domain octree details...";
     // reset the environment so that we don't erroneously end up with multiple
