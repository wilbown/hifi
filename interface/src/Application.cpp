--- conflicted
+++ resolved
@@ -6939,11 +6939,7 @@
     DependencyManager::get< MessagesClient >()->sendLocalMessage("Toolbar-DomainChanged", "");
 }
 
-<<<<<<< HEAD
-void Application::clearDomainOctreeDetails() {
-=======
 void Application::clearDomainOctreeDetails(bool clearAll) {
->>>>>>> 07a92aea
     // before we delete all entities get MyAvatar's AvatarEntityData ready
     getMyAvatar()->prepareAvatarEntityDataForReload();
 
