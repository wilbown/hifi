--- conflicted
+++ resolved
@@ -966,14 +966,9 @@
     } else if (TV3DManager::isConnected()) {
         TV3DManager::configureCamera(camera, size.x, size.y);
     } else {
-<<<<<<< HEAD
 #endif
-        camera.setAspectRatio(aspect(size));
-        camera.setFieldOfView(_fieldOfView.get());
+        camera.setProjection(glm::perspective(glm::radians(_fieldOfView.get()), (float)size.x / size.y, DEFAULT_NEAR_CLIP, DEFAULT_FAR_CLIP));
 #if 0
-=======
-        camera.setProjection(glm::perspective(glm::radians(_fieldOfView.get()), (float)size.x / size.y, DEFAULT_NEAR_CLIP, DEFAULT_FAR_CLIP));
->>>>>>> a503deb3
     }
 #endif
 }
