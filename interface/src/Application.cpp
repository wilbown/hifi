//
//  Application.cpp
//  interface/src
//
//  Created by Andrzej Kapolka on 5/10/13.
//  Copyright 2013 High Fidelity, Inc.
//
//  Distributed under the Apache License, Version 2.0.
//  See the accompanying file LICENSE or http://www.apache.org/licenses/LICENSE-2.0.html
//

#include "Application.h"

#include <chrono>
#include <thread>

#include <glm/glm.hpp>
#include <glm/gtx/component_wise.hpp>
#include <glm/gtx/quaternion.hpp>
#include <glm/gtx/vector_angle.hpp>
#include <glm/gtc/type_ptr.hpp>

#include <gl/Config.h>

#include <QtCore/QResource>
#include <QtCore/QAbstractNativeEventFilter>
#include <QtCore/QCommandLineParser>
#include <QtCore/QMimeData>
#include <QtCore/QThreadPool>
#include <QtCore/QFileSelector>
#include <QtConcurrent/QtConcurrentRun>

#include <QtGui/QScreen>
#include <QtGui/QWindow>
#include <QtGui/QDesktopServices>

#include <QtNetwork/QLocalSocket>
#include <QtNetwork/QLocalServer>

#include <QtQml/QQmlContext>
#include <QtQml/QQmlEngine>
#include <QtQuick/QQuickWindow>

#include <QtWidgets/QDesktopWidget>
#include <QtWidgets/QMessageBox>

#include <QtMultimedia/QMediaPlayer>

#include <QFontDatabase>
#include <QProcessEnvironment>
#include <QTemporaryDir>

#include <gl/QOpenGLContextWrapper.h>

#include <shared/FileUtils.h>
#include <shared/QtHelpers.h>
#include <shared/GlobalAppProperties.h>
#include <StatTracker.h>
#include <Trace.h>
#include <ResourceScriptingInterface.h>
#include <AccountManager.h>
#include <AddressManager.h>
#include <AnimDebugDraw.h>
#include <BuildInfo.h>
#include <AssetClient.h>
#include <AssetUpload.h>
#include <AutoUpdater.h>
#include <Midi.h>
#include <AudioInjectorManager.h>
#include <AvatarBookmarks.h>
#include <CursorManager.h>
#include <VirtualPadManager.h>
#include <DebugDraw.h>
#include <DeferredLightingEffect.h>
#include <EntityScriptClient.h>
#include <EntityScriptServerLogClient.h>
#include <EntityScriptingInterface.h>
#include "ui/overlays/ContextOverlayInterface.h"
#include <ErrorDialog.h>
#include <FileScriptingInterface.h>
#include <Finally.h>
#include <FingerprintUtils.h>
#include <FramebufferCache.h>
#include <gpu/Batch.h>
#include <gpu/Context.h>
#include <gpu/gl/GLBackend.h>
#include <InfoView.h>
#include <input-plugins/InputPlugin.h>
#include <controllers/UserInputMapper.h>
#include <controllers/InputRecorder.h>
#include <controllers/ScriptingInterface.h>
#include <controllers/StateController.h>
#include <UserActivityLoggerScriptingInterface.h>
#include <LogHandler.h>
#include "LocationBookmarks.h"
#include <LocationScriptingInterface.h>
#include <MainWindow.h>
#include <MappingRequest.h>
#include <MessagesClient.h>
#include <ModelEntityItem.h>
#include <NetworkAccessManager.h>
#include <NetworkingConstants.h>
#include <ObjectMotionState.h>
#include <OctalCode.h>
#include <OctreeSceneStats.h>
#include <OffscreenUi.h>
#include <gl/OffscreenGLCanvas.h>
#include <ui/OffscreenQmlSurfaceCache.h>
#include <PathUtils.h>
#include <PerfStat.h>
#include <PhysicsEngine.h>
#include <PhysicsHelpers.h>
#include <plugins/CodecPlugin.h>
#include <plugins/PluginManager.h>
#include <plugins/PluginUtils.h>
#include <plugins/SteamClientPlugin.h>
#include <plugins/InputConfiguration.h>
#include <RecordingScriptingInterface.h>
#include <UpdateSceneTask.h>
#include <RenderViewTask.h>
#include <SecondaryCamera.h>
#include <ResourceCache.h>
#include <ResourceRequest.h>
#include <SandboxUtils.h>
#include <SceneScriptingInterface.h>
#include <ScriptEngines.h>
#include <ScriptCache.h>
#include <ShapeEntityItem.h>
#include <SoundCache.h>
#include <ui/TabletScriptingInterface.h>
#include <ui/ToolbarScriptingInterface.h>
#include <Tooltip.h>
#include <udt/PacketHeaders.h>
#include <UserActivityLogger.h>
#include <UsersScriptingInterface.h>
#include <recording/ClipCache.h>
#include <recording/Deck.h>
#include <recording/Recorder.h>
#include <shared/StringHelpers.h>
#include <QmlWebWindowClass.h>
#include <QmlFragmentClass.h>
#include <Preferences.h>
#include <display-plugins/CompositorHelper.h>
#include <trackers/EyeTracker.h>
#include <avatars-renderer/ScriptAvatar.h>
#include <RenderableEntityItem.h>

#include <AnimationLogging.h>
#include <AvatarLogging.h>
#include <ScriptEngineLogging.h>
#include <ModelFormatLogging.h>
#include <controllers/Logging.h>
#include <NetworkLogging.h>
#include <shared/StorageLogging.h>
#include <ScriptEngineLogging.h>
#include <ui/Logging.h>

#include "AudioClient.h"
#include "audio/AudioScope.h"
#include "avatar/AvatarManager.h"
#include "avatar/MyHead.h"
#include "CrashHandler.h"
#include "Crashpad.h"
#include "devices/DdeFaceTracker.h"
#include "DiscoverabilityManager.h"
#include "GLCanvas.h"
#include "InterfaceDynamicFactory.h"
#include "InterfaceLogging.h"
#include "LODManager.h"
#include "ModelPackager.h"
#include "scripting/Audio.h"
#include "networking/CloseEventSender.h"
#include "scripting/TestScriptingInterface.h"
#include "scripting/AssetMappingsScriptingInterface.h"
#include "scripting/ClipboardScriptingInterface.h"
#include "scripting/DesktopScriptingInterface.h"
#include "scripting/AccountServicesScriptingInterface.h"
#include "scripting/HMDScriptingInterface.h"
#include "scripting/MenuScriptingInterface.h"
#include "graphics-scripting/GraphicsScriptingInterface.h"
#include "scripting/SettingsScriptingInterface.h"
#include "scripting/WindowScriptingInterface.h"
#include "scripting/ControllerScriptingInterface.h"
#include "scripting/RatesScriptingInterface.h"
#include "scripting/SelectionScriptingInterface.h"
#include "scripting/WalletScriptingInterface.h"
#if defined(Q_OS_MAC) || defined(Q_OS_WIN)
#include "SpeechRecognizer.h"
#endif
#include "ui/ResourceImageItem.h"
#include "ui/AddressBarDialog.h"
#include "ui/AvatarInputs.h"
#include "ui/DialogsManager.h"
#include "ui/LoginDialog.h"
#include "ui/overlays/Cube3DOverlay.h"
#include "ui/overlays/Web3DOverlay.h"
#include "ui/Snapshot.h"
#include "ui/SnapshotAnimated.h"
#include "ui/StandAloneJSConsole.h"
#include "ui/Stats.h"
#include "ui/UpdateDialog.h"
#include "ui/overlays/Overlays.h"
#include "ui/DomainConnectionModel.h"
#include "Util.h"
#include "InterfaceParentFinder.h"
#include "ui/OctreeStatsProvider.h"

#include <GPUIdent.h>
#include <gl/GLHelpers.h>
#include <src/scripting/LimitlessVoiceRecognitionScriptingInterface.h>
#include <src/scripting/GooglePolyScriptingInterface.h>
#include <EntityScriptClient.h>
#include <ModelScriptingInterface.h>

#include <PickManager.h>
#include <PointerManager.h>
#include <raypick/RayPickScriptingInterface.h>
#include <raypick/LaserPointerScriptingInterface.h>
#include <raypick/PickScriptingInterface.h>
#include <raypick/PointerScriptingInterface.h>
#include <raypick/MouseRayPick.h>

#include <FadeEffect.h>

#include "commerce/Ledger.h"
#include "commerce/Wallet.h"
#include "commerce/QmlCommerce.h"

#include "webbrowser/WebBrowserSuggestionsEngine.h"
#include <DesktopPreviewProvider.h>

#if defined(Q_OS_WIN)
#include <VersionHelpers.h>

#ifdef DEBUG_EVENT_QUEUE
// This is a HACK that uses private headers included with the qt source distrubution.
// To use this feature you need to add these directores to your include path:
// E:/Qt/5.10.1/Src/qtbase/include/QtCore/5.10.1/QtCore
// E:/Qt/5.10.1/Src/qtbase/include/QtCore/5.10.1
#define QT_BOOTSTRAPPED
#include <private/qthread_p.h>
#include <private/qobject_p.h>
#undef QT_BOOTSTRAPPED
#endif

// On Windows PC, NVidia Optimus laptop, we want to enable NVIDIA GPU
// FIXME seems to be broken.
extern "C" {
 _declspec(dllexport) DWORD NvOptimusEnablement = 0x00000001;
}
#endif

#if defined(Q_OS_ANDROID)
#include <android/log.h>
#include "AndroidHelper.h"
#endif

enum ApplicationEvent {
    // Execute a lambda function
    Lambda = QEvent::User + 1,
    // Trigger the next render
    Render,
    // Trigger the next idle
    Idle,
};

class RenderEventHandler : public QObject {
    using Parent = QObject;
    Q_OBJECT
public:
    RenderEventHandler(QOpenGLContext* context) {
        _renderContext = new OffscreenGLCanvas();
        _renderContext->setObjectName("RenderContext");
        _renderContext->create(context);
        if (!_renderContext->makeCurrent()) {
            qFatal("Unable to make rendering context current");
        }
        _renderContext->doneCurrent();

        // Deleting the object with automatically shutdown the thread
        connect(qApp, &QCoreApplication::aboutToQuit, this, &QObject::deleteLater);

        // Transfer to a new thread
        moveToNewNamedThread(this, "RenderThread", [this](QThread* renderThread) {
            hifi::qt::addBlockingForbiddenThread("Render", renderThread);
            _renderContext->moveToThreadWithContext(renderThread);
            qApp->_lastTimeRendered.start();
        }, std::bind(&RenderEventHandler::initialize, this), QThread::HighestPriority);
    }

private:
    void initialize() {
        PROFILE_SET_THREAD_NAME("Render");
        if (!_renderContext->makeCurrent()) {
            qFatal("Unable to make rendering context current on render thread");
        }
    }

    void render() {
        if (qApp->shouldPaint()) {
            qApp->paintGL();
        }
    }

    bool event(QEvent* event) override {
        switch ((int)event->type()) {
            case ApplicationEvent::Render:
                render();
                qApp->_pendingRenderEvent.store(false);
                return true;

            default:
                break;
        }
        return Parent::event(event);
    }

    OffscreenGLCanvas* _renderContext { nullptr };
};


Q_LOGGING_CATEGORY(trace_app_input_mouse, "trace.app.input.mouse")

using namespace std;

static QTimer locationUpdateTimer;
static QTimer identityPacketTimer;
static QTimer pingTimer;

#if defined(Q_OS_ANDROID)
static bool DISABLE_WATCHDOG = true;
#else
static const QString DISABLE_WATCHDOG_FLAG{ "HIFI_DISABLE_WATCHDOG" };
static bool DISABLE_WATCHDOG = nsightActive() || QProcessEnvironment::systemEnvironment().contains(DISABLE_WATCHDOG_FLAG);
#endif

#if defined(USE_GLES)
static bool DISABLE_DEFERRED = true;
#else
static const QString RENDER_FORWARD{ "HIFI_RENDER_FORWARD" };
static bool DISABLE_DEFERRED = QProcessEnvironment::systemEnvironment().contains(RENDER_FORWARD);
#endif

static const int MAX_CONCURRENT_RESOURCE_DOWNLOADS = 16;

// For processing on QThreadPool, we target a number of threads after reserving some
// based on how many are being consumed by the application and the display plugin.  However,
// we will never drop below the 'min' value
static const int MIN_PROCESSING_THREAD_POOL_SIZE = 1;

static const QString SNAPSHOT_EXTENSION = ".jpg";
static const QString JPG_EXTENSION = ".jpg";
static const QString PNG_EXTENSION = ".png";
static const QString SVO_EXTENSION = ".svo";
static const QString SVO_JSON_EXTENSION = ".svo.json";
static const QString JSON_GZ_EXTENSION = ".json.gz";
static const QString JSON_EXTENSION = ".json";
static const QString JS_EXTENSION = ".js";
static const QString FST_EXTENSION = ".fst";
static const QString FBX_EXTENSION = ".fbx";
static const QString OBJ_EXTENSION = ".obj";
static const QString AVA_JSON_EXTENSION = ".ava.json";
static const QString WEB_VIEW_TAG = "noDownload=true";
static const QString ZIP_EXTENSION = ".zip";
static const QString CONTENT_ZIP_EXTENSION = ".content.zip";

static const float MIRROR_FULLSCREEN_DISTANCE = 0.789f;

static const quint64 TOO_LONG_SINCE_LAST_SEND_DOWNSTREAM_AUDIO_STATS = 1 * USECS_PER_SECOND;

static const QString INFO_EDIT_ENTITIES_PATH = "html/edit-commands.html";
static const QString INFO_HELP_PATH = "html/tabletHelp.html";

static const unsigned int THROTTLED_SIM_FRAMERATE = 15;
static const int THROTTLED_SIM_FRAME_PERIOD_MS = MSECS_PER_SECOND / THROTTLED_SIM_FRAMERATE;

static const uint32_t INVALID_FRAME = UINT32_MAX;

static const float PHYSICS_READY_RANGE = 3.0f; // how far from avatar to check for entities that aren't ready for simulation

static const QString DESKTOP_LOCATION = QStandardPaths::writableLocation(QStandardPaths::DesktopLocation);

Setting::Handle<int> maxOctreePacketsPerSecond("maxOctreePPS", DEFAULT_MAX_OCTREE_PPS);

static const QString MARKETPLACE_CDN_HOSTNAME = "mpassets.highfidelity.com";
static const int INTERVAL_TO_CHECK_HMD_WORN_STATUS = 500; // milliseconds
static const QString DESKTOP_DISPLAY_PLUGIN_NAME = "Desktop";

static const QString SYSTEM_TABLET = "com.highfidelity.interface.tablet.system";

const std::vector<std::pair<QString, Application::AcceptURLMethod>> Application::_acceptedExtensions {
    { SVO_EXTENSION, &Application::importSVOFromURL },
    { SVO_JSON_EXTENSION, &Application::importSVOFromURL },
    { AVA_JSON_EXTENSION, &Application::askToWearAvatarAttachmentUrl },
    { JSON_EXTENSION, &Application::importJSONFromURL },
    { JS_EXTENSION, &Application::askToLoadScript },
    { FST_EXTENSION, &Application::askToSetAvatarUrl },
    { JSON_GZ_EXTENSION, &Application::askToReplaceDomainContent },
    { CONTENT_ZIP_EXTENSION, &Application::askToReplaceDomainContent },
    { ZIP_EXTENSION, &Application::importFromZIP },
    { JPG_EXTENSION, &Application::importImage },
    { PNG_EXTENSION, &Application::importImage }
};

class DeadlockWatchdogThread : public QThread {
public:
    static const unsigned long HEARTBEAT_UPDATE_INTERVAL_SECS = 1;
    static const unsigned long MAX_HEARTBEAT_AGE_USECS = 120 * USECS_PER_SECOND; // 2 mins with no checkin probably a deadlock
    static const int WARNING_ELAPSED_HEARTBEAT = 500 * USECS_PER_MSEC; // warn if elapsed heartbeat average is large
    static const int HEARTBEAT_SAMPLES = 100000; // ~5 seconds worth of samples

    // Set the heartbeat on launch
    DeadlockWatchdogThread() {
        setObjectName("Deadlock Watchdog");
        // Give the heartbeat an initial value
        _heartbeat = usecTimestampNow();
        _paused = false;
        connect(qApp, &QCoreApplication::aboutToQuit, [this] {
            _quit = true;
        });
    }

    static void updateHeartbeat() {
        auto now = usecTimestampNow();
        auto elapsed = now - _heartbeat;
        _movingAverage.addSample(elapsed);
        _heartbeat = now;
    }

    static void deadlockDetectionCrash() {
        uint32_t* crashTrigger = nullptr;
        *crashTrigger = 0xDEAD10CC;
    }

    static void withPause(const std::function<void()>& lambda) {
        pause();
        lambda();
        resume();
    }
    static void pause() {
        _paused = true;
    }

    static void resume() {
        // Update the heartbeat BEFORE resuming the checks
        updateHeartbeat();
        _paused = false;
    }

    void run() override {
        while (!_quit) {
            QThread::sleep(HEARTBEAT_UPDATE_INTERVAL_SECS);
            // Don't do heartbeat detection under nsight
            if (_paused) {
                continue;
            }
            uint64_t lastHeartbeat = _heartbeat; // sample atomic _heartbeat, because we could context switch away and have it updated on us
            uint64_t now = usecTimestampNow();
            auto lastHeartbeatAge = (now > lastHeartbeat) ? now - lastHeartbeat : 0;
            auto elapsedMovingAverage = _movingAverage.getAverage();

            if (elapsedMovingAverage > _maxElapsedAverage) {
                qCDebug(interfaceapp_deadlock) << "DEADLOCK WATCHDOG WARNING:"
                    << "lastHeartbeatAge:" << lastHeartbeatAge
                    << "elapsedMovingAverage:" << elapsedMovingAverage
                    << "maxElapsed:" << _maxElapsed
                    << "PREVIOUS maxElapsedAverage:" << _maxElapsedAverage
                    << "NEW maxElapsedAverage:" << elapsedMovingAverage << "** NEW MAX ELAPSED AVERAGE **"
                    << "samples:" << _movingAverage.getSamples();
                _maxElapsedAverage = elapsedMovingAverage;
            }
            if (lastHeartbeatAge > _maxElapsed) {
                qCDebug(interfaceapp_deadlock) << "DEADLOCK WATCHDOG WARNING:"
                    << "lastHeartbeatAge:" << lastHeartbeatAge
                    << "elapsedMovingAverage:" << elapsedMovingAverage
                    << "PREVIOUS maxElapsed:" << _maxElapsed
                    << "NEW maxElapsed:" << lastHeartbeatAge << "** NEW MAX ELAPSED **"
                    << "maxElapsedAverage:" << _maxElapsedAverage
                    << "samples:" << _movingAverage.getSamples();
                _maxElapsed = lastHeartbeatAge;
            }
            if (elapsedMovingAverage > WARNING_ELAPSED_HEARTBEAT) {
                qCDebug(interfaceapp_deadlock) << "DEADLOCK WATCHDOG WARNING:"
                    << "lastHeartbeatAge:" << lastHeartbeatAge
                    << "elapsedMovingAverage:" << elapsedMovingAverage << "** OVER EXPECTED VALUE **"
                    << "maxElapsed:" << _maxElapsed
                    << "maxElapsedAverage:" << _maxElapsedAverage
                    << "samples:" << _movingAverage.getSamples();
            }

            if (lastHeartbeatAge > MAX_HEARTBEAT_AGE_USECS) {
                qCDebug(interfaceapp_deadlock) << "DEADLOCK DETECTED -- "
                         << "lastHeartbeatAge:" << lastHeartbeatAge
                         << "[ lastHeartbeat :" << lastHeartbeat
                         << "now:" << now << " ]"
                         << "elapsedMovingAverage:" << elapsedMovingAverage
                         << "maxElapsed:" << _maxElapsed
                         << "maxElapsedAverage:" << _maxElapsedAverage
                         << "samples:" << _movingAverage.getSamples();

                // Don't actually crash in debug builds, in case this apparent deadlock is simply from
                // the developer actively debugging code
                #ifdef NDEBUG
                deadlockDetectionCrash();
                #endif
            }
        }
    }

    static std::atomic<bool> _paused;
    static std::atomic<uint64_t> _heartbeat;
    static std::atomic<uint64_t> _maxElapsed;
    static std::atomic<int> _maxElapsedAverage;
    static ThreadSafeMovingAverage<int, HEARTBEAT_SAMPLES> _movingAverage;

    bool _quit { false };
};

std::atomic<bool> DeadlockWatchdogThread::_paused;
std::atomic<uint64_t> DeadlockWatchdogThread::_heartbeat;
std::atomic<uint64_t> DeadlockWatchdogThread::_maxElapsed;
std::atomic<int> DeadlockWatchdogThread::_maxElapsedAverage;
ThreadSafeMovingAverage<int, DeadlockWatchdogThread::HEARTBEAT_SAMPLES> DeadlockWatchdogThread::_movingAverage;

bool isDomainURL(QUrl url) {
    if (!url.isValid()) {
        return false;
    }
    if (url.scheme() == URL_SCHEME_HIFI) {
        return true;
    }
    if (url.scheme() != URL_SCHEME_FILE) {
        // TODO -- once Octree::readFromURL no-longer takes over the main event-loop, serverless-domain urls can
        // be loaded over http(s)
        // && url.scheme() != URL_SCHEME_HTTP &&
        // url.scheme() != URL_SCHEME_HTTPS
        return false;
    }
    if (url.path().endsWith(".json", Qt::CaseInsensitive) ||
        url.path().endsWith(".json.gz", Qt::CaseInsensitive)) {
        return true;
    }
    return false;
}

#ifdef Q_OS_WIN
class MyNativeEventFilter : public QAbstractNativeEventFilter {
public:
    static MyNativeEventFilter& getInstance() {
        static MyNativeEventFilter staticInstance;
        return staticInstance;
    }

    bool nativeEventFilter(const QByteArray &eventType, void* msg, long* result) Q_DECL_OVERRIDE {
        if (eventType == "windows_generic_MSG") {
            MSG* message = (MSG*)msg;

            if (message->message == UWM_IDENTIFY_INSTANCES) {
                *result = UWM_IDENTIFY_INSTANCES;
                return true;
            }

            if (message->message == UWM_SHOW_APPLICATION) {
                MainWindow* applicationWindow = qApp->getWindow();
                if (applicationWindow->isMinimized()) {
                    applicationWindow->showNormal();  // Restores to windowed or maximized state appropriately.
                }
                qApp->setActiveWindow(applicationWindow);  // Flashes the taskbar icon if not focus.
                return true;
            }

            if (message->message == WM_COPYDATA) {
                COPYDATASTRUCT* pcds = (COPYDATASTRUCT*)(message->lParam);
                QUrl url = QUrl((const char*)(pcds->lpData));
                if (isDomainURL(url)) {
                    DependencyManager::get<AddressManager>()->handleLookupString(url.toString());
                    return true;
                }
            }

            if (message->message == WM_DEVICECHANGE) {
                const float MIN_DELTA_SECONDS = 2.0f; // de-bounce signal
                static float lastTriggerTime = 0.0f;
                const float deltaSeconds = secTimestampNow() - lastTriggerTime;
                lastTriggerTime = secTimestampNow();
                if (deltaSeconds > MIN_DELTA_SECONDS) {
                    Midi::USBchanged();                // re-scan the MIDI bus
                }
            }
        }
        return false;
    }
};
#endif

class LambdaEvent : public QEvent {
    std::function<void()> _fun;
public:
    LambdaEvent(const std::function<void()> & fun) :
    QEvent(static_cast<QEvent::Type>(ApplicationEvent::Lambda)), _fun(fun) {
    }
    LambdaEvent(std::function<void()> && fun) :
    QEvent(static_cast<QEvent::Type>(ApplicationEvent::Lambda)), _fun(fun) {
    }
    void call() const { _fun(); }
};

void messageHandler(QtMsgType type, const QMessageLogContext& context, const QString& message) {
    QString logMessage = LogHandler::getInstance().printMessage((LogMsgType) type, context, message);

    if (!logMessage.isEmpty()) {
#ifdef Q_OS_ANDROID
        const char * local=logMessage.toStdString().c_str();
        switch (type) {
            case QtDebugMsg:
                __android_log_write(ANDROID_LOG_DEBUG,"Interface",local);
                break;
            case QtInfoMsg:
                __android_log_write(ANDROID_LOG_INFO,"Interface",local);
                break;
            case QtWarningMsg:
                __android_log_write(ANDROID_LOG_WARN,"Interface",local);
                break;
            case QtCriticalMsg:
                __android_log_write(ANDROID_LOG_ERROR,"Interface",local);
                break;
            case QtFatalMsg:
            default:
                __android_log_write(ANDROID_LOG_FATAL,"Interface",local);
                abort();
        }
#endif
        qApp->getLogger()->addMessage(qPrintable(logMessage));
    }
}


class ApplicationMeshProvider : public scriptable::ModelProviderFactory  {
public:
    virtual scriptable::ModelProviderPointer lookupModelProvider(const QUuid& uuid) override {
        bool success;
        if (auto nestable = DependencyManager::get<SpatialParentFinder>()->find(uuid, success).lock()) {
            auto type = nestable->getNestableType();
#ifdef SCRIPTABLE_MESH_DEBUG
            qCDebug(interfaceapp) << "ApplicationMeshProvider::lookupModelProvider" << uuid << SpatiallyNestable::nestableTypeToString(type);
#endif
            switch (type) {
            case NestableType::Entity:
                return getEntityModelProvider(static_cast<EntityItemID>(uuid));
            case NestableType::Overlay:
                return getOverlayModelProvider(static_cast<OverlayID>(uuid));
            case NestableType::Avatar:
                return getAvatarModelProvider(uuid);
            }
        }
        return nullptr;
    }

private:
    scriptable::ModelProviderPointer getEntityModelProvider(EntityItemID entityID) {
        scriptable::ModelProviderPointer provider;
        auto entityTreeRenderer = qApp->getEntities();
        auto entityTree = entityTreeRenderer->getTree();
        if (auto entity = entityTree->findEntityByID(entityID)) {
            if (auto renderer = entityTreeRenderer->renderableForEntityId(entityID)) {
                provider = std::dynamic_pointer_cast<scriptable::ModelProvider>(renderer);
                provider->modelProviderType = NestableType::Entity;
            } else {
                qCWarning(interfaceapp) << "no renderer for entity ID" << entityID.toString();
            }
        }
        return provider;
    }

    scriptable::ModelProviderPointer getOverlayModelProvider(OverlayID overlayID) {
        scriptable::ModelProviderPointer provider;
        auto &overlays = qApp->getOverlays();
        if (auto overlay = overlays.getOverlay(overlayID)) {
            if (auto base3d = std::dynamic_pointer_cast<Base3DOverlay>(overlay)) {
                provider = std::dynamic_pointer_cast<scriptable::ModelProvider>(base3d);
                provider->modelProviderType = NestableType::Overlay;
            } else {
                qCWarning(interfaceapp) << "no renderer for overlay ID" << overlayID.toString();
            }
        } else {
            qCWarning(interfaceapp) << "overlay not found" << overlayID.toString();
        }
        return provider;
    }

    scriptable::ModelProviderPointer getAvatarModelProvider(QUuid sessionUUID) {
        scriptable::ModelProviderPointer provider;
        auto avatarManager = DependencyManager::get<AvatarManager>();
        if (auto avatar = avatarManager->getAvatarBySessionID(sessionUUID)) {
            provider = std::dynamic_pointer_cast<scriptable::ModelProvider>(avatar);
            provider->modelProviderType = NestableType::Avatar;
        }
        return provider;
    }
};

/**jsdoc
 * <p>The <code>Controller.Hardware.Application</code> object has properties representing Interface's state. The property 
 * values are integer IDs, uniquely identifying each output. <em>Read-only.</em> These can be mapped to actions or functions or 
 * <code>Controller.Standard</code> items in a {@link RouteObject} mapping (e.g., using the {@link RouteObject#when} method).
 * Each data value is either <code>1.0</code> for "true" or <code>0.0</code> for "false".</p>
 * <table>
 *   <thead>
 *     <tr><th>Property</th><th>Type</th><th>Data</th><th>Description</th></tr>
 *   </thead>
 *   <tbody>
 *     <tr><td><code>CameraFirstPerson</code></td><td>number</td><td>number</td><td>The camera is in first-person mode.
 *       </td></tr>
 *     <tr><td><code>CameraThirdPerson</code></td><td>number</td><td>number</td><td>The camera is in third-person mode.
 *       </td></tr>
 *     <tr><td><code>CameraFSM</code></td><td>number</td><td>number</td><td>The camera is in full screen mirror mode.</td></tr>
 *     <tr><td><code>CameraIndependent</code></td><td>number</td><td>number</td><td>The camera is in independent mode.</td></tr>
 *     <tr><td><code>CameraEntity</code></td><td>number</td><td>number</td><td>The camera is in entity mode.</td></tr>
 *     <tr><td><code>InHMD</code></td><td>number</td><td>number</td><td>The user is in HMD mode.</td></tr>
 *     <tr><td><code>AdvancedMovement</code></td><td>number</td><td>number</td><td>Advanced movement controls are enabled.
 *       </td></tr>
 *     <tr><td><code>SnapTurn</code></td><td>number</td><td>number</td><td>Snap turn is enabled.</td></tr>
 *     <tr><td><code>Grounded</code></td><td>number</td><td>number</td><td>The user's avatar is on the ground.</td></tr>
 *     <tr><td><code>NavigationFocused</code></td><td>number</td><td>number</td><td><em>Not used.</em></td></tr>
 *   </tbody>
 * </table>
 * @typedef Controller.Hardware-Application
 */

static const QString STATE_IN_HMD = "InHMD";
static const QString STATE_CAMERA_FULL_SCREEN_MIRROR = "CameraFSM";
static const QString STATE_CAMERA_FIRST_PERSON = "CameraFirstPerson";
static const QString STATE_CAMERA_THIRD_PERSON = "CameraThirdPerson";
static const QString STATE_CAMERA_ENTITY = "CameraEntity";
static const QString STATE_CAMERA_INDEPENDENT = "CameraIndependent";
static const QString STATE_SNAP_TURN = "SnapTurn";
static const QString STATE_ADVANCED_MOVEMENT_CONTROLS = "AdvancedMovement";
static const QString STATE_GROUNDED = "Grounded";
static const QString STATE_NAV_FOCUSED = "NavigationFocused";

// Statically provided display and input plugins
extern DisplayPluginList getDisplayPlugins();
extern InputPluginList getInputPlugins();
extern void saveInputPluginSettings(const InputPluginList& plugins);

bool setupEssentials(int& argc, char** argv, bool runningMarkerExisted) {
    const char** constArgv = const_cast<const char**>(argv);

    // HRS: I could not figure out how to move these any earlier in startup, so when using this option, be sure to also supply
    // --allowMultipleInstances
    auto reportAndQuit = [&](const char* commandSwitch, std::function<void(FILE* fp)> report) {
        const char* reportfile = getCmdOption(argc, constArgv, commandSwitch);
        // Reports to the specified file, because stdout is set up to be captured for logging.
        if (reportfile) {
            FILE* fp = fopen(reportfile, "w");
            if (fp) {
                report(fp);
                fclose(fp);
                if (!runningMarkerExisted) { // don't leave ours around
                    RunningMarker runingMarker(RUNNING_MARKER_FILENAME);
                    runingMarker.deleteRunningMarkerFile(); // happens in deleter, but making the side-effect explicit.
                }
                _exit(0);
            }
        }
    };
    reportAndQuit("--protocolVersion", [&](FILE* fp) {
        auto version = protocolVersionsSignatureBase64();
        fputs(version.toLatin1().data(), fp);
    });
    reportAndQuit("--version", [&](FILE* fp) {
        fputs(BuildInfo::VERSION.toLatin1().data(), fp);
    });

    const char* portStr = getCmdOption(argc, constArgv, "--listenPort");
    const int listenPort = portStr ? atoi(portStr) : INVALID_PORT;

    static const auto SUPPRESS_SETTINGS_RESET = "--suppress-settings-reset";
    bool suppressPrompt = cmdOptionExists(argc, const_cast<const char**>(argv), SUPPRESS_SETTINGS_RESET);
    bool previousSessionCrashed = CrashHandler::checkForResetSettings(runningMarkerExisted, suppressPrompt);
    // get dir to use for cache
    static const auto CACHE_SWITCH = "--cache";
    QString cacheDir = getCmdOption(argc, const_cast<const char**>(argv), CACHE_SWITCH);
    if (!cacheDir.isEmpty()) {
        qApp->setProperty(hifi::properties::APP_LOCAL_DATA_PATH, cacheDir);
    }

    // FIXME fix the OSX installer to install the resources.rcc binary instead of resource files and remove
    // this conditional exclusion
#if !defined(Q_OS_OSX)
    {
#if defined(Q_OS_ANDROID)
        const QString resourcesBinaryFile = QStandardPaths::writableLocation(QStandardPaths::CacheLocation) + "/resources.rcc";
#else
        const QString resourcesBinaryFile = QCoreApplication::applicationDirPath() + "/resources.rcc";
#endif
        if (!QFile::exists(resourcesBinaryFile)) {
            throw std::runtime_error("Unable to find primary resources");
        }
        if (!QResource::registerResource(resourcesBinaryFile)) {
            throw std::runtime_error("Unable to load primary resources");
        }
    }
#endif

    // Tell the plugin manager about our statically linked plugins
    auto pluginManager = PluginManager::getInstance();
    pluginManager->setInputPluginProvider([] { return getInputPlugins(); });
    pluginManager->setDisplayPluginProvider([] { return getDisplayPlugins(); });
    pluginManager->setInputPluginSettingsPersister([](const InputPluginList& plugins) { saveInputPluginSettings(plugins); });
    if (auto steamClient = pluginManager->getSteamClientPlugin()) {
        steamClient->init();
    }

    PROFILE_SET_THREAD_NAME("Main Thread");

#if defined(Q_OS_WIN)
    // Select appropriate audio DLL
    QString audioDLLPath = QCoreApplication::applicationDirPath();
    if (IsWindows8OrGreater()) {
        audioDLLPath += "/audioWin8";
    } else {
        audioDLLPath += "/audioWin7";
    }
    QCoreApplication::addLibraryPath(audioDLLPath);
#endif

    DependencyManager::registerInheritance<LimitedNodeList, NodeList>();
    DependencyManager::registerInheritance<AvatarHashMap, AvatarManager>();
    DependencyManager::registerInheritance<EntityDynamicFactoryInterface, InterfaceDynamicFactory>();
    DependencyManager::registerInheritance<SpatialParentFinder, InterfaceParentFinder>();

    // Set dependencies
    DependencyManager::set<PickManager>();
    DependencyManager::set<PointerManager>();
    DependencyManager::set<LaserPointerScriptingInterface>();
    DependencyManager::set<RayPickScriptingInterface>();
    DependencyManager::set<PointerScriptingInterface>();
    DependencyManager::set<PickScriptingInterface>();
    DependencyManager::set<Cursor::Manager>();
    DependencyManager::set<VirtualPad::Manager>();
    DependencyManager::set<DesktopPreviewProvider>();
    DependencyManager::set<AccountManager>(std::bind(&Application::getUserAgent, qApp));
    DependencyManager::set<StatTracker>();
    DependencyManager::set<ScriptEngines>(ScriptEngine::CLIENT_SCRIPT);
    DependencyManager::set<ScriptInitializerMixin, NativeScriptInitializers>();
    DependencyManager::set<Preferences>();
    DependencyManager::set<recording::Deck>();
    DependencyManager::set<recording::Recorder>();
    DependencyManager::set<AddressManager>();
    DependencyManager::set<NodeList>(NodeType::Agent, listenPort);
    DependencyManager::set<recording::ClipCache>();
    DependencyManager::set<GeometryCache>();
    DependencyManager::set<ModelCache>();
    DependencyManager::set<ScriptCache>();
    DependencyManager::set<SoundCache>();
    DependencyManager::set<DdeFaceTracker>();
    DependencyManager::set<EyeTracker>();
    DependencyManager::set<AudioClient>();
    DependencyManager::set<AudioScope>();
    DependencyManager::set<DeferredLightingEffect>();
    DependencyManager::set<TextureCache>();
    DependencyManager::set<FramebufferCache>();
    DependencyManager::set<AnimationCache>();
    DependencyManager::set<ModelBlender>();
    DependencyManager::set<UsersScriptingInterface>();
    DependencyManager::set<AvatarManager>();
    DependencyManager::set<LODManager>();
    DependencyManager::set<StandAloneJSConsole>();
    DependencyManager::set<DialogsManager>();
    DependencyManager::set<BandwidthRecorder>();
    DependencyManager::set<ResourceCacheSharedItems>();
    DependencyManager::set<DesktopScriptingInterface>();
    DependencyManager::set<EntityScriptingInterface>(true);
    DependencyManager::set<GraphicsScriptingInterface>();
    DependencyManager::registerInheritance<scriptable::ModelProviderFactory, ApplicationMeshProvider>();
    DependencyManager::set<ApplicationMeshProvider>();
    DependencyManager::set<RecordingScriptingInterface>();
    DependencyManager::set<WindowScriptingInterface>();
    DependencyManager::set<HMDScriptingInterface>();
    DependencyManager::set<ResourceScriptingInterface>();
    DependencyManager::set<TabletScriptingInterface>();
    DependencyManager::set<InputConfiguration>();
    DependencyManager::set<ToolbarScriptingInterface>();
    DependencyManager::set<UserActivityLoggerScriptingInterface>();
    DependencyManager::set<AssetMappingsScriptingInterface>();
    DependencyManager::set<DomainConnectionModel>();

#if defined(Q_OS_MAC) || defined(Q_OS_WIN)
    DependencyManager::set<SpeechRecognizer>();
#endif
    DependencyManager::set<DiscoverabilityManager>();
    DependencyManager::set<SceneScriptingInterface>();
    DependencyManager::set<OffscreenUi>();
    DependencyManager::set<AutoUpdater>();
    DependencyManager::set<Midi>();
    DependencyManager::set<PathUtils>();
    DependencyManager::set<InterfaceDynamicFactory>();
    DependencyManager::set<AudioInjectorManager>();
    DependencyManager::set<MessagesClient>();
    controller::StateController::setStateVariables({ { STATE_IN_HMD, STATE_CAMERA_FULL_SCREEN_MIRROR,
                    STATE_CAMERA_FIRST_PERSON, STATE_CAMERA_THIRD_PERSON, STATE_CAMERA_ENTITY, STATE_CAMERA_INDEPENDENT,
                    STATE_SNAP_TURN, STATE_ADVANCED_MOVEMENT_CONTROLS, STATE_GROUNDED, STATE_NAV_FOCUSED } });
    DependencyManager::set<UserInputMapper>();
    DependencyManager::set<controller::ScriptingInterface, ControllerScriptingInterface>();
    DependencyManager::set<InterfaceParentFinder>();
    DependencyManager::set<EntityTreeRenderer>(true, qApp, qApp);
    DependencyManager::set<CompositorHelper>();
    DependencyManager::set<OffscreenQmlSurfaceCache>();
    DependencyManager::set<EntityScriptClient>();
    DependencyManager::set<EntityScriptServerLogClient>();
    DependencyManager::set<LimitlessVoiceRecognitionScriptingInterface>();
    DependencyManager::set<GooglePolyScriptingInterface>();
    DependencyManager::set<OctreeStatsProvider>(nullptr, qApp->getOcteeSceneStats());
    DependencyManager::set<AvatarBookmarks>();
    DependencyManager::set<LocationBookmarks>();
    DependencyManager::set<Snapshot>();
    DependencyManager::set<CloseEventSender>();
    DependencyManager::set<ResourceManager>();
    DependencyManager::set<SelectionScriptingInterface>();
    DependencyManager::set<Ledger>();
    DependencyManager::set<Wallet>();
    DependencyManager::set<WalletScriptingInterface>();

    DependencyManager::set<FadeEffect>();

    return previousSessionCrashed;
}

// FIXME move to header, or better yet, design some kind of UI manager
// to take care of highlighting keyboard focused items, rather than
// continuing to overburden Application.cpp
std::shared_ptr<Cube3DOverlay> _keyboardFocusHighlight{ nullptr };
OverlayID _keyboardFocusHighlightID{ UNKNOWN_OVERLAY_ID };


OffscreenGLCanvas* _qmlShareContext { nullptr };

// FIXME hack access to the internal share context for the Chromium helper
// Normally we'd want to use QWebEngine::initialize(), but we can't because
// our primary context is a QGLWidget, which can't easily be initialized to share
// from a QOpenGLContext.
//
// So instead we create a new offscreen context to share with the QGLWidget,
// and manually set THAT to be the shared context for the Chromium helper
#if !defined(DISABLE_QML)
OffscreenGLCanvas* _chromiumShareContext { nullptr };
Q_GUI_EXPORT void qt_gl_set_global_share_context(QOpenGLContext *context);
#endif

Setting::Handle<int> sessionRunTime{ "sessionRunTime", 0 };

const float DEFAULT_HMD_TABLET_SCALE_PERCENT = 70.0f;
const float DEFAULT_DESKTOP_TABLET_SCALE_PERCENT = 75.0f;
const bool DEFAULT_DESKTOP_TABLET_BECOMES_TOOLBAR = true;
const bool DEFAULT_HMD_TABLET_BECOMES_TOOLBAR = false;
const bool DEFAULT_PREFER_STYLUS_OVER_LASER = false;
const bool DEFAULT_PREFER_AVATAR_FINGER_OVER_STYLUS = false;
const QString DEFAULT_CURSOR_NAME = "DEFAULT";

Application::Application(int& argc, char** argv, QElapsedTimer& startupTimer, bool runningMarkerExisted) :
    QApplication(argc, argv),
    _window(new MainWindow(desktop())),
    _sessionRunTimer(startupTimer),
    _previousSessionCrashed(setupEssentials(argc, argv, runningMarkerExisted)),
    _undoStackScriptingInterface(&_undoStack),
    _entitySimulation(new PhysicalEntitySimulation()),
    _physicsEngine(new PhysicsEngine(Vectors::ZERO)),
    _entityClipboard(new EntityTree()),
    _lastQueriedTime(usecTimestampNow()),
    _previousScriptLocation("LastScriptLocation", DESKTOP_LOCATION),
    _fieldOfView("fieldOfView", DEFAULT_FIELD_OF_VIEW_DEGREES),
    _hmdTabletScale("hmdTabletScale", DEFAULT_HMD_TABLET_SCALE_PERCENT),
    _desktopTabletScale("desktopTabletScale", DEFAULT_DESKTOP_TABLET_SCALE_PERCENT),
    _desktopTabletBecomesToolbarSetting("desktopTabletBecomesToolbar", DEFAULT_DESKTOP_TABLET_BECOMES_TOOLBAR),
    _hmdTabletBecomesToolbarSetting("hmdTabletBecomesToolbar", DEFAULT_HMD_TABLET_BECOMES_TOOLBAR),
    _preferStylusOverLaserSetting("preferStylusOverLaser", DEFAULT_PREFER_STYLUS_OVER_LASER),
    _preferAvatarFingerOverStylusSetting("preferAvatarFingerOverStylus", DEFAULT_PREFER_AVATAR_FINGER_OVER_STYLUS),
    _constrainToolbarPosition("toolbar/constrainToolbarToCenterX", true),
    _preferredCursor("preferredCursor", DEFAULT_CURSOR_NAME),
    _scaleMirror(1.0f),
    _mirrorYawOffset(0.0f),
    _raiseMirror(0.0f),
    _enableProcessOctreeThread(true),
    _lastNackTime(usecTimestampNow()),
    _lastSendDownstreamAudioStats(usecTimestampNow()),
    _aboutToQuit(false),
    _notifiedPacketVersionMismatchThisDomain(false),
    _maxOctreePPS(maxOctreePacketsPerSecond.get()),
    _lastFaceTrackerUpdate(0),
    _snapshotSound(nullptr),
    _sampleSound(nullptr)

{

    auto steamClient = PluginManager::getInstance()->getSteamClientPlugin();
    setProperty(hifi::properties::STEAM, (steamClient && steamClient->isRunning()));
    setProperty(hifi::properties::CRASHED, _previousSessionCrashed);
    {
        const QString TEST_SCRIPT = "--testScript";
        const QStringList args = arguments();
        for (int i = 0; i < args.size() - 1; ++i) {
            if (args.at(i) == TEST_SCRIPT) {
                QString testScriptPath = args.at(i + 1);
                if (QFileInfo(testScriptPath).exists()) {
                    setProperty(hifi::properties::TEST, QUrl::fromLocalFile(testScriptPath));
                }
            }
        }
    }

    // make sure the debug draw singleton is initialized on the main thread.
    DebugDraw::getInstance().removeMarker("");

    PluginContainer* pluginContainer = dynamic_cast<PluginContainer*>(this); // set the container for any plugins that care
    PluginManager::getInstance()->setContainer(pluginContainer);

    QThreadPool::globalInstance()->setMaxThreadCount(MIN_PROCESSING_THREAD_POOL_SIZE);
    thread()->setPriority(QThread::HighPriority);
    thread()->setObjectName("Main Thread");

    setInstance(this);

    auto controllerScriptingInterface = DependencyManager::get<controller::ScriptingInterface>().data();
    _controllerScriptingInterface = dynamic_cast<ControllerScriptingInterface*>(controllerScriptingInterface);

    _entityClipboard->createRootElement();

#ifdef Q_OS_WIN
    installNativeEventFilter(&MyNativeEventFilter::getInstance());
#endif

    _logger = new FileLogger(this);
    qInstallMessageHandler(messageHandler);

    QFontDatabase::addApplicationFont(PathUtils::resourcesPath() + "styles/Inconsolata.otf");
    QFontDatabase::addApplicationFont(PathUtils::resourcesPath() + "fonts/fontawesome-webfont.ttf");
    QFontDatabase::addApplicationFont(PathUtils::resourcesPath() + "fonts/hifi-glyphs.ttf");
    QFontDatabase::addApplicationFont(PathUtils::resourcesPath() + "fonts/AnonymousPro-Regular.ttf");
    QFontDatabase::addApplicationFont(PathUtils::resourcesPath() + "fonts/FiraSans-Regular.ttf");
    QFontDatabase::addApplicationFont(PathUtils::resourcesPath() + "fonts/FiraSans-SemiBold.ttf");
    QFontDatabase::addApplicationFont(PathUtils::resourcesPath() + "fonts/Raleway-Light.ttf");
    QFontDatabase::addApplicationFont(PathUtils::resourcesPath() + "fonts/Raleway-Regular.ttf");
    QFontDatabase::addApplicationFont(PathUtils::resourcesPath() + "fonts/Raleway-Bold.ttf");
    QFontDatabase::addApplicationFont(PathUtils::resourcesPath() + "fonts/Raleway-SemiBold.ttf");
    _window->setWindowTitle("High Fidelity Interface");

    Model::setAbstractViewStateInterface(this); // The model class will sometimes need to know view state details from us

    auto nodeList = DependencyManager::get<NodeList>();
    nodeList->startThread();

    const char** constArgv = const_cast<const char**>(argv);
    if (cmdOptionExists(argc, constArgv, "--disableWatchdog")) {
        DISABLE_WATCHDOG = true;
    }
    // Set up a watchdog thread to intentionally crash the application on deadlocks
    if (!DISABLE_WATCHDOG) {
        (new DeadlockWatchdogThread())->start();
    }

    // Set File Logger Session UUID
    auto avatarManager = DependencyManager::get<AvatarManager>();
    auto myAvatar = avatarManager ? avatarManager->getMyAvatar() : nullptr;
    auto accountManager = DependencyManager::get<AccountManager>();

    _logger->setSessionID(accountManager->getSessionID());

    setCrashAnnotation("metaverse_session_id", accountManager->getSessionID().toString().toStdString());

    if (steamClient) {
        qCDebug(interfaceapp) << "[VERSION] SteamVR buildID:" << steamClient->getSteamVRBuildID();
    }
    setCrashAnnotation("steam", property(hifi::properties::STEAM).toBool() ? "1" : "0");

    qCDebug(interfaceapp) << "[VERSION] Build sequence:" << qPrintable(applicationVersion());
    qCDebug(interfaceapp) << "[VERSION] MODIFIED_ORGANIZATION:" << BuildInfo::MODIFIED_ORGANIZATION;
    qCDebug(interfaceapp) << "[VERSION] VERSION:" << BuildInfo::VERSION;
    qCDebug(interfaceapp) << "[VERSION] BUILD_BRANCH:" << BuildInfo::BUILD_BRANCH;
    qCDebug(interfaceapp) << "[VERSION] BUILD_GLOBAL_SERVICES:" << BuildInfo::BUILD_GLOBAL_SERVICES;
#if USE_STABLE_GLOBAL_SERVICES
    qCDebug(interfaceapp) << "[VERSION] We will use STABLE global services.";
#else
    qCDebug(interfaceapp) << "[VERSION] We will use DEVELOPMENT global services.";
#endif

    // set the OCULUS_STORE property so the oculus plugin can know if we ran from the Oculus Store
    static const QString OCULUS_STORE_ARG = "--oculus-store";
    setProperty(hifi::properties::OCULUS_STORE, arguments().indexOf(OCULUS_STORE_ARG) != -1);

    updateHeartbeat();

    // setup a timer for domain-server check ins
    QTimer* domainCheckInTimer = new QTimer(this);
    connect(domainCheckInTimer, &QTimer::timeout, [this, nodeList] {
        if (!isServerlessMode()) {
            nodeList->sendDomainServerCheckIn();
        }
    });
    domainCheckInTimer->start(DOMAIN_SERVER_CHECK_IN_MSECS);
    connect(this, &QCoreApplication::aboutToQuit, [domainCheckInTimer] {
        domainCheckInTimer->stop();
        domainCheckInTimer->deleteLater();
    });


    auto audioIO = DependencyManager::get<AudioClient>();
    audioIO->setPositionGetter([]{
        auto avatarManager = DependencyManager::get<AvatarManager>();
        auto myAvatar = avatarManager ? avatarManager->getMyAvatar() : nullptr;

        return myAvatar ? myAvatar->getPositionForAudio() : Vectors::ZERO;
    });
    audioIO->setOrientationGetter([]{
        auto avatarManager = DependencyManager::get<AvatarManager>();
        auto myAvatar = avatarManager ? avatarManager->getMyAvatar() : nullptr;

        return myAvatar ? myAvatar->getOrientationForAudio() : Quaternions::IDENTITY;
    });

    recording::Frame::registerFrameHandler(AudioConstants::getAudioFrameName(), [=](recording::Frame::ConstPointer frame) {
        audioIO->handleRecordedAudioInput(frame->data);
    });

    connect(audioIO.data(), &AudioClient::inputReceived, [](const QByteArray& audio){
        static auto recorder = DependencyManager::get<recording::Recorder>();
        if (recorder->isRecording()) {
            static const recording::FrameType AUDIO_FRAME_TYPE = recording::Frame::registerFrameType(AudioConstants::getAudioFrameName());
            recorder->recordFrame(AUDIO_FRAME_TYPE, audio);
        }
    });
    audioIO->startThread();

    auto audioScriptingInterface = DependencyManager::set<AudioScriptingInterface, scripting::Audio>();
    connect(audioIO.data(), &AudioClient::mutedByMixer, audioScriptingInterface.data(), &AudioScriptingInterface::mutedByMixer);
    connect(audioIO.data(), &AudioClient::receivedFirstPacket, audioScriptingInterface.data(), &AudioScriptingInterface::receivedFirstPacket);
    connect(audioIO.data(), &AudioClient::disconnected, audioScriptingInterface.data(), &AudioScriptingInterface::disconnected);
    connect(audioIO.data(), &AudioClient::muteEnvironmentRequested, [](glm::vec3 position, float radius) {
        auto audioClient = DependencyManager::get<AudioClient>();
        auto audioScriptingInterface = DependencyManager::get<AudioScriptingInterface>();
        auto myAvatarPosition = DependencyManager::get<AvatarManager>()->getMyAvatar()->getWorldPosition();
        float distance = glm::distance(myAvatarPosition, position);

        if (distance < radius) {
            audioClient->setMuted(true);
            audioScriptingInterface->environmentMuted();
        }
    });
    connect(this, &Application::activeDisplayPluginChanged,
        reinterpret_cast<scripting::Audio*>(audioScriptingInterface.data()), &scripting::Audio::onContextChanged);

    // Make sure we don't time out during slow operations at startup
    updateHeartbeat();

    // Setup MessagesClient
    DependencyManager::get<MessagesClient>()->startThread();

    const DomainHandler& domainHandler = nodeList->getDomainHandler();

    connect(&domainHandler, SIGNAL(domainURLChanged(QUrl)), SLOT(domainURLChanged(QUrl)));
    connect(&domainHandler, &DomainHandler::domainURLChanged, [](QUrl domainURL){
        setCrashAnnotation("domain", domainURL.toString().toStdString());
    });
    connect(&domainHandler, SIGNAL(resetting()), SLOT(resettingDomain()));
    connect(&domainHandler, SIGNAL(connectedToDomain(QUrl)), SLOT(updateWindowTitle()));
    connect(&domainHandler, SIGNAL(disconnectedFromDomain()), SLOT(updateWindowTitle()));
    connect(&domainHandler, &DomainHandler::disconnectedFromDomain, this, &Application::clearDomainAvatars);
    connect(&domainHandler, &DomainHandler::disconnectedFromDomain, this, [this]() {
        getOverlays().deleteOverlay(getTabletScreenID());
        getOverlays().deleteOverlay(getTabletHomeButtonID());
        getOverlays().deleteOverlay(getTabletFrameID());
    });
    connect(&domainHandler, &DomainHandler::domainConnectionRefused, this, &Application::domainConnectionRefused);

    // We could clear ATP assets only when changing domains, but it's possible that the domain you are connected
    // to has gone down and switched to a new content set, so when you reconnect the cached ATP assets will no longer be valid.
    connect(&domainHandler, &DomainHandler::disconnectedFromDomain, DependencyManager::get<ScriptCache>().data(), &ScriptCache::clearATPScriptsFromCache);

    // update our location every 5 seconds in the metaverse server, assuming that we are authenticated with one
    const qint64 DATA_SERVER_LOCATION_CHANGE_UPDATE_MSECS = 5 * MSECS_PER_SECOND;

    auto discoverabilityManager = DependencyManager::get<DiscoverabilityManager>();
    connect(&locationUpdateTimer, &QTimer::timeout, discoverabilityManager.data(), &DiscoverabilityManager::updateLocation);
    connect(&locationUpdateTimer, &QTimer::timeout,
        DependencyManager::get<AddressManager>().data(), &AddressManager::storeCurrentAddress);
    locationUpdateTimer.start(DATA_SERVER_LOCATION_CHANGE_UPDATE_MSECS);

    // if we get a domain change, immediately attempt update location in metaverse server
    connect(&nodeList->getDomainHandler(), &DomainHandler::connectedToDomain,
        discoverabilityManager.data(), &DiscoverabilityManager::updateLocation);

    // send a location update immediately
    discoverabilityManager->updateLocation();

    connect(nodeList.data(), &NodeList::nodeAdded, this, &Application::nodeAdded);
    connect(nodeList.data(), &NodeList::nodeKilled, this, &Application::nodeKilled);
    connect(nodeList.data(), &NodeList::nodeActivated, this, &Application::nodeActivated);
    connect(nodeList.data(), &NodeList::uuidChanged, myAvatar.get(), &MyAvatar::setSessionUUID);
    connect(nodeList.data(), &NodeList::uuidChanged, this, &Application::setSessionUUID);
    connect(nodeList.data(), &NodeList::packetVersionMismatch, this, &Application::notifyPacketVersionMismatch);

    // you might think we could just do this in NodeList but we only want this connection for Interface
    connect(&nodeList->getDomainHandler(), SIGNAL(limitOfSilentDomainCheckInsReached()),
            nodeList.data(), SLOT(reset()));

    auto dialogsManager = DependencyManager::get<DialogsManager>();
    connect(accountManager.data(), &AccountManager::authRequired, dialogsManager.data(), &DialogsManager::showLoginDialog);
    connect(accountManager.data(), &AccountManager::usernameChanged, this, &Application::updateWindowTitle);
    connect(accountManager.data(), &AccountManager::usernameChanged, [](QString username){
        setCrashAnnotation("username", username.toStdString());
    });

    // set the account manager's root URL and trigger a login request if we don't have the access token
    accountManager->setIsAgent(true);
    accountManager->setAuthURL(NetworkingConstants::METAVERSE_SERVER_URL());

    auto addressManager = DependencyManager::get<AddressManager>();

    // use our MyAvatar position and quat for address manager path
    addressManager->setPositionGetter([this]{ return getMyAvatar()->getWorldPosition(); });
    addressManager->setOrientationGetter([this]{ return getMyAvatar()->getWorldOrientation(); });

    connect(addressManager.data(), &AddressManager::hostChanged, this, &Application::updateWindowTitle);
    connect(this, &QCoreApplication::aboutToQuit, addressManager.data(), &AddressManager::storeCurrentAddress);

    connect(this, &Application::activeDisplayPluginChanged, this, &Application::updateThreadPoolCount);
    connect(this, &Application::activeDisplayPluginChanged, this, [](){
        qApp->setProperty(hifi::properties::HMD, qApp->isHMDMode());
        auto displayPlugin = qApp->getActiveDisplayPlugin();
        setCrashAnnotation("display_plugin", displayPlugin->getName().toStdString());
        setCrashAnnotation("hmd", displayPlugin->isHmd() ? "1" : "0");
    });
    connect(this, &Application::activeDisplayPluginChanged, this, &Application::updateSystemTabletMode);

    // Save avatar location immediately after a teleport.
    connect(myAvatar.get(), &MyAvatar::positionGoneTo,
        DependencyManager::get<AddressManager>().data(), &AddressManager::storeCurrentAddress);

    connect(myAvatar.get(), &MyAvatar::skeletonModelURLChanged, [](){
        QUrl avatarURL = qApp->getMyAvatar()->getSkeletonModelURL();
        setCrashAnnotation("avatar", avatarURL.toString().toStdString());
    });


    // Inititalize sample before registering
    _sampleSound = DependencyManager::get<SoundCache>()->getSound(PathUtils::resourcesUrl("sounds/sample.wav"));

    auto scriptEngines = DependencyManager::get<ScriptEngines>().data();
    scriptEngines->registerScriptInitializer([this](ScriptEnginePointer engine){
        registerScriptEngineWithApplicationServices(engine);
    });

    connect(scriptEngines, &ScriptEngines::scriptCountChanged, scriptEngines, [this] {
        auto scriptEngines = DependencyManager::get<ScriptEngines>();
        if (scriptEngines->getRunningScripts().isEmpty()) {
            getMyAvatar()->clearScriptableSettings();
        }
    }, Qt::QueuedConnection);

    connect(scriptEngines, &ScriptEngines::scriptsReloading, scriptEngines, [this] {
        getEntities()->reloadEntityScripts();
        loadAvatarScripts(getMyAvatar()->getScriptUrls());
    }, Qt::QueuedConnection);

    connect(scriptEngines, &ScriptEngines::scriptLoadError,
        scriptEngines, [](const QString& filename, const QString& error){
        OffscreenUi::asyncWarning(nullptr, "Error Loading Script", filename + " failed to load.");
    }, Qt::QueuedConnection);

#ifdef _WIN32
    WSADATA WsaData;
    int wsaresult = WSAStartup(MAKEWORD(2, 2), &WsaData);
#endif

    // tell the NodeList instance who to tell the domain server we care about
    nodeList->addSetOfNodeTypesToNodeInterestSet(NodeSet() << NodeType::AudioMixer << NodeType::AvatarMixer
        << NodeType::EntityServer << NodeType::AssetServer << NodeType::MessagesMixer << NodeType::EntityScriptServer);

    // connect to the packet sent signal of the _entityEditSender
    connect(&_entityEditSender, &EntityEditPacketSender::packetSent, this, &Application::packetSent);
    connect(&_entityEditSender, &EntityEditPacketSender::addingEntityWithCertificate, this, &Application::addingEntityWithCertificate);

    QString concurrentDownloadsStr = getCmdOption(argc, constArgv, "--concurrent-downloads");
    bool success;
    int concurrentDownloads = concurrentDownloadsStr.toInt(&success);
    if (!success) {
        concurrentDownloads = MAX_CONCURRENT_RESOURCE_DOWNLOADS;
    }
    ResourceCache::setRequestLimit(concurrentDownloads);

    // perhaps override the avatar url.  Since we will test later for validity
    // we don't need to do so here.
    QString avatarURL = getCmdOption(argc, constArgv, "--avatarURL");
    _avatarOverrideUrl = QUrl::fromUserInput(avatarURL);

    // If someone specifies both --avatarURL and --replaceAvatarURL,
    // the replaceAvatarURL wins.  So only set the _overrideUrl if this
    // does have a non-empty string.
    QString replaceURL = getCmdOption(argc, constArgv, "--replaceAvatarURL");
    if (!replaceURL.isEmpty()) {
        _avatarOverrideUrl = QUrl::fromUserInput(replaceURL);
        _saveAvatarOverrideUrl = true;
    }

    _glWidget = new GLCanvas();
    getApplicationCompositor().setRenderingWidget(_glWidget);
    _window->setCentralWidget(_glWidget);

    _window->restoreGeometry();
    _window->setVisible(true);

    _glWidget->setFocusPolicy(Qt::StrongFocus);
    _glWidget->setFocus();

    if (cmdOptionExists(argc, constArgv, "--system-cursor")) {
        _preferredCursor.set(Cursor::Manager::getIconName(Cursor::Icon::SYSTEM));
    }
    showCursor(Cursor::Manager::lookupIcon(_preferredCursor.get()));

    // enable mouse tracking; otherwise, we only get drag events
    _glWidget->setMouseTracking(true);
    // Make sure the window is set to the correct size by processing the pending events
    QCoreApplication::processEvents();
    _glWidget->createContext();

    // Create the main thread context, the GPU backend, and the display plugins
    initializeGL();
    qCDebug(interfaceapp, "Initialized Display.");
    // Create the rendering engine.  This can be slow on some machines due to lots of 
    // GPU pipeline creation.
    initializeRenderEngine();
    qCDebug(interfaceapp, "Initialized Render Engine.");

    // Initialize the user interface and menu system
    // Needs to happen AFTER the render engine initialization to access its configuration
    initializeUi();

    updateVerboseLogging();

    init();
    qCDebug(interfaceapp, "init() complete.");

    // create thread for parsing of octree data independent of the main network and rendering threads
    _octreeProcessor.initialize(_enableProcessOctreeThread);
    connect(&_octreeProcessor, &OctreePacketProcessor::packetVersionMismatch, this, &Application::notifyPacketVersionMismatch);
    _entityEditSender.initialize(_enableProcessOctreeThread);

    _idleLoopStdev.reset();

    // update before the first render
    update(0);

    // Make sure we don't time out during slow operations at startup
    updateHeartbeat();

    constexpr auto INSTALLER_INI_NAME = "installer.ini";
    auto iniPath = QDir(applicationDirPath()).filePath(INSTALLER_INI_NAME);
    QFile installerFile { iniPath };
    std::unordered_map<QString, QString> installerKeyValues;
    if (installerFile.open(QIODevice::ReadOnly)) {
        while (!installerFile.atEnd()) {
            auto line = installerFile.readLine();
            if (!line.isEmpty()) {
                auto index = line.indexOf("=");
                if (index >= 0) {
                    installerKeyValues[line.mid(0, index).trimmed()] = line.mid(index + 1).trimmed();
                }
            }
        }
    }

    // In practice we shouldn't run across installs that don't have a known installer type.
    // Client or Client+Server installs should always have the installer.ini next to their
    // respective interface.exe, and Steam installs will be detected as such. If a user were
    // to delete the installer.ini, though, and as an example, we won't know the context of the 
    // original install.
    constexpr auto INSTALLER_KEY_TYPE = "type";
    constexpr auto INSTALLER_KEY_CAMPAIGN = "campaign";
    constexpr auto INSTALLER_TYPE_UNKNOWN = "unknown";
    constexpr auto INSTALLER_TYPE_STEAM = "steam";

    auto typeIt = installerKeyValues.find(INSTALLER_KEY_TYPE);
    QString installerType = INSTALLER_TYPE_UNKNOWN;
    if (typeIt == installerKeyValues.end()) {
        if (property(hifi::properties::STEAM).toBool()) {
            installerType = INSTALLER_TYPE_STEAM;
        }
    } else {
        installerType = typeIt->second;
    }

    auto campaignIt = installerKeyValues.find(INSTALLER_KEY_CAMPAIGN);
    QString installerCampaign = campaignIt != installerKeyValues.end() ? campaignIt->second : "";

    qDebug() << "Detected installer type:" << installerType;
    qDebug() << "Detected installer campaign:" << installerCampaign;

    // add firstRun flag from settings to launch event
    Setting::Handle<bool> firstRun { Settings::firstRun, true };

    // once the settings have been loaded, check if we need to flip the default for UserActivityLogger
    auto& userActivityLogger = UserActivityLogger::getInstance();
    if (!userActivityLogger.isDisabledSettingSet()) {
        // the user activity logger is opt-out for Interface
        // but it's defaulted to disabled for other targets
        // so we need to enable it here if it has never been disabled by the user
        userActivityLogger.disable(false);
    }

    QString machineFingerPrint = uuidStringWithoutCurlyBraces(FingerprintUtils::getMachineFingerprint());

    if (userActivityLogger.isEnabled()) {
        // sessionRunTime will be reset soon by loadSettings. Grab it now to get previous session value.
        // The value will be 0 if the user blew away settings this session, which is both a feature and a bug.
        static const QString TESTER = "HIFI_TESTER";
        auto gpuIdent = GPUIdent::getInstance();
        auto glContextData = getGLContextData();
        QJsonObject properties = {
            { "version", applicationVersion() },
            { "tester", QProcessEnvironment::systemEnvironment().contains(TESTER) },
            { "installer_campaign", installerCampaign },
            { "installer_type", installerType },
            { "previousSessionCrashed", _previousSessionCrashed },
            { "previousSessionRuntime", sessionRunTime.get() },
            { "cpu_architecture", QSysInfo::currentCpuArchitecture() },
            { "kernel_type", QSysInfo::kernelType() },
            { "kernel_version", QSysInfo::kernelVersion() },
            { "os_type", QSysInfo::productType() },
            { "os_version", QSysInfo::productVersion() },
            { "gpu_name", gpuIdent->getName() },
            { "gpu_driver", gpuIdent->getDriver() },
            { "gpu_memory", static_cast<qint64>(gpuIdent->getMemory()) },
            { "gl_version_int", glVersionToInteger(glContextData.value("version").toString()) },
            { "gl_version", glContextData["version"] },
            { "gl_vender", glContextData["vendor"] },
            { "gl_sl_version", glContextData["sl_version"] },
            { "gl_renderer", glContextData["renderer"] },
            { "ideal_thread_count", QThread::idealThreadCount() }
        };
        auto macVersion = QSysInfo::macVersion();
        if (macVersion != QSysInfo::MV_None) {
            properties["os_osx_version"] = QSysInfo::macVersion();
        }
        auto windowsVersion = QSysInfo::windowsVersion();
        if (windowsVersion != QSysInfo::WV_None) {
            properties["os_win_version"] = QSysInfo::windowsVersion();
        }

        ProcessorInfo procInfo;
        if (getProcessorInfo(procInfo)) {
            properties["processor_core_count"] = procInfo.numProcessorCores;
            properties["logical_processor_count"] = procInfo.numLogicalProcessors;
            properties["processor_l1_cache_count"] = procInfo.numProcessorCachesL1;
            properties["processor_l2_cache_count"] = procInfo.numProcessorCachesL2;
            properties["processor_l3_cache_count"] = procInfo.numProcessorCachesL3;
        }

        properties["first_run"] = firstRun.get();

        // add the user's machine ID to the launch event
        properties["machine_fingerprint"] = machineFingerPrint;

        userActivityLogger.logAction("launch", properties);
    }

    setCrashAnnotation("machine_fingerprint", machineFingerPrint.toStdString());

    _entityEditSender.setMyAvatar(myAvatar.get());

    // The entity octree will have to know about MyAvatar for the parentJointName import
    getEntities()->getTree()->setMyAvatar(myAvatar);
    _entityClipboard->setMyAvatar(myAvatar);

    // For now we're going to set the PPS for outbound packets to be super high, this is
    // probably not the right long term solution. But for now, we're going to do this to
    // allow you to move an entity around in your hand
    _entityEditSender.setPacketsPerSecond(3000); // super high!!

    // Overlays need to exist before we set the ContextOverlayInterface dependency
    _overlays.init(); // do this before scripts load
    DependencyManager::set<ContextOverlayInterface>();

    // Make sure we don't time out during slow operations at startup
    updateHeartbeat();

    connect(this, SIGNAL(aboutToQuit()), this, SLOT(onAboutToQuit()));

    // hook up bandwidth estimator
    QSharedPointer<BandwidthRecorder> bandwidthRecorder = DependencyManager::get<BandwidthRecorder>();
    connect(nodeList.data(), &LimitedNodeList::dataSent,
        bandwidthRecorder.data(), &BandwidthRecorder::updateOutboundData);
    connect(nodeList.data(), &LimitedNodeList::dataReceived,
        bandwidthRecorder.data(), &BandwidthRecorder::updateInboundData);

    // FIXME -- I'm a little concerned about this.
    connect(myAvatar->getSkeletonModel().get(), &SkeletonModel::skeletonLoaded,
        this, &Application::checkSkeleton, Qt::QueuedConnection);

    // Setup the userInputMapper with the actions
    auto userInputMapper = DependencyManager::get<UserInputMapper>();
    connect(userInputMapper.data(), &UserInputMapper::actionEvent, [this](int action, float state) {
        using namespace controller;
        auto offscreenUi = DependencyManager::get<OffscreenUi>();
        auto tabletScriptingInterface = DependencyManager::get<TabletScriptingInterface>();
        {
            auto actionEnum = static_cast<Action>(action);
            int key = Qt::Key_unknown;
            static int lastKey = Qt::Key_unknown;
            bool navAxis = false;
            switch (actionEnum) {
                case Action::UI_NAV_VERTICAL:
                    navAxis = true;
                    if (state > 0.0f) {
                        key = Qt::Key_Up;
                    } else if (state < 0.0f) {
                        key = Qt::Key_Down;
                    }
                    break;

                case Action::UI_NAV_LATERAL:
                    navAxis = true;
                    if (state > 0.0f) {
                        key = Qt::Key_Right;
                    } else if (state < 0.0f) {
                        key = Qt::Key_Left;
                    }
                    break;

                case Action::UI_NAV_GROUP:
                    navAxis = true;
                    if (state > 0.0f) {
                        key = Qt::Key_Tab;
                    } else if (state < 0.0f) {
                        key = Qt::Key_Backtab;
                    }
                    break;

                case Action::UI_NAV_BACK:
                    key = Qt::Key_Escape;
                    break;

                case Action::UI_NAV_SELECT:
                    key = Qt::Key_Return;
                    break;
                default:
                    break;
            }

            auto window = tabletScriptingInterface->getTabletWindow();
            if (navAxis && window) {
                if (lastKey != Qt::Key_unknown) {
                    QKeyEvent event(QEvent::KeyRelease, lastKey, Qt::NoModifier);
                    sendEvent(window, &event);
                    lastKey = Qt::Key_unknown;
                }

                if (key != Qt::Key_unknown) {
                    QKeyEvent event(QEvent::KeyPress, key, Qt::NoModifier);
                    sendEvent(window, &event);
                    tabletScriptingInterface->processEvent(&event);
                    lastKey = key;
                }
            } else if (key != Qt::Key_unknown && window) {
                if (state) {
                    QKeyEvent event(QEvent::KeyPress, key, Qt::NoModifier);
                    sendEvent(window, &event);
                    tabletScriptingInterface->processEvent(&event);
                } else {
                    QKeyEvent event(QEvent::KeyRelease, key, Qt::NoModifier);
                    sendEvent(window, &event);
                }
                return;
            }
        }

        if (action == controller::toInt(controller::Action::RETICLE_CLICK)) {
            auto reticlePos = getApplicationCompositor().getReticlePosition();
            QPoint localPos(reticlePos.x, reticlePos.y); // both hmd and desktop already handle this in our coordinates.
            if (state) {
                QMouseEvent mousePress(QEvent::MouseButtonPress, localPos, Qt::LeftButton, Qt::LeftButton, Qt::NoModifier);
                sendEvent(_glWidget, &mousePress);
                _reticleClickPressed = true;
            } else {
                QMouseEvent mouseRelease(QEvent::MouseButtonRelease, localPos, Qt::LeftButton, Qt::NoButton, Qt::NoModifier);
                sendEvent(_glWidget, &mouseRelease);
                _reticleClickPressed = false;
            }
            return; // nothing else to do
        }

        if (state) {
            if (action == controller::toInt(controller::Action::TOGGLE_MUTE)) {
                auto audioClient = DependencyManager::get<AudioClient>();
                audioClient->setMuted(!audioClient->isMuted());
            } else if (action == controller::toInt(controller::Action::CYCLE_CAMERA)) {
                cycleCamera();
            } else if (action == controller::toInt(controller::Action::CONTEXT_MENU)) {
                toggleTabletUI();
            } else if (action == controller::toInt(controller::Action::RETICLE_X)) {
                auto oldPos = getApplicationCompositor().getReticlePosition();
                getApplicationCompositor().setReticlePosition({ oldPos.x + state, oldPos.y });
            } else if (action == controller::toInt(controller::Action::RETICLE_Y)) {
                auto oldPos = getApplicationCompositor().getReticlePosition();
                getApplicationCompositor().setReticlePosition({ oldPos.x, oldPos.y + state });
            } else if (action == controller::toInt(controller::Action::TOGGLE_OVERLAY)) {
                toggleOverlays();
            }
        }
    });

    _applicationStateDevice = userInputMapper->getStateDevice();

    _applicationStateDevice->setInputVariant(STATE_IN_HMD, []() -> float {
        return qApp->isHMDMode() ? 1 : 0;
    });
    _applicationStateDevice->setInputVariant(STATE_CAMERA_FULL_SCREEN_MIRROR, []() -> float {
        return qApp->getCamera().getMode() == CAMERA_MODE_MIRROR ? 1 : 0;
    });
    _applicationStateDevice->setInputVariant(STATE_CAMERA_FIRST_PERSON, []() -> float {
        return qApp->getCamera().getMode() == CAMERA_MODE_FIRST_PERSON ? 1 : 0;
    });
    _applicationStateDevice->setInputVariant(STATE_CAMERA_THIRD_PERSON, []() -> float {
        return qApp->getCamera().getMode() == CAMERA_MODE_THIRD_PERSON ? 1 : 0;
    });
    _applicationStateDevice->setInputVariant(STATE_CAMERA_ENTITY, []() -> float {
        return qApp->getCamera().getMode() == CAMERA_MODE_ENTITY ? 1 : 0;
    });
    _applicationStateDevice->setInputVariant(STATE_CAMERA_INDEPENDENT, []() -> float {
        return qApp->getCamera().getMode() == CAMERA_MODE_INDEPENDENT ? 1 : 0;
    });
    _applicationStateDevice->setInputVariant(STATE_SNAP_TURN, []() -> float {
        return qApp->getMyAvatar()->getSnapTurn() ? 1 : 0;
    });
    _applicationStateDevice->setInputVariant(STATE_ADVANCED_MOVEMENT_CONTROLS, []() -> float {
        return qApp->getMyAvatar()->useAdvancedMovementControls() ? 1 : 0;
    });

    _applicationStateDevice->setInputVariant(STATE_GROUNDED, []() -> float {
        return qApp->getMyAvatar()->getCharacterController()->onGround() ? 1 : 0;
    });
    _applicationStateDevice->setInputVariant(STATE_NAV_FOCUSED, []() -> float {
        return DependencyManager::get<OffscreenUi>()->navigationFocused() ? 1 : 0;
    });

    // Setup the _keyboardMouseDevice, _touchscreenDevice, _touchscreenVirtualPadDevice and the user input mapper with the default bindings
    userInputMapper->registerDevice(_keyboardMouseDevice->getInputDevice());
    // if the _touchscreenDevice is not supported it will not be registered
    if (_touchscreenDevice) {
        userInputMapper->registerDevice(_touchscreenDevice->getInputDevice());
    }
    if (_touchscreenVirtualPadDevice) {
        userInputMapper->registerDevice(_touchscreenVirtualPadDevice->getInputDevice());
    }

    // this will force the model the look at the correct directory (weird order of operations issue)
    scriptEngines->reloadLocalFiles();

    // do this as late as possible so that all required subsystems are initialized
    // If we've overridden the default scripts location, just load default scripts
    // otherwise, load 'em all

    // we just want to see if --scripts was set, we've already parsed it and done
    // the change in PathUtils.  Rather than pass that in the constructor, lets just
    // look (this could be debated)
    QString scriptsSwitch = QString("--").append(SCRIPTS_SWITCH);
    QDir defaultScriptsLocation(getCmdOption(argc, constArgv, scriptsSwitch.toStdString().c_str()));
    if (!defaultScriptsLocation.exists()) {
        scriptEngines->loadDefaultScripts();
        scriptEngines->defaultScriptsLocationOverridden(true);
    } else {
        scriptEngines->loadScripts();
    }

    // Make sure we don't time out during slow operations at startup
    updateHeartbeat();

    loadSettings();

    // Now that we've loaded the menu and thus switched to the previous display plugin
    // we can unlock the desktop repositioning code, since all the positions will be
    // relative to the desktop size for this plugin
    auto offscreenUi = DependencyManager::get<OffscreenUi>();
    offscreenUi->getDesktop()->setProperty("repositionLocked", false);

    // Make sure we don't time out during slow operations at startup
    updateHeartbeat();

    QTimer* settingsTimer = new QTimer();
    moveToNewNamedThread(settingsTimer, "Settings Thread", [this, settingsTimer]{
        connect(qApp, &Application::beforeAboutToQuit, [this, settingsTimer]{
            // Disconnect the signal from the save settings
            QObject::disconnect(settingsTimer, &QTimer::timeout, this, &Application::saveSettings);
            // Stop the settings timer
            settingsTimer->stop();
            // Delete it (this will trigger the thread destruction
            settingsTimer->deleteLater();
            // Mark the settings thread as finished, so we know we can safely save in the main application
            // shutdown code
            _settingsGuard.trigger();
        });

        int SAVE_SETTINGS_INTERVAL = 10 * MSECS_PER_SECOND; // Let's save every seconds for now
        settingsTimer->setSingleShot(false);
        settingsTimer->setInterval(SAVE_SETTINGS_INTERVAL); // 10s, Qt::CoarseTimer acceptable
        QObject::connect(settingsTimer, &QTimer::timeout, this, &Application::saveSettings);
        settingsTimer->start();
    }, QThread::LowestPriority);

    if (Menu::getInstance()->isOptionChecked(MenuOption::FirstPerson)) {
        getMyAvatar()->setBoomLength(MyAvatar::ZOOM_MIN);  // So that camera doesn't auto-switch to third person.
    } else if (Menu::getInstance()->isOptionChecked(MenuOption::IndependentMode)) {
        Menu::getInstance()->setIsOptionChecked(MenuOption::ThirdPerson, true);
        cameraMenuChanged();
    } else if (Menu::getInstance()->isOptionChecked(MenuOption::CameraEntityMode)) {
        Menu::getInstance()->setIsOptionChecked(MenuOption::ThirdPerson, true);
        cameraMenuChanged();
    }

    // set the local loopback interface for local sounds
    AudioInjector::setLocalAudioInterface(audioIO.data());
    audioScriptingInterface->setLocalAudioInterface(audioIO.data());
    connect(audioIO.data(), &AudioClient::noiseGateOpened, audioScriptingInterface.data(), &AudioScriptingInterface::noiseGateOpened);
    connect(audioIO.data(), &AudioClient::noiseGateClosed, audioScriptingInterface.data(), &AudioScriptingInterface::noiseGateClosed);
    connect(audioIO.data(), &AudioClient::inputReceived, audioScriptingInterface.data(), &AudioScriptingInterface::inputReceived);

    this->installEventFilter(this);

#ifdef HAVE_DDE
    auto ddeTracker = DependencyManager::get<DdeFaceTracker>();
    ddeTracker->init();
    connect(ddeTracker.data(), &FaceTracker::muteToggled, this, &Application::faceTrackerMuteToggled);
#endif

#ifdef HAVE_IVIEWHMD
    auto eyeTracker = DependencyManager::get<EyeTracker>();
    eyeTracker->init();
    setActiveEyeTracker();
#endif

    // If launched from Steam, let it handle updates
    const QString HIFI_NO_UPDATER_COMMAND_LINE_KEY = "--no-updater";
    bool noUpdater = arguments().indexOf(HIFI_NO_UPDATER_COMMAND_LINE_KEY) != -1;
    if (!noUpdater) {
        constexpr auto INSTALLER_TYPE_CLIENT_ONLY = "client_only";

        auto applicationUpdater = DependencyManager::get<AutoUpdater>();

        AutoUpdater::InstallerType type = installerType == INSTALLER_TYPE_CLIENT_ONLY
            ? AutoUpdater::InstallerType::CLIENT_ONLY : AutoUpdater::InstallerType::FULL;

        applicationUpdater->setInstallerType(type);
        applicationUpdater->setInstallerCampaign(installerCampaign);
        connect(applicationUpdater.data(), &AutoUpdater::newVersionIsAvailable, dialogsManager.data(), &DialogsManager::showUpdateDialog);
        applicationUpdater->checkForUpdate();
    }

    Menu::getInstance()->setIsOptionChecked(MenuOption::ActionMotorControl, true);

// FIXME spacemouse code still needs cleanup
#if 0
    // the 3Dconnexion device wants to be initialized after a window is displayed.
    SpacemouseManager::getInstance().init();
#endif

    // If the user clicks an an entity, we will check that it's an unlocked web entity, and if so, set the focus to it
    auto entityScriptingInterface = DependencyManager::get<EntityScriptingInterface>();
    connect(entityScriptingInterface.data(), &EntityScriptingInterface::mousePressOnEntity,
            [this](const EntityItemID& entityItemID, const PointerEvent& event) {
        if (event.shouldFocus()) {
            if (getEntities()->wantsKeyboardFocus(entityItemID)) {
                setKeyboardFocusOverlay(UNKNOWN_OVERLAY_ID);
                setKeyboardFocusEntity(entityItemID);
            } else {
                setKeyboardFocusEntity(UNKNOWN_ENTITY_ID);
            }
        }
    });

    connect(entityScriptingInterface.data(), &EntityScriptingInterface::deletingEntity, [=](const EntityItemID& entityItemID) {
        if (entityItemID == _keyboardFocusedEntity.get()) {
            setKeyboardFocusEntity(UNKNOWN_ENTITY_ID);
        }
    });

    connect(getEntities()->getTree().get(), &EntityTree::deletingEntity, [=](const EntityItemID& entityItemID) {
        auto avatarManager = DependencyManager::get<AvatarManager>();
        auto myAvatar = avatarManager ? avatarManager->getMyAvatar() : nullptr;
        if (myAvatar) {
            myAvatar->clearAvatarEntity(entityItemID);
        }
    });

    EntityTree::setAddMaterialToEntityOperator([&](const QUuid& entityID, graphics::MaterialLayer material, const std::string& parentMaterialName) {
        // try to find the renderable
        auto renderable = getEntities()->renderableForEntityId(entityID);
        if (renderable) {
            renderable->addMaterial(material, parentMaterialName);
        }

        // even if we don't find it, try to find the entity
        auto entity = getEntities()->getEntity(entityID);
        if (entity) {
            entity->addMaterial(material, parentMaterialName);
            return true;
        }
        return false;
    });
    EntityTree::setRemoveMaterialFromEntityOperator([&](const QUuid& entityID, graphics::MaterialPointer material, const std::string& parentMaterialName) {
        // try to find the renderable
        auto renderable = getEntities()->renderableForEntityId(entityID);
        if (renderable) {
            renderable->removeMaterial(material, parentMaterialName);
        }

        // even if we don't find it, try to find the entity
        auto entity = getEntities()->getEntity(entityID);
        if (entity) {
            entity->removeMaterial(material, parentMaterialName);
            return true;
        }
        return false;
    });

    EntityTree::setAddMaterialToAvatarOperator([](const QUuid& avatarID, graphics::MaterialLayer material, const std::string& parentMaterialName) {
        auto avatarManager = DependencyManager::get<AvatarManager>();
        auto avatar = avatarManager->getAvatarBySessionID(avatarID);
        if (avatar) {
            avatar->addMaterial(material, parentMaterialName);
            return true;
        }
        return false;
    });
    EntityTree::setRemoveMaterialFromAvatarOperator([](const QUuid& avatarID, graphics::MaterialPointer material, const std::string& parentMaterialName) {
        auto avatarManager = DependencyManager::get<AvatarManager>();
        auto avatar = avatarManager->getAvatarBySessionID(avatarID);
        if (avatar) {
            avatar->removeMaterial(material, parentMaterialName);
            return true;
        }
        return false;
    });

    EntityTree::setAddMaterialToOverlayOperator([&](const QUuid& overlayID, graphics::MaterialLayer material, const std::string& parentMaterialName) {
        auto overlay = _overlays.getOverlay(overlayID);
        if (overlay) {
            overlay->addMaterial(material, parentMaterialName);
            return true;
        }
        return false;
    });
    EntityTree::setRemoveMaterialFromOverlayOperator([&](const QUuid& overlayID, graphics::MaterialPointer material, const std::string& parentMaterialName) {
        auto overlay = _overlays.getOverlay(overlayID);
        if (overlay) {
            overlay->removeMaterial(material, parentMaterialName);
            return true;
        }
        return false;
    });

    // Keyboard focus handling for Web overlays.
    auto overlays = &(qApp->getOverlays());
    connect(overlays, &Overlays::overlayDeleted, [=](const OverlayID& overlayID) {
        if (overlayID == _keyboardFocusedOverlay.get()) {
            setKeyboardFocusOverlay(UNKNOWN_OVERLAY_ID);
        }
    });

    connect(this, &Application::aboutToQuit, [=]() {
        setKeyboardFocusOverlay(UNKNOWN_OVERLAY_ID);
        setKeyboardFocusEntity(UNKNOWN_ENTITY_ID);
    });

    // Add periodic checks to send user activity data
    static int CHECK_NEARBY_AVATARS_INTERVAL_MS = 10000;
    static int NEARBY_AVATAR_RADIUS_METERS = 10;

    // setup the stats interval depending on if the 1s faster hearbeat was requested
    static const QString FAST_STATS_ARG = "--fast-heartbeat";
    static int SEND_STATS_INTERVAL_MS = arguments().indexOf(FAST_STATS_ARG) != -1 ? 1000 : 10000;

    static glm::vec3 lastAvatarPosition = myAvatar->getWorldPosition();
    static glm::mat4 lastHMDHeadPose = getHMDSensorPose();
    static controller::Pose lastLeftHandPose = myAvatar->getLeftHandPose();
    static controller::Pose lastRightHandPose = myAvatar->getRightHandPose();

    // Periodically send fps as a user activity event
    QTimer* sendStatsTimer = new QTimer(this);
    sendStatsTimer->setInterval(SEND_STATS_INTERVAL_MS);  // 10s, Qt::CoarseTimer acceptable
    connect(sendStatsTimer, &QTimer::timeout, this, [this]() {

        QJsonObject properties = {};
        MemoryInfo memInfo;
        if (getMemoryInfo(memInfo)) {
            properties["system_memory_total"] = static_cast<qint64>(memInfo.totalMemoryBytes);
            properties["system_memory_used"] = static_cast<qint64>(memInfo.usedMemoryBytes);
            properties["process_memory_used"] = static_cast<qint64>(memInfo.processUsedMemoryBytes);
        }

        // content location and build info - useful for filtering stats
        auto addressManager = DependencyManager::get<AddressManager>();
        auto currentDomain = addressManager->currentShareableAddress(true).toString(); // domain only
        auto currentPath = addressManager->currentPath(true); // with orientation
        properties["current_domain"] = currentDomain;
        properties["current_path"] = currentPath;
        properties["build_version"] = BuildInfo::VERSION;

        auto displayPlugin = qApp->getActiveDisplayPlugin();

        properties["render_rate"] = _renderLoopCounter.rate();
        properties["target_render_rate"] = getTargetRenderFrameRate();
        properties["present_rate"] = displayPlugin->presentRate();
        properties["new_frame_present_rate"] = displayPlugin->newFramePresentRate();
        properties["dropped_frame_rate"] = displayPlugin->droppedFrameRate();
        properties["stutter_rate"] = displayPlugin->stutterRate();
        properties["game_rate"] = getGameLoopRate();
        properties["has_async_reprojection"] = displayPlugin->hasAsyncReprojection();
        properties["hardware_stats"] = displayPlugin->getHardwareStats();

        // deadlock watchdog related stats
        properties["deadlock_watchdog_maxElapsed"] = (int)DeadlockWatchdogThread::_maxElapsed;
        properties["deadlock_watchdog_maxElapsedAverage"] = (int)DeadlockWatchdogThread::_maxElapsedAverage;

        auto bandwidthRecorder = DependencyManager::get<BandwidthRecorder>();
        properties["packet_rate_in"] = bandwidthRecorder->getCachedTotalAverageInputPacketsPerSecond();
        properties["packet_rate_out"] = bandwidthRecorder->getCachedTotalAverageOutputPacketsPerSecond();
        properties["kbps_in"] = bandwidthRecorder->getCachedTotalAverageInputKilobitsPerSecond();
        properties["kbps_out"] = bandwidthRecorder->getCachedTotalAverageOutputKilobitsPerSecond();

        properties["atp_in_kbps"] = bandwidthRecorder->getAverageInputKilobitsPerSecond(NodeType::AssetServer);

        auto nodeList = DependencyManager::get<NodeList>();
        SharedNodePointer entityServerNode = nodeList->soloNodeOfType(NodeType::EntityServer);
        SharedNodePointer audioMixerNode = nodeList->soloNodeOfType(NodeType::AudioMixer);
        SharedNodePointer avatarMixerNode = nodeList->soloNodeOfType(NodeType::AvatarMixer);
        SharedNodePointer assetServerNode = nodeList->soloNodeOfType(NodeType::AssetServer);
        SharedNodePointer messagesMixerNode = nodeList->soloNodeOfType(NodeType::MessagesMixer);
        properties["entity_ping"] = entityServerNode ? entityServerNode->getPingMs() : -1;
        properties["audio_ping"] = audioMixerNode ? audioMixerNode->getPingMs() : -1;
        properties["avatar_ping"] = avatarMixerNode ? avatarMixerNode->getPingMs() : -1;
        properties["asset_ping"] = assetServerNode ? assetServerNode->getPingMs() : -1;
        properties["messages_ping"] = messagesMixerNode ? messagesMixerNode->getPingMs() : -1;

        auto loadingRequests = ResourceCache::getLoadingRequests();

        QJsonArray loadingRequestsStats;
        for (const auto& request : loadingRequests) {
            QJsonObject requestStats;
            requestStats["filename"] = request->getURL().fileName();
            requestStats["received"] = request->getBytesReceived();
            requestStats["total"] = request->getBytesTotal();
            requestStats["attempts"] = (int)request->getDownloadAttempts();
            loadingRequestsStats.append(requestStats);
        }

        properties["active_downloads"] = loadingRequests.size();
        properties["pending_downloads"] = ResourceCache::getPendingRequestCount();
        properties["active_downloads_details"] = loadingRequestsStats;

        auto statTracker = DependencyManager::get<StatTracker>();

        properties["processing_resources"] = statTracker->getStat("Processing").toInt();
        properties["pending_processing_resources"] = statTracker->getStat("PendingProcessing").toInt();

        QJsonObject startedRequests;
        startedRequests["atp"] = statTracker->getStat(STAT_ATP_REQUEST_STARTED).toInt();
        startedRequests["http"] = statTracker->getStat(STAT_HTTP_REQUEST_STARTED).toInt();
        startedRequests["file"] = statTracker->getStat(STAT_FILE_REQUEST_STARTED).toInt();
        startedRequests["total"] = startedRequests["atp"].toInt() + startedRequests["http"].toInt()
            + startedRequests["file"].toInt();
        properties["started_requests"] = startedRequests;

        QJsonObject successfulRequests;
        successfulRequests["atp"] = statTracker->getStat(STAT_ATP_REQUEST_SUCCESS).toInt();
        successfulRequests["http"] = statTracker->getStat(STAT_HTTP_REQUEST_SUCCESS).toInt();
        successfulRequests["file"] = statTracker->getStat(STAT_FILE_REQUEST_SUCCESS).toInt();
        successfulRequests["total"] = successfulRequests["atp"].toInt() + successfulRequests["http"].toInt()
            + successfulRequests["file"].toInt();
        properties["successful_requests"] = successfulRequests;

        QJsonObject failedRequests;
        failedRequests["atp"] = statTracker->getStat(STAT_ATP_REQUEST_FAILED).toInt();
        failedRequests["http"] = statTracker->getStat(STAT_HTTP_REQUEST_FAILED).toInt();
        failedRequests["file"] = statTracker->getStat(STAT_FILE_REQUEST_FAILED).toInt();
        failedRequests["total"] = failedRequests["atp"].toInt() + failedRequests["http"].toInt()
            + failedRequests["file"].toInt();
        properties["failed_requests"] = failedRequests;

        QJsonObject cacheRequests;
        cacheRequests["atp"] = statTracker->getStat(STAT_ATP_REQUEST_CACHE).toInt();
        cacheRequests["http"] = statTracker->getStat(STAT_HTTP_REQUEST_CACHE).toInt();
        cacheRequests["total"] = cacheRequests["atp"].toInt() + cacheRequests["http"].toInt();
        properties["cache_requests"] = cacheRequests;

        QJsonObject atpMappingRequests;
        atpMappingRequests["started"] = statTracker->getStat(STAT_ATP_MAPPING_REQUEST_STARTED).toInt();
        atpMappingRequests["failed"] = statTracker->getStat(STAT_ATP_MAPPING_REQUEST_FAILED).toInt();
        atpMappingRequests["successful"] = statTracker->getStat(STAT_ATP_MAPPING_REQUEST_SUCCESS).toInt();
        properties["atp_mapping_requests"] = atpMappingRequests;

        properties["throttled"] = _displayPlugin ? _displayPlugin->isThrottled() : false;

        QJsonObject bytesDownloaded;
        auto atpBytes = statTracker->getStat(STAT_ATP_RESOURCE_TOTAL_BYTES).toLongLong();
        auto httpBytes = statTracker->getStat(STAT_HTTP_RESOURCE_TOTAL_BYTES).toLongLong();
        auto fileBytes = statTracker->getStat(STAT_FILE_RESOURCE_TOTAL_BYTES).toLongLong();
        bytesDownloaded["atp"] = atpBytes;
        bytesDownloaded["http"] = httpBytes;
        bytesDownloaded["file"] = fileBytes;
        bytesDownloaded["total"] = atpBytes + httpBytes + fileBytes;
        properties["bytes_downloaded"] = bytesDownloaded;

        auto myAvatar = getMyAvatar();
        glm::vec3 avatarPosition = myAvatar->getWorldPosition();
        properties["avatar_has_moved"] = lastAvatarPosition != avatarPosition;
        lastAvatarPosition = avatarPosition;

        auto entityScriptingInterface = DependencyManager::get<EntityScriptingInterface>();
        auto entityActivityTracking = entityScriptingInterface->getActivityTracking();
        entityScriptingInterface->resetActivityTracking();
        properties["added_entity_cnt"] = entityActivityTracking.addedEntityCount;
        properties["deleted_entity_cnt"] = entityActivityTracking.deletedEntityCount;
        properties["edited_entity_cnt"] = entityActivityTracking.editedEntityCount;

        NodeToOctreeSceneStats* octreeServerSceneStats = getOcteeSceneStats();
        unsigned long totalServerOctreeElements = 0;
        for (NodeToOctreeSceneStatsIterator i = octreeServerSceneStats->begin(); i != octreeServerSceneStats->end(); i++) {
            totalServerOctreeElements += i->second.getTotalElements();
        }

        properties["local_octree_elements"] = (qint64) OctreeElement::getInternalNodeCount();
        properties["server_octree_elements"] = (qint64) totalServerOctreeElements;

        properties["active_display_plugin"] = getActiveDisplayPlugin()->getName();
        properties["using_hmd"] = isHMDMode();

        _autoSwitchDisplayModeSupportedHMDPlugin = nullptr;
        foreach(DisplayPluginPointer displayPlugin, PluginManager::getInstance()->getDisplayPlugins()) {
            if (displayPlugin->isHmd() &&
                displayPlugin->getSupportsAutoSwitch()) {
                _autoSwitchDisplayModeSupportedHMDPlugin = displayPlugin;
                _autoSwitchDisplayModeSupportedHMDPluginName =
                    _autoSwitchDisplayModeSupportedHMDPlugin->getName();
                _previousHMDWornStatus =
                    _autoSwitchDisplayModeSupportedHMDPlugin->isDisplayVisible();
                break;
            }
        }

        if (_autoSwitchDisplayModeSupportedHMDPlugin) {
            if (getActiveDisplayPlugin() != _autoSwitchDisplayModeSupportedHMDPlugin &&
                !_autoSwitchDisplayModeSupportedHMDPlugin->isSessionActive()) {
                    startHMDStandBySession();
            }
            // Poll periodically to check whether the user has worn HMD or not. Switch Display mode accordingly.
            // If the user wears HMD then switch to VR mode. If the user removes HMD then switch to Desktop mode.
            QTimer* autoSwitchDisplayModeTimer = new QTimer(this);
            connect(autoSwitchDisplayModeTimer, SIGNAL(timeout()), this, SLOT(switchDisplayMode()));
            autoSwitchDisplayModeTimer->start(INTERVAL_TO_CHECK_HMD_WORN_STATUS);
        }

        auto glInfo = getGLContextData();
        properties["gl_info"] = glInfo;
        properties["gpu_used_memory"] = (int)BYTES_TO_MB(gpu::Context::getUsedGPUMemSize());
        properties["gpu_free_memory"] = (int)BYTES_TO_MB(gpu::Context::getFreeGPUMemSize());
        properties["gpu_frame_time"] = (float)(qApp->getGPUContext()->getFrameTimerGPUAverage());
        properties["batch_frame_time"] = (float)(qApp->getGPUContext()->getFrameTimerBatchAverage());
        properties["ideal_thread_count"] = QThread::idealThreadCount();

        auto hmdHeadPose = getHMDSensorPose();
        properties["hmd_head_pose_changed"] = isHMDMode() && (hmdHeadPose != lastHMDHeadPose);
        lastHMDHeadPose = hmdHeadPose;

        auto leftHandPose = myAvatar->getLeftHandPose();
        auto rightHandPose = myAvatar->getRightHandPose();
        // controller::Pose considers two poses to be different if either are invalid. In our case, we actually
        // want to consider the pose to be unchanged if it was invalid and still is invalid, so we check that first.
        properties["hand_pose_changed"] =
            ((leftHandPose.valid || lastLeftHandPose.valid) && (leftHandPose != lastLeftHandPose))
            || ((rightHandPose.valid || lastRightHandPose.valid) && (rightHandPose != lastRightHandPose));
        lastLeftHandPose = leftHandPose;
        lastRightHandPose = rightHandPose;

        UserActivityLogger::getInstance().logAction("stats", properties);
    });
    sendStatsTimer->start();

    // Periodically check for count of nearby avatars
    static int lastCountOfNearbyAvatars = -1;
    QTimer* checkNearbyAvatarsTimer = new QTimer(this);
    checkNearbyAvatarsTimer->setInterval(CHECK_NEARBY_AVATARS_INTERVAL_MS); // 10 seconds, Qt::CoarseTimer ok
    connect(checkNearbyAvatarsTimer, &QTimer::timeout, this, []() {
        auto avatarManager = DependencyManager::get<AvatarManager>();
        int nearbyAvatars = avatarManager->numberOfAvatarsInRange(avatarManager->getMyAvatar()->getWorldPosition(),
                                                                  NEARBY_AVATAR_RADIUS_METERS) - 1;
        if (nearbyAvatars != lastCountOfNearbyAvatars) {
            lastCountOfNearbyAvatars = nearbyAvatars;
            UserActivityLogger::getInstance().logAction("nearby_avatars", { { "count", nearbyAvatars } });
        }
    });
    checkNearbyAvatarsTimer->start();

    // Track user activity event when we receive a mute packet
    auto onMutedByMixer = []() {
        UserActivityLogger::getInstance().logAction("received_mute_packet");
    };
    connect(DependencyManager::get<AudioClient>().data(), &AudioClient::mutedByMixer, this, onMutedByMixer);

    // Track when the address bar is opened
    auto onAddressBarShown = [this]() {
        // Record time
        UserActivityLogger::getInstance().logAction("opened_address_bar", { { "uptime_ms", _sessionRunTimer.elapsed() } });
    };
    connect(DependencyManager::get<DialogsManager>().data(), &DialogsManager::addressBarShown, this, onAddressBarShown);

    // Make sure we don't time out during slow operations at startup
    updateHeartbeat();

    OctreeEditPacketSender* packetSender = entityScriptingInterface->getPacketSender();
    EntityEditPacketSender* entityPacketSender = static_cast<EntityEditPacketSender*>(packetSender);
    entityPacketSender->setMyAvatar(myAvatar.get());

    connect(this, &Application::applicationStateChanged, this, &Application::activeChanged);
    connect(_window, SIGNAL(windowMinimizedChanged(bool)), this, SLOT(windowMinimizedChanged(bool)));
    qCDebug(interfaceapp, "Startup time: %4.2f seconds.", (double)startupTimer.elapsed() / 1000.0);

    EntityTreeRenderer::setEntitiesShouldFadeFunction([this]() {
        SharedNodePointer entityServerNode = DependencyManager::get<NodeList>()->soloNodeOfType(NodeType::EntityServer);
        return entityServerNode && !isPhysicsEnabled();
    });

    _snapshotSound = DependencyManager::get<SoundCache>()->getSound(PathUtils::resourcesUrl("sounds/snap.wav"));

    QVariant testProperty = property(hifi::properties::TEST);
    qDebug() << testProperty;
    if (testProperty.isValid()) {
        auto scriptEngines = DependencyManager::get<ScriptEngines>();
        const auto testScript = property(hifi::properties::TEST).toUrl();
        scriptEngines->loadScript(testScript, false);
    } else {
        PROFILE_RANGE(render, "GetSandboxStatus");
        auto reply = SandboxUtils::getStatus();
        connect(reply, &QNetworkReply::finished, this, [=] {
            handleSandboxStatus(reply);
        });
    }

    // Monitor model assets (e.g., from Clara.io) added to the world that may need resizing.
    static const int ADD_ASSET_TO_WORLD_TIMER_INTERVAL_MS = 1000;
    _addAssetToWorldResizeTimer.setInterval(ADD_ASSET_TO_WORLD_TIMER_INTERVAL_MS); // 1s, Qt::CoarseTimer acceptable
    connect(&_addAssetToWorldResizeTimer, &QTimer::timeout, this, &Application::addAssetToWorldCheckModelSize);

    // Auto-update and close adding asset to world info message box.
    static const int ADD_ASSET_TO_WORLD_INFO_TIMEOUT_MS = 5000;
    _addAssetToWorldInfoTimer.setInterval(ADD_ASSET_TO_WORLD_INFO_TIMEOUT_MS); // 5s, Qt::CoarseTimer acceptable
    _addAssetToWorldInfoTimer.setSingleShot(true);
    connect(&_addAssetToWorldInfoTimer, &QTimer::timeout, this, &Application::addAssetToWorldInfoTimeout);
    static const int ADD_ASSET_TO_WORLD_ERROR_TIMEOUT_MS = 8000;
    _addAssetToWorldErrorTimer.setInterval(ADD_ASSET_TO_WORLD_ERROR_TIMEOUT_MS); // 8s, Qt::CoarseTimer acceptable
    _addAssetToWorldErrorTimer.setSingleShot(true);
    connect(&_addAssetToWorldErrorTimer, &QTimer::timeout, this, &Application::addAssetToWorldErrorTimeout);

    connect(this, &QCoreApplication::aboutToQuit, this, &Application::addAssetToWorldMessageClose);
    connect(&domainHandler, &DomainHandler::domainURLChanged, this, &Application::addAssetToWorldMessageClose);

    updateSystemTabletMode();

    connect(&_myCamera, &Camera::modeUpdated, this, &Application::cameraModeChanged);

    DependencyManager::get<PickManager>()->setShouldPickHUDOperator([&]() { return DependencyManager::get<HMDScriptingInterface>()->isHMDMode(); });
    DependencyManager::get<PickManager>()->setCalculatePos2DFromHUDOperator([&](const glm::vec3& intersection) {
        const glm::vec2 MARGIN(25.0f);
        glm::vec2 maxPos = _controllerScriptingInterface->getViewportDimensions() - MARGIN;
        glm::vec2 pos2D = DependencyManager::get<HMDScriptingInterface>()->overlayFromWorldPoint(intersection);
        return glm::max(MARGIN, glm::min(pos2D, maxPos));
    });

    // Setup the mouse ray pick and related operators
    DependencyManager::get<EntityTreeRenderer>()->setMouseRayPickID(DependencyManager::get<PickManager>()->addPick(PickQuery::Ray, std::make_shared<MouseRayPick>(
        PickFilter(PickScriptingInterface::PICK_ENTITIES() | PickScriptingInterface::PICK_INCLUDE_NONCOLLIDABLE()), 0.0f, true)));
    DependencyManager::get<EntityTreeRenderer>()->setMouseRayPickResultOperator([&](unsigned int rayPickID) {
        RayToEntityIntersectionResult entityResult;
        entityResult.intersects = false;
        auto pickResult = DependencyManager::get<PickManager>()->getPrevPickResultTyped<RayPickResult>(rayPickID);
        if (pickResult) {
            entityResult.intersects = pickResult->type != IntersectionType::NONE;
            if (entityResult.intersects) {
                entityResult.intersection = pickResult->intersection;
                entityResult.distance = pickResult->distance;
                entityResult.surfaceNormal = pickResult->surfaceNormal;
                entityResult.entityID = pickResult->objectID;
                entityResult.extraInfo = pickResult->extraInfo;
            }
        }
        return entityResult;
    });
    DependencyManager::get<EntityTreeRenderer>()->setSetPrecisionPickingOperator([&](unsigned int rayPickID, bool value) {
        DependencyManager::get<PickManager>()->setPrecisionPicking(rayPickID, value);
    });
    EntityTreeRenderer::setRenderDebugHullsOperator([] {
        return Menu::getInstance()->isOptionChecked(MenuOption::PhysicsShowHulls);
    });

    // Preload Tablet sounds
    DependencyManager::get<TabletScriptingInterface>()->preloadSounds();

    _pendingIdleEvent = false;
    _pendingRenderEvent = false;

    qCDebug(interfaceapp) << "Metaverse session ID is" << uuidStringWithoutCurlyBraces(accountManager->getSessionID());
}

void Application::updateVerboseLogging() {
    bool enable = Menu::getInstance()->isOptionChecked(MenuOption::VerboseLogging);

    const_cast<QLoggingCategory*>(&animation())->setEnabled(QtDebugMsg, enable);
    const_cast<QLoggingCategory*>(&animation())->setEnabled(QtInfoMsg, enable);

    const_cast<QLoggingCategory*>(&avatars())->setEnabled(QtDebugMsg, enable);
    const_cast<QLoggingCategory*>(&avatars())->setEnabled(QtInfoMsg, enable);

    const_cast<QLoggingCategory*>(&scriptengine())->setEnabled(QtDebugMsg, enable);
    const_cast<QLoggingCategory*>(&scriptengine())->setEnabled(QtInfoMsg, enable);

    const_cast<QLoggingCategory*>(&modelformat())->setEnabled(QtDebugMsg, enable);
    const_cast<QLoggingCategory*>(&modelformat())->setEnabled(QtInfoMsg, enable);

    const_cast<QLoggingCategory*>(&controllers())->setEnabled(QtDebugMsg, enable);
    const_cast<QLoggingCategory*>(&controllers())->setEnabled(QtInfoMsg, enable);

    const_cast<QLoggingCategory*>(&resourceLog())->setEnabled(QtDebugMsg, enable);
    const_cast<QLoggingCategory*>(&resourceLog())->setEnabled(QtInfoMsg, enable);

    const_cast<QLoggingCategory*>(&networking())->setEnabled(QtDebugMsg, enable);
    const_cast<QLoggingCategory*>(&networking())->setEnabled(QtInfoMsg, enable);

    const_cast<QLoggingCategory*>(&asset_client())->setEnabled(QtDebugMsg, enable);
    const_cast<QLoggingCategory*>(&asset_client())->setEnabled(QtInfoMsg, enable);

    const_cast<QLoggingCategory*>(&messages_client())->setEnabled(QtDebugMsg, enable);
    const_cast<QLoggingCategory*>(&messages_client())->setEnabled(QtInfoMsg, enable);

    const_cast<QLoggingCategory*>(&storagelogging())->setEnabled(QtDebugMsg, enable);
    const_cast<QLoggingCategory*>(&storagelogging())->setEnabled(QtInfoMsg, enable);

    const_cast<QLoggingCategory*>(&uiLogging())->setEnabled(QtDebugMsg, enable);
    const_cast<QLoggingCategory*>(&uiLogging())->setEnabled(QtInfoMsg, enable);

    const_cast<QLoggingCategory*>(&glLogging())->setEnabled(QtDebugMsg, enable);
    const_cast<QLoggingCategory*>(&glLogging())->setEnabled(QtInfoMsg, enable);
}

void Application::domainConnectionRefused(const QString& reasonMessage, int reasonCodeInt, const QString& extraInfo) {
    DomainHandler::ConnectionRefusedReason reasonCode = static_cast<DomainHandler::ConnectionRefusedReason>(reasonCodeInt);

    if (reasonCode == DomainHandler::ConnectionRefusedReason::TooManyUsers && !extraInfo.isEmpty()) {
        DependencyManager::get<AddressManager>()->handleLookupString(extraInfo);
        return;
    }

    switch (reasonCode) {
        case DomainHandler::ConnectionRefusedReason::ProtocolMismatch:
        case DomainHandler::ConnectionRefusedReason::TooManyUsers:
        case DomainHandler::ConnectionRefusedReason::Unknown: {
            QString message = "Unable to connect to the location you are visiting.\n";
            message += reasonMessage;
            OffscreenUi::asyncWarning("", message);
            break;
        }
        default:
            // nothing to do.
            break;
    }
}

QString Application::getUserAgent() {
    if (QThread::currentThread() != thread()) {
        QString userAgent;

        BLOCKING_INVOKE_METHOD(this, "getUserAgent", Q_RETURN_ARG(QString, userAgent));

        return userAgent;
    }

    QString userAgent = "Mozilla/5.0 (HighFidelityInterface/" + BuildInfo::VERSION + "; "
        + QSysInfo::productType() + " " + QSysInfo::productVersion() + ")";

    auto formatPluginName = [](QString name) -> QString { return name.trimmed().replace(" ", "-");  };

    // For each plugin, add to userAgent
    auto displayPlugins = PluginManager::getInstance()->getDisplayPlugins();
    for (auto& dp : displayPlugins) {
        if (dp->isActive() && dp->isHmd()) {
            userAgent += " " + formatPluginName(dp->getName());
        }
    }
    auto inputPlugins= PluginManager::getInstance()->getInputPlugins();
    for (auto& ip : inputPlugins) {
        if (ip->isActive()) {
            userAgent += " " + formatPluginName(ip->getName());
        }
    }
    // for codecs, we include all of them, even if not active
    auto codecPlugins = PluginManager::getInstance()->getCodecPlugins();
    for (auto& cp : codecPlugins) {
        userAgent += " " + formatPluginName(cp->getName());
    }

    return userAgent;
}

void Application::toggleTabletUI(bool shouldOpen) const {
    auto tabletScriptingInterface = DependencyManager::get<TabletScriptingInterface>();
    auto hmd = DependencyManager::get<HMDScriptingInterface>();
    if (!(shouldOpen && hmd->getShouldShowTablet())) {
        auto HMD = DependencyManager::get<HMDScriptingInterface>();
        HMD->toggleShouldShowTablet();
    }
}

void Application::checkChangeCursor() {
    QMutexLocker locker(&_changeCursorLock);
    if (_cursorNeedsChanging) {
#ifdef Q_OS_MAC
        auto cursorTarget = _window; // OSX doesn't seem to provide for hiding the cursor only on the GL widget
#else
        // On windows and linux, hiding the top level cursor also means it's invisible when hovering over the
        // window menu, which is a pain, so only hide it for the GL surface
        auto cursorTarget = _glWidget;
#endif
        cursorTarget->setCursor(_desiredCursor);

        _cursorNeedsChanging = false;
    }
}

void Application::showCursor(const Cursor::Icon& cursor) {
    QMutexLocker locker(&_changeCursorLock);

    auto managedCursor = Cursor::Manager::instance().getCursor();
    auto curIcon = managedCursor->getIcon();
    if (curIcon != cursor) {
        managedCursor->setIcon(cursor);
        curIcon = cursor;
    }
    _desiredCursor = cursor == Cursor::Icon::SYSTEM ? Qt::ArrowCursor : Qt::BlankCursor;
    _cursorNeedsChanging = true;
}

void Application::updateHeartbeat() const {
    DeadlockWatchdogThread::updateHeartbeat();
}

void Application::onAboutToQuit() {
    emit beforeAboutToQuit();

    foreach(auto inputPlugin, PluginManager::getInstance()->getInputPlugins()) {
        if (inputPlugin->isActive()) {
            inputPlugin->deactivate();
        }
    }

    getActiveDisplayPlugin()->deactivate();
    if (_autoSwitchDisplayModeSupportedHMDPlugin
        && _autoSwitchDisplayModeSupportedHMDPlugin->isSessionActive()) {
        _autoSwitchDisplayModeSupportedHMDPlugin->endSession();
    }
    // use the CloseEventSender via a QThread to send an event that says the user asked for the app to close
    DependencyManager::get<CloseEventSender>()->startThread();

    // Hide Running Scripts dialog so that it gets destroyed in an orderly manner; prevents warnings at shutdown.
    DependencyManager::get<OffscreenUi>()->hide("RunningScripts");

    _aboutToQuit = true;

    cleanupBeforeQuit();
}

void Application::cleanupBeforeQuit() {
    // add a logline indicating if QTWEBENGINE_REMOTE_DEBUGGING is set or not
    QString webengineRemoteDebugging = QProcessEnvironment::systemEnvironment().value("QTWEBENGINE_REMOTE_DEBUGGING", "false");
    qCDebug(interfaceapp) << "QTWEBENGINE_REMOTE_DEBUGGING =" << webengineRemoteDebugging;

    if (tracing::enabled()) {
        auto tracer = DependencyManager::get<tracing::Tracer>();
        tracer->stopTracing();
        auto outputFile = property(hifi::properties::TRACING).toString();
        tracer->serialize(outputFile);
    }

    // Stop third party processes so that they're not left running in the event of a subsequent shutdown crash.
#ifdef HAVE_DDE
    DependencyManager::get<DdeFaceTracker>()->setEnabled(false);
#endif
#ifdef HAVE_IVIEWHMD
    DependencyManager::get<EyeTracker>()->setEnabled(false, true);
#endif
    AnimDebugDraw::getInstance().shutdown();

    // FIXME: once we move to shared pointer for the INputDevice we shoud remove this naked delete:
    _applicationStateDevice.reset();

    {
        if (_keyboardFocusHighlightID != UNKNOWN_OVERLAY_ID) {
            getOverlays().deleteOverlay(_keyboardFocusHighlightID);
            _keyboardFocusHighlightID = UNKNOWN_OVERLAY_ID;
        }
        _keyboardFocusHighlight = nullptr;
    }

    auto nodeList = DependencyManager::get<NodeList>();

    // send the domain a disconnect packet, force stoppage of domain-server check-ins
    nodeList->getDomainHandler().disconnect();
    nodeList->setIsShuttingDown(true);

    // tell the packet receiver we're shutting down, so it can drop packets
    nodeList->getPacketReceiver().setShouldDropPackets(true);

    getEntities()->shutdown(); // tell the entities system we're shutting down, so it will stop running scripts

    // Clear any queued processing (I/O, FBX/OBJ/Texture parsing)
    QThreadPool::globalInstance()->clear();

    DependencyManager::get<ScriptEngines>()->shutdownScripting(); // stop all currently running global scripts
    DependencyManager::destroy<ScriptEngines>();

    _displayPlugin.reset();
    PluginManager::getInstance()->shutdown();

    // Cleanup all overlays after the scripts, as scripts might add more
    _overlays.cleanupAllOverlays();
    // The cleanup process enqueues the transactions but does not process them.  Calling this here will force the actual
    // removal of the items.
    // See https://highfidelity.fogbugz.com/f/cases/5328
    _main3DScene->enqueueFrame(); // flush all the transactions
    _main3DScene->processTransactionQueue(); // process and apply deletions

    // first stop all timers directly or by invokeMethod
    // depending on what thread they run in
    locationUpdateTimer.stop();
    identityPacketTimer.stop();
    pingTimer.stop();

    // Wait for the settings thread to shut down, and save the settings one last time when it's safe
    if (_settingsGuard.wait()) {
        // save state
        saveSettings();
    }

    _window->saveGeometry();

    // Destroy third party processes after scripts have finished using them.
#ifdef HAVE_DDE
    DependencyManager::destroy<DdeFaceTracker>();
#endif
#ifdef HAVE_IVIEWHMD
    DependencyManager::destroy<EyeTracker>();
#endif

    // stop QML
    DependencyManager::destroy<TabletScriptingInterface>();
    DependencyManager::destroy<ToolbarScriptingInterface>();
    DependencyManager::destroy<OffscreenUi>();

    DependencyManager::destroy<OffscreenQmlSurfaceCache>();

    if (_snapshotSoundInjector != nullptr) {
        _snapshotSoundInjector->stop();
    }

    // FIXME: something else is holding a reference to AudioClient,
    // so it must be explicitly synchronously stopped here
    DependencyManager::get<AudioClient>()->cleanupBeforeQuit();

    // destroy Audio so it and its threads have a chance to go down safely
    // this must happen after QML, as there are unexplained audio crashes originating in qtwebengine
    DependencyManager::destroy<AudioClient>();
    DependencyManager::destroy<AudioInjectorManager>();
    DependencyManager::destroy<AudioScriptingInterface>();

    // The PointerManager must be destroyed before the PickManager because when a Pointer is deleted,
    // it accesses the PickManager to delete its associated Pick
    DependencyManager::destroy<PointerManager>();
    DependencyManager::destroy<PickManager>();

    qCDebug(interfaceapp) << "Application::cleanupBeforeQuit() complete";
}

Application::~Application() {
    // remove avatars from physics engine
    DependencyManager::get<AvatarManager>()->clearOtherAvatars();
    VectorOfMotionStates motionStates;
    DependencyManager::get<AvatarManager>()->getObjectsToRemoveFromPhysics(motionStates);
    _physicsEngine->removeObjects(motionStates);
    DependencyManager::get<AvatarManager>()->deleteAllAvatars();

    _physicsEngine->setCharacterController(nullptr);

    // the _shapeManager should have zero references
    _shapeManager.collectGarbage();
    assert(_shapeManager.getNumShapes() == 0);

    // shutdown render engine
    _main3DScene = nullptr;
    _renderEngine = nullptr;

    _gameWorkload.shutdown();

    DependencyManager::destroy<Preferences>();

    _entityClipboard->eraseAllOctreeElements();
    _entityClipboard.reset();

    EntityTreePointer tree = getEntities()->getTree();
    tree->setSimulation(nullptr);

    _octreeProcessor.terminate();
    _entityEditSender.terminate();

    DependencyManager::destroy<AvatarManager>();
    DependencyManager::destroy<AnimationCache>();
    DependencyManager::destroy<FramebufferCache>();
    DependencyManager::destroy<TextureCache>();
    DependencyManager::destroy<ModelCache>();
    DependencyManager::destroy<GeometryCache>();
    DependencyManager::destroy<ScriptCache>();
    DependencyManager::destroy<SoundCache>();
    DependencyManager::destroy<OctreeStatsProvider>();

    DependencyManager::get<ResourceManager>()->cleanup();

    // remove the NodeList from the DependencyManager
    DependencyManager::destroy<NodeList>();

    if (auto steamClient = PluginManager::getInstance()->getSteamClientPlugin()) {
        steamClient->shutdown();
    }

#if 0
    ConnexionClient::getInstance().destroy();
#endif
    // The window takes ownership of the menu, so this has the side effect of destroying it.
    _window->setMenuBar(nullptr);

    _window->deleteLater();

    // make sure that the quit event has finished sending before we take the application down
    auto closeEventSender = DependencyManager::get<CloseEventSender>();
    while (!closeEventSender->hasFinishedQuitEvent() && !closeEventSender->hasTimedOutQuitEvent()) {
        // sleep a little so we're not spinning at 100%
        std::this_thread::sleep_for(std::chrono::milliseconds(10));
    }
    // quit the thread used by the closure event sender
    closeEventSender->thread()->quit();

    // Can't log to file passed this point, FileLogger about to be deleted
    qInstallMessageHandler(LogHandler::verboseMessageHandler);
}

void Application::initializeGL() {
    qCDebug(interfaceapp) << "Created Display Window.";

    // initialize glut for shape drawing; Qt apparently initializes it on OS X
    if (_isGLInitialized) {
        return;
    } else {
        _isGLInitialized = true;
    }

    _glWidget->makeCurrent();
    glClearColor(0.2f, 0.2f, 0.2f, 1);
    glClear(GL_COLOR_BUFFER_BIT);
    _glWidget->swapBuffers();

    // Build an offscreen GL context for the main thread.
    _offscreenContext = new OffscreenGLCanvas();
    _offscreenContext->setObjectName("MainThreadContext");
    _offscreenContext->create(_glWidget->qglContext());
    if (!_offscreenContext->makeCurrent()) {
        qFatal("Unable to make offscreen context current");
    }
    _offscreenContext->doneCurrent();
    _offscreenContext->setThreadContext();

    // Move the GL widget context to the render event handler thread
    _renderEventHandler = new RenderEventHandler(_glWidget->qglContext());
    if (!_offscreenContext->makeCurrent()) {
        qFatal("Unable to make offscreen context current");
    }

    // Create the GPU backend

    // Requires the window context, because that's what's used in the actual rendering
    // and the GPU backend will make things like the VAO which cannot be shared across 
    // contexts
    _glWidget->makeCurrent();
    gpu::Context::init<gpu::gl::GLBackend>();
    qApp->setProperty(hifi::properties::gl::MAKE_PROGRAM_CALLBACK,
        QVariant::fromValue((void*)(&gpu::gl::GLBackend::makeProgram)));
    _glWidget->makeCurrent();
    _gpuContext = std::make_shared<gpu::Context>();

    // Restore the default main thread context
    _offscreenContext->makeCurrent();

    updateDisplayMode();
}

void Application::initializeRenderEngine() {
    _offscreenContext->makeCurrent();

    // FIXME: on low end systems os the shaders take up to 1 minute to compile, so we pause the deadlock watchdog thread.
    DeadlockWatchdogThread::withPause([&] {
        // Set up the render engine
        render::CullFunctor cullFunctor = LODManager::shouldRender;
        _renderEngine->addJob<UpdateSceneTask>("UpdateScene");
#ifndef Q_OS_ANDROID
        _renderEngine->addJob<SecondaryCameraRenderTask>("SecondaryCameraJob", cullFunctor, !DISABLE_DEFERRED);
#endif
        _renderEngine->addJob<RenderViewTask>("RenderMainView", cullFunctor, !DISABLE_DEFERRED, render::ItemKey::TAG_BITS_0, render::ItemKey::TAG_BITS_0);
        _renderEngine->load();
        _renderEngine->registerScene(_main3DScene);

        // Now that OpenGL is initialized, we are sure we have a valid context and can create the various pipeline shaders with success.
        DependencyManager::get<GeometryCache>()->initializeShapePipelines();
    });
}

extern void setupPreferences();

void Application::initializeUi() {
    // Build a shared canvas / context for the Chromium processes
#if !defined(DISABLE_QML)
    // Chromium rendering uses some GL functions that prevent nSight from capturing
    // frames, so we only create the shared context if nsight is NOT active.
    if (!nsightActive()) {
        _chromiumShareContext = new OffscreenGLCanvas();
        _chromiumShareContext->setObjectName("ChromiumShareContext");
        _chromiumShareContext->create(_offscreenContext->getContext());
        if (!_chromiumShareContext->makeCurrent()) {
            qCWarning(interfaceapp, "Unable to make chromium shared context current");
        }
        qt_gl_set_global_share_context(_chromiumShareContext->getContext());
        _chromiumShareContext->doneCurrent();
        // Restore the GL widget context
        _offscreenContext->makeCurrent();
    } else {
        qCWarning(interfaceapp) << "nSIGHT detected, disabling chrome rendering";
    }
#endif

    // Build a shared canvas / context for the QML rendering
    _qmlShareContext = new OffscreenGLCanvas();
    _qmlShareContext->setObjectName("QmlShareContext");
    _qmlShareContext->create(_offscreenContext->getContext());
    if (!_qmlShareContext->makeCurrent()) {
        qCWarning(interfaceapp, "Unable to make QML shared context current");
    }
    OffscreenQmlSurface::setSharedContext(_qmlShareContext->getContext());
    _qmlShareContext->doneCurrent();
    // Restore the GL widget context
    _offscreenContext->makeCurrent();
    // Make sure all QML surfaces share the main thread GL context
    OffscreenQmlSurface::setSharedContext(_offscreenContext->getContext());

    AddressBarDialog::registerType();
    ErrorDialog::registerType();
    LoginDialog::registerType();
    Tooltip::registerType();
    UpdateDialog::registerType();
    QmlContextCallback callback = [](QQmlContext* context) {
        context->setContextProperty("Commerce", new QmlCommerce());
    };
    OffscreenQmlSurface::addWhitelistContextHandler({
        QUrl{ "hifi/commerce/checkout/Checkout.qml" },
        QUrl{ "hifi/commerce/common/CommerceLightbox.qml" },
        QUrl{ "hifi/commerce/common/EmulatedMarketplaceHeader.qml" },
        QUrl{ "hifi/commerce/common/FirstUseTutorial.qml" },
        QUrl{ "hifi/commerce/common/SortableListModel.qml" },
        QUrl{ "hifi/commerce/common/sendAsset/SendAsset.qml" },
        QUrl{ "hifi/commerce/inspectionCertificate/InspectionCertificate.qml" },
        QUrl{ "hifi/commerce/purchases/PurchasedItem.qml" },
        QUrl{ "hifi/commerce/purchases/Purchases.qml" },
        QUrl{ "hifi/commerce/wallet/Help.qml" },
        QUrl{ "hifi/commerce/wallet/NeedsLogIn.qml" },
        QUrl{ "hifi/commerce/wallet/PassphraseChange.qml" },
        QUrl{ "hifi/commerce/wallet/PassphraseModal.qml" },
        QUrl{ "hifi/commerce/wallet/PassphraseSelection.qml" },
        QUrl{ "hifi/commerce/wallet/Security.qml" },
        QUrl{ "hifi/commerce/wallet/SecurityImageChange.qml" },
        QUrl{ "hifi/commerce/wallet/SecurityImageModel.qml" },
        QUrl{ "hifi/commerce/wallet/SecurityImageSelection.qml" },
        QUrl{ "hifi/commerce/wallet/Wallet.qml" },
        QUrl{ "hifi/commerce/wallet/WalletHome.qml" },
        QUrl{ "hifi/commerce/wallet/WalletSetup.qml" },
    }, callback);
    qmlRegisterType<ResourceImageItem>("Hifi", 1, 0, "ResourceImageItem");
    qmlRegisterType<Preference>("Hifi", 1, 0, "Preference");
    qmlRegisterType<WebBrowserSuggestionsEngine>("HifiWeb", 1, 0, "WebBrowserSuggestionsEngine");

    {
        auto tabletScriptingInterface = DependencyManager::get<TabletScriptingInterface>();
        tabletScriptingInterface->getTablet(SYSTEM_TABLET);
    }

    auto offscreenUi = DependencyManager::get<OffscreenUi>();
    connect(offscreenUi.data(), &hifi::qml::OffscreenSurface::rootContextCreated,
        this, &Application::onDesktopRootContextCreated);
    connect(offscreenUi.data(), &hifi::qml::OffscreenSurface::rootItemCreated,
        this, &Application::onDesktopRootItemCreated);

    offscreenUi->setProxyWindow(_window->windowHandle());
    // OffscreenUi is a subclass of OffscreenQmlSurface specifically designed to
    // support the window management and scripting proxies for VR use
    DeadlockWatchdogThread::withPause([&] {
        offscreenUi->createDesktop(PathUtils::qmlUrl("hifi/Desktop.qml"));
    });
    // FIXME either expose so that dialogs can set this themselves or
    // do better detection in the offscreen UI of what has focus
    offscreenUi->setNavigationFocused(false);

    setupPreferences();

    _glWidget->installEventFilter(offscreenUi.data());
    offscreenUi->setMouseTranslator([=](const QPointF& pt) {
        QPointF result = pt;
        auto displayPlugin = getActiveDisplayPlugin();
        if (displayPlugin->isHmd()) {
            getApplicationCompositor().handleRealMouseMoveEvent(false);
            auto resultVec = getApplicationCompositor().getReticlePosition();
            result = QPointF(resultVec.x, resultVec.y);
        }
        return result.toPoint();
    });
    offscreenUi->resume();
    connect(_window, &MainWindow::windowGeometryChanged, [this](const QRect& r){
        resizeGL();
        if (_touchscreenVirtualPadDevice) {
            _touchscreenVirtualPadDevice->resize();
        }
    });

    // This will set up the input plugins UI
    _activeInputPlugins.clear();
    foreach(auto inputPlugin, PluginManager::getInstance()->getInputPlugins()) {
        if (KeyboardMouseDevice::NAME == inputPlugin->getName()) {
            _keyboardMouseDevice = std::dynamic_pointer_cast<KeyboardMouseDevice>(inputPlugin);
        }
        if (TouchscreenDevice::NAME == inputPlugin->getName()) {
            _touchscreenDevice = std::dynamic_pointer_cast<TouchscreenDevice>(inputPlugin);
        }
        if (TouchscreenVirtualPadDevice::NAME == inputPlugin->getName()) {
            _touchscreenVirtualPadDevice = std::dynamic_pointer_cast<TouchscreenVirtualPadDevice>(inputPlugin);
        }
    }

    auto compositorHelper = DependencyManager::get<CompositorHelper>();
    connect(compositorHelper.data(), &CompositorHelper::allowMouseCaptureChanged, this, [=] {
        if (isHMDMode()) {
            showCursor(compositorHelper->getAllowMouseCapture() ?
                       Cursor::Manager::lookupIcon(_preferredCursor.get()) :
                       Cursor::Icon::SYSTEM);
        }
    });

    // Pre-create a couple of Web3D overlays to speed up tablet UI
    auto offscreenSurfaceCache = DependencyManager::get<OffscreenQmlSurfaceCache>();
    offscreenSurfaceCache->reserve(TabletScriptingInterface::QML, 1);
    offscreenSurfaceCache->reserve(Web3DOverlay::QML, 2);

    // Now that the menu is instantiated, ensure the display plugin menu is properly updated
    updateDisplayMode();
    flushMenuUpdates();

    // The display plugins are created before the menu now, so we need to do this here to hide the menu bar
    // now that it exists
    if (_window && _window->isFullScreen()) {
        setFullscreen(nullptr, true);
    }
}


void Application::onDesktopRootContextCreated(QQmlContext* surfaceContext) {
    auto engine = surfaceContext->engine();
    // in Qt 5.10.0 there is already an "Audio" object in the QML context
    // though I failed to find it (from QtMultimedia??). So..  let it be "AudioScriptingInterface"
    surfaceContext->setContextProperty("AudioScriptingInterface", DependencyManager::get<AudioScriptingInterface>().data());

    surfaceContext->setContextProperty("AudioStats", DependencyManager::get<AudioClient>()->getStats().data());
    surfaceContext->setContextProperty("AudioScope", DependencyManager::get<AudioScope>().data());

    surfaceContext->setContextProperty("Controller", DependencyManager::get<controller::ScriptingInterface>().data());
    surfaceContext->setContextProperty("Entities", DependencyManager::get<EntityScriptingInterface>().data());
    _fileDownload = new FileScriptingInterface(engine);
    surfaceContext->setContextProperty("File", _fileDownload);
    connect(_fileDownload, &FileScriptingInterface::unzipResult, this, &Application::handleUnzip);
    surfaceContext->setContextProperty("MyAvatar", getMyAvatar().get());
    surfaceContext->setContextProperty("Messages", DependencyManager::get<MessagesClient>().data());
    surfaceContext->setContextProperty("Recording", DependencyManager::get<RecordingScriptingInterface>().data());
    surfaceContext->setContextProperty("Preferences", DependencyManager::get<Preferences>().data());
    surfaceContext->setContextProperty("AddressManager", DependencyManager::get<AddressManager>().data());
    surfaceContext->setContextProperty("FrameTimings", &_frameTimingsScriptingInterface);
    surfaceContext->setContextProperty("Rates", new RatesScriptingInterface(this));

    surfaceContext->setContextProperty("TREE_SCALE", TREE_SCALE);
    // FIXME Quat and Vec3 won't work with QJSEngine used by QML
    surfaceContext->setContextProperty("Quat", new Quat());
    surfaceContext->setContextProperty("Vec3", new Vec3());
    surfaceContext->setContextProperty("Uuid", new ScriptUUID());
    surfaceContext->setContextProperty("Assets", DependencyManager::get<AssetMappingsScriptingInterface>().data());

    surfaceContext->setContextProperty("AvatarList", DependencyManager::get<AvatarManager>().data());
    surfaceContext->setContextProperty("Users", DependencyManager::get<UsersScriptingInterface>().data());

    surfaceContext->setContextProperty("UserActivityLogger", DependencyManager::get<UserActivityLoggerScriptingInterface>().data());

    surfaceContext->setContextProperty("Camera", &_myCamera);

#if defined(Q_OS_MAC) || defined(Q_OS_WIN)
    surfaceContext->setContextProperty("SpeechRecognizer", DependencyManager::get<SpeechRecognizer>().data());
#endif

    surfaceContext->setContextProperty("Overlays", &_overlays);
    surfaceContext->setContextProperty("Window", DependencyManager::get<WindowScriptingInterface>().data());
    surfaceContext->setContextProperty("MenuInterface", MenuScriptingInterface::getInstance());
    surfaceContext->setContextProperty("Settings", SettingsScriptingInterface::getInstance());
    surfaceContext->setContextProperty("ScriptDiscoveryService", DependencyManager::get<ScriptEngines>().data());
    surfaceContext->setContextProperty("AvatarBookmarks", DependencyManager::get<AvatarBookmarks>().data());
    surfaceContext->setContextProperty("LocationBookmarks", DependencyManager::get<LocationBookmarks>().data());

    // Caches
    surfaceContext->setContextProperty("AnimationCache", DependencyManager::get<AnimationCache>().data());
    surfaceContext->setContextProperty("TextureCache", DependencyManager::get<TextureCache>().data());
    surfaceContext->setContextProperty("ModelCache", DependencyManager::get<ModelCache>().data());
    surfaceContext->setContextProperty("SoundCache", DependencyManager::get<SoundCache>().data());
    surfaceContext->setContextProperty("InputConfiguration", DependencyManager::get<InputConfiguration>().data());

    surfaceContext->setContextProperty("Account", AccountServicesScriptingInterface::getInstance()); // DEPRECATED - TO BE REMOVED
    surfaceContext->setContextProperty("GlobalServices", AccountServicesScriptingInterface::getInstance()); // DEPRECATED - TO BE REMOVED
    surfaceContext->setContextProperty("AccountServices", AccountServicesScriptingInterface::getInstance());

    surfaceContext->setContextProperty("DialogsManager", _dialogsManagerScriptingInterface);
    surfaceContext->setContextProperty("FaceTracker", DependencyManager::get<DdeFaceTracker>().data());
    surfaceContext->setContextProperty("AvatarManager", DependencyManager::get<AvatarManager>().data());
    surfaceContext->setContextProperty("UndoStack", &_undoStackScriptingInterface);
    surfaceContext->setContextProperty("LODManager", DependencyManager::get<LODManager>().data());
    surfaceContext->setContextProperty("HMD", DependencyManager::get<HMDScriptingInterface>().data());
    surfaceContext->setContextProperty("Scene", DependencyManager::get<SceneScriptingInterface>().data());
    surfaceContext->setContextProperty("Render", _renderEngine->getConfiguration().get());
    surfaceContext->setContextProperty("Workload", _gameWorkload._engine->getConfiguration().get());
    surfaceContext->setContextProperty("Reticle", getApplicationCompositor().getReticleInterface());
    surfaceContext->setContextProperty("Snapshot", DependencyManager::get<Snapshot>().data());

    surfaceContext->setContextProperty("ApplicationCompositor", &getApplicationCompositor());

    surfaceContext->setContextProperty("AvatarInputs", AvatarInputs::getInstance());
    surfaceContext->setContextProperty("Selection", DependencyManager::get<SelectionScriptingInterface>().data());
    surfaceContext->setContextProperty("ContextOverlay", DependencyManager::get<ContextOverlayInterface>().data());
    surfaceContext->setContextProperty("Wallet", DependencyManager::get<WalletScriptingInterface>().data());

    if (auto steamClient = PluginManager::getInstance()->getSteamClientPlugin()) {
        surfaceContext->setContextProperty("Steam", new SteamScriptingInterface(engine, steamClient.get()));
    }

    _window->setMenuBar(new Menu());
}

void Application::onDesktopRootItemCreated(QQuickItem* rootItem) {
    Stats::show();
    auto surfaceContext = DependencyManager::get<OffscreenUi>()->getSurfaceContext();
    surfaceContext->setContextProperty("Stats", Stats::getInstance());

    auto offscreenUi = DependencyManager::get<OffscreenUi>();
    auto qml = PathUtils::qmlUrl("AvatarInputsBar.qml");
    offscreenUi->show(qml, "AvatarInputsBar");
}

void Application::updateCamera(RenderArgs& renderArgs, float deltaTime) {
    PROFILE_RANGE(render, __FUNCTION__);
    PerformanceTimer perfTimer("updateCamera");

    glm::vec3 boomOffset;
    auto myAvatar = getMyAvatar();
    boomOffset = myAvatar->getModelScale() * myAvatar->getBoomLength() * -IDENTITY_FORWARD;

    // The render mode is default or mirror if the camera is in mirror mode, assigned further below
    renderArgs._renderMode = RenderArgs::DEFAULT_RENDER_MODE;

    // Always use the default eye position, not the actual head eye position.
    // Using the latter will cause the camera to wobble with idle animations,
    // or with changes from the face tracker
    if (_myCamera.getMode() == CAMERA_MODE_FIRST_PERSON) {
        _thirdPersonHMDCameraBoomValid= false;
        if (isHMDMode()) {
            mat4 camMat = myAvatar->getSensorToWorldMatrix() * myAvatar->getHMDSensorMatrix();
            _myCamera.setPosition(extractTranslation(camMat));
            _myCamera.setOrientation(glmExtractRotation(camMat));
        }
        else {
            _myCamera.setPosition(myAvatar->getDefaultEyePosition());
            _myCamera.setOrientation(myAvatar->getMyHead()->getHeadOrientation());
        }
    }
    else if (_myCamera.getMode() == CAMERA_MODE_THIRD_PERSON) {
        if (isHMDMode()) {

            if (!_thirdPersonHMDCameraBoomValid) {
                const glm::vec3 CAMERA_OFFSET = glm::vec3(0.0f, 0.0f, 0.7f);
                _thirdPersonHMDCameraBoom = cancelOutRollAndPitch(myAvatar->getHMDSensorOrientation()) * CAMERA_OFFSET;
                _thirdPersonHMDCameraBoomValid = true;
            }

            glm::mat4 thirdPersonCameraSensorToWorldMatrix = myAvatar->getSensorToWorldMatrix();

            const glm::vec3 cameraPos = myAvatar->getHMDSensorPosition() + _thirdPersonHMDCameraBoom * myAvatar->getBoomLength();
            glm::mat4 sensorCameraMat = createMatFromQuatAndPos(myAvatar->getHMDSensorOrientation(), cameraPos);
            glm::mat4 worldCameraMat = thirdPersonCameraSensorToWorldMatrix * sensorCameraMat;

            _myCamera.setOrientation(glm::normalize(glmExtractRotation(worldCameraMat)));
            _myCamera.setPosition(extractTranslation(worldCameraMat));
        }
        else {
            _thirdPersonHMDCameraBoomValid = false;

            _myCamera.setOrientation(myAvatar->getHead()->getOrientation());
            if (Menu::getInstance()->isOptionChecked(MenuOption::CenterPlayerInView)) {
                _myCamera.setPosition(myAvatar->getDefaultEyePosition()
                    + _myCamera.getOrientation() * boomOffset);
            }
            else {
                _myCamera.setPosition(myAvatar->getDefaultEyePosition()
                    + myAvatar->getWorldOrientation() * boomOffset);
            }
        }
    }
    else if (_myCamera.getMode() == CAMERA_MODE_MIRROR) {
        _thirdPersonHMDCameraBoomValid= false;

        if (isHMDMode()) {
            auto mirrorBodyOrientation = myAvatar->getWorldOrientation() * glm::quat(glm::vec3(0.0f, PI + _mirrorYawOffset, 0.0f));

            glm::quat hmdRotation = extractRotation(myAvatar->getHMDSensorMatrix());
            // Mirror HMD yaw and roll
            glm::vec3 mirrorHmdEulers = glm::eulerAngles(hmdRotation);
            mirrorHmdEulers.y = -mirrorHmdEulers.y;
            mirrorHmdEulers.z = -mirrorHmdEulers.z;
            glm::quat mirrorHmdRotation = glm::quat(mirrorHmdEulers);

            glm::quat worldMirrorRotation = mirrorBodyOrientation * mirrorHmdRotation;

            _myCamera.setOrientation(worldMirrorRotation);

            glm::vec3 hmdOffset = extractTranslation(myAvatar->getHMDSensorMatrix());
            // Mirror HMD lateral offsets
            hmdOffset.x = -hmdOffset.x;

            _myCamera.setPosition(myAvatar->getDefaultEyePosition()
                + glm::vec3(0, _raiseMirror * myAvatar->getModelScale(), 0)
                + mirrorBodyOrientation * glm::vec3(0.0f, 0.0f, 1.0f) * MIRROR_FULLSCREEN_DISTANCE * _scaleMirror
                + mirrorBodyOrientation * hmdOffset);
        }
        else {
            auto userInputMapper = DependencyManager::get<UserInputMapper>();
            const float YAW_SPEED = TWO_PI / 5.0f;
            float deltaYaw = userInputMapper->getActionState(controller::Action::YAW) * YAW_SPEED * deltaTime;
            _mirrorYawOffset += deltaYaw;
            _myCamera.setOrientation(myAvatar->getWorldOrientation() * glm::quat(glm::vec3(0.0f, PI + _mirrorYawOffset, 0.0f)));
            _myCamera.setPosition(myAvatar->getDefaultEyePosition()
                + glm::vec3(0, _raiseMirror * myAvatar->getModelScale(), 0)
                + (myAvatar->getWorldOrientation() * glm::quat(glm::vec3(0.0f, _mirrorYawOffset, 0.0f))) *
                glm::vec3(0.0f, 0.0f, -1.0f) * myAvatar->getBoomLength() * _scaleMirror);
        }
        renderArgs._renderMode = RenderArgs::MIRROR_RENDER_MODE;
    }
    else if (_myCamera.getMode() == CAMERA_MODE_ENTITY) {
        _thirdPersonHMDCameraBoomValid= false;
        EntityItemPointer cameraEntity = _myCamera.getCameraEntityPointer();
        if (cameraEntity != nullptr) {
            if (isHMDMode()) {
                glm::quat hmdRotation = extractRotation(myAvatar->getHMDSensorMatrix());
                _myCamera.setOrientation(cameraEntity->getWorldOrientation() * hmdRotation);
                glm::vec3 hmdOffset = extractTranslation(myAvatar->getHMDSensorMatrix());
                _myCamera.setPosition(cameraEntity->getWorldPosition() + (hmdRotation * hmdOffset));
            }
            else {
                _myCamera.setOrientation(cameraEntity->getWorldOrientation());
                _myCamera.setPosition(cameraEntity->getWorldPosition());
            }
        }
    }
    // Update camera position
    if (!isHMDMode()) {
        _myCamera.update();
    }

    renderArgs._cameraMode = (int8_t)_myCamera.getMode();
}

void Application::runTests() {
    runTimingTests();
    runUnitTests();
}

void Application::faceTrackerMuteToggled() {

    QAction* muteAction = Menu::getInstance()->getActionForOption(MenuOption::MuteFaceTracking);
    Q_CHECK_PTR(muteAction);
    bool isMuted = getSelectedFaceTracker()->isMuted();
    muteAction->setChecked(isMuted);
    getSelectedFaceTracker()->setEnabled(!isMuted);
    Menu::getInstance()->getActionForOption(MenuOption::CalibrateCamera)->setEnabled(!isMuted);
}

void Application::setFieldOfView(float fov) {
    if (fov != _fieldOfView.get()) {
        _fieldOfView.set(fov);
        resizeGL();
    }
}

void Application::setHMDTabletScale(float hmdTabletScale) {
    _hmdTabletScale.set(hmdTabletScale);
}

void Application::setDesktopTabletScale(float desktopTabletScale) {
    _desktopTabletScale.set(desktopTabletScale);
}

void Application::setDesktopTabletBecomesToolbarSetting(bool value) {
    _desktopTabletBecomesToolbarSetting.set(value);
    updateSystemTabletMode();
}

void Application::setHmdTabletBecomesToolbarSetting(bool value) {
    _hmdTabletBecomesToolbarSetting.set(value);
    updateSystemTabletMode();
}

void Application::setPreferStylusOverLaser(bool value) {
    _preferStylusOverLaserSetting.set(value);
}

void Application::setPreferAvatarFingerOverStylus(bool value) {
    _preferAvatarFingerOverStylusSetting.set(value);
}

void Application::setPreferredCursor(const QString& cursorName) {
    qCDebug(interfaceapp) << "setPreferredCursor" << cursorName;
    _preferredCursor.set(cursorName.isEmpty() ? DEFAULT_CURSOR_NAME : cursorName);
    showCursor(Cursor::Manager::lookupIcon(_preferredCursor.get()));
}

void Application::setSettingConstrainToolbarPosition(bool setting) {
    _constrainToolbarPosition.set(setting);
    DependencyManager::get<OffscreenUi>()->setConstrainToolbarToCenterX(setting);
}

void Application::showHelp() {
    static const QString HAND_CONTROLLER_NAME_VIVE = "vive";
    static const QString HAND_CONTROLLER_NAME_OCULUS_TOUCH = "oculus";

    static const QString TAB_KEYBOARD_MOUSE = "kbm";
    static const QString TAB_GAMEPAD = "gamepad";
    static const QString TAB_HAND_CONTROLLERS = "handControllers";

    QString handControllerName = HAND_CONTROLLER_NAME_VIVE;
    QString defaultTab = TAB_KEYBOARD_MOUSE;

    if (PluginUtils::isViveControllerAvailable()) {
        defaultTab = TAB_HAND_CONTROLLERS;
        handControllerName = HAND_CONTROLLER_NAME_VIVE;
    } else if (PluginUtils::isOculusTouchControllerAvailable()) {
        defaultTab = TAB_HAND_CONTROLLERS;
        handControllerName = HAND_CONTROLLER_NAME_OCULUS_TOUCH;
    } else if (PluginUtils::isXboxControllerAvailable()) {
        defaultTab = TAB_GAMEPAD;
    }

    QUrlQuery queryString;
    queryString.addQueryItem("handControllerName", handControllerName);
    queryString.addQueryItem("defaultTab", defaultTab);
    auto tabletScriptingInterface = DependencyManager::get<TabletScriptingInterface>();
    TabletProxy* tablet = dynamic_cast<TabletProxy*>(tabletScriptingInterface->getTablet(SYSTEM_TABLET));
    tablet->gotoWebScreen(PathUtils::resourcesUrl() + INFO_HELP_PATH + "?" + queryString.toString());
    DependencyManager::get<HMDScriptingInterface>()->openTablet();
    //InfoView::show(INFO_HELP_PATH, false, queryString.toString());
}

void Application::resizeEvent(QResizeEvent* event) {
    resizeGL();
}

void Application::resizeGL() {
    PROFILE_RANGE(render, __FUNCTION__);
    if (nullptr == _displayPlugin) {
        return;
    }

    auto displayPlugin = getActiveDisplayPlugin();
    // Set the desired FBO texture size. If it hasn't changed, this does nothing.
    // Otherwise, it must rebuild the FBOs
    uvec2 framebufferSize = displayPlugin->getRecommendedRenderSize();
    uvec2 renderSize = uvec2(vec2(framebufferSize) * getRenderResolutionScale());
    if (_renderResolution != renderSize) {
        _renderResolution = renderSize;
        DependencyManager::get<FramebufferCache>()->setFrameBufferSize(fromGlm(renderSize));
    }

    // FIXME the aspect ratio for stereo displays is incorrect based on this.
    float aspectRatio = displayPlugin->getRecommendedAspectRatio();
    _myCamera.setProjection(glm::perspective(glm::radians(_fieldOfView.get()), aspectRatio,
                                             DEFAULT_NEAR_CLIP, DEFAULT_FAR_CLIP));
    // Possible change in aspect ratio
    {
        QMutexLocker viewLocker(&_viewMutex);
        _myCamera.loadViewFrustum(_viewFrustum);
    }

    DependencyManager::get<OffscreenUi>()->resize(fromGlm(displayPlugin->getRecommendedUiSize()));
}

void Application::handleSandboxStatus(QNetworkReply* reply) {
    PROFILE_RANGE(render, __FUNCTION__);

    bool sandboxIsRunning = SandboxUtils::readStatus(reply->readAll());

    enum HandControllerType {
        Vive,
        Oculus
    };
    static const std::map<HandControllerType, int> MIN_CONTENT_VERSION = {
        { Vive, 1 },
        { Oculus, 27 }
    };

    // Get sandbox content set version
    auto acDirPath = PathUtils::getAppDataPath() + "../../" + BuildInfo::MODIFIED_ORGANIZATION + "/assignment-client/";
    auto contentVersionPath = acDirPath + "content-version.txt";
    qCDebug(interfaceapp) << "Checking " << contentVersionPath << " for content version";
    int contentVersion = 0;
    QFile contentVersionFile(contentVersionPath);
    if (contentVersionFile.open(QIODevice::ReadOnly | QIODevice::Text)) {
        QString line = contentVersionFile.readAll();
        contentVersion = line.toInt(); // returns 0 if conversion fails
    }

    // Get controller availability
    bool hasHandControllers = false;
    if (PluginUtils::isViveControllerAvailable() || PluginUtils::isOculusTouchControllerAvailable()) {
        hasHandControllers = true;
    }

    // Check HMD use (may be technically available without being in use)
    bool hasHMD = PluginUtils::isHMDAvailable();
    bool isUsingHMD = _displayPlugin->isHmd();
    bool isUsingHMDAndHandControllers = hasHMD && hasHandControllers && isUsingHMD;

    Setting::Handle<bool> firstRun{ Settings::firstRun, true };

    qCDebug(interfaceapp) << "HMD:" << hasHMD << ", Hand Controllers: " << hasHandControllers << ", Using HMD: " << isUsingHMDAndHandControllers;

    // when --url in command line, teleport to location
    const QString HIFI_URL_COMMAND_LINE_KEY = "--url";
    int urlIndex = arguments().indexOf(HIFI_URL_COMMAND_LINE_KEY);
    QString addressLookupString;
    if (urlIndex != -1) {
        addressLookupString = arguments().value(urlIndex + 1);
    }

    static const QString SENT_TO_PREVIOUS_LOCATION = "previous_location";
    static const QString SENT_TO_ENTRY = "entry";

    QString sentTo;

    // If this is a first run we short-circuit the address passed in
    if (firstRun.get()) {
#if defined(Q_OS_ANDROID)
        qCDebug(interfaceapp) << "First run... going to" << qPrintable(addressLookupString.isEmpty() ? QString("default location") : addressLookupString);
        DependencyManager::get<AddressManager>()->loadSettings(addressLookupString);
#else
        showHelp();
        DependencyManager::get<AddressManager>()->goToEntry();
        sentTo = SENT_TO_ENTRY;
#endif
        firstRun.set(false);

    } else {
        qCDebug(interfaceapp) << "Not first run... going to" << qPrintable(addressLookupString.isEmpty() ? QString("previous location") : addressLookupString);
        DependencyManager::get<AddressManager>()->loadSettings(addressLookupString);
        sentTo = SENT_TO_PREVIOUS_LOCATION;
    }

    UserActivityLogger::getInstance().logAction("startup_sent_to", {
        { "sent_to", sentTo },
        { "sandbox_is_running", sandboxIsRunning },
        { "has_hmd", hasHMD },
        { "has_hand_controllers", hasHandControllers },
        { "is_using_hmd", isUsingHMD },
        { "is_using_hmd_and_hand_controllers", isUsingHMDAndHandControllers },
        { "content_version", contentVersion }
    });

    _connectionMonitor.init();
}

bool Application::importJSONFromURL(const QString& urlString) {
    // we only load files that terminate in just .json (not .svo.json and not .ava.json)
    QUrl jsonURL { urlString };

    emit svoImportRequested(urlString);
    return true;
}

bool Application::importSVOFromURL(const QString& urlString) {
    emit svoImportRequested(urlString);
    return true;
}

bool Application::importFromZIP(const QString& filePath) {
    qDebug() << "A zip file has been dropped in: " << filePath;
    QUrl empty;
    // handle Blocks download from Marketplace
    if (filePath.contains("poly.google.com/downloads")) {
        addAssetToWorldFromURL(filePath);
    } else {
        qApp->getFileDownloadInterface()->runUnzip(filePath, empty, true, true, false);
    }
    return true;
}

bool Application::isServerlessMode() const {
    auto tree = getEntities()->getTree();
    if (tree) {
        return tree->isServerlessMode();
    }
    return false;
}

void Application::setIsServerlessMode(bool serverlessDomain) {
    auto tree = getEntities()->getTree();
    if (tree) {
        tree->setIsServerlessMode(serverlessDomain);
    }
}

void Application::loadServerlessDomain(QUrl domainURL) {
    if (QThread::currentThread() != thread()) {
        QMetaObject::invokeMethod(this, "loadServerlessDomain", Q_ARG(QUrl, domainURL));
        return;
    }

    if (domainURL.isEmpty()) {
        return;
    }

    QUuid serverlessSessionID = QUuid::createUuid();
    getMyAvatar()->setSessionUUID(serverlessSessionID);
    auto nodeList = DependencyManager::get<NodeList>();
    nodeList->setSessionUUID(serverlessSessionID);

    // there is no domain-server to tell us our permissions, so enable all
    NodePermissions permissions;
    permissions.setAll(true);
    nodeList->setPermissions(permissions);

    // we can't import directly into the main tree because we would need to lock it, and
    // Octree::readFromURL calls loop.exec which can run code which will also attempt to lock the tree.
    EntityTreePointer tmpTree(new EntityTree());
    tmpTree->setIsServerlessMode(true);
    tmpTree->createRootElement();
    auto myAvatar = getMyAvatar();
    tmpTree->setMyAvatar(myAvatar);
    bool success = tmpTree->readFromURL(domainURL.toString());
    if (success) {
        tmpTree->reaverageOctreeElements();
        tmpTree->sendEntities(&_entityEditSender, getEntities()->getTree(), 0, 0, 0);
    }

    std::map<QString, QString> namedPaths = tmpTree->getNamedPaths();
    nodeList->getDomainHandler().connectedToServerless(namedPaths);


    _fullSceneReceivedCounter++;
}

bool Application::importImage(const QString& urlString) {
    qCDebug(interfaceapp) << "An image file has been dropped in";
    QString filepath(urlString);
    filepath.remove("file:///");
    addAssetToWorld(filepath, "", false, false);
    return true;
}

// thread-safe
void Application::onPresent(quint32 frameCount) {
    bool expected = false;
    if (_pendingIdleEvent.compare_exchange_strong(expected, true)) {
        postEvent(this, new QEvent((QEvent::Type)ApplicationEvent::Idle), Qt::HighEventPriority);
    }
    expected = false;
    if (_renderEventHandler && !isAboutToQuit() && _pendingRenderEvent.compare_exchange_strong(expected, true)) {
        postEvent(_renderEventHandler, new QEvent((QEvent::Type)ApplicationEvent::Render));
    }
}

static inline bool isKeyEvent(QEvent::Type type) {
    return type == QEvent::KeyPress || type == QEvent::KeyRelease;
}

bool Application::handleKeyEventForFocusedEntityOrOverlay(QEvent* event) {
    if (!_keyboardFocusedEntity.get().isInvalidID()) {
        switch (event->type()) {
            case QEvent::KeyPress:
            case QEvent::KeyRelease:
                {
                    auto eventHandler = getEntities()->getEventHandler(_keyboardFocusedEntity.get());
                    if (eventHandler) {
                        event->setAccepted(false);
                        QCoreApplication::sendEvent(eventHandler, event);
                        if (event->isAccepted()) {
                            _lastAcceptedKeyPress = usecTimestampNow();
                            return true;
                        }
                    }
                    break;
                }
            default:
                break;
        }
    }

    if (_keyboardFocusedOverlay.get() != UNKNOWN_OVERLAY_ID) {
        switch (event->type()) {
            case QEvent::KeyPress:
            case QEvent::KeyRelease: {
                    // Only Web overlays can have focus.
                    auto overlay = std::dynamic_pointer_cast<Web3DOverlay>(getOverlays().getOverlay(_keyboardFocusedOverlay.get()));
                    if (overlay && overlay->getEventHandler()) {
                        event->setAccepted(false);
                        QCoreApplication::sendEvent(overlay->getEventHandler(), event);
                        if (event->isAccepted()) {
                            _lastAcceptedKeyPress = usecTimestampNow();
                            return true;
                        }
                    }
                }
                break;

            default:
                break;
        }
    }

    return false;
}

bool Application::handleFileOpenEvent(QFileOpenEvent* fileEvent) {
    QUrl url = fileEvent->url();
    if (!url.isEmpty()) {
        QString urlString = url.toString();
        if (canAcceptURL(urlString)) {
            return acceptURL(urlString);
        }
    }
    return false;
}

#ifdef DEBUG_EVENT_QUEUE
static int getEventQueueSize(QThread* thread) {
    auto threadData = QThreadData::get2(thread);
    QMutexLocker locker(&threadData->postEventList.mutex);
    return threadData->postEventList.size();
}

static void dumpEventQueue(QThread* thread) {
    auto threadData = QThreadData::get2(thread);
    QMutexLocker locker(&threadData->postEventList.mutex);
    qDebug() << "Event list, size =" << threadData->postEventList.size();
    for (auto& postEvent : threadData->postEventList) {
        QEvent::Type type = (postEvent.event ? postEvent.event->type() : QEvent::None);
        qDebug() << "    " << type;
    }
}
#endif // DEBUG_EVENT_QUEUE

bool Application::event(QEvent* event) {

    if (!Menu::getInstance()) {
        return false;
    }

    // Allow focused Entities and Overlays to handle keyboard input
    if (isKeyEvent(event->type()) && handleKeyEventForFocusedEntityOrOverlay(event)) {
        return true;
    }

    int type = event->type();
    switch (type) {
        case ApplicationEvent::Lambda:
            static_cast<LambdaEvent*>(event)->call();
            return true;

        // Explicit idle keeps the idle running at a lower interval, but without any rendering
        // see (windowMinimizedChanged)
        case ApplicationEvent::Idle:
            idle();

#ifdef DEBUG_EVENT_QUEUE
            {
                int count = getEventQueueSize(QThread::currentThread());
                if (count > 400) {
                    dumpEventQueue(QThread::currentThread());
                }
            }
#endif // DEBUG_EVENT_QUEUE

            _pendingIdleEvent.store(false);

            return true;

        case QEvent::MouseMove:
            mouseMoveEvent(static_cast<QMouseEvent*>(event));
            return true;
        case QEvent::MouseButtonPress:
            mousePressEvent(static_cast<QMouseEvent*>(event));
            return true;
        case QEvent::MouseButtonDblClick:
            mouseDoublePressEvent(static_cast<QMouseEvent*>(event));
            return true;
        case QEvent::MouseButtonRelease:
            mouseReleaseEvent(static_cast<QMouseEvent*>(event));
            return true;
        case QEvent::KeyPress:
            keyPressEvent(static_cast<QKeyEvent*>(event));
            return true;
        case QEvent::KeyRelease:
            keyReleaseEvent(static_cast<QKeyEvent*>(event));
            return true;
        case QEvent::FocusOut:
            focusOutEvent(static_cast<QFocusEvent*>(event));
            return true;
        case QEvent::TouchBegin:
            touchBeginEvent(static_cast<QTouchEvent*>(event));
            event->accept();
            return true;
        case QEvent::TouchEnd:
            touchEndEvent(static_cast<QTouchEvent*>(event));
            return true;
        case QEvent::TouchUpdate:
            touchUpdateEvent(static_cast<QTouchEvent*>(event));
            return true;
        case QEvent::Gesture:
            touchGestureEvent((QGestureEvent*)event);
            return true;
        case QEvent::Wheel:
            wheelEvent(static_cast<QWheelEvent*>(event));
            return true;
        case QEvent::Drop:
            dropEvent(static_cast<QDropEvent*>(event));
            return true;

        case QEvent::FileOpen:
            if (handleFileOpenEvent(static_cast<QFileOpenEvent*>(event))) {
                return true;
            }
            break;

        default:
            break;
    }

    return QApplication::event(event);
}

bool Application::eventFilter(QObject* object, QEvent* event) {

    if (event->type() == QEvent::Leave) {
        getApplicationCompositor().handleLeaveEvent();
    }

    if (event->type() == QEvent::ShortcutOverride) {
        if (DependencyManager::get<OffscreenUi>()->shouldSwallowShortcut(event)) {
            event->accept();
            return true;
        }

        // Filter out captured keys before they're used for shortcut actions.
        if (_controllerScriptingInterface->isKeyCaptured(static_cast<QKeyEvent*>(event))) {
            event->accept();
            return true;
        }
    }

    return false;
}

static bool _altPressed{ false };

void Application::keyPressEvent(QKeyEvent* event) {
    _altPressed = event->key() == Qt::Key_Alt;
    _keysPressed.insert(event->key());

    _controllerScriptingInterface->emitKeyPressEvent(event); // send events to any registered scripts

    // if one of our scripts have asked to capture this event, then stop processing it
    if (_controllerScriptingInterface->isKeyCaptured(event)) {
        return;
    }

    if (hasFocus()) {
        if (_keyboardMouseDevice->isActive()) {
            _keyboardMouseDevice->keyPressEvent(event);
        }

        bool isShifted = event->modifiers().testFlag(Qt::ShiftModifier);
        bool isMeta = event->modifiers().testFlag(Qt::ControlModifier);
        bool isOption = event->modifiers().testFlag(Qt::AltModifier);
        switch (event->key()) {
            case Qt::Key_Enter:
            case Qt::Key_Return:
                if (isOption) {
                    if (_window->isFullScreen()) {
                        unsetFullscreen();
                    } else {
                        setFullscreen(nullptr);
                    }
                }
                break;

            case Qt::Key_1:
            case Qt::Key_2:
            case Qt::Key_3:
            case Qt::Key_4:
            case Qt::Key_5:
            case Qt::Key_6:
            case Qt::Key_7:
                if (isMeta || isOption) {
                    unsigned int index = static_cast<unsigned int>(event->key() - Qt::Key_1);
                    auto displayPlugins = PluginManager::getInstance()->getDisplayPlugins();
                    if (index < displayPlugins.size()) {
                        auto targetPlugin = displayPlugins.at(index);
                        QString targetName = targetPlugin->getName();
                        auto menu = Menu::getInstance();
                        QAction* action = menu->getActionForOption(targetName);
                        if (action && !action->isChecked()) {
                            action->trigger();
                        }
                    }
                }
                break;

            case Qt::Key_X:
                if (isShifted && isMeta) {
                    auto offscreenUi = DependencyManager::get<OffscreenUi>();
                    offscreenUi->togglePinned();
                    //offscreenUi->getSurfaceContext()->engine()->clearComponentCache();
                    //OffscreenUi::information("Debugging", "Component cache cleared");
                    // placeholder for dialogs being converted to QML.
                }
                break;

            case Qt::Key_Y:
                if (isShifted && isMeta) {
                    getActiveDisplayPlugin()->cycleDebugOutput();
                }
                break;

            case Qt::Key_B:
                if (isMeta) {
                    auto offscreenUi = DependencyManager::get<OffscreenUi>();
                    offscreenUi->load("Browser.qml");
                } else if (isOption) {
                    controller::InputRecorder* inputRecorder = controller::InputRecorder::getInstance();
                    inputRecorder->stopPlayback();
                }
                break;

            case Qt::Key_L:
                if (isShifted && isMeta) {
                    Menu::getInstance()->triggerOption(MenuOption::Log);
                } else if (isMeta) {
                    Menu::getInstance()->triggerOption(MenuOption::AddressBar);
                } else if (isShifted) {
                    Menu::getInstance()->triggerOption(MenuOption::LodTools);
                }
                break;

            case Qt::Key_Asterisk:
                Menu::getInstance()->triggerOption(MenuOption::DefaultSkybox);
                break;

            case Qt::Key_M:
                if (isMeta) {
                    auto audioClient = DependencyManager::get<AudioClient>();
                    audioClient->setMuted(!audioClient->isMuted());
                }
                break;

            case Qt::Key_N:
                if (!isOption && !isShifted && isMeta) {
                    DependencyManager::get<NodeList>()->toggleIgnoreRadius();
                }
                break;

            case Qt::Key_S:
                if (isShifted && isMeta && !isOption) {
                    Menu::getInstance()->triggerOption(MenuOption::SuppressShortTimings);
                }
                break;

            case Qt::Key_P: {
                AudioInjectorOptions options;
                options.localOnly = true;
                options.stereo = true;

                if (_snapshotSoundInjector) {
                    _snapshotSoundInjector->setOptions(options);
                    _snapshotSoundInjector->restart();
                } else {
                    QByteArray samples = _snapshotSound->getByteArray();
                    _snapshotSoundInjector = AudioInjector::playSound(samples, options);
                }
                takeSnapshot(true);
                break;
            }

            case Qt::Key_Apostrophe: {
                if (isMeta) {
                    auto cursor = Cursor::Manager::instance().getCursor();
                    auto curIcon = cursor->getIcon();
                    if (curIcon == Cursor::Icon::DEFAULT) {
                        showCursor(Cursor::Icon::RETICLE);
                    } else if (curIcon == Cursor::Icon::RETICLE) {
                        showCursor(Cursor::Icon::SYSTEM);
                    } else if (curIcon == Cursor::Icon::SYSTEM) {
                        showCursor(Cursor::Icon::LINK);
                    } else {
                        showCursor(Cursor::Icon::DEFAULT);
                    }
                } else {
                    resetSensors(true);
                }
                break;
            }

            case Qt::Key_Backslash:
                Menu::getInstance()->triggerOption(MenuOption::Chat);
                break;

#if 0
            case Qt::Key_I:
                if (isShifted) {
                    _myCamera.setEyeOffsetOrientation(glm::normalize(
                                                                     glm::quat(glm::vec3(0.002f, 0, 0)) * _myCamera.getEyeOffsetOrientation()));
                } else {
                    _myCamera.setEyeOffsetPosition(_myCamera.getEyeOffsetPosition() + glm::vec3(0, 0.001, 0));
                }
                updateProjectionMatrix();
                break;

            case Qt::Key_K:
                if (isShifted) {
                    _myCamera.setEyeOffsetOrientation(glm::normalize(
                                                                     glm::quat(glm::vec3(-0.002f, 0, 0)) * _myCamera.getEyeOffsetOrientation()));
                } else {
                    _myCamera.setEyeOffsetPosition(_myCamera.getEyeOffsetPosition() + glm::vec3(0, -0.001, 0));
                }
                updateProjectionMatrix();
                break;

            case Qt::Key_J:
                if (isShifted) {
                    QMutexLocker viewLocker(&_viewMutex);
                    _viewFrustum.setFocalLength(_viewFrustum.getFocalLength() - 0.1f);
                } else {
                    _myCamera.setEyeOffsetPosition(_myCamera.getEyeOffsetPosition() + glm::vec3(-0.001, 0, 0));
                }
                updateProjectionMatrix();
                break;

            case Qt::Key_M:
                if (isShifted) {
                    QMutexLocker viewLocker(&_viewMutex);
                    _viewFrustum.setFocalLength(_viewFrustum.getFocalLength() + 0.1f);
                } else {
                    _myCamera.setEyeOffsetPosition(_myCamera.getEyeOffsetPosition() + glm::vec3(0.001, 0, 0));
                }
                updateProjectionMatrix();
                break;

            case Qt::Key_U:
                if (isShifted) {
                    _myCamera.setEyeOffsetOrientation(glm::normalize(
                                                                     glm::quat(glm::vec3(0, 0, -0.002f)) * _myCamera.getEyeOffsetOrientation()));
                } else {
                    _myCamera.setEyeOffsetPosition(_myCamera.getEyeOffsetPosition() + glm::vec3(0, 0, -0.001));
                }
                updateProjectionMatrix();
                break;

            case Qt::Key_Y:
                if (isShifted) {
                    _myCamera.setEyeOffsetOrientation(glm::normalize(
                                                                     glm::quat(glm::vec3(0, 0, 0.002f)) * _myCamera.getEyeOffsetOrientation()));
                } else {
                    _myCamera.setEyeOffsetPosition(_myCamera.getEyeOffsetPosition() + glm::vec3(0, 0, 0.001));
                }
                updateProjectionMatrix();
                break;
#endif

            case Qt::Key_Slash:
                Menu::getInstance()->triggerOption(MenuOption::Stats);
                break;

            case Qt::Key_Plus: {
                if (isMeta && event->modifiers().testFlag(Qt::KeypadModifier)) {
                    auto& cursorManager = Cursor::Manager::instance();
                    cursorManager.setScale(cursorManager.getScale() * 1.1f);
                } else {
                    getMyAvatar()->increaseSize();
                }
                break;
            }

            case Qt::Key_Minus: {
                if (isMeta && event->modifiers().testFlag(Qt::KeypadModifier)) {
                    auto& cursorManager = Cursor::Manager::instance();
                    cursorManager.setScale(cursorManager.getScale() / 1.1f);
                } else {
                    getMyAvatar()->decreaseSize();
                }
                break;
            }

            case Qt::Key_Equal:
                getMyAvatar()->resetSize();
                break;
            case Qt::Key_Escape: {
                getActiveDisplayPlugin()->abandonCalibration();
                break;
            }

            default:
                event->ignore();
                break;
        }
    }
}

void Application::keyReleaseEvent(QKeyEvent* event) {
    _keysPressed.remove(event->key());

#if defined(Q_OS_ANDROID)
    if (event->key() == Qt::Key_Back) {
        event->accept();
        openAndroidActivity("Home");
    }
#endif
    _controllerScriptingInterface->emitKeyReleaseEvent(event); // send events to any registered scripts

    // if one of our scripts have asked to capture this event, then stop processing it
    if (_controllerScriptingInterface->isKeyCaptured(event)) {
        return;
    }

    if (_keyboardMouseDevice->isActive()) {
        _keyboardMouseDevice->keyReleaseEvent(event);
    }
}

void Application::focusOutEvent(QFocusEvent* event) {
    auto inputPlugins = PluginManager::getInstance()->getInputPlugins();
    foreach(auto inputPlugin, inputPlugins) {
        if (inputPlugin->isActive()) {
            inputPlugin->pluginFocusOutEvent();
        }
    }

// FIXME spacemouse code still needs cleanup
#if 0
    //SpacemouseDevice::getInstance().focusOutEvent();
    //SpacemouseManager::getInstance().getDevice()->focusOutEvent();
    SpacemouseManager::getInstance().ManagerFocusOutEvent();
#endif

    // synthesize events for keys currently pressed, since we may not get their release events
    foreach (int key, _keysPressed) {
        QKeyEvent keyEvent(QEvent::KeyRelease, key, Qt::NoModifier);
        keyReleaseEvent(&keyEvent);
    }
    _keysPressed.clear();
}

void Application::maybeToggleMenuVisible(QMouseEvent* event) const {
#ifndef Q_OS_MAC
    // If in full screen, and our main windows menu bar is hidden, and we're close to the top of the QMainWindow
    // then show the menubar.
    if (_window->isFullScreen()) {
        QMenuBar* menuBar = _window->menuBar();
        if (menuBar) {
            static const int MENU_TOGGLE_AREA = 10;
            if (!menuBar->isVisible()) {
                if (event->pos().y() <= MENU_TOGGLE_AREA) {
                    menuBar->setVisible(true);
                }
            }  else {
                if (event->pos().y() > MENU_TOGGLE_AREA) {
                    menuBar->setVisible(false);
                }
            }
        }
    }
#endif
}

void Application::mouseMoveEvent(QMouseEvent* event) {
    PROFILE_RANGE(app_input_mouse, __FUNCTION__);

    if (_aboutToQuit) {
        return;
    }

    maybeToggleMenuVisible(event);

    auto& compositor = getApplicationCompositor();
    // if this is a real mouse event, and we're in HMD mode, then we should use it to move the
    // compositor reticle
    // handleRealMouseMoveEvent() will return true, if we shouldn't process the event further
    if (!compositor.fakeEventActive() && compositor.handleRealMouseMoveEvent()) {
        return; // bail
    }

    auto offscreenUi = DependencyManager::get<OffscreenUi>();
    auto eventPosition = compositor.getMouseEventPosition(event);
    QPointF transformedPos = offscreenUi->mapToVirtualScreen(eventPosition);
    auto button = event->button();
    auto buttons = event->buttons();
    // Determine if the ReticleClick Action is 1 and if so, fake include the LeftMouseButton
    if (_reticleClickPressed) {
        if (button == Qt::NoButton) {
            button = Qt::LeftButton;
        }
        buttons |= Qt::LeftButton;
    }

    QMouseEvent mappedEvent(event->type(),
        transformedPos,
        event->screenPos(), button,
        buttons, event->modifiers());

    if (compositor.getReticleVisible() || !isHMDMode() || !compositor.getReticleOverDesktop() ||
        getOverlays().getOverlayAtPoint(glm::vec2(transformedPos.x(), transformedPos.y())) != UNKNOWN_OVERLAY_ID) {
        getOverlays().mouseMoveEvent(&mappedEvent);
        getEntities()->mouseMoveEvent(&mappedEvent);
    }

    _controllerScriptingInterface->emitMouseMoveEvent(&mappedEvent); // send events to any registered scripts

    // if one of our scripts have asked to capture this event, then stop processing it
    if (_controllerScriptingInterface->isMouseCaptured()) {
        return;
    }

    if (_keyboardMouseDevice->isActive()) {
        _keyboardMouseDevice->mouseMoveEvent(event);
    }
}

void Application::mousePressEvent(QMouseEvent* event) {
    // Inhibit the menu if the user is using alt-mouse dragging
    _altPressed = false;

    auto offscreenUi = DependencyManager::get<OffscreenUi>();
    // If we get a mouse press event it means it wasn't consumed by the offscreen UI,
    // hence, we should defocus all of the offscreen UI windows, in order to allow
    // keyboard shortcuts not to be swallowed by them.  In particular, WebEngineViews
    // will consume all keyboard events.
    offscreenUi->unfocusWindows();

    auto eventPosition = getApplicationCompositor().getMouseEventPosition(event);
    QPointF transformedPos = offscreenUi->mapToVirtualScreen(eventPosition);
    QMouseEvent mappedEvent(event->type(),
        transformedPos,
        event->screenPos(), event->button(),
        event->buttons(), event->modifiers());

    if (!_aboutToQuit) {
        getOverlays().mousePressEvent(&mappedEvent);
        if (!_controllerScriptingInterface->areEntityClicksCaptured()) {
            getEntities()->mousePressEvent(&mappedEvent);
        }
    }

    _controllerScriptingInterface->emitMousePressEvent(&mappedEvent); // send events to any registered scripts

    // if one of our scripts have asked to capture this event, then stop processing it
    if (_controllerScriptingInterface->isMouseCaptured()) {
        return;
    }

    if (hasFocus()) {
        if (_keyboardMouseDevice->isActive()) {
            _keyboardMouseDevice->mousePressEvent(event);
        }
    }
}

void Application::mouseDoublePressEvent(QMouseEvent* event) {
    auto offscreenUi = DependencyManager::get<OffscreenUi>();
    auto eventPosition = getApplicationCompositor().getMouseEventPosition(event);
    QPointF transformedPos = offscreenUi->mapToVirtualScreen(eventPosition);
    QMouseEvent mappedEvent(event->type(),
        transformedPos,
        event->screenPos(), event->button(),
        event->buttons(), event->modifiers());

    if (!_aboutToQuit) {
        getOverlays().mouseDoublePressEvent(&mappedEvent);
        if (!_controllerScriptingInterface->areEntityClicksCaptured()) {
            getEntities()->mouseDoublePressEvent(&mappedEvent);
        }
    }


    // if one of our scripts have asked to capture this event, then stop processing it
    if (_controllerScriptingInterface->isMouseCaptured()) {
        return;
    }

    _controllerScriptingInterface->emitMouseDoublePressEvent(event);
}

void Application::mouseReleaseEvent(QMouseEvent* event) {

    auto offscreenUi = DependencyManager::get<OffscreenUi>();
    auto eventPosition = getApplicationCompositor().getMouseEventPosition(event);
    QPointF transformedPos = offscreenUi->mapToVirtualScreen(eventPosition);
    QMouseEvent mappedEvent(event->type(),
        transformedPos,
        event->screenPos(), event->button(),
        event->buttons(), event->modifiers());

    if (!_aboutToQuit) {
        getOverlays().mouseReleaseEvent(&mappedEvent);
        getEntities()->mouseReleaseEvent(&mappedEvent);
    }

    _controllerScriptingInterface->emitMouseReleaseEvent(&mappedEvent); // send events to any registered scripts

    // if one of our scripts have asked to capture this event, then stop processing it
    if (_controllerScriptingInterface->isMouseCaptured()) {
        return;
    }

    if (hasFocus()) {
        if (_keyboardMouseDevice->isActive()) {
            _keyboardMouseDevice->mouseReleaseEvent(event);
        }
    }
}

void Application::touchUpdateEvent(QTouchEvent* event) {
    _altPressed = false;

    if (event->type() == QEvent::TouchUpdate) {
        TouchEvent thisEvent(*event, _lastTouchEvent);
        _controllerScriptingInterface->emitTouchUpdateEvent(thisEvent); // send events to any registered scripts
        _lastTouchEvent = thisEvent;
    }

    // if one of our scripts have asked to capture this event, then stop processing it
    if (_controllerScriptingInterface->isTouchCaptured()) {
        return;
    }

    if (_keyboardMouseDevice->isActive()) {
        _keyboardMouseDevice->touchUpdateEvent(event);
    }
    if (_touchscreenDevice && _touchscreenDevice->isActive()) {
        _touchscreenDevice->touchUpdateEvent(event);
    }
    if (_touchscreenVirtualPadDevice && _touchscreenVirtualPadDevice->isActive()) {
        _touchscreenVirtualPadDevice->touchUpdateEvent(event);
    }
}

void Application::touchBeginEvent(QTouchEvent* event) {
    _altPressed = false;
    TouchEvent thisEvent(*event); // on touch begin, we don't compare to last event
    _controllerScriptingInterface->emitTouchBeginEvent(thisEvent); // send events to any registered scripts

    _lastTouchEvent = thisEvent; // and we reset our last event to this event before we call our update
    touchUpdateEvent(event);

    // if one of our scripts have asked to capture this event, then stop processing it
    if (_controllerScriptingInterface->isTouchCaptured()) {
        return;
    }

    if (_keyboardMouseDevice->isActive()) {
        _keyboardMouseDevice->touchBeginEvent(event);
    }
    if (_touchscreenDevice && _touchscreenDevice->isActive()) {
        _touchscreenDevice->touchBeginEvent(event);
    }
    if (_touchscreenVirtualPadDevice && _touchscreenVirtualPadDevice->isActive()) {
        _touchscreenVirtualPadDevice->touchBeginEvent(event);
    }

}

void Application::touchEndEvent(QTouchEvent* event) {
    _altPressed = false;
    TouchEvent thisEvent(*event, _lastTouchEvent);
    _controllerScriptingInterface->emitTouchEndEvent(thisEvent); // send events to any registered scripts
    _lastTouchEvent = thisEvent;

    // if one of our scripts have asked to capture this event, then stop processing it
    if (_controllerScriptingInterface->isTouchCaptured()) {
        return;
    }

    if (_keyboardMouseDevice->isActive()) {
        _keyboardMouseDevice->touchEndEvent(event);
    }
    if (_touchscreenDevice && _touchscreenDevice->isActive()) {
        _touchscreenDevice->touchEndEvent(event);
    }
    if (_touchscreenVirtualPadDevice && _touchscreenVirtualPadDevice->isActive()) {
        _touchscreenVirtualPadDevice->touchEndEvent(event);
    }
    // put any application specific touch behavior below here..
}

void Application::touchGestureEvent(QGestureEvent* event) {
    if (_touchscreenDevice && _touchscreenDevice->isActive()) {
        _touchscreenDevice->touchGestureEvent(event);
    }
    if (_touchscreenVirtualPadDevice && _touchscreenVirtualPadDevice->isActive()) {
        _touchscreenVirtualPadDevice->touchGestureEvent(event);
    }
}

void Application::wheelEvent(QWheelEvent* event) const {
    _altPressed = false;
    _controllerScriptingInterface->emitWheelEvent(event); // send events to any registered scripts

    // if one of our scripts have asked to capture this event, then stop processing it
    if (_controllerScriptingInterface->isWheelCaptured()) {
        return;
    }

    if (_keyboardMouseDevice->isActive()) {
        _keyboardMouseDevice->wheelEvent(event);
    }
}

void Application::dropEvent(QDropEvent *event) {
    const QMimeData* mimeData = event->mimeData();
    for (auto& url : mimeData->urls()) {
        QString urlString = url.toString();
        if (acceptURL(urlString, true)) {
            event->acceptProposedAction();
        }
    }
}

void Application::dragEnterEvent(QDragEnterEvent* event) {
    event->acceptProposedAction();
}

// This is currently not used, but could be invoked if the user wants to go to the place embedded in an
// Interface-taken snapshot. (It was developed for drag and drop, before we had asset-server loading or in-world browsers.)
bool Application::acceptSnapshot(const QString& urlString) {
    QUrl url(urlString);
    QString snapshotPath = url.toLocalFile();

    SnapshotMetaData* snapshotData = Snapshot::parseSnapshotData(snapshotPath);
    if (snapshotData) {
        if (!snapshotData->getURL().toString().isEmpty()) {
            DependencyManager::get<AddressManager>()->handleLookupString(snapshotData->getURL().toString());
        }
    } else {
        OffscreenUi::asyncWarning("", "No location details were found in the file\n" +
                             snapshotPath + "\nTry dragging in an authentic Hifi snapshot.");
    }
    return true;
}

static uint32_t _renderedFrameIndex { INVALID_FRAME };

bool Application::shouldPaint() const {
    if (_aboutToQuit) {
        return false;
    }


    auto displayPlugin = getActiveDisplayPlugin();

#ifdef DEBUG_PAINT_DELAY
    static uint64_t paintDelaySamples{ 0 };
    static uint64_t paintDelayUsecs{ 0 };

    paintDelayUsecs += displayPlugin->getPaintDelayUsecs();

    static const int PAINT_DELAY_THROTTLE = 1000;
    if (++paintDelaySamples % PAINT_DELAY_THROTTLE == 0) {
        qCDebug(interfaceapp).nospace() <<
            "Paint delay (" << paintDelaySamples << " samples): " <<
            (float)paintDelaySamples / paintDelayUsecs << "us";
    }
#endif

    // Throttle if requested
    if (displayPlugin->isThrottled() && (_lastTimeRendered.elapsed() < THROTTLED_SIM_FRAME_PERIOD_MS)) {
        return false;
    }

    // Sync up the _renderedFrameIndex
    _renderedFrameIndex = displayPlugin->presentCount();
    return true;
}

#ifdef Q_OS_WIN
#include <Windows.h>
#include <TCHAR.h>
#include <pdh.h>
#pragma comment(lib, "pdh.lib")
#pragma comment(lib, "ntdll.lib")

extern "C" {
    enum SYSTEM_INFORMATION_CLASS {
        SystemBasicInformation = 0,
        SystemProcessorPerformanceInformation = 8,
    };

    struct SYSTEM_PROCESSOR_PERFORMANCE_INFORMATION {
        LARGE_INTEGER IdleTime;
        LARGE_INTEGER KernelTime;
        LARGE_INTEGER UserTime;
        LARGE_INTEGER DpcTime;
        LARGE_INTEGER InterruptTime;
        ULONG InterruptCount;
    };

    struct SYSTEM_BASIC_INFORMATION {
        ULONG Reserved;
        ULONG TimerResolution;
        ULONG PageSize;
        ULONG NumberOfPhysicalPages;
        ULONG LowestPhysicalPageNumber;
        ULONG HighestPhysicalPageNumber;
        ULONG AllocationGranularity;
        ULONG_PTR MinimumUserModeAddress;
        ULONG_PTR MaximumUserModeAddress;
        ULONG_PTR ActiveProcessorsAffinityMask;
        CCHAR NumberOfProcessors;
    };

    NTSYSCALLAPI NTSTATUS NTAPI NtQuerySystemInformation(
        _In_ SYSTEM_INFORMATION_CLASS SystemInformationClass,
        _Out_writes_bytes_opt_(SystemInformationLength) PVOID SystemInformation,
        _In_ ULONG SystemInformationLength,
        _Out_opt_ PULONG ReturnLength
    );

}
template <typename T>
NTSTATUS NtQuerySystemInformation(SYSTEM_INFORMATION_CLASS SystemInformationClass, T& t) {
    return NtQuerySystemInformation(SystemInformationClass, &t, (ULONG)sizeof(T), nullptr);
}

template <typename T>
NTSTATUS NtQuerySystemInformation(SYSTEM_INFORMATION_CLASS SystemInformationClass, std::vector<T>& t) {
    return NtQuerySystemInformation(SystemInformationClass, t.data(), (ULONG)(sizeof(T) * t.size()), nullptr);
}


template <typename T>
void updateValueAndDelta(std::pair<T, T>& pair, T newValue) {
    auto& value = pair.first;
    auto& delta = pair.second;
    delta = (value != 0) ? newValue - value : 0;
    value = newValue;
}

struct MyCpuInfo {
    using ValueAndDelta = std::pair<LONGLONG, LONGLONG>;
    std::string name;
    ValueAndDelta kernel { 0, 0 };
    ValueAndDelta user { 0, 0 };
    ValueAndDelta idle { 0, 0 };
    float kernelUsage { 0.0f };
    float userUsage { 0.0f };

    void update(const SYSTEM_PROCESSOR_PERFORMANCE_INFORMATION& cpuInfo) {
        updateValueAndDelta(kernel, cpuInfo.KernelTime.QuadPart);
        updateValueAndDelta(user, cpuInfo.UserTime.QuadPart);
        updateValueAndDelta(idle, cpuInfo.IdleTime.QuadPart);
        auto totalTime = kernel.second + user.second + idle.second;
        if (totalTime != 0) {
            kernelUsage = (FLOAT)kernel.second / totalTime;
            userUsage = (FLOAT)user.second / totalTime;
        } else {
            kernelUsage = userUsage = 0.0f;
        }
    }
};

void updateCpuInformation() {
    static std::once_flag once;
    static SYSTEM_BASIC_INFORMATION systemInfo {};
    static SYSTEM_PROCESSOR_PERFORMANCE_INFORMATION cpuTotals;
    static std::vector<SYSTEM_PROCESSOR_PERFORMANCE_INFORMATION> cpuInfos;
    static std::vector<MyCpuInfo> myCpuInfos;
    static MyCpuInfo myCpuTotals;
    std::call_once(once, [&] {
        NtQuerySystemInformation( SystemBasicInformation, systemInfo);
        cpuInfos.resize(systemInfo.NumberOfProcessors);
        myCpuInfos.resize(systemInfo.NumberOfProcessors);
        for (size_t i = 0; i < systemInfo.NumberOfProcessors; ++i) {
            myCpuInfos[i].name = "cpu." + std::to_string(i);
        }
        myCpuTotals.name = "cpu.total";
    });
    NtQuerySystemInformation(SystemProcessorPerformanceInformation, cpuInfos);

    // Zero the CPU totals.
    memset(&cpuTotals, 0, sizeof(SYSTEM_PROCESSOR_PERFORMANCE_INFORMATION));
    for (size_t i = 0; i < systemInfo.NumberOfProcessors; ++i) {
        auto& cpuInfo = cpuInfos[i];
        // KernelTime includes IdleTime.
        cpuInfo.KernelTime.QuadPart -= cpuInfo.IdleTime.QuadPart;

        // Update totals
        cpuTotals.IdleTime.QuadPart += cpuInfo.IdleTime.QuadPart;
        cpuTotals.KernelTime.QuadPart += cpuInfo.KernelTime.QuadPart;
        cpuTotals.UserTime.QuadPart += cpuInfo.UserTime.QuadPart;

        // Update friendly structure
        auto& myCpuInfo = myCpuInfos[i];
        myCpuInfo.update(cpuInfo);
        PROFILE_COUNTER(app, myCpuInfo.name.c_str(), {
            { "kernel", myCpuInfo.kernelUsage },
            { "user", myCpuInfo.userUsage }
        });
    }

    myCpuTotals.update(cpuTotals);
    PROFILE_COUNTER(app, myCpuTotals.name.c_str(), {
        { "kernel", myCpuTotals.kernelUsage },
        { "user", myCpuTotals.userUsage }
    });
}


static ULARGE_INTEGER lastCPU, lastSysCPU, lastUserCPU;
static int numProcessors;
static HANDLE self;
static PDH_HQUERY cpuQuery;
static PDH_HCOUNTER cpuTotal;

void initCpuUsage() {
    SYSTEM_INFO sysInfo;
    FILETIME ftime, fsys, fuser;

    GetSystemInfo(&sysInfo);
    numProcessors = sysInfo.dwNumberOfProcessors;

    GetSystemTimeAsFileTime(&ftime);
    memcpy(&lastCPU, &ftime, sizeof(FILETIME));

    self = GetCurrentProcess();
    GetProcessTimes(self, &ftime, &ftime, &fsys, &fuser);
    memcpy(&lastSysCPU, &fsys, sizeof(FILETIME));
    memcpy(&lastUserCPU, &fuser, sizeof(FILETIME));

    PdhOpenQuery(NULL, NULL, &cpuQuery);
    PdhAddCounter(cpuQuery, "\\Processor(_Total)\\% Processor Time", NULL, &cpuTotal);
    PdhCollectQueryData(cpuQuery);
}

void getCpuUsage(vec3& systemAndUser) {
    FILETIME ftime, fsys, fuser;
    ULARGE_INTEGER now, sys, user;

    GetSystemTimeAsFileTime(&ftime);
    memcpy(&now, &ftime, sizeof(FILETIME));

    GetProcessTimes(self, &ftime, &ftime, &fsys, &fuser);
    memcpy(&sys, &fsys, sizeof(FILETIME));
    memcpy(&user, &fuser, sizeof(FILETIME));
    systemAndUser.x = (sys.QuadPart - lastSysCPU.QuadPart);
    systemAndUser.y = (user.QuadPart - lastUserCPU.QuadPart);
    systemAndUser /= (float)(now.QuadPart - lastCPU.QuadPart);
    systemAndUser /= (float)numProcessors;
    systemAndUser *= 100.0f;
    lastCPU = now;
    lastUserCPU = user;
    lastSysCPU = sys;

    PDH_FMT_COUNTERVALUE counterVal;
    PdhCollectQueryData(cpuQuery);
    PdhGetFormattedCounterValue(cpuTotal, PDH_FMT_DOUBLE, NULL, &counterVal);
    systemAndUser.z = (float)counterVal.doubleValue;
}

void setupCpuMonitorThread() {
    initCpuUsage();
    auto cpuMonitorThread = QThread::currentThread();

    QTimer* timer = new QTimer();
    timer->setInterval(50);
    QObject::connect(timer, &QTimer::timeout, [] {
        updateCpuInformation();
        vec3 kernelUserAndSystem;
        getCpuUsage(kernelUserAndSystem);
        PROFILE_COUNTER(app, "cpuProcess", { { "system", kernelUserAndSystem.x }, { "user", kernelUserAndSystem.y } });
        PROFILE_COUNTER(app, "cpuSystem", { { "system", kernelUserAndSystem.z } });
    });
    QObject::connect(cpuMonitorThread, &QThread::finished, [=] {
        timer->deleteLater();
        cpuMonitorThread->deleteLater();
    });
    timer->start();
}

#endif

void Application::idle() {
    PerformanceTimer perfTimer("idle");

    // Update the deadlock watchdog
    updateHeartbeat();

    auto offscreenUi = DependencyManager::get<OffscreenUi>();

    // These tasks need to be done on our first idle, because we don't want the showing of
    // overlay subwindows to do a showDesktop() until after the first time through
    static bool firstIdle = true;
    if (firstIdle) {
        firstIdle = false;
        connect(offscreenUi.data(), &OffscreenUi::showDesktop, this, &Application::showDesktop);
    }

#ifdef Q_OS_WIN
    // If tracing is enabled then monitor the CPU in a separate thread
    static std::once_flag once;
    std::call_once(once, [&] {
        if (trace_app().isDebugEnabled()) {
            QThread* cpuMonitorThread = new QThread(qApp);
            cpuMonitorThread->setObjectName("cpuMonitorThread");
            QObject::connect(cpuMonitorThread, &QThread::started, [this] { setupCpuMonitorThread(); });
            QObject::connect(qApp, &QCoreApplication::aboutToQuit, cpuMonitorThread, &QThread::quit);
            cpuMonitorThread->start();
        }
    });
#endif

    auto displayPlugin = getActiveDisplayPlugin();
    if (displayPlugin) {
        auto uiSize = displayPlugin->getRecommendedUiSize();
        // Bit of a hack since there's no device pixel ratio change event I can find.
        if (offscreenUi->size() != fromGlm(uiSize)) {
            qCDebug(interfaceapp) << "Device pixel ratio changed, triggering resize to " << uiSize;
            offscreenUi->resize(fromGlm(uiSize));
            _offscreenContext->makeCurrent();
        }
    }

    if (displayPlugin) {
        PROFILE_COUNTER_IF_CHANGED(app, "present", float, displayPlugin->presentRate());
    }
    PROFILE_COUNTER_IF_CHANGED(app, "renderLoopRate", float, _renderLoopCounter.rate());
    PROFILE_COUNTER_IF_CHANGED(app, "currentDownloads", int, ResourceCache::getLoadingRequests().length());
    PROFILE_COUNTER_IF_CHANGED(app, "pendingDownloads", int, ResourceCache::getPendingRequestCount());
    PROFILE_COUNTER_IF_CHANGED(app, "currentProcessing", int, DependencyManager::get<StatTracker>()->getStat("Processing").toInt());
    PROFILE_COUNTER_IF_CHANGED(app, "pendingProcessing", int, DependencyManager::get<StatTracker>()->getStat("PendingProcessing").toInt());
    auto renderConfig = _renderEngine->getConfiguration();
    PROFILE_COUNTER_IF_CHANGED(render, "gpuTime", float, (float)_gpuContext->getFrameTimerGPUAverage());
    auto opaqueRangeTimer = renderConfig->getConfig("OpaqueRangeTimer");
    auto linearDepth = renderConfig->getConfig("LinearDepth");
    auto surfaceGeometry = renderConfig->getConfig("SurfaceGeometry");
    auto renderDeferred = renderConfig->getConfig("RenderDeferred");
    auto toneAndPostRangeTimer = renderConfig->getConfig("ToneAndPostRangeTimer");

    PROFILE_COUNTER(render_detail, "gpuTimes", {
        { "OpaqueRangeTimer", opaqueRangeTimer ? opaqueRangeTimer->property("gpuRunTime") : 0 },
        { "LinearDepth", linearDepth ? linearDepth->property("gpuRunTime") : 0 },
        { "SurfaceGeometry", surfaceGeometry ? surfaceGeometry->property("gpuRunTime") : 0 },
        { "RenderDeferred", renderDeferred ? renderDeferred->property("gpuRunTime") : 0 },
        { "ToneAndPostRangeTimer", toneAndPostRangeTimer ? toneAndPostRangeTimer->property("gpuRunTime") : 0 }
    });

    PROFILE_RANGE(app, __FUNCTION__);

    if (auto steamClient = PluginManager::getInstance()->getSteamClientPlugin()) {
        steamClient->runCallbacks();
    }

    float secondsSinceLastUpdate = (float)_lastTimeUpdated.nsecsElapsed() / NSECS_PER_MSEC / MSECS_PER_SECOND;
    _lastTimeUpdated.start();

    // If the offscreen Ui has something active that is NOT the root, then assume it has keyboard focus.
    if (_keyboardDeviceHasFocus && offscreenUi && offscreenUi->getWindow()->activeFocusItem() != offscreenUi->getRootItem()) {
        _keyboardMouseDevice->pluginFocusOutEvent();
        _keyboardDeviceHasFocus = false;
    } else if (offscreenUi && offscreenUi->getWindow()->activeFocusItem() == offscreenUi->getRootItem()) {
        _keyboardDeviceHasFocus = true;
    }

    checkChangeCursor();

    Stats::getInstance()->updateStats();

    // Normally we check PipelineWarnings, but since idle will often take more than 10ms we only show these idle timing
    // details if we're in ExtraDebugging mode. However, the ::update() and its subcomponents will show their timing
    // details normally.
    bool showWarnings = getLogger()->extraDebugging();
    PerformanceWarning warn(showWarnings, "idle()");

    if (!_offscreenContext->makeCurrent()) {
        qFatal("Unable to make main thread context current");
    }

    {
      //  workload::Timings timings(1, PerformanceTimer::getTimerRecord("/idle/update/simulation").getAverage());
     //   _gameWorkload.updateSimulationTimings(timings);
        _gameWorkload.updateViews(_viewFrustum, getMyAvatar()->getHeadPosition());
        _gameWorkload._engine->run();
    }
    {
        PerformanceTimer perfTimer("update");
        PerformanceWarning warn(showWarnings, "Application::idle()... update()");
        static const float BIGGEST_DELTA_TIME_SECS = 0.25f;
        update(glm::clamp(secondsSinceLastUpdate, 0.0f, BIGGEST_DELTA_TIME_SECS));
    }


    // Update focus highlight for entity or overlay.
    {
        if (!_keyboardFocusedEntity.get().isInvalidID() || _keyboardFocusedOverlay.get() != UNKNOWN_OVERLAY_ID) {
            const quint64 LOSE_FOCUS_AFTER_ELAPSED_TIME = 30 * USECS_PER_SECOND; // if idle for 30 seconds, drop focus
            quint64 elapsedSinceAcceptedKeyPress = usecTimestampNow() - _lastAcceptedKeyPress;
            if (elapsedSinceAcceptedKeyPress > LOSE_FOCUS_AFTER_ELAPSED_TIME) {
                setKeyboardFocusEntity(UNKNOWN_ENTITY_ID);
                setKeyboardFocusOverlay(UNKNOWN_OVERLAY_ID);
            } else {
                // update position of highlight overlay
                if (!_keyboardFocusedEntity.get().isInvalidID()) {
                    auto entity = getEntities()->getTree()->findEntityByID(_keyboardFocusedEntity.get());
                    if (entity && _keyboardFocusHighlight) {
                        _keyboardFocusHighlight->setWorldOrientation(entity->getWorldOrientation());
                        _keyboardFocusHighlight->setWorldPosition(entity->getWorldPosition());
                    }
                } else {
                    // Only Web overlays can have focus.
                    auto overlay =
                        std::dynamic_pointer_cast<Web3DOverlay>(getOverlays().getOverlay(_keyboardFocusedOverlay.get()));
                    if (overlay && _keyboardFocusHighlight) {
                        _keyboardFocusHighlight->setWorldOrientation(overlay->getWorldOrientation());
                        _keyboardFocusHighlight->setWorldPosition(overlay->getWorldPosition());
                    }
                }
            }
        }
    }

    {
        PerformanceTimer perfTimer("pluginIdle");
        PerformanceWarning warn(showWarnings, "Application::idle()... pluginIdle()");
        getActiveDisplayPlugin()->idle();
        auto inputPlugins = PluginManager::getInstance()->getInputPlugins();
        foreach(auto inputPlugin, inputPlugins) {
            if (inputPlugin->isActive()) {
                inputPlugin->idle();
            }
        }
    }
    {
        PerformanceTimer perfTimer("rest");
        PerformanceWarning warn(showWarnings, "Application::idle()... rest of it");
        _idleLoopStdev.addValue(secondsSinceLastUpdate);

        //  Record standard deviation and reset counter if needed
        const int STDEV_SAMPLES = 500;
        if (_idleLoopStdev.getSamples() > STDEV_SAMPLES) {
            _idleLoopMeasuredJitter = _idleLoopStdev.getStDev();
            _idleLoopStdev.reset();
        }
    }

    _overlayConductor.update(secondsSinceLastUpdate);

    auto myAvatar = getMyAvatar();
    if (_myCamera.getMode() == CAMERA_MODE_FIRST_PERSON || _myCamera.getMode() == CAMERA_MODE_THIRD_PERSON) {
        Menu::getInstance()->setIsOptionChecked(MenuOption::FirstPerson, myAvatar->getBoomLength() <= MyAvatar::ZOOM_MIN);
        Menu::getInstance()->setIsOptionChecked(MenuOption::ThirdPerson, !(myAvatar->getBoomLength() <= MyAvatar::ZOOM_MIN));
        cameraMenuChanged();
    }
    _gameLoopCounter.increment();
}

ivec2 Application::getMouse() const {
    return getApplicationCompositor().getReticlePosition();
}

FaceTracker* Application::getActiveFaceTracker() {
    auto dde = DependencyManager::get<DdeFaceTracker>();

    return dde->isActive() ? static_cast<FaceTracker*>(dde.data()) : nullptr;
}

FaceTracker* Application::getSelectedFaceTracker() {
    FaceTracker* faceTracker = nullptr;
#ifdef HAVE_DDE
    if (Menu::getInstance()->isOptionChecked(MenuOption::UseCamera)) {
        faceTracker = DependencyManager::get<DdeFaceTracker>().data();
    }
#endif
    return faceTracker;
}

void Application::setActiveFaceTracker() const {
#ifdef HAVE_DDE
    bool isMuted = Menu::getInstance()->isOptionChecked(MenuOption::MuteFaceTracking);
    bool isUsingDDE = Menu::getInstance()->isOptionChecked(MenuOption::UseCamera);
    Menu::getInstance()->getActionForOption(MenuOption::BinaryEyelidControl)->setVisible(isUsingDDE);
    Menu::getInstance()->getActionForOption(MenuOption::CoupleEyelids)->setVisible(isUsingDDE);
    Menu::getInstance()->getActionForOption(MenuOption::UseAudioForMouth)->setVisible(isUsingDDE);
    Menu::getInstance()->getActionForOption(MenuOption::VelocityFilter)->setVisible(isUsingDDE);
    Menu::getInstance()->getActionForOption(MenuOption::CalibrateCamera)->setVisible(isUsingDDE);
    auto ddeTracker = DependencyManager::get<DdeFaceTracker>();
    ddeTracker->setIsMuted(isMuted);
    ddeTracker->setEnabled(isUsingDDE && !isMuted);
#endif
}

#ifdef HAVE_IVIEWHMD
void Application::setActiveEyeTracker() {
    auto eyeTracker = DependencyManager::get<EyeTracker>();
    if (!eyeTracker->isInitialized()) {
        return;
    }

    bool isEyeTracking = Menu::getInstance()->isOptionChecked(MenuOption::SMIEyeTracking);
    bool isSimulating = Menu::getInstance()->isOptionChecked(MenuOption::SimulateEyeTracking);
    eyeTracker->setEnabled(isEyeTracking, isSimulating);

    Menu::getInstance()->getActionForOption(MenuOption::OnePointCalibration)->setEnabled(isEyeTracking && !isSimulating);
    Menu::getInstance()->getActionForOption(MenuOption::ThreePointCalibration)->setEnabled(isEyeTracking && !isSimulating);
    Menu::getInstance()->getActionForOption(MenuOption::FivePointCalibration)->setEnabled(isEyeTracking && !isSimulating);
}

void Application::calibrateEyeTracker1Point() {
    DependencyManager::get<EyeTracker>()->calibrate(1);
}

void Application::calibrateEyeTracker3Points() {
    DependencyManager::get<EyeTracker>()->calibrate(3);
}

void Application::calibrateEyeTracker5Points() {
    DependencyManager::get<EyeTracker>()->calibrate(5);
}
#endif

bool Application::exportEntities(const QString& filename,
                                 const QVector<EntityItemID>& entityIDs,
                                 const glm::vec3* givenOffset) {
    QHash<EntityItemID, EntityItemPointer> entities;

    auto nodeList = DependencyManager::get<NodeList>();
    const QUuid myAvatarID = nodeList->getSessionUUID();

    auto entityTree = getEntities()->getTree();
    auto exportTree = std::make_shared<EntityTree>();
    exportTree->setMyAvatar(getMyAvatar());
    exportTree->createRootElement();
    glm::vec3 root(TREE_SCALE, TREE_SCALE, TREE_SCALE);
    bool success = true;
    entityTree->withReadLock([&] {
        for (auto entityID : entityIDs) { // Gather entities and properties.
            auto entityItem = entityTree->findEntityByEntityItemID(entityID);
            if (!entityItem) {
                qCWarning(interfaceapp) << "Skipping export of" << entityID << "that is not in scene.";
                continue;
            }

            if (!givenOffset) {
                EntityItemID parentID = entityItem->getParentID();
                bool parentIsAvatar = (parentID == AVATAR_SELF_ID || parentID == myAvatarID);
                if (!parentIsAvatar && (parentID.isInvalidID() ||
                                        !entityIDs.contains(parentID) ||
                                        !entityTree->findEntityByEntityItemID(parentID))) {
                    // If parent wasn't selected, we want absolute position, which isn't in properties.
                    auto position = entityItem->getWorldPosition();
                    root.x = glm::min(root.x, position.x);
                    root.y = glm::min(root.y, position.y);
                    root.z = glm::min(root.z, position.z);
                }
            }
            entities[entityID] = entityItem;
        }

        if (entities.size() == 0) {
            success = false;
            return;
        }

        if (givenOffset) {
            root = *givenOffset;
        }
        for (EntityItemPointer& entityDatum : entities) {
            auto properties = entityDatum->getProperties();
            EntityItemID parentID = properties.getParentID();
            bool parentIsAvatar = (parentID == AVATAR_SELF_ID || parentID == myAvatarID);
            if (parentIsAvatar) {
                properties.setParentID(AVATAR_SELF_ID);
            } else {
                if (parentID.isInvalidID()) {
                    properties.setPosition(properties.getPosition() - root);
                } else if (!entities.contains(parentID)) {
                    entityDatum->globalizeProperties(properties, "Parent %3 of %2 %1 is not selected for export.", -root);
                } // else valid parent -- don't offset
            }
            exportTree->addEntity(entityDatum->getEntityItemID(), properties);
        }
    });
    if (success) {
        success = exportTree->writeToJSONFile(filename.toLocal8Bit().constData());

        // restore the main window's active state
        _window->activateWindow();
    }
    return success;
}

bool Application::exportEntities(const QString& filename, float x, float y, float z, float scale) {
    glm::vec3 center(x, y, z);
    glm::vec3 minCorner = center - vec3(scale);
    float cubeSize = scale * 2;
    AACube boundingCube(minCorner, cubeSize);
    QVector<EntityItemPointer> entities;
    QVector<EntityItemID> ids;
    auto entityTree = getEntities()->getTree();
    entityTree->withReadLock([&] {
        entityTree->findEntities(boundingCube, entities);
        foreach(EntityItemPointer entity, entities) {
            ids << entity->getEntityItemID();
        }
    });
    return exportEntities(filename, ids, &center);
}

void Application::loadSettings() {

    sessionRunTime.set(0); // Just clean living. We're about to saveSettings, which will update value.
    DependencyManager::get<AudioClient>()->loadSettings();
    DependencyManager::get<LODManager>()->loadSettings();

    // DONT CHECK IN
    //DependencyManager::get<LODManager>()->setAutomaticLODAdjust(false);

    Menu::getInstance()->loadSettings();

    // If there is a preferred plugin, we probably messed it up with the menu settings, so fix it.
    auto pluginManager = PluginManager::getInstance();
    auto plugins = pluginManager->getPreferredDisplayPlugins();
    auto menu = Menu::getInstance();
    if (plugins.size() > 0) {
        for (auto plugin : plugins) {
            if (auto action = menu->getActionForOption(plugin->getName())) {
                action->setChecked(true);
                action->trigger();
                // Find and activated highest priority plugin, bail for the rest
                break;
            }
        }
    }

    Setting::Handle<bool> firstRun { Settings::firstRun, true };
    bool isFirstPerson = false;
    if (firstRun.get()) {
        // If this is our first run, and no preferred devices were set, default to
        // an HMD device if available.
        auto displayPlugins = pluginManager->getDisplayPlugins();
        for (auto& plugin : displayPlugins) {
            if (plugin->isHmd()) {
                if (auto action = menu->getActionForOption(plugin->getName())) {
                    action->setChecked(true);
                    action->trigger();
                    break;
                }
            }
        }

        isFirstPerson = (qApp->isHMDMode());
    } else {
        // if this is not the first run, the camera will be initialized differently depending on user settings

        if (qApp->isHMDMode()) {
            // if the HMD is active, use first-person camera, unless the appropriate setting is checked
            isFirstPerson = menu->isOptionChecked(MenuOption::FirstPersonHMD);
        } else {
            // if HMD is not active, only use first person if the menu option is checked
            isFirstPerson = menu->isOptionChecked(MenuOption::FirstPerson);
        }
    }

    // finish initializing the camera, based on everything we checked above. Third person camera will be used if no settings
    // dictated that we should be in first person
    Menu::getInstance()->setIsOptionChecked(MenuOption::FirstPerson, isFirstPerson);
    Menu::getInstance()->setIsOptionChecked(MenuOption::ThirdPerson, !isFirstPerson);
    _myCamera.setMode((isFirstPerson) ? CAMERA_MODE_FIRST_PERSON : CAMERA_MODE_THIRD_PERSON);
    cameraMenuChanged();

    auto inputs = pluginManager->getInputPlugins();
    for (auto plugin : inputs) {
        if (!plugin->isActive()) {
            plugin->activate();
        }
    }

    getMyAvatar()->loadData();
    _settingsLoaded = true;
}

void Application::saveSettings() const {
    sessionRunTime.set(_sessionRunTimer.elapsed() / MSECS_PER_SECOND);
    DependencyManager::get<AudioClient>()->saveSettings();
    DependencyManager::get<LODManager>()->saveSettings();

    Menu::getInstance()->saveSettings();
    getMyAvatar()->saveData();
    PluginManager::getInstance()->saveSettings();
}

bool Application::importEntities(const QString& urlOrFilename) {
    bool success = false;
    _entityClipboard->withWriteLock([&] {
        _entityClipboard->eraseAllOctreeElements();

        success = _entityClipboard->readFromURL(urlOrFilename);
        if (success) {
            _entityClipboard->reaverageOctreeElements();
        }
    });
    return success;
}

QVector<EntityItemID> Application::pasteEntities(float x, float y, float z) {
    return _entityClipboard->sendEntities(&_entityEditSender, getEntities()->getTree(), x, y, z);
}

void Application::init() {
    _offscreenContext->makeCurrent();
    // Make sure Login state is up to date
    DependencyManager::get<DialogsManager>()->toggleLoginDialog();
    if (!DISABLE_DEFERRED) {
        DependencyManager::get<DeferredLightingEffect>()->init();
    }
    DependencyManager::get<AvatarManager>()->init();

    _timerStart.start();
    _lastTimeUpdated.start();

    if (auto steamClient = PluginManager::getInstance()->getSteamClientPlugin()) {
        // when +connect_lobby in command line, join steam lobby
        const QString STEAM_LOBBY_COMMAND_LINE_KEY = "+connect_lobby";
        int lobbyIndex = arguments().indexOf(STEAM_LOBBY_COMMAND_LINE_KEY);
        if (lobbyIndex != -1) {
            QString lobbyId = arguments().value(lobbyIndex + 1);
            steamClient->joinLobby(lobbyId);
        }
    }


    qCDebug(interfaceapp) << "Loaded settings";

    // fire off an immediate domain-server check in now that settings are loaded
    if (!isServerlessMode()) {
        DependencyManager::get<NodeList>()->sendDomainServerCheckIn();
    }

    // This allows collision to be set up properly for shape entities supported by GeometryCache.
    // This is before entity setup to ensure that it's ready for whenever instance collision is initialized.
    ShapeEntityItem::setShapeInfoCalulator(ShapeEntityItem::ShapeInfoCalculator(&shapeInfoCalculator));

    getEntities()->init();
    getEntities()->setEntityLoadingPriorityFunction([this](const EntityItem& item) {
        auto dims = item.getScaledDimensions();
        auto maxSize = glm::compMax(dims);

        if (maxSize <= 0.0f) {
            return 0.0f;
        }

        auto distance = glm::distance(getMyAvatar()->getWorldPosition(), item.getWorldPosition());
        return atan2(maxSize, distance);
    });

    ObjectMotionState::setShapeManager(&_shapeManager);
    _physicsEngine->init();

    EntityTreePointer tree = getEntities()->getTree();
    _entitySimulation->init(tree, _physicsEngine, &_entityEditSender);
    tree->setSimulation(_entitySimulation);

    auto entityScriptingInterface = DependencyManager::get<EntityScriptingInterface>();

    // connect the _entityCollisionSystem to our EntityTreeRenderer since that's what handles running entity scripts
    connect(_entitySimulation.get(), &PhysicalEntitySimulation::entityCollisionWithEntity,
            getEntities().data(), &EntityTreeRenderer::entityCollisionWithEntity);

    // connect the _entities (EntityTreeRenderer) to our script engine's EntityScriptingInterface for firing
    // of events related clicking, hovering over, and entering entities
    getEntities()->connectSignalsToSlots(entityScriptingInterface.data());

    // Make sure any new sounds are loaded as soon as know about them.
    connect(tree.get(), &EntityTree::newCollisionSoundURL, this, [this](QUrl newURL, EntityItemID id) {
        getEntities()->setCollisionSound(id, DependencyManager::get<SoundCache>()->getSound(newURL));
    }, Qt::QueuedConnection);
    connect(getMyAvatar().get(), &MyAvatar::newCollisionSoundURL, this, [this](QUrl newURL) {
        if (auto avatar = getMyAvatar()) {
            auto sound = DependencyManager::get<SoundCache>()->getSound(newURL);
            avatar->setCollisionSound(sound);
        }
    }, Qt::QueuedConnection);

    _gameWorkload.startup(getEntities()->getWorkloadSpace(), _main3DScene, _entitySimulation);
    _entitySimulation->setWorkloadSpace(getEntities()->getWorkloadSpace());
<<<<<<< HEAD
=======
}

void Application::loadAvatarScripts(const QVector<QString>& urls) {
    auto scriptEngines = DependencyManager::get<ScriptEngines>();
    auto runningScripts = scriptEngines->getRunningScripts();
    for (auto url : urls) {
        int index = runningScripts.indexOf(url);
        if (index < 0) {
            auto scriptEnginePointer = scriptEngines->loadScript(url, false);
            if (scriptEnginePointer) {
                scriptEnginePointer->setType(ScriptEngine::Type::AVATAR);
            }
        }
    }
}

void Application::unloadAvatarScripts() {
    auto scriptEngines = DependencyManager::get<ScriptEngines>();
    auto urls = scriptEngines->getRunningScripts();
    for (auto url : urls) {
        auto scriptEngine = scriptEngines->getScriptEngine(url);
        if (scriptEngine->getType() == ScriptEngine::Type::AVATAR) {
            scriptEngines->stopScript(url, false);
        }
    }
>>>>>>> a689c582
}

void Application::updateLOD(float deltaTime) const {
    PerformanceTimer perfTimer("LOD");
    // adjust it unless we were asked to disable this feature, or if we're currently in throttleRendering mode
    if (!isThrottleRendering()) {
        float presentTime = getActiveDisplayPlugin()->getAveragePresentTime();
        float engineRunTime = (float)(_renderEngine->getConfiguration().get()->getCPURunTime());
        float gpuTime = getGPUContext()->getFrameTimerGPUAverage();
        auto lodManager = DependencyManager::get<LODManager>();
        lodManager->setRenderTimes(presentTime, engineRunTime, gpuTime);
        lodManager->autoAdjustLOD(deltaTime);
    } else {
        DependencyManager::get<LODManager>()->resetLODAdjust();
    }
}

void Application::pushPostUpdateLambda(void* key, const std::function<void()>& func) {
    std::unique_lock<std::mutex> guard(_postUpdateLambdasLock);
    _postUpdateLambdas[key] = func;
}

// Called during Application::update immediately before AvatarManager::updateMyAvatar, updating my data that is then sent to everyone.
// (Maybe this code should be moved there?)
// The principal result is to call updateLookAtTargetAvatar() and then setLookAtPosition().
// Note that it is called BEFORE we update position or joints based on sensors, etc.
void Application::updateMyAvatarLookAtPosition() {
    PerformanceTimer perfTimer("lookAt");
    bool showWarnings = Menu::getInstance()->isOptionChecked(MenuOption::PipelineWarnings);
    PerformanceWarning warn(showWarnings, "Application::updateMyAvatarLookAtPosition()");

    auto myAvatar = getMyAvatar();
    myAvatar->updateLookAtTargetAvatar();
    FaceTracker* faceTracker = getActiveFaceTracker();
    auto eyeTracker = DependencyManager::get<EyeTracker>();

    bool isLookingAtSomeone = false;
    bool isHMD = qApp->isHMDMode();
    glm::vec3 lookAtSpot;
    if (eyeTracker->isTracking() && (isHMD || eyeTracker->isSimulating())) {
        //  Look at the point that the user is looking at.
        glm::vec3 lookAtPosition = eyeTracker->getLookAtPosition();
        if (_myCamera.getMode() == CAMERA_MODE_MIRROR) {
            lookAtPosition.x = -lookAtPosition.x;
        }
        if (isHMD) {
            // TODO -- this code is probably wrong, getHeadPose() returns something in sensor frame, not avatar
            glm::mat4 headPose = getActiveDisplayPlugin()->getHeadPose();
            glm::quat hmdRotation = glm::quat_cast(headPose);
            lookAtSpot = _myCamera.getPosition() + myAvatar->getWorldOrientation() * (hmdRotation * lookAtPosition);
        } else {
            lookAtSpot = myAvatar->getHead()->getEyePosition()
                + (myAvatar->getHead()->getFinalOrientationInWorldFrame() * lookAtPosition);
        }
    } else {
        AvatarSharedPointer lookingAt = myAvatar->getLookAtTargetAvatar().lock();
        bool haveLookAtCandidate = lookingAt && myAvatar.get() != lookingAt.get();
        auto avatar = static_pointer_cast<Avatar>(lookingAt);
        bool mutualLookAtSnappingEnabled = avatar && avatar->getLookAtSnappingEnabled() && myAvatar->getLookAtSnappingEnabled();
        if (haveLookAtCandidate && mutualLookAtSnappingEnabled) {
            //  If I am looking at someone else, look directly at one of their eyes
            isLookingAtSomeone = true;
            auto lookingAtHead = avatar->getHead();

            const float MAXIMUM_FACE_ANGLE = 65.0f * RADIANS_PER_DEGREE;
            glm::vec3 lookingAtFaceOrientation = lookingAtHead->getFinalOrientationInWorldFrame() * IDENTITY_FORWARD;
            glm::vec3 fromLookingAtToMe = glm::normalize(myAvatar->getHead()->getEyePosition()
                - lookingAtHead->getEyePosition());
            float faceAngle = glm::angle(lookingAtFaceOrientation, fromLookingAtToMe);

            if (faceAngle < MAXIMUM_FACE_ANGLE) {
                // Randomly look back and forth between look targets
                eyeContactTarget target = Menu::getInstance()->isOptionChecked(MenuOption::FixGaze) ?
                    LEFT_EYE : myAvatar->getEyeContactTarget();
                switch (target) {
                    case LEFT_EYE:
                        lookAtSpot = lookingAtHead->getLeftEyePosition();
                        break;
                    case RIGHT_EYE:
                        lookAtSpot = lookingAtHead->getRightEyePosition();
                        break;
                    case MOUTH:
                        lookAtSpot = lookingAtHead->getMouthPosition();
                        break;
                }
            } else {
                // Just look at their head (mid point between eyes)
                lookAtSpot = lookingAtHead->getEyePosition();
            }
        } else {
            //  I am not looking at anyone else, so just look forward
            auto headPose = myAvatar->getControllerPoseInWorldFrame(controller::Action::HEAD);
            if (headPose.isValid()) {
                lookAtSpot = transformPoint(headPose.getMatrix(), glm::vec3(0.0f, 0.0f, TREE_SCALE));
            } else {
                lookAtSpot = myAvatar->getHead()->getEyePosition() +
                    (myAvatar->getHead()->getFinalOrientationInWorldFrame() * glm::vec3(0.0f, 0.0f, -TREE_SCALE));
            }
        }

        // Deflect the eyes a bit to match the detected gaze from the face tracker if active.
        if (faceTracker && !faceTracker->isMuted()) {
            float eyePitch = faceTracker->getEstimatedEyePitch();
            float eyeYaw = faceTracker->getEstimatedEyeYaw();
            const float GAZE_DEFLECTION_REDUCTION_DURING_EYE_CONTACT = 0.1f;
            glm::vec3 origin = myAvatar->getHead()->getEyePosition();
            float deflection = faceTracker->getEyeDeflection();
            if (isLookingAtSomeone) {
                deflection *= GAZE_DEFLECTION_REDUCTION_DURING_EYE_CONTACT;
            }
            lookAtSpot = origin + _myCamera.getOrientation() * glm::quat(glm::radians(glm::vec3(
                eyePitch * deflection, eyeYaw * deflection, 0.0f))) *
                glm::inverse(_myCamera.getOrientation()) * (lookAtSpot - origin);
        }
    }

    myAvatar->getHead()->setLookAtPosition(lookAtSpot);
}

void Application::updateThreads(float deltaTime) {
    PerformanceTimer perfTimer("updateThreads");
    bool showWarnings = Menu::getInstance()->isOptionChecked(MenuOption::PipelineWarnings);
    PerformanceWarning warn(showWarnings, "Application::updateThreads()");

    // parse voxel packets
    if (!_enableProcessOctreeThread) {
        _octreeProcessor.threadRoutine();
        _entityEditSender.threadRoutine();
    }
}

void Application::toggleOverlays() {
    auto menu = Menu::getInstance();
    menu->setIsOptionChecked(MenuOption::Overlays, !menu->isOptionChecked(MenuOption::Overlays));
}

void Application::setOverlaysVisible(bool visible) {
    auto menu = Menu::getInstance();
    menu->setIsOptionChecked(MenuOption::Overlays, true);
}

void Application::centerUI() {
    _overlayConductor.centerUI();
}

void Application::cycleCamera() {
    auto menu = Menu::getInstance();
    if (menu->isOptionChecked(MenuOption::FullscreenMirror)) {

        menu->setIsOptionChecked(MenuOption::FullscreenMirror, false);
        menu->setIsOptionChecked(MenuOption::FirstPerson, true);

    } else if (menu->isOptionChecked(MenuOption::FirstPerson)) {

        menu->setIsOptionChecked(MenuOption::FirstPerson, false);
        menu->setIsOptionChecked(MenuOption::ThirdPerson, true);

    } else if (menu->isOptionChecked(MenuOption::ThirdPerson)) {

        menu->setIsOptionChecked(MenuOption::ThirdPerson, false);
        menu->setIsOptionChecked(MenuOption::FullscreenMirror, true);

    } else if (menu->isOptionChecked(MenuOption::IndependentMode) || menu->isOptionChecked(MenuOption::CameraEntityMode)) {
        // do nothing if in independent or camera entity modes
        return;
    }
    cameraMenuChanged(); // handle the menu change
}

void Application::cameraModeChanged() {
    switch (_myCamera.getMode()) {
        case CAMERA_MODE_FIRST_PERSON:
            Menu::getInstance()->setIsOptionChecked(MenuOption::FirstPerson, true);
            break;
        case CAMERA_MODE_THIRD_PERSON:
            Menu::getInstance()->setIsOptionChecked(MenuOption::ThirdPerson, true);
            break;
        case CAMERA_MODE_MIRROR:
            Menu::getInstance()->setIsOptionChecked(MenuOption::FullscreenMirror, true);
            break;
        case CAMERA_MODE_INDEPENDENT:
            Menu::getInstance()->setIsOptionChecked(MenuOption::IndependentMode, true);
            break;
        case CAMERA_MODE_ENTITY:
            Menu::getInstance()->setIsOptionChecked(MenuOption::CameraEntityMode, true);
            break;
        default:
            break;
    }
    cameraMenuChanged();
}


void Application::cameraMenuChanged() {
    auto menu = Menu::getInstance();
    if (menu->isOptionChecked(MenuOption::FullscreenMirror)) {
        if (!isHMDMode() && _myCamera.getMode() != CAMERA_MODE_MIRROR) {
            _mirrorYawOffset = 0.0f;
            _myCamera.setMode(CAMERA_MODE_MIRROR);
            getMyAvatar()->reset(false, false, false); // to reset any active MyAvatar::FollowHelpers
            getMyAvatar()->setBoomLength(MyAvatar::ZOOM_DEFAULT);
        }
    } else if (menu->isOptionChecked(MenuOption::FirstPerson)) {
        if (_myCamera.getMode() != CAMERA_MODE_FIRST_PERSON) {
            _myCamera.setMode(CAMERA_MODE_FIRST_PERSON);
            getMyAvatar()->setBoomLength(MyAvatar::ZOOM_MIN);
        }
    } else if (menu->isOptionChecked(MenuOption::ThirdPerson)) {
        if (_myCamera.getMode() != CAMERA_MODE_THIRD_PERSON) {
            _myCamera.setMode(CAMERA_MODE_THIRD_PERSON);
            if (getMyAvatar()->getBoomLength() == MyAvatar::ZOOM_MIN) {
                getMyAvatar()->setBoomLength(MyAvatar::ZOOM_DEFAULT);
            }
        }
    } else if (menu->isOptionChecked(MenuOption::IndependentMode)) {
        if (_myCamera.getMode() != CAMERA_MODE_INDEPENDENT) {
            _myCamera.setMode(CAMERA_MODE_INDEPENDENT);
        }
    } else if (menu->isOptionChecked(MenuOption::CameraEntityMode)) {
        if (_myCamera.getMode() != CAMERA_MODE_ENTITY) {
            _myCamera.setMode(CAMERA_MODE_ENTITY);
        }
    }
}

void Application::resetPhysicsReadyInformation() {
    // we've changed domains or cleared out caches or something.  we no longer know enough about the
    // collision information of nearby entities to make running bullet be safe.
    _fullSceneReceivedCounter = 0;
    _fullSceneCounterAtLastPhysicsCheck = 0;
    _nearbyEntitiesCountAtLastPhysicsCheck = 0;
    _nearbyEntitiesStabilityCount = 0;
    _physicsEnabled = false;
}


void Application::reloadResourceCaches() {
    resetPhysicsReadyInformation();

    // Query the octree to refresh everything in view
    _lastQueriedTime = 0;
    _octreeQuery.incrementConnectionID();

    queryOctree(NodeType::EntityServer, PacketType::EntityQuery);

    DependencyManager::get<AssetClient>()->clearCache();

    DependencyManager::get<AnimationCache>()->refreshAll();
    DependencyManager::get<ModelCache>()->refreshAll();
    DependencyManager::get<SoundCache>()->refreshAll();
    DependencyManager::get<TextureCache>()->refreshAll();

    DependencyManager::get<NodeList>()->reset();  // Force redownload of .fst models

    getMyAvatar()->resetFullAvatarURL();
}

void Application::rotationModeChanged() const {
    if (!Menu::getInstance()->isOptionChecked(MenuOption::CenterPlayerInView)) {
        getMyAvatar()->setHeadPitch(0);
    }
}

void Application::setKeyboardFocusHighlight(const glm::vec3& position, const glm::quat& rotation, const glm::vec3& dimensions) {
    // Create focus
    if (_keyboardFocusHighlightID == UNKNOWN_OVERLAY_ID || !getOverlays().isAddedOverlay(_keyboardFocusHighlightID)) {
        _keyboardFocusHighlight = std::make_shared<Cube3DOverlay>();
        _keyboardFocusHighlight->setAlpha(1.0f);
        _keyboardFocusHighlight->setColor({ 0xFF, 0xEF, 0x00 });
        _keyboardFocusHighlight->setIsSolid(false);
        _keyboardFocusHighlight->setPulseMin(0.5);
        _keyboardFocusHighlight->setPulseMax(1.0);
        _keyboardFocusHighlight->setColorPulse(1.0);
        _keyboardFocusHighlight->setIgnoreRayIntersection(true);
        _keyboardFocusHighlight->setDrawInFront(false);
        _keyboardFocusHighlightID = getOverlays().addOverlay(_keyboardFocusHighlight);
    }

    // Position focus
    _keyboardFocusHighlight->setWorldOrientation(rotation);
    _keyboardFocusHighlight->setWorldPosition(position);
    _keyboardFocusHighlight->setDimensions(dimensions);
    _keyboardFocusHighlight->setVisible(true);
}

QUuid Application::getKeyboardFocusEntity() const {
    return _keyboardFocusedEntity.get();
}

static const float FOCUS_HIGHLIGHT_EXPANSION_FACTOR = 1.05f;

void Application::setKeyboardFocusEntity(const EntityItemID& entityItemID) {
    if (_keyboardFocusedEntity.get() != entityItemID) {
        _keyboardFocusedEntity.set(entityItemID);

        if (_keyboardFocusHighlight && _keyboardFocusedOverlay.get() == UNKNOWN_OVERLAY_ID) {
            _keyboardFocusHighlight->setVisible(false);
        }

        if (entityItemID == UNKNOWN_ENTITY_ID) {
            return;
        }

        auto entityScriptingInterface = DependencyManager::get<EntityScriptingInterface>();
        auto properties = entityScriptingInterface->getEntityProperties(entityItemID);
        if (!properties.getLocked() && properties.getVisible()) {

            auto entities = getEntities();
            auto entityId = _keyboardFocusedEntity.get();
            if (entities->wantsKeyboardFocus(entityId)) {
                entities->setProxyWindow(entityId, _window->windowHandle());
                if (_keyboardMouseDevice->isActive()) {
                    _keyboardMouseDevice->pluginFocusOutEvent();
                }
                _lastAcceptedKeyPress = usecTimestampNow();

                auto entity = getEntities()->getEntity(entityId);
                if (entity) {
                    setKeyboardFocusHighlight(entity->getWorldPosition(), entity->getWorldOrientation(),
                        entity->getScaledDimensions() * FOCUS_HIGHLIGHT_EXPANSION_FACTOR);
                }
            }
        }
    }
}

OverlayID Application::getKeyboardFocusOverlay() {
    return _keyboardFocusedOverlay.get();
}

void Application::setKeyboardFocusOverlay(const OverlayID& overlayID) {
    if (overlayID != _keyboardFocusedOverlay.get()) {
        _keyboardFocusedOverlay.set(overlayID);

        if (_keyboardFocusHighlight && _keyboardFocusedEntity.get() == UNKNOWN_ENTITY_ID) {
            _keyboardFocusHighlight->setVisible(false);
        }

        if (overlayID == UNKNOWN_OVERLAY_ID) {
            return;
        }

        auto overlayType = getOverlays().getOverlayType(overlayID);
        auto isVisible = getOverlays().getProperty(overlayID, "visible").value.toBool();
        if (overlayType == Web3DOverlay::TYPE && isVisible) {
            auto overlay = std::dynamic_pointer_cast<Web3DOverlay>(getOverlays().getOverlay(overlayID));
            overlay->setProxyWindow(_window->windowHandle());

            if (_keyboardMouseDevice->isActive()) {
                _keyboardMouseDevice->pluginFocusOutEvent();
            }
            _lastAcceptedKeyPress = usecTimestampNow();

            if (overlay->getProperty("showKeyboardFocusHighlight").toBool()) {
                auto size = overlay->getSize() * FOCUS_HIGHLIGHT_EXPANSION_FACTOR;
                const float OVERLAY_DEPTH = 0.0105f;
                setKeyboardFocusHighlight(overlay->getWorldPosition(), overlay->getWorldOrientation(), glm::vec3(size.x, size.y, OVERLAY_DEPTH));
            } else if (_keyboardFocusHighlight) {
                _keyboardFocusHighlight->setVisible(false);
            }
        }
    }
}

void Application::updateDialogs(float deltaTime) const {
    PerformanceTimer perfTimer("updateDialogs");
    bool showWarnings = Menu::getInstance()->isOptionChecked(MenuOption::PipelineWarnings);
    PerformanceWarning warn(showWarnings, "Application::updateDialogs()");
    auto dialogsManager = DependencyManager::get<DialogsManager>();

    QPointer<OctreeStatsDialog> octreeStatsDialog = dialogsManager->getOctreeStatsDialog();
    if (octreeStatsDialog) {
        octreeStatsDialog->update();
    }
}

static bool domainLoadingInProgress = false;

void Application::update(float deltaTime) {
    PROFILE_RANGE_EX(app, __FUNCTION__, 0xffff0000, (uint64_t)_renderFrameCount + 1);

    if (!_physicsEnabled) {
        if (!domainLoadingInProgress) {
            PROFILE_ASYNC_BEGIN(app, "Scene Loading", "");
            domainLoadingInProgress = true;
        }

        // we haven't yet enabled physics.  we wait until we think we have all the collision information
        // for nearby entities before starting bullet up.
        quint64 now = usecTimestampNow();
        const int PHYSICS_CHECK_TIMEOUT = 2 * USECS_PER_SECOND;

        if (now - _lastPhysicsCheckTime > PHYSICS_CHECK_TIMEOUT || _fullSceneReceivedCounter > _fullSceneCounterAtLastPhysicsCheck) {
            // we've received a new full-scene octree stats packet, or it's been long enough to try again anyway
            _lastPhysicsCheckTime = now;
            _fullSceneCounterAtLastPhysicsCheck = _fullSceneReceivedCounter;

            // process octree stats packets are sent in between full sends of a scene (this isn't currently true).
            // We keep physics disabled until we've received a full scene and everything near the avatar in that
            // scene is ready to compute its collision shape.
            if (nearbyEntitiesAreReadyForPhysics()) {
                _physicsEnabled = true;
                getMyAvatar()->updateMotionBehaviorFromMenu();
            }
        }
    } else if (domainLoadingInProgress) {
        domainLoadingInProgress = false;
        PROFILE_ASYNC_END(app, "Scene Loading", "");
    }

    auto myAvatar = getMyAvatar();
    {
        PerformanceTimer perfTimer("devices");

        FaceTracker* tracker = getSelectedFaceTracker();
        if (tracker && Menu::getInstance()->isOptionChecked(MenuOption::MuteFaceTracking) != tracker->isMuted()) {
            tracker->toggleMute();
        }

        tracker = getActiveFaceTracker();
        if (tracker && !tracker->isMuted()) {
            tracker->update(deltaTime);

            // Auto-mute microphone after losing face tracking?
            if (tracker->isTracking()) {
                _lastFaceTrackerUpdate = usecTimestampNow();
            } else {
                const quint64 MUTE_MICROPHONE_AFTER_USECS = 5000000;  //5 secs
                Menu* menu = Menu::getInstance();
                auto audioClient = DependencyManager::get<AudioClient>();
                if (menu->isOptionChecked(MenuOption::AutoMuteAudio) && !audioClient->isMuted()) {
                    if (_lastFaceTrackerUpdate > 0
                        && ((usecTimestampNow() - _lastFaceTrackerUpdate) > MUTE_MICROPHONE_AFTER_USECS)) {
                        audioClient->setMuted(true);
                        _lastFaceTrackerUpdate = 0;
                    }
                } else {
                    _lastFaceTrackerUpdate = 0;
                }
            }
        } else {
            _lastFaceTrackerUpdate = 0;
        }

        auto userInputMapper = DependencyManager::get<UserInputMapper>();

        controller::InputCalibrationData calibrationData = {
            myAvatar->getSensorToWorldMatrix(),
            createMatFromQuatAndPos(myAvatar->getWorldOrientation(), myAvatar->getWorldPosition()),
            myAvatar->getHMDSensorMatrix(),
            myAvatar->getCenterEyeCalibrationMat(),
            myAvatar->getHeadCalibrationMat(),
            myAvatar->getSpine2CalibrationMat(),
            myAvatar->getHipsCalibrationMat(),
            myAvatar->getLeftFootCalibrationMat(),
            myAvatar->getRightFootCalibrationMat(),
            myAvatar->getRightArmCalibrationMat(),
            myAvatar->getLeftArmCalibrationMat(),
            myAvatar->getRightHandCalibrationMat(),
            myAvatar->getLeftHandCalibrationMat()
        };

        InputPluginPointer keyboardMousePlugin;
        for (auto inputPlugin : PluginManager::getInstance()->getInputPlugins()) {
            if (inputPlugin->getName() == KeyboardMouseDevice::NAME) {
                keyboardMousePlugin = inputPlugin;
            } else if (inputPlugin->isActive()) {
                inputPlugin->pluginUpdate(deltaTime, calibrationData);
            }
        }

        userInputMapper->setInputCalibrationData(calibrationData);
        userInputMapper->update(deltaTime);

        if (keyboardMousePlugin && keyboardMousePlugin->isActive()) {
            keyboardMousePlugin->pluginUpdate(deltaTime, calibrationData);
        }

        // Transfer the user inputs to the driveKeys
        // FIXME can we drop drive keys and just have the avatar read the action states directly?
        myAvatar->clearDriveKeys();
        if (_myCamera.getMode() != CAMERA_MODE_INDEPENDENT) {
            if (!_controllerScriptingInterface->areActionsCaptured() && _myCamera.getMode() != CAMERA_MODE_MIRROR) {
                myAvatar->setDriveKey(MyAvatar::TRANSLATE_Z, -1.0f * userInputMapper->getActionState(controller::Action::TRANSLATE_Z));
                myAvatar->setDriveKey(MyAvatar::TRANSLATE_Y, userInputMapper->getActionState(controller::Action::TRANSLATE_Y));
                myAvatar->setDriveKey(MyAvatar::TRANSLATE_X, userInputMapper->getActionState(controller::Action::TRANSLATE_X));
                if (deltaTime > FLT_EPSILON) {
                    myAvatar->setDriveKey(MyAvatar::PITCH, -1.0f * userInputMapper->getActionState(controller::Action::PITCH));
                    myAvatar->setDriveKey(MyAvatar::YAW, -1.0f * userInputMapper->getActionState(controller::Action::YAW));
                    myAvatar->setDriveKey(MyAvatar::STEP_YAW, -1.0f * userInputMapper->getActionState(controller::Action::STEP_YAW));
                }
            }
            myAvatar->setDriveKey(MyAvatar::ZOOM, userInputMapper->getActionState(controller::Action::TRANSLATE_CAMERA_Z));
        }

        myAvatar->setSprintMode((bool)userInputMapper->getActionState(controller::Action::SPRINT));
        static const std::vector<controller::Action> avatarControllerActions = {
            controller::Action::LEFT_HAND,
            controller::Action::RIGHT_HAND,
            controller::Action::LEFT_FOOT,
            controller::Action::RIGHT_FOOT,
            controller::Action::HIPS,
            controller::Action::SPINE2,
            controller::Action::HEAD,
            controller::Action::LEFT_HAND_THUMB1,
            controller::Action::LEFT_HAND_THUMB2,
            controller::Action::LEFT_HAND_THUMB3,
            controller::Action::LEFT_HAND_THUMB4,
            controller::Action::LEFT_HAND_INDEX1,
            controller::Action::LEFT_HAND_INDEX2,
            controller::Action::LEFT_HAND_INDEX3,
            controller::Action::LEFT_HAND_INDEX4,
            controller::Action::LEFT_HAND_MIDDLE1,
            controller::Action::LEFT_HAND_MIDDLE2,
            controller::Action::LEFT_HAND_MIDDLE3,
            controller::Action::LEFT_HAND_MIDDLE4,
            controller::Action::LEFT_HAND_RING1,
            controller::Action::LEFT_HAND_RING2,
            controller::Action::LEFT_HAND_RING3,
            controller::Action::LEFT_HAND_RING4,
            controller::Action::LEFT_HAND_PINKY1,
            controller::Action::LEFT_HAND_PINKY2,
            controller::Action::LEFT_HAND_PINKY3,
            controller::Action::LEFT_HAND_PINKY4,
            controller::Action::RIGHT_HAND_THUMB1,
            controller::Action::RIGHT_HAND_THUMB2,
            controller::Action::RIGHT_HAND_THUMB3,
            controller::Action::RIGHT_HAND_THUMB4,
            controller::Action::RIGHT_HAND_INDEX1,
            controller::Action::RIGHT_HAND_INDEX2,
            controller::Action::RIGHT_HAND_INDEX3,
            controller::Action::RIGHT_HAND_INDEX4,
            controller::Action::RIGHT_HAND_MIDDLE1,
            controller::Action::RIGHT_HAND_MIDDLE2,
            controller::Action::RIGHT_HAND_MIDDLE3,
            controller::Action::RIGHT_HAND_MIDDLE4,
            controller::Action::RIGHT_HAND_RING1,
            controller::Action::RIGHT_HAND_RING2,
            controller::Action::RIGHT_HAND_RING3,
            controller::Action::RIGHT_HAND_RING4,
            controller::Action::RIGHT_HAND_PINKY1,
            controller::Action::RIGHT_HAND_PINKY2,
            controller::Action::RIGHT_HAND_PINKY3,
            controller::Action::RIGHT_HAND_PINKY4,
            controller::Action::LEFT_ARM,
            controller::Action::RIGHT_ARM,
            controller::Action::LEFT_SHOULDER,
            controller::Action::RIGHT_SHOULDER,
            controller::Action::LEFT_FORE_ARM,
            controller::Action::RIGHT_FORE_ARM,
            controller::Action::LEFT_LEG,
            controller::Action::RIGHT_LEG,
            controller::Action::LEFT_UP_LEG,
            controller::Action::RIGHT_UP_LEG,
            controller::Action::LEFT_TOE_BASE,
            controller::Action::RIGHT_TOE_BASE
        };

        // copy controller poses from userInputMapper to myAvatar.
        glm::mat4 myAvatarMatrix = createMatFromQuatAndPos(myAvatar->getWorldOrientation(), myAvatar->getWorldPosition());
        glm::mat4 worldToSensorMatrix = glm::inverse(myAvatar->getSensorToWorldMatrix());
        glm::mat4 avatarToSensorMatrix = worldToSensorMatrix * myAvatarMatrix;
        for (auto& action : avatarControllerActions) {
            controller::Pose pose = userInputMapper->getPoseState(action);
            myAvatar->setControllerPoseInSensorFrame(action, pose.transform(avatarToSensorMatrix));
        }
    }

    updateThreads(deltaTime); // If running non-threaded, then give the threads some time to process...
    updateDialogs(deltaTime); // update various stats dialogs if present

    QSharedPointer<AvatarManager> avatarManager = DependencyManager::get<AvatarManager>();

    {
        PROFILE_RANGE(simulation_physics, "Simulation");
        PerformanceTimer perfTimer("simulation");

        if (_physicsEnabled) {
            auto t0 = std::chrono::high_resolution_clock::now();
<<<<<<< HEAD
            auto t1 = t0;
=======
>>>>>>> a689c582
            {
                PROFILE_RANGE(simulation_physics, "PrePhysics");
                PerformanceTimer perfTimer("prePhysics)");
                {
                    const VectorOfMotionStates& motionStates = _entitySimulation->getObjectsToRemoveFromPhysics();
                    _physicsEngine->removeObjects(motionStates);
                    _entitySimulation->deleteObjectsRemovedFromPhysics();
                }

                VectorOfMotionStates motionStates;
                getEntities()->getTree()->withReadLock([&] {
                    _entitySimulation->getObjectsToAddToPhysics(motionStates);
                    _physicsEngine->addObjects(motionStates);

                });
                getEntities()->getTree()->withReadLock([&] {
                    _entitySimulation->getObjectsToChange(motionStates);
                    VectorOfMotionStates stillNeedChange = _physicsEngine->changeObjects(motionStates);
                    _entitySimulation->setObjectsToChange(stillNeedChange);
                });

                _entitySimulation->applyDynamicChanges();

                t1 = std::chrono::high_resolution_clock::now();

                avatarManager->getObjectsToRemoveFromPhysics(motionStates);
                _physicsEngine->removeObjects(motionStates);
                avatarManager->getObjectsToAddToPhysics(motionStates);
                _physicsEngine->addObjects(motionStates);
                avatarManager->getObjectsToChange(motionStates);
                _physicsEngine->changeObjects(motionStates);

                myAvatar->prepareForPhysicsSimulation();
                _physicsEngine->forEachDynamic([&](EntityDynamicPointer dynamic) {
                    dynamic->prepareForPhysicsSimulation();
                });
            }
            auto t2 = std::chrono::high_resolution_clock::now();
            {
                PROFILE_RANGE(simulation_physics, "StepPhysics");
                PerformanceTimer perfTimer("stepPhysics");
                getEntities()->getTree()->withWriteLock([&] {
                    _physicsEngine->stepSimulation();
                });
            }
            auto t3 = std::chrono::high_resolution_clock::now();
            {
                if (_physicsEngine->hasOutgoingChanges()) {
                    {
                        PROFILE_RANGE(simulation_physics, "PostPhysics");
                        PerformanceTimer perfTimer("postPhysics");
                        // grab the collision events BEFORE handleChangedMotionStates() because at this point
                        // we have a better idea of which objects we own or should own.
                        auto& collisionEvents = _physicsEngine->getCollisionEvents();

                        getEntities()->getTree()->withWriteLock([&] {
                            PROFILE_RANGE(simulation_physics, "HandleChanges");
                            PerformanceTimer perfTimer("handleChanges");

                            const VectorOfMotionStates& outgoingChanges = _physicsEngine->getChangedMotionStates();
                            _entitySimulation->handleChangedMotionStates(outgoingChanges);
                            avatarManager->handleChangedMotionStates(outgoingChanges);

                            const VectorOfMotionStates& deactivations = _physicsEngine->getDeactivatedMotionStates();
                            _entitySimulation->handleDeactivatedMotionStates(deactivations);
                        });

                        if (!_aboutToQuit) {
                            // handleCollisionEvents() AFTER handleChangedMotionStates()
                            {
                                PROFILE_RANGE(simulation_physics, "CollisionEvents");
                                avatarManager->handleCollisionEvents(collisionEvents);
                                // Collision events (and their scripts) must not be handled when we're locked, above. (That would risk
                                // deadlock.)
                                _entitySimulation->handleCollisionEvents(collisionEvents);
                            }
                        }

                        {
                            PROFILE_RANGE(simulation_physics, "MyAvatar");
                            myAvatar->harvestResultsFromPhysicsSimulation(deltaTime);
                        }

                        if (PerformanceTimer::isActive() &&
                                Menu::getInstance()->isOptionChecked(MenuOption::DisplayDebugTimingDetails) &&
                                Menu::getInstance()->isOptionChecked(MenuOption::ExpandPhysicsTiming)) {
                            _physicsEngine->harvestPerformanceStats();
                        }
                        // NOTE: the PhysicsEngine stats are written to stdout NOT to Qt log framework
                        _physicsEngine->dumpStatsIfNecessary();
                    }
<<<<<<< HEAD
                    auto t4 = std::chrono::high_resolution_clock::now();
=======
                    auto t1 = std::chrono::high_resolution_clock::now();
>>>>>>> a689c582

                    if (!_aboutToQuit) {
                        // NOTE: the getEntities()->update() call below will wait for lock
                        // and will provide non-physical entity motion
                        getEntities()->update(true); // update the models...
                    }

<<<<<<< HEAD
                    auto t5 = std::chrono::high_resolution_clock::now();

                    workload::Timings timings(6);
                    timings[0] = (t4 - t0);
                    timings[1] = (t5 - t4);
                    timings[2] = (t4 - t3);
                    timings[3] = (t3 - t2);
                    timings[4] = (t2 - t1);
                    timings[5] = (t1 - t0);

=======
                    auto t2 = std::chrono::high_resolution_clock::now();

                    workload::Timings timings(2);
                    timings[0] = (t1 - t0);
                    timings[1] = (t2 - t1);
>>>>>>> a689c582
                    _gameWorkload.updateSimulationTimings(timings);

                }
            }
        } else {
            // update the rendering without any simulation
            getEntities()->update(false);
        }
    }

    // AvatarManager update
    {
        {
            PROFILE_RANGE(simulation, "OtherAvatars");
            PerformanceTimer perfTimer("otherAvatars");
            avatarManager->updateOtherAvatars(deltaTime);
        }

        {
            PROFILE_RANGE(simulation, "MyAvatar");
            PerformanceTimer perfTimer("MyAvatar");
            qApp->updateMyAvatarLookAtPosition();
            avatarManager->updateMyAvatar(deltaTime);
        }
    }

    bool showWarnings = Menu::getInstance()->isOptionChecked(MenuOption::PipelineWarnings);
    PerformanceWarning warn(showWarnings, "Application::update()");

#if !defined(Q_OS_ANDROID)
    updateLOD(deltaTime);
#endif

    // TODO: break these out into distinct perfTimers when they prove interesting
    {
        PROFILE_RANGE(app, "PickManager");
        PerformanceTimer perfTimer("pickManager");
        DependencyManager::get<PickManager>()->update();
    }

    {
        PROFILE_RANGE(app, "PointerManager");
        PerformanceTimer perfTimer("pointerManager");
        DependencyManager::get<PointerManager>()->update();
    }

    {
        PROFILE_RANGE_EX(app, "Overlays", 0xffff0000, (uint64_t)getActiveDisplayPlugin()->presentCount());
        PerformanceTimer perfTimer("overlays");
        _overlays.update(deltaTime);
    }

    // Update _viewFrustum with latest camera and view frustum data...
    // NOTE: we get this from the view frustum, to make it simpler, since the
    // loadViewFrumstum() method will get the correct details from the camera
    // We could optimize this to not actually load the viewFrustum, since we don't
    // actually need to calculate the view frustum planes to send these details
    // to the server.
    {
        QMutexLocker viewLocker(&_viewMutex);
        _myCamera.loadViewFrustum(_viewFrustum);
    }

    quint64 now = usecTimestampNow();

    // Update my voxel servers with my current voxel query...
    {
        PROFILE_RANGE_EX(app, "QueryOctree", 0xffff0000, (uint64_t)getActiveDisplayPlugin()->presentCount());
        PerformanceTimer perfTimer("queryOctree");
        QMutexLocker viewLocker(&_viewMutex);
        quint64 sinceLastQuery = now - _lastQueriedTime;
        const quint64 TOO_LONG_SINCE_LAST_QUERY = 3 * USECS_PER_SECOND;
        bool queryIsDue = sinceLastQuery > TOO_LONG_SINCE_LAST_QUERY;
        bool viewIsDifferentEnough = !_lastQueriedViewFrustum.isVerySimilar(_viewFrustum);
        // if it's been a while since our last query or the view has significantly changed then send a query, otherwise suppress it
        if (queryIsDue || viewIsDifferentEnough) {
            _lastQueriedTime = now;
            if (DependencyManager::get<SceneScriptingInterface>()->shouldRenderEntities()) {
                queryOctree(NodeType::EntityServer, PacketType::EntityQuery);
            }
            sendAvatarViewFrustum();
            _lastQueriedViewFrustum = _viewFrustum;
        }
    }

    // sent nack packets containing missing sequence numbers of received packets from nodes
    {
        quint64 sinceLastNack = now - _lastNackTime;
        const quint64 TOO_LONG_SINCE_LAST_NACK = 1 * USECS_PER_SECOND;
        if (sinceLastNack > TOO_LONG_SINCE_LAST_NACK) {
            _lastNackTime = now;
            sendNackPackets();
        }
    }

    // send packet containing downstream audio stats to the AudioMixer
    {
        quint64 sinceLastNack = now - _lastSendDownstreamAudioStats;
        if (sinceLastNack > TOO_LONG_SINCE_LAST_SEND_DOWNSTREAM_AUDIO_STATS) {
            _lastSendDownstreamAudioStats = now;

            QMetaObject::invokeMethod(DependencyManager::get<AudioClient>().data(), "sendDownstreamAudioStatsPacket", Qt::QueuedConnection);
        }
    }

    {
        PerformanceTimer perfTimer("avatarManager/postUpdate");
        avatarManager->postUpdate(deltaTime, getMain3DScene());
    }

    {
        PROFILE_RANGE_EX(app, "PostUpdateLambdas", 0xffff0000, (uint64_t)0);
        PerformanceTimer perfTimer("postUpdateLambdas");
        std::unique_lock<std::mutex> guard(_postUpdateLambdasLock);
        for (auto& iter : _postUpdateLambdas) {
            iter.second();
        }
        _postUpdateLambdas.clear();
    }


    editRenderArgs([this, deltaTime](AppRenderArgs& appRenderArgs) {
        PerformanceTimer perfTimer("editRenderArgs");
        appRenderArgs._headPose = getHMDSensorPose();

        auto myAvatar = getMyAvatar();

        // update the avatar with a fresh HMD pose
        {
            PROFILE_RANGE(render, "/updateAvatar");
            myAvatar->updateFromHMDSensorMatrix(appRenderArgs._headPose);
        }

        auto lodManager = DependencyManager::get<LODManager>();

        float sensorToWorldScale = getMyAvatar()->getSensorToWorldScale();
        appRenderArgs._sensorToWorldScale = sensorToWorldScale;
        appRenderArgs._sensorToWorld = getMyAvatar()->getSensorToWorldMatrix();
        {
            PROFILE_RANGE(render, "/buildFrustrumAndArgs");
            {
                QMutexLocker viewLocker(&_viewMutex);
                // adjust near clip plane to account for sensor scaling.
                auto adjustedProjection = glm::perspective(glm::radians(_fieldOfView.get()),
                                                           getActiveDisplayPlugin()->getRecommendedAspectRatio(),
                                                           DEFAULT_NEAR_CLIP * sensorToWorldScale,
                                                           DEFAULT_FAR_CLIP);
                _viewFrustum.setProjection(adjustedProjection);
                _viewFrustum.calculate();
            }
            appRenderArgs._renderArgs = RenderArgs(_gpuContext, lodManager->getOctreeSizeScale(),
                lodManager->getBoundaryLevelAdjust(), RenderArgs::DEFAULT_RENDER_MODE,
                RenderArgs::MONO, RenderArgs::RENDER_DEBUG_NONE);
            appRenderArgs._renderArgs._scene = getMain3DScene();

            {
                QMutexLocker viewLocker(&_viewMutex);
                appRenderArgs._renderArgs.setViewFrustum(_viewFrustum);
            }
        }
        {
            PROFILE_RANGE(render, "/resizeGL");
            PerformanceWarning::setSuppressShortTimings(Menu::getInstance()->isOptionChecked(MenuOption::SuppressShortTimings));
            bool showWarnings = Menu::getInstance()->isOptionChecked(MenuOption::PipelineWarnings);
            PerformanceWarning warn(showWarnings, "Application::paintGL()");
            resizeGL();
        }

        this->updateCamera(appRenderArgs._renderArgs, deltaTime);
        appRenderArgs._eyeToWorld = _myCamera.getTransform();
        appRenderArgs._isStereo = false;

        {
            auto hmdInterface = DependencyManager::get<HMDScriptingInterface>();
            float ipdScale = hmdInterface->getIPDScale();

            // scale IPD by sensorToWorldScale, to make the world seem larger or smaller accordingly.
            ipdScale *= sensorToWorldScale;

            auto baseProjection = appRenderArgs._renderArgs.getViewFrustum().getProjection();

            if (getActiveDisplayPlugin()->isStereo()) {
                // Stereo modes will typically have a larger projection matrix overall,
                // so we ask for the 'mono' projection matrix, which for stereo and HMD
                // plugins will imply the combined projection for both eyes.
                //
                // This is properly implemented for the Oculus plugins, but for OpenVR
                // and Stereo displays I'm not sure how to get / calculate it, so we're
                // just relying on the left FOV in each case and hoping that the
                // overall culling margin of error doesn't cause popping in the
                // right eye.  There are FIXMEs in the relevant plugins
                _myCamera.setProjection(getActiveDisplayPlugin()->getCullingProjection(baseProjection));
                appRenderArgs._isStereo = true;

                auto& eyeOffsets = appRenderArgs._eyeOffsets;
                auto& eyeProjections = appRenderArgs._eyeProjections;

                // FIXME we probably don't need to set the projection matrix every frame,
                // only when the display plugin changes (or in non-HMD modes when the user
                // changes the FOV manually, which right now I don't think they can.
                for_each_eye([&](Eye eye) {
                    // For providing the stereo eye views, the HMD head pose has already been
                    // applied to the avatar, so we need to get the difference between the head
                    // pose applied to the avatar and the per eye pose, and use THAT as
                    // the per-eye stereo matrix adjustment.
                    mat4 eyeToHead = getActiveDisplayPlugin()->getEyeToHeadTransform(eye);
                    // Grab the translation
                    vec3 eyeOffset = glm::vec3(eyeToHead[3]);
                    // Apply IPD scaling
                    mat4 eyeOffsetTransform = glm::translate(mat4(), eyeOffset * -1.0f * ipdScale);
                    eyeOffsets[eye] = eyeOffsetTransform;
                    eyeProjections[eye] = getActiveDisplayPlugin()->getEyeProjection(eye, baseProjection);
                });

                // Configure the type of display / stereo
                appRenderArgs._renderArgs._displayMode = (isHMDMode() ? RenderArgs::STEREO_HMD : RenderArgs::STEREO_MONITOR);
            }
        }

        // HACK
        // load the view frustum
        // FIXME: This preDisplayRender call is temporary until we create a separate render::scene for the mirror rendering.
        // Then we can move this logic into the Avatar::simulate call.
        myAvatar->preDisplaySide(&appRenderArgs._renderArgs);

        {
            QMutexLocker viewLocker(&_viewMutex);
            _myCamera.loadViewFrustum(_displayViewFrustum);
            appRenderArgs._view = glm::inverse(_displayViewFrustum.getView());
        }

        {
            QMutexLocker viewLocker(&_viewMutex);
            appRenderArgs._renderArgs.setViewFrustum(_displayViewFrustum);
        }
    });

    {
        PerformanceTimer perfTimer("limitless");
        AnimDebugDraw::getInstance().update();
    }

    {
        PerformanceTimer perfTimer("limitless");
        DependencyManager::get<LimitlessVoiceRecognitionScriptingInterface>()->update();
    }

    { // Game loop is done, mark the end of the frame for the scene transactions and the render loop to take over
        PerformanceTimer perfTimer("enqueueFrame");
        getMain3DScene()->enqueueFrame();
    }
}

void Application::sendAvatarViewFrustum() {
    QByteArray viewFrustumByteArray = _viewFrustum.toByteArray();
    auto avatarPacket = NLPacket::create(PacketType::ViewFrustum, viewFrustumByteArray.size());
    avatarPacket->write(viewFrustumByteArray);

    DependencyManager::get<NodeList>()->broadcastToNodes(std::move(avatarPacket), NodeSet() << NodeType::AvatarMixer);
}


int Application::sendNackPackets() {

    // iterates through all nodes in NodeList
    auto nodeList = DependencyManager::get<NodeList>();

    int packetsSent = 0;

    nodeList->eachNode([&](const SharedNodePointer& node){

        if (node->getActiveSocket() && node->getType() == NodeType::EntityServer) {

            auto nackPacketList = NLPacketList::create(PacketType::OctreeDataNack);

            QUuid nodeUUID = node->getUUID();

            // if there are octree packets from this node that are waiting to be processed,
            // don't send a NACK since the missing packets may be among those waiting packets.
            if (_octreeProcessor.hasPacketsToProcessFrom(nodeUUID)) {
                return;
            }

            QSet<OCTREE_PACKET_SEQUENCE> missingSequenceNumbers;
            _octreeServerSceneStats.withReadLock([&] {
                // retrieve octree scene stats of this node
                if (_octreeServerSceneStats.find(nodeUUID) == _octreeServerSceneStats.end()) {
                    return;
                }
                // get sequence number stats of node, prune its missing set, and make a copy of the missing set
                SequenceNumberStats& sequenceNumberStats = _octreeServerSceneStats[nodeUUID].getIncomingOctreeSequenceNumberStats();
                sequenceNumberStats.pruneMissingSet();
                missingSequenceNumbers = sequenceNumberStats.getMissingSet();
            });

            // construct nack packet(s) for this node
            foreach(const OCTREE_PACKET_SEQUENCE& missingNumber, missingSequenceNumbers) {
                nackPacketList->writePrimitive(missingNumber);
            }

            if (nackPacketList->getNumPackets()) {
                packetsSent += (int)nackPacketList->getNumPackets();

                // send the packet list
                nodeList->sendPacketList(std::move(nackPacketList), *node);
            }
        }
    });

    return packetsSent;
}

void Application::queryOctree(NodeType_t serverType, PacketType packetType) {

    if (!_settingsLoaded) {
        return; // bail early if settings are not loaded
    }

    ViewFrustum viewFrustum;
    copyViewFrustum(viewFrustum);
    _octreeQuery.setCameraPosition(viewFrustum.getPosition());
    _octreeQuery.setCameraOrientation(viewFrustum.getOrientation());
    _octreeQuery.setCameraFov(viewFrustum.getFieldOfView());
    _octreeQuery.setCameraAspectRatio(viewFrustum.getAspectRatio());
    _octreeQuery.setCameraNearClip(viewFrustum.getNearClip());
    _octreeQuery.setCameraFarClip(viewFrustum.getFarClip());
    _octreeQuery.setCameraEyeOffsetPosition(glm::vec3());
    _octreeQuery.setCameraCenterRadius(viewFrustum.getCenterRadius());
    auto lodManager = DependencyManager::get<LODManager>();
    _octreeQuery.setOctreeSizeScale(lodManager->getOctreeSizeScale());
    _octreeQuery.setBoundaryLevelAdjust(lodManager->getBoundaryLevelAdjust());

    auto nodeList = DependencyManager::get<NodeList>();

    auto node = nodeList->soloNodeOfType(serverType);
    if (node && node->getActiveSocket()) {
        _octreeQuery.setMaxQueryPacketsPerSecond(getMaxOctreePacketsPerSecond());

        auto queryPacket = NLPacket::create(packetType);

        // encode the query data
        auto packetData = reinterpret_cast<unsigned char*>(queryPacket->getPayload());
        int packetSize = _octreeQuery.getBroadcastData(packetData);
        queryPacket->setPayloadSize(packetSize);

        // make sure we still have an active socket
        nodeList->sendUnreliablePacket(*queryPacket, *node);
    }
}


bool Application::isHMDMode() const {
    return getActiveDisplayPlugin()->isHmd();
}

float Application::getTargetRenderFrameRate() const { return getActiveDisplayPlugin()->getTargetFrameRate(); }

QRect Application::getDesirableApplicationGeometry() const {
    QRect applicationGeometry = getWindow()->geometry();

    // If our parent window is on the HMD, then don't use its geometry, instead use
    // the "main screen" geometry.
    HMDToolsDialog* hmdTools = DependencyManager::get<DialogsManager>()->getHMDToolsDialog();
    if (hmdTools && hmdTools->hasHMDScreen()) {
        QScreen* hmdScreen = hmdTools->getHMDScreen();
        QWindow* appWindow = getWindow()->windowHandle();
        QScreen* appScreen = appWindow->screen();

        // if our app's screen is the hmd screen, we don't want to place the
        // running scripts widget on it. So we need to pick a better screen.
        // we will use the screen for the HMDTools since it's a guaranteed
        // better screen.
        if (appScreen == hmdScreen) {
            QScreen* betterScreen = hmdTools->windowHandle()->screen();
            applicationGeometry = betterScreen->geometry();
        }
    }
    return applicationGeometry;
}

PickRay Application::computePickRay(float x, float y) const {
    vec2 pickPoint { x, y };
    PickRay result;
    if (isHMDMode()) {
        getApplicationCompositor().computeHmdPickRay(pickPoint, result.origin, result.direction);
    } else {
        pickPoint /= getCanvasSize();
        QMutexLocker viewLocker(&_viewMutex);
        _viewFrustum.computePickRay(pickPoint.x, pickPoint.y, result.origin, result.direction);
    }
    return result;
}

std::shared_ptr<MyAvatar> Application::getMyAvatar() const {
    return DependencyManager::get<AvatarManager>()->getMyAvatar();
}

glm::vec3 Application::getAvatarPosition() const {
    return getMyAvatar()->getWorldPosition();
}

void Application::copyViewFrustum(ViewFrustum& viewOut) const {
    QMutexLocker viewLocker(&_viewMutex);
    viewOut = _viewFrustum;
}

void Application::copyDisplayViewFrustum(ViewFrustum& viewOut) const {
    QMutexLocker viewLocker(&_viewMutex);
    viewOut = _displayViewFrustum;
}

void Application::resetSensors(bool andReload) {
    DependencyManager::get<DdeFaceTracker>()->reset();
    DependencyManager::get<EyeTracker>()->reset();
    getActiveDisplayPlugin()->resetSensors();
    _overlayConductor.centerUI();
    getMyAvatar()->reset(true, andReload);
    QMetaObject::invokeMethod(DependencyManager::get<AudioClient>().data(), "reset", Qt::QueuedConnection);
}

void Application::updateWindowTitle() const {

    auto nodeList = DependencyManager::get<NodeList>();
    auto accountManager = DependencyManager::get<AccountManager>();

    QString buildVersion = " (build " + applicationVersion() + ")";

    QString loginStatus = accountManager->isLoggedIn() ? "" : " (NOT LOGGED IN)";

    QString connectionStatus = nodeList->getDomainHandler().isConnected() ? "" : " (NOT CONNECTED)";
    QString username = accountManager->getAccountInfo().getUsername();

    QString currentPlaceName;
    if (isServerlessMode()) {
        currentPlaceName = "serverless: " + DependencyManager::get<AddressManager>()->getDomainURL().toString();
    } else {
        currentPlaceName = DependencyManager::get<AddressManager>()->getDomainURL().host();
        if (currentPlaceName.isEmpty()) {
            currentPlaceName = nodeList->getDomainHandler().getHostname();
        }
    }

    QString title = QString() + (!username.isEmpty() ? username + " @ " : QString())
        + currentPlaceName + connectionStatus + loginStatus + buildVersion;

#ifndef WIN32
    // crashes with vs2013/win32
    qCDebug(interfaceapp, "Application title set to: %s", title.toStdString().c_str());
#endif
    _window->setWindowTitle(title);

    // updateTitleWindow gets called whenever there's a change regarding the domain, so rather
    // than placing this within domainURLChanged, it's placed here to cover the other potential cases.
    DependencyManager::get< MessagesClient >()->sendLocalMessage("Toolbar-DomainChanged", "");
}

void Application::clearDomainOctreeDetails() {

    // if we're about to quit, we really don't need to do any of these things...
    if (_aboutToQuit) {
        return;
    }

    qCDebug(interfaceapp) << "Clearing domain octree details...";

    resetPhysicsReadyInformation();

    _octreeServerSceneStats.withWriteLock([&] {
        _octreeServerSceneStats.clear();
    });

    // reset the model renderer
    getEntities()->clear();

    auto skyStage = DependencyManager::get<SceneScriptingInterface>()->getSkyStage();

    skyStage->setBackgroundMode(graphics::SunSkyStage::SKY_DEFAULT);

    DependencyManager::get<AnimationCache>()->clearUnusedResources();
    DependencyManager::get<ModelCache>()->clearUnusedResources();
    DependencyManager::get<SoundCache>()->clearUnusedResources();
    DependencyManager::get<TextureCache>()->clearUnusedResources();

    getMyAvatar()->setAvatarEntityDataChanged(true);
}

void Application::clearDomainAvatars() {
    getMyAvatar()->setAvatarEntityDataChanged(true); // to recreate worn entities
    DependencyManager::get<AvatarManager>()->clearOtherAvatars();
}

void Application::domainURLChanged(QUrl domainURL) {
    // disable physics until we have enough information about our new location to not cause craziness.
    resetPhysicsReadyInformation();
    setIsServerlessMode(domainURL.scheme() != URL_SCHEME_HIFI);
    if (isServerlessMode()) {
        loadServerlessDomain(domainURL);
    }
    updateWindowTitle();
}


void Application::resettingDomain() {
    _notifiedPacketVersionMismatchThisDomain = false;

    auto nodeList = DependencyManager::get<NodeList>();
    clearDomainOctreeDetails();
}

void Application::nodeAdded(SharedNodePointer node) const {
    // nothing to do here
}

void Application::nodeActivated(SharedNodePointer node) {
    if (node->getType() == NodeType::AssetServer) {
        // asset server just connected - check if we have the asset browser showing

        auto offscreenUi = DependencyManager::get<OffscreenUi>();
        auto assetDialog = offscreenUi->getRootItem()->findChild<QQuickItem*>("AssetServer");

        if (assetDialog) {
            auto nodeList = DependencyManager::get<NodeList>();

            if (nodeList->getThisNodeCanWriteAssets()) {
                // call reload on the shown asset browser dialog to get the mappings (if permissions allow)
                QMetaObject::invokeMethod(assetDialog, "reload");
            } else {
                // we switched to an Asset Server that we can't modify, hide the Asset Browser
                assetDialog->setVisible(false);
            }
        }
    }

    // If we get a new EntityServer activated, reset lastQueried time
    // so we will do a proper query during update
    if (node->getType() == NodeType::EntityServer) {
        _lastQueriedTime = 0;
        _octreeQuery.incrementConnectionID();
    }

    if (node->getType() == NodeType::AudioMixer) {
        DependencyManager::get<AudioClient>()->negotiateAudioFormat();
    }

    if (node->getType() == NodeType::AvatarMixer) {
        // new avatar mixer, send off our identity packet on next update loop
        // Reset skeletonModelUrl if the last server modified our choice.
        // Override the avatar url (but not model name) here too.
        if (_avatarOverrideUrl.isValid()) {
            getMyAvatar()->useFullAvatarURL(_avatarOverrideUrl);
        }
        static const QUrl empty{};
        if (getMyAvatar()->getFullAvatarURLFromPreferences() != getMyAvatar()->cannonicalSkeletonModelURL(empty)) {
            getMyAvatar()->resetFullAvatarURL();
        }
        getMyAvatar()->markIdentityDataChanged();
        getMyAvatar()->resetLastSent();

        // transmit a "sendAll" packet to the AvatarMixer we just connected to.
        getMyAvatar()->sendAvatarDataPacket(true);
    }
}

void Application::nodeKilled(SharedNodePointer node) {
    // These are here because connecting NodeList::nodeKilled to OctreePacketProcessor::nodeKilled doesn't work:
    // OctreePacketProcessor::nodeKilled is not being called when NodeList::nodeKilled is emitted.
    // This may have to do with GenericThread::threadRoutine() blocking the QThread event loop

    _octreeProcessor.nodeKilled(node);

    _entityEditSender.nodeKilled(node);

    if (node->getType() == NodeType::AudioMixer) {
        QMetaObject::invokeMethod(DependencyManager::get<AudioClient>().data(), "audioMixerKilled");
    } else if (node->getType() == NodeType::EntityServer) {
        // we lost an entity server, clear all of the domain octree details
        clearDomainOctreeDetails();
    } else if (node->getType() == NodeType::AvatarMixer) {
        // our avatar mixer has gone away - clear the hash of avatars
        DependencyManager::get<AvatarManager>()->clearOtherAvatars();
    } else if (node->getType() == NodeType::AssetServer) {
        // asset server going away - check if we have the asset browser showing

        auto offscreenUi = DependencyManager::get<OffscreenUi>();
        auto assetDialog = offscreenUi->getRootItem()->findChild<QQuickItem*>("AssetServer");

        if (assetDialog) {
            // call reload on the shown asset browser dialog
            QMetaObject::invokeMethod(assetDialog, "clear");
        }
    }
}

void Application::trackIncomingOctreePacket(ReceivedMessage& message, SharedNodePointer sendingNode, bool wasStatsPacket) {
    // Attempt to identify the sender from its address.
    if (sendingNode) {
        const QUuid& nodeUUID = sendingNode->getUUID();

        // now that we know the node ID, let's add these stats to the stats for that node...
        _octreeServerSceneStats.withWriteLock([&] {
            if (_octreeServerSceneStats.find(nodeUUID) != _octreeServerSceneStats.end()) {
                OctreeSceneStats& stats = _octreeServerSceneStats[nodeUUID];
                stats.trackIncomingOctreePacket(message, wasStatsPacket, sendingNode->getClockSkewUsec());
            }
        });
    }
}

bool Application::nearbyEntitiesAreReadyForPhysics() {
    // this is used to avoid the following scenario:
    // A table has some items sitting on top of it.  The items are at rest, meaning they aren't active in bullet.
    // Someone logs in close to the table.  They receive information about the items on the table before they
    // receive information about the table.  The items are very close to the avatar's capsule, so they become
    // activated in bullet.  This causes them to fall to the floor, because the table's shape isn't yet in bullet.
    EntityTreePointer entityTree = getEntities()->getTree();
    if (!entityTree) {
        return false;
    }

    // We don't want to use EntityTree::findEntities(AABox, ...) method because that scan will snarf parented entities
    // whose bounding boxes cannot be computed (it is too loose for our purposes here).  Instead we manufacture
    // custom filters and use the general-purpose EntityTree::findEntities(filter, ...)
    QVector<EntityItemPointer> entities;
    AABox avatarBox(getMyAvatar()->getWorldPosition() - glm::vec3(PHYSICS_READY_RANGE), glm::vec3(2 * PHYSICS_READY_RANGE));
    // create two functions that use avatarBox (entityScan and elementScan), the second calls the first
    std::function<bool (EntityItemPointer&)> entityScan = [=](EntityItemPointer& entity) {
        if (entity->shouldBePhysical()) {
            bool success = false;
            AABox entityBox = entity->getAABox(success);
            // important: bail for entities that cannot supply a valid AABox
            return success && avatarBox.touches(entityBox);
        }
        return false;
    };
    std::function<bool(const OctreeElementPointer&, void*)> elementScan = [&](const OctreeElementPointer& element, void* unused) {
        if (element->getAACube().touches(avatarBox)) {
            EntityTreeElementPointer entityTreeElement = std::static_pointer_cast<EntityTreeElement>(element);
            entityTreeElement->getEntities(entityScan, entities);
            return true;
        }
        return false;
    };

    entityTree->withReadLock([&] {
        // Pass the second function to the general-purpose EntityTree::findEntities()
        // which will traverse the tree, apply the two filter functions (to element, then to entities)
        // as it traverses.  The end result will be a list of entities that match.
        entityTree->findEntities(elementScan, entities);
    });

    uint32_t nearbyCount = entities.size();
    if (nearbyCount == _nearbyEntitiesCountAtLastPhysicsCheck) {
        _nearbyEntitiesStabilityCount++;
    } else {
        _nearbyEntitiesStabilityCount = 0;
    }
    _nearbyEntitiesCountAtLastPhysicsCheck = nearbyCount;

    const uint32_t MINIMUM_NEARBY_ENTITIES_STABILITY_COUNT = 3;
    if (_nearbyEntitiesStabilityCount >= MINIMUM_NEARBY_ENTITIES_STABILITY_COUNT) {
        // We've seen the same number of nearby entities for several stats packets in a row.  assume we've got all
        // the local entities.
        bool result = true;
        foreach (EntityItemPointer entity, entities) {
            if (entity->shouldBePhysical() && !entity->isReadyToComputeShape()) {
                HIFI_FCDEBUG(interfaceapp(), "Physics disabled until entity loads: " << entity->getID() << entity->getName());
                // don't break here because we want all the relevant entities to start their downloads
                result = false;
            }
        }
        return result;
    }
    return false;
}

int Application::processOctreeStats(ReceivedMessage& message, SharedNodePointer sendingNode) {
    // parse the incoming stats datas stick it in a temporary object for now, while we
    // determine which server it belongs to
    int statsMessageLength = 0;

    const QUuid& nodeUUID = sendingNode->getUUID();

    // now that we know the node ID, let's add these stats to the stats for that node...
    _octreeServerSceneStats.withWriteLock([&] {
        OctreeSceneStats& octreeStats = _octreeServerSceneStats[nodeUUID];
        statsMessageLength = octreeStats.unpackFromPacket(message);

        if (octreeStats.isFullScene()) {
            _fullSceneReceivedCounter++;
        }
    });

    return statsMessageLength;
}

void Application::packetSent(quint64 length) {
}

void Application::addingEntityWithCertificate(const QString& certificateID, const QString& placeName) {
    auto ledger = DependencyManager::get<Ledger>();
    ledger->updateLocation(certificateID, placeName);
}

void Application::registerScriptEngineWithApplicationServices(ScriptEnginePointer scriptEngine) {

    scriptEngine->setEmitScriptUpdatesFunction([this]() {
        SharedNodePointer entityServerNode = DependencyManager::get<NodeList>()->soloNodeOfType(NodeType::EntityServer);
        return !entityServerNode || isPhysicsEnabled();
    });

    // setup the packet sender of the script engine's scripting interfaces so
    // we can use the same ones from the application.
    auto entityScriptingInterface = DependencyManager::get<EntityScriptingInterface>();
    entityScriptingInterface->setPacketSender(&_entityEditSender);
    entityScriptingInterface->setEntityTree(getEntities()->getTree());

    // give the script engine to the RecordingScriptingInterface for its callbacks
    DependencyManager::get<RecordingScriptingInterface>()->setScriptEngine(scriptEngine);

    if (property(hifi::properties::TEST).isValid()) {
        scriptEngine->registerGlobalObject("Test", TestScriptingInterface::getInstance());
    }

    scriptEngine->registerGlobalObject("Rates", new RatesScriptingInterface(this));

    // hook our avatar and avatar hash map object into this script engine
    getMyAvatar()->registerMetaTypes(scriptEngine);

    scriptEngine->registerGlobalObject("AvatarList", DependencyManager::get<AvatarManager>().data());

    scriptEngine->registerGlobalObject("Camera", &_myCamera);

#if defined(Q_OS_MAC) || defined(Q_OS_WIN)
    scriptEngine->registerGlobalObject("SpeechRecognizer", DependencyManager::get<SpeechRecognizer>().data());
#endif

    ClipboardScriptingInterface* clipboardScriptable = new ClipboardScriptingInterface();
    scriptEngine->registerGlobalObject("Clipboard", clipboardScriptable);
    connect(scriptEngine.data(), &ScriptEngine::finished, clipboardScriptable, &ClipboardScriptingInterface::deleteLater);

    scriptEngine->registerGlobalObject("Overlays", &_overlays);
    qScriptRegisterMetaType(scriptEngine.data(), OverlayPropertyResultToScriptValue, OverlayPropertyResultFromScriptValue);
    qScriptRegisterMetaType(scriptEngine.data(), RayToOverlayIntersectionResultToScriptValue,
                            RayToOverlayIntersectionResultFromScriptValue);

    scriptEngine->registerGlobalObject("OffscreenFlags", DependencyManager::get<OffscreenUi>()->getFlags());
    scriptEngine->registerGlobalObject("Desktop", DependencyManager::get<DesktopScriptingInterface>().data());

    qScriptRegisterMetaType(scriptEngine.data(), wrapperToScriptValue<ToolbarProxy>, wrapperFromScriptValue<ToolbarProxy>);
    qScriptRegisterMetaType(scriptEngine.data(),
                            wrapperToScriptValue<ToolbarButtonProxy>, wrapperFromScriptValue<ToolbarButtonProxy>);
    scriptEngine->registerGlobalObject("Toolbars", DependencyManager::get<ToolbarScriptingInterface>().data());

    qScriptRegisterMetaType(scriptEngine.data(), wrapperToScriptValue<TabletProxy>, wrapperFromScriptValue<TabletProxy>);
    qScriptRegisterMetaType(scriptEngine.data(),
                            wrapperToScriptValue<TabletButtonProxy>, wrapperFromScriptValue<TabletButtonProxy>);
    scriptEngine->registerGlobalObject("Tablet", DependencyManager::get<TabletScriptingInterface>().data());
    // FIXME remove these deprecated names for the tablet scripting interface
    scriptEngine->registerGlobalObject("tabletInterface", DependencyManager::get<TabletScriptingInterface>().data());

    auto toolbarScriptingInterface = DependencyManager::get<ToolbarScriptingInterface>().data();
    DependencyManager::get<TabletScriptingInterface>().data()->setToolbarScriptingInterface(toolbarScriptingInterface);

    scriptEngine->registerGlobalObject("Window", DependencyManager::get<WindowScriptingInterface>().data());
    scriptEngine->registerGetterSetter("location", LocationScriptingInterface::locationGetter,
                        LocationScriptingInterface::locationSetter, "Window");
    // register `location` on the global object.
    scriptEngine->registerGetterSetter("location", LocationScriptingInterface::locationGetter,
                                       LocationScriptingInterface::locationSetter);

#if !defined(Q_OS_ANDROID)
    scriptEngine->registerFunction("OverlayWebWindow", QmlWebWindowClass::constructor);
#endif
    scriptEngine->registerFunction("OverlayWindow", QmlWindowClass::constructor);
    scriptEngine->registerFunction("QmlFragment", QmlFragmentClass::constructor);

    scriptEngine->registerGlobalObject("Menu", MenuScriptingInterface::getInstance());
    scriptEngine->registerGlobalObject("DesktopPreviewProvider", DependencyManager::get<DesktopPreviewProvider>().data());
    scriptEngine->registerGlobalObject("Stats", Stats::getInstance());
    scriptEngine->registerGlobalObject("Settings", SettingsScriptingInterface::getInstance());
    scriptEngine->registerGlobalObject("Snapshot", DependencyManager::get<Snapshot>().data());
    scriptEngine->registerGlobalObject("AudioStats", DependencyManager::get<AudioClient>()->getStats().data());
    scriptEngine->registerGlobalObject("AudioScope", DependencyManager::get<AudioScope>().data());
    scriptEngine->registerGlobalObject("AvatarBookmarks", DependencyManager::get<AvatarBookmarks>().data());
    scriptEngine->registerGlobalObject("LocationBookmarks", DependencyManager::get<LocationBookmarks>().data());

    scriptEngine->registerGlobalObject("RayPick", DependencyManager::get<RayPickScriptingInterface>().data());
    scriptEngine->registerGlobalObject("LaserPointers", DependencyManager::get<LaserPointerScriptingInterface>().data());
    scriptEngine->registerGlobalObject("Picks", DependencyManager::get<PickScriptingInterface>().data());
    scriptEngine->registerGlobalObject("Pointers", DependencyManager::get<PointerScriptingInterface>().data());

    // Caches
    scriptEngine->registerGlobalObject("AnimationCache", DependencyManager::get<AnimationCache>().data());
    scriptEngine->registerGlobalObject("TextureCache", DependencyManager::get<TextureCache>().data());
    scriptEngine->registerGlobalObject("ModelCache", DependencyManager::get<ModelCache>().data());
    scriptEngine->registerGlobalObject("SoundCache", DependencyManager::get<SoundCache>().data());

    scriptEngine->registerGlobalObject("DialogsManager", _dialogsManagerScriptingInterface);

    scriptEngine->registerGlobalObject("Account", AccountServicesScriptingInterface::getInstance()); // DEPRECATED - TO BE REMOVED
    scriptEngine->registerGlobalObject("GlobalServices", AccountServicesScriptingInterface::getInstance()); // DEPRECATED - TO BE REMOVED
    scriptEngine->registerGlobalObject("AccountServices", AccountServicesScriptingInterface::getInstance());
    qScriptRegisterMetaType(scriptEngine.data(), DownloadInfoResultToScriptValue, DownloadInfoResultFromScriptValue);

    scriptEngine->registerGlobalObject("FaceTracker", DependencyManager::get<DdeFaceTracker>().data());

    scriptEngine->registerGlobalObject("AvatarManager", DependencyManager::get<AvatarManager>().data());

    scriptEngine->registerGlobalObject("UndoStack", &_undoStackScriptingInterface);

    scriptEngine->registerGlobalObject("LODManager", DependencyManager::get<LODManager>().data());

    scriptEngine->registerGlobalObject("Paths", DependencyManager::get<PathUtils>().data());

    scriptEngine->registerGlobalObject("HMD", DependencyManager::get<HMDScriptingInterface>().data());
    scriptEngine->registerFunction("HMD", "getHUDLookAtPosition2D", HMDScriptingInterface::getHUDLookAtPosition2D, 0);
    scriptEngine->registerFunction("HMD", "getHUDLookAtPosition3D", HMDScriptingInterface::getHUDLookAtPosition3D, 0);

    scriptEngine->registerGlobalObject("Scene", DependencyManager::get<SceneScriptingInterface>().data());
    scriptEngine->registerGlobalObject("Render", _renderEngine->getConfiguration().get());
    scriptEngine->registerGlobalObject("Workload", _gameWorkload._engine->getConfiguration().get());

    GraphicsScriptingInterface::registerMetaTypes(scriptEngine.data());
    scriptEngine->registerGlobalObject("Graphics", DependencyManager::get<GraphicsScriptingInterface>().data());

    scriptEngine->registerGlobalObject("ScriptDiscoveryService", DependencyManager::get<ScriptEngines>().data());
    scriptEngine->registerGlobalObject("Reticle", getApplicationCompositor().getReticleInterface());

    scriptEngine->registerGlobalObject("UserActivityLogger", DependencyManager::get<UserActivityLoggerScriptingInterface>().data());
    scriptEngine->registerGlobalObject("Users", DependencyManager::get<UsersScriptingInterface>().data());

    scriptEngine->registerGlobalObject("LimitlessSpeechRecognition", DependencyManager::get<LimitlessVoiceRecognitionScriptingInterface>().data());
    scriptEngine->registerGlobalObject("GooglePoly", DependencyManager::get<GooglePolyScriptingInterface>().data());

    if (auto steamClient = PluginManager::getInstance()->getSteamClientPlugin()) {
        scriptEngine->registerGlobalObject("Steam", new SteamScriptingInterface(scriptEngine.data(), steamClient.get()));
    }
    auto scriptingInterface = DependencyManager::get<controller::ScriptingInterface>();
    scriptEngine->registerGlobalObject("Controller", scriptingInterface.data());
    UserInputMapper::registerControllerTypes(scriptEngine.data());

    auto recordingInterface = DependencyManager::get<RecordingScriptingInterface>();
    scriptEngine->registerGlobalObject("Recording", recordingInterface.data());

    auto entityScriptServerLog = DependencyManager::get<EntityScriptServerLogClient>();
    scriptEngine->registerGlobalObject("EntityScriptServerLog", entityScriptServerLog.data());
    scriptEngine->registerGlobalObject("AvatarInputs", AvatarInputs::getInstance());
    scriptEngine->registerGlobalObject("Selection", DependencyManager::get<SelectionScriptingInterface>().data());
    scriptEngine->registerGlobalObject("ContextOverlay", DependencyManager::get<ContextOverlayInterface>().data());
    scriptEngine->registerGlobalObject("Wallet", DependencyManager::get<WalletScriptingInterface>().data());
    scriptEngine->registerGlobalObject("AddressManager", DependencyManager::get<AddressManager>().data());

    scriptEngine->registerGlobalObject("App", this);

    qScriptRegisterMetaType(scriptEngine.data(), OverlayIDtoScriptValue, OverlayIDfromScriptValue);

    DependencyManager::get<PickScriptingInterface>()->registerMetaTypes(scriptEngine.data());

    // connect this script engines printedMessage signal to the global ScriptEngines these various messages
    connect(scriptEngine.data(), &ScriptEngine::printedMessage,
            DependencyManager::get<ScriptEngines>().data(), &ScriptEngines::onPrintedMessage);
    connect(scriptEngine.data(), &ScriptEngine::errorMessage,
            DependencyManager::get<ScriptEngines>().data(), &ScriptEngines::onErrorMessage);
    connect(scriptEngine.data(), &ScriptEngine::warningMessage,
            DependencyManager::get<ScriptEngines>().data(), &ScriptEngines::onWarningMessage);
    connect(scriptEngine.data(), &ScriptEngine::infoMessage,
            DependencyManager::get<ScriptEngines>().data(), &ScriptEngines::onInfoMessage);
    connect(scriptEngine.data(), &ScriptEngine::clearDebugWindow,
            DependencyManager::get<ScriptEngines>().data(), &ScriptEngines::onClearDebugWindow);

}

bool Application::canAcceptURL(const QString& urlString) const {
    QUrl url(urlString);
    if (url.query().contains(WEB_VIEW_TAG)) {
        return false;
    } else if (urlString.startsWith(URL_SCHEME_HIFI)) {
        return true;
    }
    QString lowerPath = url.path().toLower();
    for (auto& pair : _acceptedExtensions) {
        if (lowerPath.endsWith(pair.first, Qt::CaseInsensitive)) {
            return true;
        }
    }
    return false;
}

bool Application::acceptURL(const QString& urlString, bool defaultUpload) {
    QUrl url(urlString);

    if (url.scheme() == URL_SCHEME_HIFI) {
        // this is a hifi URL - have the AddressManager handle it
        QMetaObject::invokeMethod(DependencyManager::get<AddressManager>().data(), "handleLookupString",
                                  Qt::AutoConnection, Q_ARG(const QString&, urlString));
        return true;
    }

    QString lowerPath = url.path().toLower();
    for (auto& pair : _acceptedExtensions) {
        if (lowerPath.endsWith(pair.first, Qt::CaseInsensitive)) {
            AcceptURLMethod method = pair.second;
            return (this->*method)(urlString);
        }
    }

    if (defaultUpload && !url.fileName().isEmpty() && url.isLocalFile()) {
        showAssetServerWidget(urlString);
    }
    return defaultUpload;
}

void Application::setSessionUUID(const QUuid& sessionUUID) const {
    Physics::setSessionUUID(sessionUUID);
}

bool Application::askToSetAvatarUrl(const QString& url) {
    QUrl realUrl(url);
    if (realUrl.isLocalFile()) {
        OffscreenUi::asyncWarning("", "You can not use local files for avatar components.");
        return false;
    }

    // Download the FST file, to attempt to determine its model type
    QVariantHash fstMapping = FSTReader::downloadMapping(url);

    FSTReader::ModelType modelType = FSTReader::predictModelType(fstMapping);

    QString modelName = fstMapping["name"].toString();
    QString modelLicense = fstMapping["license"].toString();

    bool agreeToLicense = true; // assume true
    //create set avatar callback
    auto setAvatar = [=] (QString url, QString modelName) {
        ModalDialogListener* dlg = OffscreenUi::asyncQuestion("Set Avatar",
                                                              "Would you like to use '" + modelName + "' for your avatar?",
                                                              QMessageBox::Ok | QMessageBox::Cancel, QMessageBox::Ok);
        QObject::connect(dlg, &ModalDialogListener::response, this, [=] (QVariant answer) {
            QObject::disconnect(dlg, &ModalDialogListener::response, this, nullptr);

            bool ok = (QMessageBox::Ok == static_cast<QMessageBox::StandardButton>(answer.toInt()));
            if (ok) {
                getMyAvatar()->useFullAvatarURL(url, modelName);
                emit fullAvatarURLChanged(url, modelName);
            } else {
                qCDebug(interfaceapp) << "Declined to use the avatar: " << url;
            }
        });
    };

    if (!modelLicense.isEmpty()) {
        // word wrap the license text to fit in a reasonable shaped message box.
        const int MAX_CHARACTERS_PER_LINE = 90;
        modelLicense = simpleWordWrap(modelLicense, MAX_CHARACTERS_PER_LINE);

        ModalDialogListener* dlg = OffscreenUi::asyncQuestion("Avatar Usage License",
                                                              modelLicense + "\nDo you agree to these terms?",
                                                              QMessageBox::Yes | QMessageBox::No, QMessageBox::Yes);
        QObject::connect(dlg, &ModalDialogListener::response, this, [=, &agreeToLicense] (QVariant answer) {
            QObject::disconnect(dlg, &ModalDialogListener::response, this, nullptr);

            agreeToLicense = (static_cast<QMessageBox::StandardButton>(answer.toInt()) == QMessageBox::Yes);
            if (agreeToLicense) {
                switch (modelType) {
                    case FSTReader::HEAD_AND_BODY_MODEL: {
                    setAvatar(url, modelName);
                    break;
                }
                default:
                    OffscreenUi::asyncWarning("", modelName + "Does not support a head and body as required.");
                    break;
                }
            } else {
                qCDebug(interfaceapp) << "Declined to agree to avatar license: " << url;
            }

            //auto offscreenUi = DependencyManager::get<OffscreenUi>();
        });
    } else {
        setAvatar(url, modelName);
    }

    return true;
}


bool Application::askToLoadScript(const QString& scriptFilenameOrURL) {
    QString shortName = scriptFilenameOrURL;

    QUrl scriptURL { scriptFilenameOrURL };

    if (scriptURL.host().endsWith(MARKETPLACE_CDN_HOSTNAME)) {
        int startIndex = shortName.lastIndexOf('/') + 1;
        int endIndex = shortName.lastIndexOf('?');
        shortName = shortName.mid(startIndex, endIndex - startIndex);
    }

    QString message = "Would you like to run this script:\n" + shortName;
    ModalDialogListener* dlg = OffscreenUi::asyncQuestion(getWindow(), "Run Script", message,
                                                           QMessageBox::Yes | QMessageBox::No);

    QObject::connect(dlg, &ModalDialogListener::response, this, [=] (QVariant answer) {
        const QString& fileName = scriptFilenameOrURL;
        if (static_cast<QMessageBox::StandardButton>(answer.toInt()) == QMessageBox::Yes) {
            qCDebug(interfaceapp) << "Chose to run the script: " << fileName;
            DependencyManager::get<ScriptEngines>()->loadScript(fileName);
        } else {
            qCDebug(interfaceapp) << "Declined to run the script: " << scriptFilenameOrURL;
        }
        QObject::disconnect(dlg, &ModalDialogListener::response, this, nullptr);
    });

    return true;
}

bool Application::askToWearAvatarAttachmentUrl(const QString& url) {
    QNetworkAccessManager& networkAccessManager = NetworkAccessManager::getInstance();
    QNetworkRequest networkRequest = QNetworkRequest(url);
    networkRequest.setAttribute(QNetworkRequest::FollowRedirectsAttribute, true);
    networkRequest.setHeader(QNetworkRequest::UserAgentHeader, HIGH_FIDELITY_USER_AGENT);
    QNetworkReply* reply = networkAccessManager.get(networkRequest);
    int requestNumber = ++_avatarAttachmentRequest;
    connect(reply, &QNetworkReply::finished, [this, reply, url, requestNumber]() {

        if (requestNumber != _avatarAttachmentRequest) {
            // this request has been superseded by another more recent request
            reply->deleteLater();
            return;
        }

        QNetworkReply::NetworkError networkError = reply->error();
        if (networkError == QNetworkReply::NoError) {
            // download success
            QByteArray contents = reply->readAll();

            QJsonParseError jsonError;
            auto doc = QJsonDocument::fromJson(contents, &jsonError);
            if (jsonError.error == QJsonParseError::NoError) {

                auto jsonObject = doc.object();

                // retrieve optional name field from JSON
                QString name = tr("Unnamed Attachment");
                auto nameValue = jsonObject.value("name");
                if (nameValue.isString()) {
                    name = nameValue.toString();
                }

                auto avatarAttachmentConfirmationTitle = tr("Avatar Attachment Confirmation");
                auto avatarAttachmentConfirmationMessage = tr("Would you like to wear '%1' on your avatar?").arg(name);
                ModalDialogListener* dlg = OffscreenUi::asyncQuestion(avatarAttachmentConfirmationTitle,
                                           avatarAttachmentConfirmationMessage,
                                           QMessageBox::Ok | QMessageBox::Cancel);
                QObject::connect(dlg, &ModalDialogListener::response, this, [=] (QVariant answer) {
                    QObject::disconnect(dlg, &ModalDialogListener::response, this, nullptr);
                    if (static_cast<QMessageBox::StandardButton>(answer.toInt()) == QMessageBox::Yes) {
                        // add attachment to avatar
                        auto myAvatar = getMyAvatar();
                        assert(myAvatar);
                        auto attachmentDataVec = myAvatar->getAttachmentData();
                        AttachmentData attachmentData;
                        attachmentData.fromJson(jsonObject);
                        attachmentDataVec.push_back(attachmentData);
                        myAvatar->setAttachmentData(attachmentDataVec);
                    } else {
                        qCDebug(interfaceapp) << "User declined to wear the avatar attachment: " << url;
                    }
                });
            } else {
                // json parse error
                auto avatarAttachmentParseErrorString = tr("Error parsing attachment JSON from url: \"%1\"");
                displayAvatarAttachmentWarning(avatarAttachmentParseErrorString.arg(url));
            }
        } else {
            // download failure
            auto avatarAttachmentDownloadErrorString = tr("Error downloading attachment JSON from url: \"%1\"");
            displayAvatarAttachmentWarning(avatarAttachmentDownloadErrorString.arg(url));
        }
        reply->deleteLater();
    });
    return true;
}

void Application::replaceDomainContent(const QString& url) {
    qCDebug(interfaceapp) << "Attempting to replace domain content: " << url;
    QByteArray urlData(url.toUtf8());
    auto limitedNodeList = DependencyManager::get<NodeList>();
    const auto& domainHandler = limitedNodeList->getDomainHandler();

    auto octreeFilePacket = NLPacket::create(PacketType::DomainContentReplacementFromUrl, urlData.size(), true);
    octreeFilePacket->write(urlData);
    limitedNodeList->sendPacket(std::move(octreeFilePacket), domainHandler.getSockAddr());

    auto addressManager = DependencyManager::get<AddressManager>();
    addressManager->handleLookupString(DOMAIN_SPAWNING_POINT);
    QString newHomeAddress = addressManager->getHost() + DOMAIN_SPAWNING_POINT;
    qCDebug(interfaceapp) << "Setting new home bookmark to: " << newHomeAddress;
    DependencyManager::get<LocationBookmarks>()->setHomeLocationToAddress(newHomeAddress);
}

bool Application::askToReplaceDomainContent(const QString& url) {
    QString methodDetails;
    const int MAX_CHARACTERS_PER_LINE = 90;
    if (DependencyManager::get<NodeList>()->getThisNodeCanReplaceContent()) {
        QUrl originURL { url };
        if (originURL.host().endsWith(MARKETPLACE_CDN_HOSTNAME)) {
            // Create a confirmation dialog when this call is made
            static const QString infoText = simpleWordWrap("Your domain's content will be replaced with a new content set. "
                "If you want to save what you have now, create a backup before proceeding. For more information about backing up "
                "and restoring content, visit the documentation page at: ", MAX_CHARACTERS_PER_LINE) +
                "\nhttps://docs.highfidelity.com/create-and-explore/start-working-in-your-sandbox/restoring-sandbox-content";

            ModalDialogListener* dig = OffscreenUi::asyncQuestion("Are you sure you want to replace this domain's content set?",
                                                                  infoText, QMessageBox::Yes | QMessageBox::No, QMessageBox::No);

            QObject::connect(dig, &ModalDialogListener::response, this, [=] (QVariant answer) {
                QString details;
                if (static_cast<QMessageBox::StandardButton>(answer.toInt()) == QMessageBox::Yes) {
                    // Given confirmation, send request to domain server to replace content
                    replaceDomainContent(url);
                    details = "SuccessfulRequestToReplaceContent";
                } else {
                    details = "UserDeclinedToReplaceContent";
                }
                QJsonObject messageProperties = {
                    { "status", details },
                    { "content_set_url", url }
                };
                UserActivityLogger::getInstance().logAction("replace_domain_content", messageProperties);
                QObject::disconnect(dig, &ModalDialogListener::response, this, nullptr);
            });
        } else {
            methodDetails = "ContentSetDidNotOriginateFromMarketplace";
            QJsonObject messageProperties = {
                { "status", methodDetails },
                { "content_set_url", url }
            };
            UserActivityLogger::getInstance().logAction("replace_domain_content", messageProperties);
        }
    } else {
            methodDetails = "UserDoesNotHavePermissionToReplaceContent";
            static const QString warningMessage = simpleWordWrap("The domain owner must enable 'Replace Content' "
                "permissions for you in this domain's server settings before you can continue.", MAX_CHARACTERS_PER_LINE);
            OffscreenUi::asyncWarning("You do not have permissions to replace domain content", warningMessage,
                                 QMessageBox::Ok, QMessageBox::Ok);

            QJsonObject messageProperties = {
                { "status", methodDetails },
                { "content_set_url", url }
            };
            UserActivityLogger::getInstance().logAction("replace_domain_content", messageProperties);
    }
    return true;
}

void Application::displayAvatarAttachmentWarning(const QString& message) const {
    auto avatarAttachmentWarningTitle = tr("Avatar Attachment Failure");
    OffscreenUi::asyncWarning(avatarAttachmentWarningTitle, message);
}

void Application::showDialog(const QUrl& widgetUrl, const QUrl& tabletUrl, const QString& name) const {
    auto tablet = DependencyManager::get<TabletScriptingInterface>()->getTablet(SYSTEM_TABLET);
    auto hmd = DependencyManager::get<HMDScriptingInterface>();
    bool onTablet = false;

    if (!tablet->getToolbarMode()) {
        onTablet = tablet->pushOntoStack(tabletUrl);
        if (onTablet) {
            toggleTabletUI(true);
        }
    }

    if (!onTablet) {
        DependencyManager::get<OffscreenUi>()->show(widgetUrl, name);
    }
    if (tablet->getToolbarMode()) {
        DependencyManager::get<OffscreenUi>()->show(widgetUrl, name);
    }
}

void Application::showScriptLogs() {
    auto scriptEngines = DependencyManager::get<ScriptEngines>();
    QUrl defaultScriptsLoc = PathUtils::defaultScriptsLocation();
    defaultScriptsLoc.setPath(defaultScriptsLoc.path() + "developer/debugging/debugWindow.js");
    scriptEngines->loadScript(defaultScriptsLoc.toString());
}

void Application::showAssetServerWidget(QString filePath) {
    if (!DependencyManager::get<NodeList>()->getThisNodeCanWriteAssets()) {
        return;
    }
    static const QUrl url { "hifi/AssetServer.qml" };

    auto startUpload = [=](QQmlContext* context, QObject* newObject){
        if (!filePath.isEmpty()) {
            emit uploadRequest(filePath);
        }
    };
    auto tabletScriptingInterface = DependencyManager::get<TabletScriptingInterface>();
    auto tablet = dynamic_cast<TabletProxy*>(tabletScriptingInterface->getTablet(SYSTEM_TABLET));
    auto hmd = DependencyManager::get<HMDScriptingInterface>();
    if (tablet->getToolbarMode()) {
        DependencyManager::get<OffscreenUi>()->show(url, "AssetServer", startUpload);
    } else {
        if (!hmd->getShouldShowTablet() && !isHMDMode()) {
            DependencyManager::get<OffscreenUi>()->show(url, "AssetServer", startUpload);
        } else {
            static const QUrl url("hifi/dialogs/TabletAssetServer.qml");
            tablet->pushOntoStack(url);
        }
    }

    startUpload(nullptr, nullptr);
}

void Application::addAssetToWorldFromURL(QString url) {
    qInfo(interfaceapp) << "Download model and add to world from" << url;

    QString filename;
    if (url.contains("filename")) {
        filename = url.section("filename=", 1, 1);  // Filename is in "?filename=" parameter at end of URL.
    }
    if (url.contains("poly.google.com/downloads")) {
        filename = url.section('/', -1);
        if (url.contains("noDownload")) {
            filename.remove(".zip?noDownload=false");
        } else {
            filename.remove(".zip");
        }

    }

    if (!DependencyManager::get<NodeList>()->getThisNodeCanWriteAssets()) {
        QString errorInfo = "You do not have permissions to write to the Asset Server.";
        qWarning(interfaceapp) << "Error downloading model: " + errorInfo;
        addAssetToWorldError(filename, errorInfo);
        return;
    }

    addAssetToWorldInfo(filename, "Downloading model file " + filename + ".");

    auto request = DependencyManager::get<ResourceManager>()->createResourceRequest(nullptr, QUrl(url));
    connect(request, &ResourceRequest::finished, this, &Application::addAssetToWorldFromURLRequestFinished);
    request->send();
}

void Application::addAssetToWorldFromURLRequestFinished() {
    auto request = qobject_cast<ResourceRequest*>(sender());
    auto url = request->getUrl().toString();
    auto result = request->getResult();

    QString filename;
    bool isBlocks = false;

    if (url.contains("filename")) {
        filename = url.section("filename=", 1, 1);  // Filename is in "?filename=" parameter at end of URL.
    }
    if (url.contains("poly.google.com/downloads")) {
        filename = url.section('/', -1);
        if (url.contains("noDownload")) {
            filename.remove(".zip?noDownload=false");
        } else {
            filename.remove(".zip");
        }
        isBlocks = true;
    }

    if (result == ResourceRequest::Success) {
        qInfo(interfaceapp) << "Downloaded model from" << url;
        QTemporaryDir temporaryDir;
        temporaryDir.setAutoRemove(false);
        if (temporaryDir.isValid()) {
            QString temporaryDirPath = temporaryDir.path();
            QString downloadPath = temporaryDirPath + "/" + filename;
            qInfo(interfaceapp) << "Download path:" << downloadPath;

            QFile tempFile(downloadPath);
            if (tempFile.open(QIODevice::WriteOnly)) {
                tempFile.write(request->getData());
                addAssetToWorldInfoClear(filename);  // Remove message from list; next one added will have a different key.
                tempFile.close();
                qApp->getFileDownloadInterface()->runUnzip(downloadPath, url, true, false, isBlocks);
            } else {
                QString errorInfo = "Couldn't open temporary file for download";
                qWarning(interfaceapp) << errorInfo;
                addAssetToWorldError(filename, errorInfo);
            }
        } else {
            QString errorInfo = "Couldn't create temporary directory for download";
            qWarning(interfaceapp) << errorInfo;
            addAssetToWorldError(filename, errorInfo);
        }
    } else {
        qWarning(interfaceapp) << "Error downloading" << url << ":" << request->getResultString();
        addAssetToWorldError(filename, "Error downloading " + filename + " : " + request->getResultString());
    }

    request->deleteLater();
}


QString filenameFromPath(QString filePath) {
    return filePath.right(filePath.length() - filePath.lastIndexOf("/") - 1);
}

void Application::addAssetToWorldUnzipFailure(QString filePath) {
    QString filename = filenameFromPath(QUrl(filePath).toLocalFile());
    qWarning(interfaceapp) << "Couldn't unzip file" << filePath;
    addAssetToWorldError(filename, "Couldn't unzip file " + filename + ".");
}

void Application::addAssetToWorld(QString path, QString zipFile, bool isZip, bool isBlocks) {
    // Automatically upload and add asset to world as an alternative manual process initiated by showAssetServerWidget().
    QString mapping;
    QString filename = filenameFromPath(path);
    if (isZip || isBlocks) {
        QString assetName = zipFile.section("/", -1).remove(QRegExp("[.]zip(.*)$"));
        QString assetFolder = path.section("model_repo/", -1);
        mapping = "/" + assetName + "/" + assetFolder;
    } else {
        mapping = "/" + filename;
    }

    // Test repeated because possibly different code paths.
    if (!DependencyManager::get<NodeList>()->getThisNodeCanWriteAssets()) {
        QString errorInfo = "You do not have permissions to write to the Asset Server.";
        qWarning(interfaceapp) << "Error downloading model: " + errorInfo;
        addAssetToWorldError(filename, errorInfo);
        return;
    }

    addAssetToWorldInfo(filename, "Adding " + mapping.mid(1) + " to the Asset Server.");

    addAssetToWorldWithNewMapping(path, mapping, 0, isZip, isBlocks);
}

void Application::addAssetToWorldWithNewMapping(QString filePath, QString mapping, int copy, bool isZip, bool isBlocks) {
    auto request = DependencyManager::get<AssetClient>()->createGetMappingRequest(mapping);

    QObject::connect(request, &GetMappingRequest::finished, this, [=](GetMappingRequest* request) mutable {
        const int MAX_COPY_COUNT = 100;  // Limit number of duplicate assets; recursion guard.
        auto result = request->getError();
        if (result == GetMappingRequest::NotFound) {
            addAssetToWorldUpload(filePath, mapping, isZip, isBlocks);
        } else if (result != GetMappingRequest::NoError) {
            QString errorInfo = "Could not map asset name: "
                + mapping.left(mapping.length() - QString::number(copy).length() - 1);
            qWarning(interfaceapp) << "Error downloading model: " + errorInfo;
            addAssetToWorldError(filenameFromPath(filePath), errorInfo);
        } else if (copy < MAX_COPY_COUNT - 1) {
            if (copy > 0) {
                mapping = mapping.remove(mapping.lastIndexOf("-"), QString::number(copy).length() + 1);
            }
            copy++;
            mapping = mapping.insert(mapping.lastIndexOf("."), "-" + QString::number(copy));
            addAssetToWorldWithNewMapping(filePath, mapping, copy, isZip, isBlocks);
        } else {
            QString errorInfo = "Too many copies of asset name: "
                + mapping.left(mapping.length() - QString::number(copy).length() - 1);
            qWarning(interfaceapp) << "Error downloading model: " + errorInfo;
            addAssetToWorldError(filenameFromPath(filePath), errorInfo);
        }
        request->deleteLater();
    });

    request->start();
}

void Application::addAssetToWorldUpload(QString filePath, QString mapping, bool isZip, bool isBlocks) {
    qInfo(interfaceapp) << "Uploading" << filePath << "to Asset Server as" << mapping;
    auto upload = DependencyManager::get<AssetClient>()->createUpload(filePath);
    QObject::connect(upload, &AssetUpload::finished, this, [=](AssetUpload* upload, const QString& hash) mutable {
        if (upload->getError() != AssetUpload::NoError) {
            QString errorInfo = "Could not upload model to the Asset Server.";
            qWarning(interfaceapp) << "Error downloading model: " + errorInfo;
            addAssetToWorldError(filenameFromPath(filePath), errorInfo);
        } else {
            addAssetToWorldSetMapping(filePath, mapping, hash, isZip, isBlocks);
        }

        // Remove temporary directory created by Clara.io market place download.
        int index = filePath.lastIndexOf("/model_repo/");
        if (index > 0) {
            QString tempDir = filePath.left(index);
            qCDebug(interfaceapp) << "Removing temporary directory at: " + tempDir;
            QDir(tempDir).removeRecursively();
        }

        upload->deleteLater();
    });

    upload->start();
}

void Application::addAssetToWorldSetMapping(QString filePath, QString mapping, QString hash, bool isZip, bool isBlocks) {
    auto request = DependencyManager::get<AssetClient>()->createSetMappingRequest(mapping, hash);
    connect(request, &SetMappingRequest::finished, this, [=](SetMappingRequest* request) mutable {
        if (request->getError() != SetMappingRequest::NoError) {
            QString errorInfo = "Could not set asset mapping.";
            qWarning(interfaceapp) << "Error downloading model: " + errorInfo;
            addAssetToWorldError(filenameFromPath(filePath), errorInfo);
        } else {
            // to prevent files that aren't models or texture files from being loaded into world automatically
            if ((filePath.toLower().endsWith(OBJ_EXTENSION) || filePath.toLower().endsWith(FBX_EXTENSION)) ||
                ((filePath.toLower().endsWith(JPG_EXTENSION) || filePath.toLower().endsWith(PNG_EXTENSION)) &&
                ((!isBlocks) && (!isZip)))) {
                addAssetToWorldAddEntity(filePath, mapping);
            } else {
                qCDebug(interfaceapp) << "Zipped contents are not supported entity files";
                addAssetToWorldInfoDone(filenameFromPath(filePath));
            }
        }
        request->deleteLater();
    });

    request->start();
}

void Application::addAssetToWorldAddEntity(QString filePath, QString mapping) {
    EntityItemProperties properties;
    properties.setType(EntityTypes::Model);
    properties.setName(mapping.right(mapping.length() - 1));
    if (filePath.toLower().endsWith(PNG_EXTENSION) || filePath.toLower().endsWith(JPG_EXTENSION)) {
        QJsonObject textures {
            {"tex.picture", QString("atp:" + mapping) }
        };
        properties.setModelURL("https://hifi-content.s3.amazonaws.com/DomainContent/production/default-image-model.fbx");
        properties.setTextures(QJsonDocument(textures).toJson(QJsonDocument::Compact));
        properties.setShapeType(SHAPE_TYPE_BOX);
    } else {
        properties.setModelURL("atp:" + mapping);
        properties.setShapeType(SHAPE_TYPE_SIMPLE_COMPOUND);
    }
    properties.setCollisionless(true);  // Temporarily set so that doesn't collide with avatar.
    properties.setVisible(false);  // Temporarily set so that don't see at large unresized dimensions.
    glm::vec3 positionOffset = getMyAvatar()->getWorldOrientation() * (getMyAvatar()->getSensorToWorldScale() * glm::vec3(0.0f, 0.0f, -2.0f));
    properties.setPosition(getMyAvatar()->getWorldPosition() + positionOffset);
    properties.setRotation(getMyAvatar()->getWorldOrientation());
    properties.setGravity(glm::vec3(0.0f, 0.0f, 0.0f));
    auto entityID = DependencyManager::get<EntityScriptingInterface>()->addEntity(properties);

    // Note: Model dimensions are not available here; model is scaled per FBX mesh in RenderableModelEntityItem::update() later
    // on. But FBX dimensions may be in cm, so we monitor for the dimension change and rescale again if warranted.

    if (entityID == QUuid()) {
        QString errorInfo = "Could not add model " + mapping + " to world.";
        qWarning(interfaceapp) << "Could not add model to world: " + errorInfo;
        addAssetToWorldError(filenameFromPath(filePath), errorInfo);
    } else {
        // Monitor when asset is rendered in world so that can resize if necessary.
        _addAssetToWorldResizeList.insert(entityID, 0);  // List value is count of checks performed.
        if (!_addAssetToWorldResizeTimer.isActive()) {
            _addAssetToWorldResizeTimer.start();
        }

        // Close progress message box.
        addAssetToWorldInfoDone(filenameFromPath(filePath));
    }
}

void Application::addAssetToWorldCheckModelSize() {
    if (_addAssetToWorldResizeList.size() == 0) {
        return;
    }

    auto item = _addAssetToWorldResizeList.begin();
    while (item != _addAssetToWorldResizeList.end()) {
        auto entityID = item.key();

        EntityPropertyFlags propertyFlags;
        propertyFlags += PROP_NAME;
        propertyFlags += PROP_DIMENSIONS;
        auto entityScriptingInterface = DependencyManager::get<EntityScriptingInterface>();
        auto properties = entityScriptingInterface->getEntityProperties(entityID, propertyFlags);
        auto name = properties.getName();
        auto dimensions = properties.getDimensions();

        const QString GRABBABLE_USER_DATA = "{\"grabbableKey\":{\"grabbable\":true}}";
        bool doResize = false;

        const glm::vec3 DEFAULT_DIMENSIONS = glm::vec3(0.1f, 0.1f, 0.1f);
        if (dimensions != DEFAULT_DIMENSIONS) {

            // Scale model so that its maximum is exactly specific size.
            const float MAXIMUM_DIMENSION = getMyAvatar()->getSensorToWorldScale();
            auto previousDimensions = dimensions;
            auto scale = std::min(MAXIMUM_DIMENSION / dimensions.x, std::min(MAXIMUM_DIMENSION / dimensions.y,
                MAXIMUM_DIMENSION / dimensions.z));
            dimensions *= scale;
            qInfo(interfaceapp) << "Model" << name << "auto-resized from" << previousDimensions << " to " << dimensions;
            doResize = true;

            item = _addAssetToWorldResizeList.erase(item);  // Finished with this entity; advance to next.
        } else {
            // Increment count of checks done.
            _addAssetToWorldResizeList[entityID]++;

            const int CHECK_MODEL_SIZE_MAX_CHECKS = 300;
            if (_addAssetToWorldResizeList[entityID] > CHECK_MODEL_SIZE_MAX_CHECKS) {
                // Have done enough checks; model was either the default size or something's gone wrong.

                // Rescale all dimensions.
                const glm::vec3 UNIT_DIMENSIONS = glm::vec3(1.0f, 1.0f, 1.0f);
                dimensions = UNIT_DIMENSIONS;
                qInfo(interfaceapp) << "Model" << name << "auto-resize timed out; resized to " << dimensions;
                doResize = true;

                item = _addAssetToWorldResizeList.erase(item);  // Finished with this entity; advance to next.
            } else {
                // No action on this entity; advance to next.
                ++item;
            }
        }

        if (doResize) {
            EntityItemProperties properties;
            properties.setDimensions(dimensions);
            properties.setVisible(true);
            if (!name.toLower().endsWith(PNG_EXTENSION) && !name.toLower().endsWith(JPG_EXTENSION)) {
                properties.setCollisionless(false);
            }
            properties.setUserData(GRABBABLE_USER_DATA);
            properties.setLastEdited(usecTimestampNow());
            entityScriptingInterface->editEntity(entityID, properties);
        }
    }

    // Stop timer if nothing in list to check.
    if (_addAssetToWorldResizeList.size() == 0) {
        _addAssetToWorldResizeTimer.stop();
    }
}


void Application::addAssetToWorldInfo(QString modelName, QString infoText) {
    // Displays the most recent info message, subject to being overridden by error messages.

    if (_aboutToQuit) {
        return;
    }

    /*
    Cancel info timer if running.
    If list has an entry for modelName, delete it (just one).
    Append modelName, infoText to list.
    Display infoText in message box unless an error is being displayed (i.e., error timer is running).
    Show message box if not already visible.
    */

    _addAssetToWorldInfoTimer.stop();

    addAssetToWorldInfoClear(modelName);

    _addAssetToWorldInfoKeys.append(modelName);
    _addAssetToWorldInfoMessages.append(infoText);

    if (!_addAssetToWorldErrorTimer.isActive()) {
        if (!_addAssetToWorldMessageBox) {
            _addAssetToWorldMessageBox = DependencyManager::get<OffscreenUi>()->createMessageBox(OffscreenUi::ICON_INFORMATION,
                "Downloading Model", "", QMessageBox::NoButton, QMessageBox::NoButton);
            connect(_addAssetToWorldMessageBox, SIGNAL(destroyed()), this, SLOT(onAssetToWorldMessageBoxClosed()));
        }

        _addAssetToWorldMessageBox->setProperty("text", "\n" + infoText);
        _addAssetToWorldMessageBox->setVisible(true);
    }
}

void Application::addAssetToWorldInfoClear(QString modelName) {
    // Clears modelName entry from message list without affecting message currently displayed.

    if (_aboutToQuit) {
        return;
    }

    /*
    Delete entry for modelName from list.
    */

    auto index = _addAssetToWorldInfoKeys.indexOf(modelName);
    if (index > -1) {
        _addAssetToWorldInfoKeys.removeAt(index);
        _addAssetToWorldInfoMessages.removeAt(index);
    }
}

void Application::addAssetToWorldInfoDone(QString modelName) {
    // Continues to display this message if the latest for a few seconds, then deletes it and displays the next latest.

    if (_aboutToQuit) {
        return;
    }

    /*
    Delete entry for modelName from list.
    (Re)start the info timer to update message box. ... onAddAssetToWorldInfoTimeout()
    */

    addAssetToWorldInfoClear(modelName);
    _addAssetToWorldInfoTimer.start();
}

void Application::addAssetToWorldInfoTimeout() {
    if (_aboutToQuit) {
        return;
    }

    /*
    If list not empty, display last message in list (may already be displayed ) unless an error is being displayed.
    If list empty, close the message box unless an error is being displayed.
    */

    if (!_addAssetToWorldErrorTimer.isActive() && _addAssetToWorldMessageBox) {
        if (_addAssetToWorldInfoKeys.length() > 0) {
            _addAssetToWorldMessageBox->setProperty("text", "\n" + _addAssetToWorldInfoMessages.last());
        } else {
            disconnect(_addAssetToWorldMessageBox);
            _addAssetToWorldMessageBox->setVisible(false);
            _addAssetToWorldMessageBox->deleteLater();
            _addAssetToWorldMessageBox = nullptr;
        }
    }
}

void Application::addAssetToWorldError(QString modelName, QString errorText) {
    // Displays the most recent error message for a few seconds.

    if (_aboutToQuit) {
        return;
    }

    /*
    If list has an entry for modelName, delete it.
    Display errorText in message box.
    Show message box if not already visible.
    (Re)start error timer. ... onAddAssetToWorldErrorTimeout()
    */

    addAssetToWorldInfoClear(modelName);

    if (!_addAssetToWorldMessageBox) {
        _addAssetToWorldMessageBox = DependencyManager::get<OffscreenUi>()->createMessageBox(OffscreenUi::ICON_INFORMATION,
            "Downloading Model", "", QMessageBox::NoButton, QMessageBox::NoButton);
        connect(_addAssetToWorldMessageBox, SIGNAL(destroyed()), this, SLOT(onAssetToWorldMessageBoxClosed()));
    }

    _addAssetToWorldMessageBox->setProperty("text", "\n" + errorText);
    _addAssetToWorldMessageBox->setVisible(true);

    _addAssetToWorldErrorTimer.start();
}

void Application::addAssetToWorldErrorTimeout() {
    if (_aboutToQuit) {
        return;
    }

    /*
    If list is not empty, display message from last entry.
    If list is empty, close the message box.
    */

    if (_addAssetToWorldMessageBox) {
        if (_addAssetToWorldInfoKeys.length() > 0) {
            _addAssetToWorldMessageBox->setProperty("text", "\n" + _addAssetToWorldInfoMessages.last());
        } else {
            disconnect(_addAssetToWorldMessageBox);
            _addAssetToWorldMessageBox->setVisible(false);
            _addAssetToWorldMessageBox->deleteLater();
            _addAssetToWorldMessageBox = nullptr;
        }
    }
}


void Application::addAssetToWorldMessageClose() {
    // Clear messages, e.g., if Interface is being closed or domain changes.

    /*
    Call if user manually closes message box.
    Call if domain changes.
    Call if application is shutting down.

    Stop timers.
    Close the message box if open.
    Clear lists.
    */

    _addAssetToWorldInfoTimer.stop();
    _addAssetToWorldErrorTimer.stop();

    if (_addAssetToWorldMessageBox) {
        disconnect(_addAssetToWorldMessageBox);
        _addAssetToWorldMessageBox->setVisible(false);
        _addAssetToWorldMessageBox->deleteLater();
        _addAssetToWorldMessageBox = nullptr;
    }

    _addAssetToWorldInfoKeys.clear();
    _addAssetToWorldInfoMessages.clear();
}

void Application::onAssetToWorldMessageBoxClosed() {
    if (_addAssetToWorldMessageBox) {
        // User manually closed message box; perhaps because it has become stuck, so reset all messages.
        qInfo(interfaceapp) << "User manually closed download status message box";
        disconnect(_addAssetToWorldMessageBox);
        _addAssetToWorldMessageBox = nullptr;
        addAssetToWorldMessageClose();
    }
}


void Application::handleUnzip(QString zipFile, QStringList unzipFile, bool autoAdd, bool isZip, bool isBlocks) {
    if (autoAdd) {
        if (!unzipFile.isEmpty()) {
            for (int i = 0; i < unzipFile.length(); i++) {
                if (QFileInfo(unzipFile.at(i)).isFile()) {
                    qCDebug(interfaceapp) << "Preparing file for asset server: " << unzipFile.at(i);
                    addAssetToWorld(unzipFile.at(i), zipFile, isZip, isBlocks);
                }
            }
        } else {
            addAssetToWorldUnzipFailure(zipFile);
        }
    } else {
        showAssetServerWidget(unzipFile.first());
    }
}

void Application::packageModel() {
    ModelPackager::package();
}

void Application::openUrl(const QUrl& url) const {
    if (!url.isEmpty()) {
        if (url.scheme() == URL_SCHEME_HIFI) {
            DependencyManager::get<AddressManager>()->handleLookupString(url.toString());
        } else {
            // address manager did not handle - ask QDesktopServices to handle
            QDesktopServices::openUrl(url);
        }
    }
}

void Application::loadDialog() {
    auto scriptEngines = DependencyManager::get<ScriptEngines>();
    ModalDialogListener* dlg = OffscreenUi::getOpenFileNameAsync(_glWidget, tr("Open Script"),
                                                                 getPreviousScriptLocation(),
                                                                 tr("JavaScript Files (*.js)"));
    connect(dlg, &ModalDialogListener::response, this, [=] (QVariant answer) {
        disconnect(dlg, &ModalDialogListener::response, this, nullptr);
        const QString& response = answer.toString();
        if (!response.isEmpty() && QFile(response).exists()) {
            setPreviousScriptLocation(QFileInfo(response).absolutePath());
            DependencyManager::get<ScriptEngines>()->loadScript(response, true, false, false, true);  // Don't load from cache
        }
    });
}

QString Application::getPreviousScriptLocation() {
    QString result = _previousScriptLocation.get();
    return result;
}

void Application::setPreviousScriptLocation(const QString& location) {
    _previousScriptLocation.set(location);
}

void Application::loadScriptURLDialog() const {
    ModalDialogListener* dlg = OffscreenUi::getTextAsync(OffscreenUi::ICON_NONE, "Open and Run Script", "Script URL");
    connect(dlg, &ModalDialogListener::response, this, [=] (QVariant response) {
        disconnect(dlg, &ModalDialogListener::response, this, nullptr);
        const QString& newScript = response.toString();
        if (QUrl(newScript).scheme() == "atp") {
            OffscreenUi::asyncWarning("Error Loading Script", "Cannot load client script over ATP");
        } else if (!newScript.isEmpty()) {
            DependencyManager::get<ScriptEngines>()->loadScript(newScript.trimmed());
        }
    });
}

SharedSoundPointer Application::getSampleSound() const {
    return _sampleSound;
}

void Application::loadLODToolsDialog() {
    auto tabletScriptingInterface = DependencyManager::get<TabletScriptingInterface>();
    auto tablet = dynamic_cast<TabletProxy*>(tabletScriptingInterface->getTablet(SYSTEM_TABLET));
    if (tablet->getToolbarMode() || (!tablet->getTabletRoot() && !isHMDMode())) {
        auto dialogsManager = DependencyManager::get<DialogsManager>();
        dialogsManager->lodTools();
    } else {
        tablet->pushOntoStack("hifi/dialogs/TabletLODTools.qml");
    }
}


void Application::loadEntityStatisticsDialog() {
    auto tabletScriptingInterface = DependencyManager::get<TabletScriptingInterface>();
    auto tablet = dynamic_cast<TabletProxy*>(tabletScriptingInterface->getTablet(SYSTEM_TABLET));
    if (tablet->getToolbarMode() || (!tablet->getTabletRoot() && !isHMDMode())) {
        auto dialogsManager = DependencyManager::get<DialogsManager>();
        dialogsManager->octreeStatsDetails();
    } else {
        tablet->pushOntoStack("hifi/dialogs/TabletEntityStatistics.qml");
    }
}

void Application::loadDomainConnectionDialog() {
    auto tabletScriptingInterface = DependencyManager::get<TabletScriptingInterface>();
    auto tablet = dynamic_cast<TabletProxy*>(tabletScriptingInterface->getTablet(SYSTEM_TABLET));
    if (tablet->getToolbarMode() || (!tablet->getTabletRoot() && !isHMDMode())) {
        auto dialogsManager = DependencyManager::get<DialogsManager>();
        dialogsManager->showDomainConnectionDialog();
    } else {
        tablet->pushOntoStack("hifi/dialogs/TabletDCDialog.qml");
    }
}

void Application::toggleLogDialog() {
    if (! _logDialog) {
        _logDialog = new LogDialog(nullptr, getLogger());
    }

    if (_logDialog->isVisible()) {
        _logDialog->hide();
    } else {
        _logDialog->show();
    }
}

void Application::toggleEntityScriptServerLogDialog() {
    if (! _entityScriptServerLogDialog) {
        _entityScriptServerLogDialog = new EntityScriptServerLogDialog(nullptr);
    }

    if (_entityScriptServerLogDialog->isVisible()) {
        _entityScriptServerLogDialog->hide();
    } else {
        _entityScriptServerLogDialog->show();
    }
}

void Application::loadAddAvatarBookmarkDialog() const {
    auto avatarBookmarks = DependencyManager::get<AvatarBookmarks>();
    avatarBookmarks->addBookmark();
}

void Application::loadAvatarBrowser() const {
    auto tablet = dynamic_cast<TabletProxy*>(DependencyManager::get<TabletScriptingInterface>()->getTablet("com.highfidelity.interface.tablet.system"));
    // construct the url to the marketplace item
    QString url = NetworkingConstants::METAVERSE_SERVER_URL().toString() + "/marketplace?category=avatars";
    QString MARKETPLACES_INJECT_SCRIPT_PATH = "file:///" + qApp->applicationDirPath() + "/scripts/system/html/js/marketplacesInject.js";
    tablet->gotoWebScreen(url, MARKETPLACES_INJECT_SCRIPT_PATH);
    DependencyManager::get<HMDScriptingInterface>()->openTablet();
}

void Application::takeSnapshot(bool notify, bool includeAnimated, float aspectRatio, const QString& filename) {
    postLambdaEvent([notify, includeAnimated, aspectRatio, filename, this] {
        // Get a screenshot and save it
        QString path = Snapshot::saveSnapshot(getActiveDisplayPlugin()->getScreenshot(aspectRatio), filename);
        // If we're not doing an animated snapshot as well...
        if (!includeAnimated) {
            // Tell the dependency manager that the capture of the still snapshot has taken place.
            emit DependencyManager::get<WindowScriptingInterface>()->stillSnapshotTaken(path, notify);
        } else if (!SnapshotAnimated::isAlreadyTakingSnapshotAnimated()) {
            // Get an animated GIF snapshot and save it
            SnapshotAnimated::saveSnapshotAnimated(path, aspectRatio, qApp, DependencyManager::get<WindowScriptingInterface>());
        }
    });
}

void Application::takeSecondaryCameraSnapshot(const QString& filename) {
    postLambdaEvent([filename, this] {
        QString snapshotPath = Snapshot::saveSnapshot(getActiveDisplayPlugin()->getSecondaryCameraScreenshot(), filename);
        emit DependencyManager::get<WindowScriptingInterface>()->stillSnapshotTaken(snapshotPath, true);
    });
}

void Application::shareSnapshot(const QString& path, const QUrl& href) {
    postLambdaEvent([path, href] {
        // not much to do here, everything is done in snapshot code...
        Snapshot::uploadSnapshot(path, href);
    });
}

float Application::getRenderResolutionScale() const {
    if (Menu::getInstance()->isOptionChecked(MenuOption::RenderResolutionOne)) {
        return 1.0f;
    } else if (Menu::getInstance()->isOptionChecked(MenuOption::RenderResolutionTwoThird)) {
        return 0.666f;
    } else if (Menu::getInstance()->isOptionChecked(MenuOption::RenderResolutionHalf)) {
        return 0.5f;
    } else if (Menu::getInstance()->isOptionChecked(MenuOption::RenderResolutionThird)) {
        return 0.333f;
    } else if (Menu::getInstance()->isOptionChecked(MenuOption::RenderResolutionQuarter)) {
        return 0.25f;
    } else {
        return 1.0f;
    }
}

void Application::notifyPacketVersionMismatch() {
    if (!_notifiedPacketVersionMismatchThisDomain) {
        _notifiedPacketVersionMismatchThisDomain = true;

        QString message = "The location you are visiting is running an incompatible server version.\n";
        message += "Content may not display properly.";

        OffscreenUi::asyncWarning("", message);
    }
}

void Application::checkSkeleton() const {
    if (getMyAvatar()->getSkeletonModel()->isActive() && !getMyAvatar()->getSkeletonModel()->hasSkeleton()) {
        qCDebug(interfaceapp) << "MyAvatar model has no skeleton";

        QString message = "Your selected avatar body has no skeleton.\n\nThe default body will be loaded...";
        OffscreenUi::asyncWarning("", message);

        getMyAvatar()->useFullAvatarURL(AvatarData::defaultFullAvatarModelUrl(), DEFAULT_FULL_AVATAR_MODEL_NAME);
    } else {
        _physicsEngine->setCharacterController(getMyAvatar()->getCharacterController());
    }
}

void Application::activeChanged(Qt::ApplicationState state) {
    switch (state) {
        case Qt::ApplicationActive:
            _isForeground = true;
            break;

        case Qt::ApplicationSuspended:
        case Qt::ApplicationHidden:
        case Qt::ApplicationInactive:
        default:
            _isForeground = false;
            break;
    }
}

void Application::windowMinimizedChanged(bool minimized) {
    // initialize the _minimizedWindowTimer
    static std::once_flag once;
    std::call_once(once, [&] {
        connect(&_minimizedWindowTimer, &QTimer::timeout, this, [] {
            QCoreApplication::postEvent(QCoreApplication::instance(), new QEvent(static_cast<QEvent::Type>(Idle)), Qt::HighEventPriority);
        });
    });

    // avoid rendering to the display plugin but continue posting Idle events,
    // so that physics continues to simulate and the deadlock watchdog knows we're alive
    if (!minimized && !getActiveDisplayPlugin()->isActive()) {
        _minimizedWindowTimer.stop();
        getActiveDisplayPlugin()->activate();
    } else if (minimized && getActiveDisplayPlugin()->isActive()) {
        getActiveDisplayPlugin()->deactivate();
        _minimizedWindowTimer.start(THROTTLED_SIM_FRAME_PERIOD_MS);
    }
}

void Application::postLambdaEvent(const std::function<void()>& f) {
    if (this->thread() == QThread::currentThread()) {
        f();
    } else {
        QCoreApplication::postEvent(this, new LambdaEvent(f));
    }
}

void Application::sendLambdaEvent(const std::function<void()>& f) {
    if (this->thread() == QThread::currentThread()) {
        f();
    } else {
        LambdaEvent event(f);
        QCoreApplication::sendEvent(this, &event);
    } 
}

void Application::initPlugins(const QStringList& arguments) {
    QCommandLineOption display("display", "Preferred displays", "displays");
    QCommandLineOption disableDisplays("disable-displays", "Displays to disable", "displays");
    QCommandLineOption disableInputs("disable-inputs", "Inputs to disable", "inputs");

    QCommandLineParser parser;
    parser.addOption(display);
    parser.addOption(disableDisplays);
    parser.addOption(disableInputs);
    parser.parse(arguments);

    if (parser.isSet(display)) {
        auto preferredDisplays = parser.value(display).split(',', QString::SkipEmptyParts);
        qInfo() << "Setting prefered display plugins:" << preferredDisplays;
        PluginManager::getInstance()->setPreferredDisplayPlugins(preferredDisplays);
    }

    if (parser.isSet(disableDisplays)) {
        auto disabledDisplays = parser.value(disableDisplays).split(',', QString::SkipEmptyParts);
        qInfo() << "Disabling following display plugins:"  << disabledDisplays;
        PluginManager::getInstance()->disableDisplays(disabledDisplays);
    }

    if (parser.isSet(disableInputs)) {
        auto disabledInputs = parser.value(disableInputs).split(',', QString::SkipEmptyParts);
        qInfo() << "Disabling following input plugins:" << disabledInputs;
        PluginManager::getInstance()->disableInputs(disabledInputs);
    }
}

void Application::shutdownPlugins() {
}

glm::uvec2 Application::getCanvasSize() const {
    return glm::uvec2(_glWidget->width(), _glWidget->height());
}

QRect Application::getRenderingGeometry() const {
    auto geometry = _glWidget->geometry();
    auto topLeft = geometry.topLeft();
    auto topLeftScreen = _glWidget->mapToGlobal(topLeft);
    geometry.moveTopLeft(topLeftScreen);
    return geometry;
}

glm::uvec2 Application::getUiSize() const {
    static const uint MIN_SIZE = 1;
    glm::uvec2 result(MIN_SIZE);
    if (_displayPlugin) {
        result = getActiveDisplayPlugin()->getRecommendedUiSize();
    }
    return result;
}

QRect Application::getRecommendedHUDRect() const {
    auto uiSize = getUiSize();
    QRect result(0, 0, uiSize.x, uiSize.y);
    if (_displayPlugin) {
        result = getActiveDisplayPlugin()->getRecommendedHUDRect();
    }
    return result;
}

glm::vec2 Application::getDeviceSize() const {
    static const int MIN_SIZE = 1;
    glm::vec2 result(MIN_SIZE);
    if (_displayPlugin) {
        result = getActiveDisplayPlugin()->getRecommendedRenderSize();
    }
    return result;
}

bool Application::isThrottleRendering() const {
    if (_displayPlugin) {
        return getActiveDisplayPlugin()->isThrottled();
    }
    return false;
}

bool Application::hasFocus() const {
    bool result = (QApplication::activeWindow() != nullptr);
#if defined(Q_OS_WIN)
    // On Windows, QWidget::activateWindow() - as called in setFocus() - makes the application's taskbar icon flash but doesn't
    // take user focus away from their current window. So also check whether the application is the user's current foreground
    // window.
    result = result && (HWND)QApplication::activeWindow()->winId() == GetForegroundWindow();
#endif
    return result;
}

void Application::setFocus() {
    // Note: Windows doesn't allow a user focus to be taken away from another application. Instead, it changes the color of and
    // flashes the taskbar icon.
    auto window = qApp->getWindow();
    window->activateWindow();
}

void Application::raise() {
    auto windowState = qApp->getWindow()->windowState();
    if (windowState & Qt::WindowMinimized) {
        if (windowState & Qt::WindowMaximized) {
            qApp->getWindow()->showMaximized();
        } else if (windowState & Qt::WindowFullScreen) {
            qApp->getWindow()->showFullScreen();
        } else {
            qApp->getWindow()->showNormal();
        }
    }
    qApp->getWindow()->raise();
}

void Application::setMaxOctreePacketsPerSecond(int maxOctreePPS) {
    if (maxOctreePPS != _maxOctreePPS) {
        _maxOctreePPS = maxOctreePPS;
        maxOctreePacketsPerSecond.set(_maxOctreePPS);
    }
}

int Application::getMaxOctreePacketsPerSecond() const {
    return _maxOctreePPS;
}

qreal Application::getDevicePixelRatio() {
    return (_window && _window->windowHandle()) ? _window->windowHandle()->devicePixelRatio() : 1.0;
}

DisplayPluginPointer Application::getActiveDisplayPlugin() const {
    if (QThread::currentThread() != thread()) {
        std::unique_lock<std::mutex> lock(_displayPluginLock);
        return _displayPlugin;
    }

    if (!_aboutToQuit && !_displayPlugin) {
        const_cast<Application*>(this)->updateDisplayMode();
        Q_ASSERT(_displayPlugin);
    }
    return _displayPlugin;
}

static const char* EXCLUSION_GROUP_KEY = "exclusionGroup";

static void addDisplayPluginToMenu(DisplayPluginPointer displayPlugin, bool active = false) {
    auto menu = Menu::getInstance();
    QString name = displayPlugin->getName();
    auto grouping = displayPlugin->getGrouping();
    QString groupingMenu { "" };
    Q_ASSERT(!menu->menuItemExists(MenuOption::OutputMenu, name));

    // assign the meny grouping based on plugin grouping
    switch (grouping) {
        case Plugin::ADVANCED:
            groupingMenu = "Advanced";
            break;
        case Plugin::DEVELOPER:
            groupingMenu = "Developer";
            break;
        default:
            groupingMenu = "Standard";
            break;
    }

    static QActionGroup* displayPluginGroup = nullptr;
    if (!displayPluginGroup) {
        displayPluginGroup = new QActionGroup(menu);
        displayPluginGroup->setExclusive(true);
    }
    auto parent = menu->getMenu(MenuOption::OutputMenu);
    auto action = menu->addActionToQMenuAndActionHash(parent,
        name, 0, qApp,
        SLOT(updateDisplayMode()),
        QAction::NoRole, Menu::UNSPECIFIED_POSITION, groupingMenu);

    action->setCheckable(true);
    action->setChecked(active);
    displayPluginGroup->addAction(action);

    action->setProperty(EXCLUSION_GROUP_KEY, QVariant::fromValue(displayPluginGroup));
    Q_ASSERT(menu->menuItemExists(MenuOption::OutputMenu, name));
}

void Application::updateDisplayMode() {
    // Unsafe to call this method from anything but the main thread
    if (QThread::currentThread() != thread()) {
        qFatal("Attempted to switch display plugins from a non-main thread");
    }

    auto displayPlugins = PluginManager::getInstance()->getDisplayPlugins();

    // Once time initialization code 
    static std::once_flag once;
    std::call_once(once, [&] {
        foreach(auto displayPlugin, displayPlugins) {
            displayPlugin->setContext(_gpuContext);
            QObject::connect(displayPlugin.get(), &DisplayPlugin::recommendedFramebufferSizeChanged,
                [this](const QSize& size) { resizeGL(); });
            QObject::connect(displayPlugin.get(), &DisplayPlugin::resetSensorsRequested, this, &Application::requestReset);
        }
    });

    // Once time initialization code that depends on the UI being available
    auto menu = Menu::getInstance();
    if (menu) {
        static std::once_flag onceUi;
        std::call_once(onceUi, [&] {
            bool first = true;

            // first sort the plugins into groupings: standard, advanced, developer
            DisplayPluginList standard;
            DisplayPluginList advanced;
            DisplayPluginList developer;
            foreach(auto displayPlugin, displayPlugins) {
                displayPlugin->setContext(_gpuContext);
                auto grouping = displayPlugin->getGrouping();
                switch (grouping) {
                case Plugin::ADVANCED:
                    advanced.push_back(displayPlugin);
                    break;
                case Plugin::DEVELOPER:
                    developer.push_back(displayPlugin);
                    break;
                default:
                    standard.push_back(displayPlugin);
                    break;
                }
            }

            // concatenate the groupings into a single list in the order: standard, advanced, developer
            standard.insert(std::end(standard), std::begin(advanced), std::end(advanced));
            standard.insert(std::end(standard), std::begin(developer), std::end(developer));

            foreach(auto displayPlugin, standard) {
                addDisplayPluginToMenu(displayPlugin, first);
                first = false;
            }

            // after all plugins have been added to the menu, add a separator to the menu
            auto parent = menu->getMenu(MenuOption::OutputMenu);
            parent->addSeparator();
        });

    }


    // Default to the first item on the list, in case none of the menu items match
    DisplayPluginPointer newDisplayPlugin = displayPlugins.at(0);
    if (menu) {
        foreach(DisplayPluginPointer displayPlugin, PluginManager::getInstance()->getDisplayPlugins()) {
            QString name = displayPlugin->getName();
            QAction* action = menu->getActionForOption(name);
            // Menu might have been removed if the display plugin lost
            if (!action) {
                continue;
            }
            if (action->isChecked()) {
                newDisplayPlugin = displayPlugin;
                break;
            }
        }
    }

    if (newDisplayPlugin == _displayPlugin) {
        return;
    }

    setDisplayPlugin(newDisplayPlugin);
}

void Application::setDisplayPlugin(DisplayPluginPointer newDisplayPlugin) {
    auto offscreenUi = DependencyManager::get<OffscreenUi>();
    auto desktop = offscreenUi->getDesktop();
    auto menu = Menu::getInstance();

    // Make the switch atomic from the perspective of other threads
    {
        std::unique_lock<std::mutex> lock(_displayPluginLock);
        bool wasRepositionLocked = false;
        if (desktop) {
            // Tell the desktop to no reposition (which requires plugin info), until we have set the new plugin, below.
            wasRepositionLocked = offscreenUi->getDesktop()->property("repositionLocked").toBool();
            offscreenUi->getDesktop()->setProperty("repositionLocked", true);
        }

        if (_displayPlugin) {
            disconnect(_displayPlugin.get(), &DisplayPlugin::presented, this, &Application::onPresent);
            _displayPlugin->deactivate();
        }

        auto oldDisplayPlugin = _displayPlugin;
        bool active = newDisplayPlugin->activate();

        if (!active) {
            auto displayPlugins = PluginManager::getInstance()->getDisplayPlugins();

            // If the new plugin fails to activate, fallback to last display
            qWarning() << "Failed to activate display: " << newDisplayPlugin->getName();
            newDisplayPlugin = oldDisplayPlugin;

            if (newDisplayPlugin) {
                qWarning() << "Falling back to last display: " << newDisplayPlugin->getName();
                active = newDisplayPlugin->activate();
            }

            // If there is no last display, or
            // If the last display fails to activate, fallback to desktop
            if (!active) {
                newDisplayPlugin = displayPlugins.at(0);
                qWarning() << "Falling back to display: " << newDisplayPlugin->getName();
                active = newDisplayPlugin->activate();
            }

            if (!active) {
                qFatal("Failed to activate fallback plugin");
            }
        }

        offscreenUi->resize(fromGlm(newDisplayPlugin->getRecommendedUiSize()));
        getApplicationCompositor().setDisplayPlugin(newDisplayPlugin);
        _displayPlugin = newDisplayPlugin;
        connect(_displayPlugin.get(), &DisplayPlugin::presented, this, &Application::onPresent, Qt::DirectConnection);
        if (desktop) {
            desktop->setProperty("repositionLocked", wasRepositionLocked);
        }
    }

    bool isHmd = _displayPlugin->isHmd();
    qCDebug(interfaceapp) << "Entering into" << (isHmd ? "HMD" : "Desktop") << "Mode";

    // Only log/emit after a successful change
    UserActivityLogger::getInstance().logAction("changed_display_mode", {
        { "previous_display_mode", _displayPlugin ? _displayPlugin->getName() : "" },
        { "display_mode", newDisplayPlugin ? newDisplayPlugin->getName() : "" },
        { "hmd", isHmd }
    });
    emit activeDisplayPluginChanged();

    // reset the avatar, to set head and hand palms back to a reasonable default pose.
    getMyAvatar()->reset(false);

    // switch to first person if entering hmd and setting is checked
    if (menu) {
        QAction* action = menu->getActionForOption(newDisplayPlugin->getName());
        if (action) {
            action->setChecked(true);
        }

        if (isHmd && menu->isOptionChecked(MenuOption::FirstPersonHMD)) {
            menu->setIsOptionChecked(MenuOption::FirstPerson, true);
            cameraMenuChanged();
        }

        // Remove the mirror camera option from menu if in HMD mode
        auto mirrorAction = menu->getActionForOption(MenuOption::FullscreenMirror);
        mirrorAction->setVisible(!isHmd);
    }

    Q_ASSERT_X(_displayPlugin, "Application::updateDisplayMode", "could not find an activated display plugin");
}

void Application::switchDisplayMode() {
    if (!_autoSwitchDisplayModeSupportedHMDPlugin) {
        return;
    }
    bool currentHMDWornStatus = _autoSwitchDisplayModeSupportedHMDPlugin->isDisplayVisible();
    if (currentHMDWornStatus != _previousHMDWornStatus) {
        // Switch to respective mode as soon as currentHMDWornStatus changes
        if (currentHMDWornStatus) {
            qCDebug(interfaceapp) << "Switching from Desktop to HMD mode";
            endHMDSession();
            setActiveDisplayPlugin(_autoSwitchDisplayModeSupportedHMDPluginName);
        } else {
            qCDebug(interfaceapp) << "Switching from HMD to desktop mode";
            setActiveDisplayPlugin(DESKTOP_DISPLAY_PLUGIN_NAME);
            startHMDStandBySession();
        }
        emit activeDisplayPluginChanged();
    }
    _previousHMDWornStatus = currentHMDWornStatus;
}

void Application::setShowBulletWireframe(bool value) {
    _physicsEngine->setShowBulletWireframe(value);
}

void Application::setShowBulletAABBs(bool value) {
    _physicsEngine->setShowBulletAABBs(value);
}

void Application::setShowBulletContactPoints(bool value) {
    _physicsEngine->setShowBulletContactPoints(value);
}

void Application::setShowBulletConstraints(bool value) {
    _physicsEngine->setShowBulletConstraints(value);
}

void Application::setShowBulletConstraintLimits(bool value) {
    _physicsEngine->setShowBulletConstraintLimits(value);
}

void Application::startHMDStandBySession() {
    _autoSwitchDisplayModeSupportedHMDPlugin->startStandBySession();
}

void Application::endHMDSession() {
    _autoSwitchDisplayModeSupportedHMDPlugin->endSession();
}

mat4 Application::getEyeProjection(int eye) const {
    QMutexLocker viewLocker(&_viewMutex);
    if (isHMDMode()) {
        return getActiveDisplayPlugin()->getEyeProjection((Eye)eye, _viewFrustum.getProjection());
    }
    return _viewFrustum.getProjection();
}

mat4 Application::getEyeOffset(int eye) const {
    // FIXME invert?
    return getActiveDisplayPlugin()->getEyeToHeadTransform((Eye)eye);
}

mat4 Application::getHMDSensorPose() const {
    if (isHMDMode()) {
        return getActiveDisplayPlugin()->getHeadPose();
    }
    return mat4();
}

void Application::deadlockApplication() {
    qCDebug(interfaceapp) << "Intentionally deadlocked Interface";
    // Using a loop that will *technically* eventually exit (in ~600 billion years)
    // to avoid compiler warnings about a loop that will never exit
    for (uint64_t i = 1; i != 0; ++i) {
        QThread::sleep(1);
    }
}

// cause main thread to be unresponsive for 35 seconds
void Application::unresponsiveApplication() {
    // to avoid compiler warnings about a loop that will never exit
    uint64_t start = usecTimestampNow();
    uint64_t UNRESPONSIVE_FOR_SECONDS = 35;
    uint64_t UNRESPONSIVE_FOR_USECS = UNRESPONSIVE_FOR_SECONDS * USECS_PER_SECOND;
    qCDebug(interfaceapp) << "Intentionally cause Interface to be unresponsive for " << UNRESPONSIVE_FOR_SECONDS << " seconds";
    while (usecTimestampNow() - start < UNRESPONSIVE_FOR_USECS) {
        QThread::sleep(1);
    }
}

void Application::setActiveDisplayPlugin(const QString& pluginName) {
    DisplayPluginPointer newDisplayPlugin;
    for (DisplayPluginPointer displayPlugin : PluginManager::getInstance()->getDisplayPlugins()) {
        QString name = displayPlugin->getName();
        if (pluginName == name) {
            newDisplayPlugin = displayPlugin;
            break;
        }
    }

    if (newDisplayPlugin) {
        setDisplayPlugin(newDisplayPlugin);
    }
}

void Application::handleLocalServerConnection() const {
    auto server = qobject_cast<QLocalServer*>(sender());

    qCDebug(interfaceapp) << "Got connection on local server from additional instance - waiting for parameters";

    auto socket = server->nextPendingConnection();

    connect(socket, &QLocalSocket::readyRead, this, &Application::readArgumentsFromLocalSocket);

    qApp->getWindow()->raise();
    qApp->getWindow()->activateWindow();
}

void Application::readArgumentsFromLocalSocket() const {
    auto socket = qobject_cast<QLocalSocket*>(sender());

    auto message = socket->readAll();
    socket->deleteLater();

    qCDebug(interfaceapp) << "Read from connection: " << message;

    // If we received a message, try to open it as a URL
    if (message.length() > 0) {
        qApp->openUrl(QString::fromUtf8(message));
    }
}

void Application::showDesktop() {
    Menu::getInstance()->setIsOptionChecked(MenuOption::Overlays, true);
}

CompositorHelper& Application::getApplicationCompositor() const {
    return *DependencyManager::get<CompositorHelper>();
}


// virtual functions required for PluginContainer
ui::Menu* Application::getPrimaryMenu() {
    auto appMenu = _window->menuBar();
    auto uiMenu = dynamic_cast<ui::Menu*>(appMenu);
    return uiMenu;
}

void Application::showDisplayPluginsTools(bool show) {
    DependencyManager::get<DialogsManager>()->hmdTools(show);
}

GLWidget* Application::getPrimaryWidget() {
    return _glWidget;
}

MainWindow* Application::getPrimaryWindow() {
    return getWindow();
}

QOpenGLContext* Application::getPrimaryContext() {
    return _glWidget->qglContext();
}

bool Application::makeRenderingContextCurrent() {
    return _offscreenContext->makeCurrent();
}

bool Application::isForeground() const {
    return _isForeground && !_window->isMinimized();
}

// FIXME?  perhaps two, one for the main thread and one for the offscreen UI rendering thread?
static const int UI_RESERVED_THREADS = 1;
// Windows won't let you have all the cores
static const int OS_RESERVED_THREADS = 1;

void Application::updateThreadPoolCount() const {
    auto reservedThreads = UI_RESERVED_THREADS + OS_RESERVED_THREADS + _displayPlugin->getRequiredThreadCount();
    auto availableThreads = QThread::idealThreadCount() - reservedThreads;
    auto threadPoolSize = std::max(MIN_PROCESSING_THREAD_POOL_SIZE, availableThreads);
    qCDebug(interfaceapp) << "Ideal Thread Count " << QThread::idealThreadCount();
    qCDebug(interfaceapp) << "Reserved threads " << reservedThreads;
    qCDebug(interfaceapp) << "Setting thread pool size to " << threadPoolSize;
    QThreadPool::globalInstance()->setMaxThreadCount(threadPoolSize);
}

void Application::updateSystemTabletMode() {
    if (_settingsLoaded) {
        qApp->setProperty(hifi::properties::HMD, isHMDMode());
        if (isHMDMode()) {
            DependencyManager::get<TabletScriptingInterface>()->setToolbarMode(getHmdTabletBecomesToolbarSetting());
        } else {
            DependencyManager::get<TabletScriptingInterface>()->setToolbarMode(getDesktopTabletBecomesToolbarSetting());
        }
    }
}

OverlayID Application::getTabletScreenID() const {
    auto HMD = DependencyManager::get<HMDScriptingInterface>();
    return HMD->getCurrentTabletScreenID();
}

OverlayID Application::getTabletHomeButtonID() const {
    auto HMD = DependencyManager::get<HMDScriptingInterface>();
    return HMD->getCurrentHomeButtonID();
}

QUuid Application::getTabletFrameID() const {
    auto HMD = DependencyManager::get<HMDScriptingInterface>();
    return HMD->getCurrentTabletFrameID();
}

void Application::setAvatarOverrideUrl(const QUrl& url, bool save) {
    _avatarOverrideUrl = url;
    _saveAvatarOverrideUrl = save;
}

void Application::saveNextPhysicsStats(QString filename) {
    _physicsEngine->saveNextPhysicsStats(filename);
}

void Application::openAndroidActivity(const QString& activityName) {
#if defined(Q_OS_ANDROID)
    AndroidHelper::instance().requestActivity(activityName);
#endif
}

#if defined(Q_OS_ANDROID)
void Application::enterBackground() {
    QMetaObject::invokeMethod(DependencyManager::get<AudioClient>().data(),
                              "stop", Qt::BlockingQueuedConnection);
    //GC: commenting it out until we fix it
    //getActiveDisplayPlugin()->deactivate();
}
void Application::enterForeground() {
    QMetaObject::invokeMethod(DependencyManager::get<AudioClient>().data(),
                                  "start", Qt::BlockingQueuedConnection);
    //GC: commenting it out until we fix it
    /*if (!getActiveDisplayPlugin() || !getActiveDisplayPlugin()->activate()) {
        qWarning() << "Could not re-activate display plugin";
    }*/

}
#endif

#include "Application_jni.cpp"
#include "Application.moc"<|MERGE_RESOLUTION|>--- conflicted
+++ resolved
@@ -4831,8 +4831,6 @@
 
     _gameWorkload.startup(getEntities()->getWorkloadSpace(), _main3DScene, _entitySimulation);
     _entitySimulation->setWorkloadSpace(getEntities()->getWorkloadSpace());
-<<<<<<< HEAD
-=======
 }
 
 void Application::loadAvatarScripts(const QVector<QString>& urls) {
@@ -4858,7 +4856,6 @@
             scriptEngines->stopScript(url, false);
         }
     }
->>>>>>> a689c582
 }
 
 void Application::updateLOD(float deltaTime) const {
@@ -5438,10 +5435,7 @@
 
         if (_physicsEnabled) {
             auto t0 = std::chrono::high_resolution_clock::now();
-<<<<<<< HEAD
             auto t1 = t0;
-=======
->>>>>>> a689c582
             {
                 PROFILE_RANGE(simulation_physics, "PrePhysics");
                 PerformanceTimer perfTimer("prePhysics)");
@@ -5533,11 +5527,7 @@
                         // NOTE: the PhysicsEngine stats are written to stdout NOT to Qt log framework
                         _physicsEngine->dumpStatsIfNecessary();
                     }
-<<<<<<< HEAD
                     auto t4 = std::chrono::high_resolution_clock::now();
-=======
-                    auto t1 = std::chrono::high_resolution_clock::now();
->>>>>>> a689c582
 
                     if (!_aboutToQuit) {
                         // NOTE: the getEntities()->update() call below will wait for lock
@@ -5545,7 +5535,6 @@
                         getEntities()->update(true); // update the models...
                     }
 
-<<<<<<< HEAD
                     auto t5 = std::chrono::high_resolution_clock::now();
 
                     workload::Timings timings(6);
@@ -5556,13 +5545,6 @@
                     timings[4] = (t2 - t1);
                     timings[5] = (t1 - t0);
 
-=======
-                    auto t2 = std::chrono::high_resolution_clock::now();
-
-                    workload::Timings timings(2);
-                    timings[0] = (t1 - t0);
-                    timings[1] = (t2 - t1);
->>>>>>> a689c582
                     _gameWorkload.updateSimulationTimings(timings);
 
                 }
