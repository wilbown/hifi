--- conflicted
+++ resolved
@@ -2127,12 +2127,7 @@
     
     nodeList->eachNode([&](const SharedNodePointer& node){
         
-<<<<<<< HEAD
-        if (node->getActiveSocket()
-            && (node->getType() == NodeType::VoxelServer || node->getType() == NodeType::EntityServer)) {
-=======
         if (node->getActiveSocket() && node->getType() == NodeType::EntityServer) {
->>>>>>> 3ccb8180
             
             QUuid nodeUUID = node->getUUID();
             
@@ -2404,12 +2399,8 @@
             QScreen* betterScreen = hmdTools->windowHandle()->screen();
             applicationGeometry = betterScreen->geometry();
         }
-<<<<<<< HEAD
-    });
-=======
     }
     return applicationGeometry;
->>>>>>> 3ccb8180
 }
 
 /////////////////////////////////////////////////////////////////////////////////////
