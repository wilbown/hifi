--- conflicted
+++ resolved
@@ -3115,13 +3115,7 @@
     glColorMask(GL_TRUE, GL_TRUE, GL_TRUE, GL_FALSE);
     
     // the "glow" here causes an alpha of one
-<<<<<<< HEAD
     Glower glower(renderArgs);
-
-=======
-    Glower glower;
-    
->>>>>>> 12bcbbf3
     const int BILLBOARD_SIZE = 64;
     // TODO: Pass a RenderArgs to renderAvatarBillboard
     renderRearViewMirror(renderArgs, QRect(0, _glWidget->getDeviceHeight() - BILLBOARD_SIZE,
@@ -3177,7 +3171,6 @@
     return &_displayViewFrustum;
 }
 
-<<<<<<< HEAD
 // WorldBox Render Data & rendering functions
 
 class WorldBoxRenderData {
@@ -3209,10 +3202,7 @@
 
 
 
-void Application::displaySide(RenderArgs* renderArgs, Camera& theCamera, bool selfAvatarOnly) {
-=======
-void Application::displaySide(Camera& theCamera, bool selfAvatarOnly, bool billboard, RenderArgs::RenderSide renderSide) {
->>>>>>> 12bcbbf3
+void Application::displaySide(RenderArgs* renderArgs, Camera& theCamera, bool selfAvatarOnly, bool billboard) {
     activeRenderingThread = QThread::currentThread();
     PROFILE_RANGE(__FUNCTION__);
     PerformanceTimer perfTimer("display");
@@ -3642,11 +3632,7 @@
 
     // render rear mirror view
     glPushMatrix();
-<<<<<<< HEAD
-    displaySide(renderArgs, _mirrorCamera, true);
-=======
-    displaySide(_mirrorCamera, true, billboard);
->>>>>>> 12bcbbf3
+    displaySide(renderArgs, _mirrorCamera, true, billboard);
     glPopMatrix();
 
     if (!billboard) {
