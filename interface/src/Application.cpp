--- conflicted
+++ resolved
@@ -863,15 +863,8 @@
 }
 
 Application::~Application() {
-<<<<<<< HEAD
-    EntityTree* tree = _entities.getTree();
+    EntityTreePointer tree = _entities.getTree();
     tree->setSimulation(NULL);
-=======
-    EntityTreePointer tree = _entities.getTree();
-    tree->lockForWrite();
-    _entities.getTree()->setSimulation(NULL);
-    tree->unlock();
->>>>>>> e458eb7a
 
     _octreeProcessor.terminate();
     _entityEditSender.terminate();
@@ -893,13 +886,9 @@
 
     // remove avatars from physics engine
     DependencyManager::get<AvatarManager>()->clearOtherAvatars();
-<<<<<<< HEAD
     VectorOfMotionStates motionStates;
     DependencyManager::get<AvatarManager>()->getObjectsToDelete(motionStates);
-    _physicsEngine.deleteObjects(motionStates);
-=======
-    _physicsEngine->deleteObjects(DependencyManager::get<AvatarManager>()->getObjectsToDelete());
->>>>>>> e458eb7a
+    _physicsEngine->deleteObjects(motionStates);
 
     DependencyManager::destroy<OffscreenUi>();
     DependencyManager::destroy<AvatarManager>();
@@ -2874,79 +2863,40 @@
         PerformanceTimer perfTimer("physics");
         _myAvatar->relayDriveKeysToCharacterController();
 
-<<<<<<< HEAD
-
         static VectorOfMotionStates motionStates;
         _entitySimulation.getObjectsToDelete(motionStates);
-        _physicsEngine.deleteObjects(motionStates);
+        _physicsEngine->deleteObjects(motionStates);
 
         _entities.getTree()->withWriteLock([&] {
             _entitySimulation.getObjectsToAdd(motionStates);
-            _physicsEngine.addObjects(motionStates);
-
+            _physicsEngine->addObjects(motionStates);
+
+        });
+        _entities.getTree()->withWriteLock([&] {
             _entitySimulation.getObjectsToChange(motionStates);
-            VectorOfMotionStates stillNeedChange = _physicsEngine.changeObjects(motionStates);
+            VectorOfMotionStates stillNeedChange = _physicsEngine->changeObjects(motionStates);
             _entitySimulation.setObjectsToChange(stillNeedChange);
         });
-=======
-        _entitySimulation.lock();
-        _physicsEngine->deleteObjects(_entitySimulation.getObjectsToDelete());
-        _entitySimulation.unlock();
-
-        _entities.getTree()->lockForWrite();
-        _entitySimulation.lock();
-        _physicsEngine->addObjects(_entitySimulation.getObjectsToAdd());
-        _entitySimulation.unlock();
-        _entities.getTree()->unlock();
-
-        _entities.getTree()->lockForWrite();
-        _entitySimulation.lock();
-        VectorOfMotionStates stillNeedChange = _physicsEngine->changeObjects(_entitySimulation.getObjectsToChange());
-        _entitySimulation.setObjectsToChange(stillNeedChange);
-        _entitySimulation.unlock();
-        _entities.getTree()->unlock();
->>>>>>> e458eb7a
 
         _entitySimulation.applyActionChanges();
 
         AvatarManager* avatarManager = DependencyManager::get<AvatarManager>().data();
-<<<<<<< HEAD
         avatarManager->getObjectsToDelete(motionStates);
-        _physicsEngine.deleteObjects(motionStates);
+        _physicsEngine->deleteObjects(motionStates);
         avatarManager->getObjectsToAdd(motionStates);
-        _physicsEngine.addObjects(motionStates);
+        _physicsEngine->addObjects(motionStates);
         avatarManager->getObjectsToChange(motionStates);
-        _physicsEngine.changeObjects(motionStates);
+        _physicsEngine->changeObjects(motionStates);
 
         _entities.getTree()->withWriteLock([&] {
-            _physicsEngine.stepSimulation();
+            _physicsEngine->stepSimulation();
         });
         
-        if (_physicsEngine.hasOutgoingChanges()) {
+        if (_physicsEngine->hasOutgoingChanges()) {
             _entities.getTree()->withWriteLock([&] {
-                _entitySimulation.handleOutgoingChanges(_physicsEngine.getOutgoingChanges(), _physicsEngine.getSessionID());
-                avatarManager->handleOutgoingChanges(_physicsEngine.getOutgoingChanges());
+                _entitySimulation.handleOutgoingChanges(_physicsEngine->getOutgoingChanges(), _physicsEngine->getSessionID());
+                avatarManager->handleOutgoingChanges(_physicsEngine->getOutgoingChanges());
             });
-=======
-        _physicsEngine->deleteObjects(avatarManager->getObjectsToDelete());
-        _physicsEngine->addObjects(avatarManager->getObjectsToAdd());
-        _physicsEngine->changeObjects(avatarManager->getObjectsToChange());
-
-        _entities.getTree()->lockForWrite();
-        _physicsEngine->stepSimulation();
-        _entities.getTree()->unlock();
-
-        if (_physicsEngine->hasOutgoingChanges()) {
-            _entities.getTree()->lockForWrite();
-            _entitySimulation.lock();
-            _entitySimulation.handleOutgoingChanges(_physicsEngine->getOutgoingChanges(), _physicsEngine->getSessionID());
-            _entitySimulation.unlock();
-            _entities.getTree()->unlock();
-
-            _entities.getTree()->lockForWrite();
-            avatarManager->handleOutgoingChanges(_physicsEngine->getOutgoingChanges());
-            _entities.getTree()->unlock();
->>>>>>> e458eb7a
 
             auto collisionEvents = _physicsEngine->getCollisionEvents();
             avatarManager->handleCollisionEvents(collisionEvents);
