//
//  Application.cpp
//  interface/src
//
//  Created by Andrzej Kapolka on 5/10/13.
//  Copyright 2013 High Fidelity, Inc.
//
//  Distributed under the Apache License, Version 2.0.
//  See the accompanying file LICENSE or http://www.apache.org/licenses/LICENSE-2.0.html
//

#include <sstream>

#include <stdlib.h>
#include <cmath>
#include <math.h>

#include <glm/glm.hpp>
#include <glm/gtx/component_wise.hpp>
#include <glm/gtx/quaternion.hpp>
#include <glm/gtx/vector_angle.hpp>

// include this before QGLWidget, which includes an earlier version of OpenGL
#include "InterfaceConfig.h"

#include <QActionGroup>
#include <QColorDialog>
#include <QDesktopWidget>
#include <QCheckBox>
#include <QImage>
#include <QInputDialog>
#include <QKeyEvent>
#include <QMenuBar>
#include <QMouseEvent>
#include <QNetworkReply>
#include <QNetworkDiskCache>
#include <QOpenGLFramebufferObject>
#include <QObject>
#include <QWheelEvent>
#include <QScreen>
#include <QSettings>
#include <QShortcut>
#include <QTimer>
#include <QUrl>
#include <QWindow>
#include <QtDebug>
#include <QFileDialog>
#include <QDesktopServices>
#include <QXmlStreamReader>
#include <QXmlStreamAttributes>
#include <QMediaPlayer>
#include <QMimeData>
#include <QMessageBox>

#include <AddressManager.h>
#include <AccountManager.h>
#include <AmbientOcclusionEffect.h>
#include <AudioInjector.h>
#include <DeferredLightingEffect.h>
#include <DependencyManager.h>
#include <EntityScriptingInterface.h>
#include <GlowEffect.h>
#include <HFActionEvent.h>
#include <HFBackEvent.h>
#include <LocalVoxelsList.h>
#include <LogHandler.h>
#include <MainWindow.h>
#include <NetworkAccessManager.h>
#include <OctalCode.h>
#include <OctreeSceneStats.h>
#include <PacketHeaders.h>
#include <PathUtils.h>
#include <PerfStat.h>
#include <ProgramObject.h>
#include <ResourceCache.h>
#include <SoundCache.h>
#include <TextRenderer.h>
#include <UserActivityLogger.h>
#include <UUID.h>

#include "Application.h"
#include "InterfaceVersion.h"
#include "Menu.h"
#include "ModelUploader.h"
#include "Util.h"

#include "devices/DdeFaceTracker.h"
#include "devices/Faceshift.h"
#include "devices/Leapmotion.h"
#include "devices/MIDIManager.h"
#include "devices/OculusManager.h"
#include "devices/TV3DManager.h"
#include "devices/Visage.h"

#include "gpu/Batch.h"
#include "gpu/GLBackend.h"


#include "scripting/AccountScriptingInterface.h"
#include "scripting/AudioDeviceScriptingInterface.h"
#include "scripting/ClipboardScriptingInterface.h"
#include "scripting/JoystickScriptingInterface.h"
#include "scripting/GlobalServicesScriptingInterface.h"
#include "scripting/LocationScriptingInterface.h"
#include "scripting/MenuScriptingInterface.h"
#include "scripting/SettingsScriptingInterface.h"
#include "scripting/WindowScriptingInterface.h"
#include "scripting/WebWindowClass.h"

#include "ui/DataWebDialog.h"
#include "ui/InfoView.h"
#include "ui/Snapshot.h"
#include "ui/Stats.h"



using namespace std;

//  Starfield information
static unsigned STARFIELD_NUM_STARS = 50000;
static unsigned STARFIELD_SEED = 1;

static const int BANDWIDTH_METER_CLICK_MAX_DRAG_LENGTH = 6; // farther dragged clicks are ignored


const qint64 MAXIMUM_CACHE_SIZE = 10737418240;  // 10GB

static QTimer* idleTimer = NULL;

const QString CHECK_VERSION_URL = "https://highfidelity.io/latestVersion.xml";
const QString SKIP_FILENAME = QStandardPaths::writableLocation(QStandardPaths::DataLocation) + "/hifi.skipversion";

const QString DEFAULT_SCRIPTS_JS_URL = "http://public.highfidelity.io/scripts/defaultScripts.js";

void messageHandler(QtMsgType type, const QMessageLogContext& context, const QString& message) {
    QString logMessage = LogHandler::getInstance().printMessage((LogMsgType) type, context, message);
    
    if (!logMessage.isEmpty()) {
        Application::getInstance()->getLogger()->addMessage(qPrintable(logMessage + "\n"));
    }
}

Application::Application(int& argc, char** argv, QElapsedTimer &startup_time) :
        QApplication(argc, argv),
        _window(new MainWindow(desktop())),
        _toolWindow(NULL),
        _nodeThread(new QThread(this)),
        _datagramProcessor(),
        _undoStack(),
        _undoStackScriptingInterface(&_undoStack),
        _frameCount(0),
        _fps(60.0f),
        _justStarted(true),
        _voxelImportDialog(NULL),
        _voxelImporter(),
        _importSucceded(false),
        _sharedVoxelSystem(TREE_SCALE, DEFAULT_MAX_VOXELS_PER_SYSTEM, &_clipboard),
        _entities(true, this, this),
        _entityCollisionSystem(),
        _entityClipboardRenderer(false, this, this),
        _entityClipboard(),
        _wantToKillLocalVoxels(false),
        _viewFrustum(),
        _lastQueriedViewFrustum(),
        _lastQueriedTime(usecTimestampNow()),
        _mirrorViewRect(QRect(MIRROR_VIEW_LEFT_PADDING, MIRROR_VIEW_TOP_PADDING, MIRROR_VIEW_WIDTH, MIRROR_VIEW_HEIGHT)),
        _viewTransform(),
        _scaleMirror(1.0f),
        _rotateMirror(0.0f),
        _raiseMirror(0.0f),
        _lastMouseMove(usecTimestampNow()),
        _lastMouseMoveWasSimulated(false),
        _touchAvgX(0.0f),
        _touchAvgY(0.0f),
        _isTouchPressed(false),
        _mousePressed(false),
        _audio(),
        _enableProcessVoxelsThread(true),
        _octreeProcessor(),
        _voxelHideShowThread(&_voxels),
        _packetsPerSecond(0),
        _bytesPerSecond(0),
        _nodeBoundsDisplay(this),
        _previousScriptLocation(),
        _applicationOverlay(),
        _runningScriptsWidget(NULL),
        _runningScriptsWidgetWasVisible(false),
        _trayIcon(new QSystemTrayIcon(_window)),
        _lastNackTime(usecTimestampNow()),
        _lastSendDownstreamAudioStats(usecTimestampNow()),
        _isVSyncOn(true),
        _aboutToQuit(false)
{
<<<<<<< HEAD
    Model::setAbstractViewStateInterface(this); // The model class will sometimes need to know view state details from us

=======
    GLCanvas::SharedPointer glCanvas = DependencyManager::get<GLCanvas>();
    Model::setViewStateInterface(this); // The model class will sometimes need to know view state details from us
    
>>>>>>> 0b3796cc
    // read the ApplicationInfo.ini file for Name/Version/Domain information
    QSettings applicationInfo(PathUtils::resourcesPath() + "info/ApplicationInfo.ini", QSettings::IniFormat);

    // set the associated application properties
    applicationInfo.beginGroup("INFO");

    setApplicationName(applicationInfo.value("name").toString());
    setApplicationVersion(BUILD_VERSION);
    setOrganizationName(applicationInfo.value("organizationName").toString());
    setOrganizationDomain(applicationInfo.value("organizationDomain").toString());

    _logger = new FileLogger(this);  // After setting organization name in order to get correct directory

    QSettings::setDefaultFormat(QSettings::IniFormat);

    _myAvatar = _avatarManager.getMyAvatar();

    _applicationStartupTime = startup_time;

    QFontDatabase::addApplicationFont(PathUtils::resourcesPath() + "styles/Inconsolata.otf");
    _window->setWindowTitle("Interface");

    qInstallMessageHandler(messageHandler);

    qDebug() << "[VERSION] Build sequence: " << qPrintable(applicationVersion());

    // call Menu getInstance static method to set up the menu
    _window->setMenuBar(Menu::getInstance());

    _runningScriptsWidget = new RunningScriptsWidget(_window);

    unsigned int listenPort = 0; // bind to an ephemeral port by default
    const char** constArgv = const_cast<const char**>(argv);
    const char* portStr = getCmdOption(argc, constArgv, "--listenPort");
    if (portStr) {
        listenPort = atoi(portStr);
    }
    
    // start the nodeThread so its event loop is running
    _nodeThread->start();

    // make sure the node thread is given highest priority
    _nodeThread->setPriority(QThread::TimeCriticalPriority);

    // put the NodeList and datagram processing on the node thread
    NodeList* nodeList = NodeList::createInstance(NodeType::Agent, listenPort);

    nodeList->moveToThread(_nodeThread);
    _datagramProcessor.moveToThread(_nodeThread);

    // connect the DataProcessor processDatagrams slot to the QUDPSocket readyRead() signal
    connect(&nodeList->getNodeSocket(), SIGNAL(readyRead()), &_datagramProcessor, SLOT(processDatagrams()));

    // put the audio processing on a separate thread
    QThread* audioThread = new QThread(this);

    _audio.moveToThread(audioThread);
    connect(audioThread, SIGNAL(started()), &_audio, SLOT(start()));

    audioThread->start();
    
    const DomainHandler& domainHandler = nodeList->getDomainHandler();

    connect(&domainHandler, SIGNAL(hostnameChanged(const QString&)), SLOT(domainChanged(const QString&)));
    connect(&domainHandler, SIGNAL(connectedToDomain(const QString&)), SLOT(connectedToDomain(const QString&)));
    connect(&domainHandler, SIGNAL(connectedToDomain(const QString&)), SLOT(updateWindowTitle()));
    connect(&domainHandler, SIGNAL(disconnectedFromDomain()), SLOT(updateWindowTitle()));
    connect(&domainHandler, SIGNAL(disconnectedFromDomain()), SLOT(clearDomainOctreeDetails()));
    connect(&domainHandler, &DomainHandler::settingsReceived, this, &Application::domainSettingsReceived);
    connect(&domainHandler, &DomainHandler::hostnameChanged, Menu::getInstance(), &Menu::clearLoginDialogDisplayedFlag);

    // update our location every 5 seconds in the data-server, assuming that we are authenticated with one
    const qint64 DATA_SERVER_LOCATION_CHANGE_UPDATE_MSECS = 5 * 1000;

    QTimer* locationUpdateTimer = new QTimer(this);
    connect(locationUpdateTimer, &QTimer::timeout, this, &Application::updateLocationInServer);
    locationUpdateTimer->start(DATA_SERVER_LOCATION_CHANGE_UPDATE_MSECS);

    connect(nodeList, &NodeList::nodeAdded, this, &Application::nodeAdded);
    connect(nodeList, &NodeList::nodeKilled, this, &Application::nodeKilled);
    connect(nodeList, SIGNAL(nodeKilled(SharedNodePointer)), SLOT(nodeKilled(SharedNodePointer)));
    connect(nodeList, SIGNAL(nodeAdded(SharedNodePointer)), &_voxels, SLOT(nodeAdded(SharedNodePointer)));
    connect(nodeList, SIGNAL(nodeKilled(SharedNodePointer)), &_voxels, SLOT(nodeKilled(SharedNodePointer)));
    connect(nodeList, &NodeList::uuidChanged, _myAvatar, &MyAvatar::setSessionUUID);
    connect(nodeList, &NodeList::limitOfSilentDomainCheckInsReached, nodeList, &NodeList::reset);

    // connect to appropriate slots on AccountManager
    AccountManager& accountManager = AccountManager::getInstance();

    const qint64 BALANCE_UPDATE_INTERVAL_MSECS = 5 * 1000;

    QTimer* balanceUpdateTimer = new QTimer(this);
    connect(balanceUpdateTimer, &QTimer::timeout, &accountManager, &AccountManager::updateBalance);
    balanceUpdateTimer->start(BALANCE_UPDATE_INTERVAL_MSECS);

    connect(&accountManager, &AccountManager::balanceChanged, this, &Application::updateWindowTitle);

    connect(&accountManager, &AccountManager::authRequired, Menu::getInstance(), &Menu::loginForCurrentDomain);
    connect(&accountManager, &AccountManager::usernameChanged, this, &Application::updateWindowTitle);
    
    // once we have a profile in account manager make sure we generate a new keypair
    connect(&accountManager, &AccountManager::profileChanged, &accountManager, &AccountManager::generateNewKeypair);

    // set the account manager's root URL and trigger a login request if we don't have the access token
    accountManager.setAuthURL(DEFAULT_NODE_AUTH_URL);
    UserActivityLogger::getInstance().launch(applicationVersion());

    // once the event loop has started, check and signal for an access token
    QMetaObject::invokeMethod(&accountManager, "checkAndSignalForAccessToken", Qt::QueuedConnection);
    
    AddressManager& addressManager = AddressManager::getInstance();
    
    // use our MyAvatar position and quat for address manager path
    addressManager.setPositionGetter(getPositionForPath);
    addressManager.setOrientationGetter(getOrientationForPath);
    
    // handle domain change signals from AddressManager
    connect(&addressManager, &AddressManager::possibleDomainChangeRequiredToHostname,
            this, &Application::changeDomainHostname);
    
    connect(&addressManager, &AddressManager::possibleDomainChangeRequiredViaICEForID,
            &domainHandler, &DomainHandler::setIceServerHostnameAndID);

    _settings = new QSettings(this);
    _numChangedSettings = 0;

    // Check to see if the user passed in a command line option for loading a local
    // Voxel File.
    _voxelsFilename = getCmdOption(argc, constArgv, "-i");

    #ifdef _WIN32
    WSADATA WsaData;
    int wsaresult = WSAStartup(MAKEWORD(2,2), &WsaData);
    #endif

    // tell the NodeList instance who to tell the domain server we care about
    nodeList->addSetOfNodeTypesToNodeInterestSet(NodeSet() << NodeType::AudioMixer << NodeType::AvatarMixer
                                                 << NodeType::VoxelServer << NodeType::EntityServer
                                                 << NodeType::MetavoxelServer);

    // connect to the packet sent signal of the _voxelEditSender and the _entityEditSender
    connect(&_voxelEditSender, &VoxelEditPacketSender::packetSent, this, &Application::packetSent);
    connect(&_entityEditSender, &EntityEditPacketSender::packetSent, this, &Application::packetSent);

    // move the silentNodeTimer to the _nodeThread
    QTimer* silentNodeTimer = new QTimer();
    connect(silentNodeTimer, SIGNAL(timeout()), nodeList, SLOT(removeSilentNodes()));
    silentNodeTimer->start(NODE_SILENCE_THRESHOLD_MSECS);
    silentNodeTimer->moveToThread(_nodeThread);

    // send the identity packet for our avatar each second to our avatar mixer
    QTimer* identityPacketTimer = new QTimer();
    connect(identityPacketTimer, &QTimer::timeout, _myAvatar, &MyAvatar::sendIdentityPacket);
    identityPacketTimer->start(AVATAR_IDENTITY_PACKET_SEND_INTERVAL_MSECS);

    // send the billboard packet for our avatar every few seconds
    QTimer* billboardPacketTimer = new QTimer();
    connect(billboardPacketTimer, &QTimer::timeout, _myAvatar, &MyAvatar::sendBillboardPacket);
    billboardPacketTimer->start(AVATAR_BILLBOARD_PACKET_SEND_INTERVAL_MSECS);

    QString cachePath = QStandardPaths::writableLocation(QStandardPaths::DataLocation);
    QNetworkAccessManager& networkAccessManager = NetworkAccessManager::getInstance();
    QNetworkDiskCache* cache = new QNetworkDiskCache();
    cache->setMaximumCacheSize(MAXIMUM_CACHE_SIZE);
    cache->setCacheDirectory(!cachePath.isEmpty() ? cachePath : "interfaceCache");
    networkAccessManager.setCache(cache);

    ResourceCache::setRequestLimit(3);

    _window->setCentralWidget(glCanvas.data());

    restoreSizeAndPosition();

    _window->setVisible(true);
    glCanvas->setFocusPolicy(Qt::StrongFocus);
    glCanvas->setFocus();

    // enable mouse tracking; otherwise, we only get drag events
    glCanvas->setMouseTracking(true);

    _toolWindow = new ToolWindow();
    _toolWindow->setWindowFlags(_toolWindow->windowFlags() | Qt::WindowStaysOnTopHint);
    _toolWindow->setWindowTitle("Tools");

    // initialization continues in initializeGL when OpenGL context is ready

    // Tell our voxel edit sender about our known jurisdictions
    _voxelEditSender.setVoxelServerJurisdictions(&_voxelServerJurisdictions);
    _entityEditSender.setServerJurisdictions(&_entityServerJurisdictions);

    // For now we're going to set the PPS for outbound packets to be super high, this is
    // probably not the right long term solution. But for now, we're going to do this to
    // allow you to move an entity around in your hand
    _entityEditSender.setPacketsPerSecond(3000); // super high!!

    checkVersion();

    _overlays.init(glCanvas.data()); // do this before scripts load

    LocalVoxelsList::getInstance()->addPersistantTree(DOMAIN_TREE_NAME, _voxels.getTree());
    LocalVoxelsList::getInstance()->addPersistantTree(CLIPBOARD_TREE_NAME, &_clipboard);

    _runningScriptsWidget->setRunningScripts(getRunningScripts());
    connect(_runningScriptsWidget, &RunningScriptsWidget::stopScriptName, this, &Application::stopScript);

    connect(this, SIGNAL(aboutToQuit()), this, SLOT(saveScripts()));
    connect(this, SIGNAL(aboutToQuit()), this, SLOT(aboutToQuit()));

    // check first run...
    QVariant firstRunValue = _settings->value("firstRun",QVariant(true));
    if (firstRunValue.isValid() && firstRunValue.toBool()) {
        qDebug() << "This is a first run...";
        // clear the scripts, and set out script to our default scripts
        clearScriptsBeforeRunning();
        loadScript(DEFAULT_SCRIPTS_JS_URL);

        QMutexLocker locker(&_settingsMutex);
        _settings->setValue("firstRun",QVariant(false));
    } else {
        // do this as late as possible so that all required subsystems are initialized
        loadScripts();

        QMutexLocker locker(&_settingsMutex);
        _previousScriptLocation = _settings->value("LastScriptLocation", QVariant("")).toString();
    }

    _trayIcon->show();
    
    // set the local loopback interface for local sounds from audio scripts
    AudioScriptingInterface::getInstance().setLocalAudioInterface(&_audio);
    
#ifdef HAVE_RTMIDI
    // setup the MIDIManager
    MIDIManager& midiManagerInstance = MIDIManager::getInstance();
    midiManagerInstance.openDefaultPort();
#endif

    this->installEventFilter(this);
}

void Application::aboutToQuit() {
    _aboutToQuit = true;
    setFullscreen(false); // if you exit while in full screen, you'll get bad behavior when you restart.
}

Application::~Application() {
    
    _entities.getTree()->setSimulation(NULL);
    qInstallMessageHandler(NULL);
    
    saveSettings();
    storeSizeAndPosition();
    
    int DELAY_TIME = 1000;
    UserActivityLogger::getInstance().close(DELAY_TIME);
    
    // make sure we don't call the idle timer any more
    delete idleTimer;
    
    _sharedVoxelSystem.changeTree(new VoxelTree);
    delete _voxelImportDialog;

    // let the avatar mixer know we're out
    MyAvatar::sendKillAvatar();

    // ask the datagram processing thread to quit and wait until it is done
    _nodeThread->quit();
    _nodeThread->wait();
    
    // kill any audio injectors that are still around
    AudioScriptingInterface::getInstance().stopAllInjectors();

    // stop the audio process
    QMetaObject::invokeMethod(&_audio, "stop");
    
    // ask the audio thread to quit and wait until it is done
    _audio.thread()->quit();
    _audio.thread()->wait();
    
    _octreeProcessor.terminate();
    _voxelHideShowThread.terminate();
    _voxelEditSender.terminate();
    _entityEditSender.terminate();

    VoxelTreeElement::removeDeleteHook(&_voxels); // we don't need to do this processing on shutdown
    Menu::getInstance()->deleteLater();

    _myAvatar = NULL;
}

void Application::saveSettings() {
    Menu::getInstance()->saveSettings();
    _rearMirrorTools->saveSettings(_settings);

    if (_voxelImportDialog) {
        _voxelImportDialog->saveSettings(_settings);
    }
    _settings->sync();
    _numChangedSettings = 0;
}


void Application::restoreSizeAndPosition() {
    QRect available = desktop()->availableGeometry();

    QMutexLocker locker(&_settingsMutex);
    _settings->beginGroup("Window");

    int x = (int)loadSetting(_settings, "x", 0);
    int y = (int)loadSetting(_settings, "y", 0);
    _window->move(x, y);

    int width = (int)loadSetting(_settings, "width", available.width());
    int height = (int)loadSetting(_settings, "height", available.height());
    _window->resize(width, height);

    _settings->endGroup();
}

void Application::storeSizeAndPosition() {
    QMutexLocker locker(&_settingsMutex);
    _settings->beginGroup("Window");

    _settings->setValue("width", _window->rect().width());
    _settings->setValue("height", _window->rect().height());

    _settings->setValue("x", _window->pos().x());
    _settings->setValue("y", _window->pos().y());

    _settings->endGroup();
}

void Application::initializeGL() {
    qDebug( "Created Display Window.");

    // initialize glut for shape drawing; Qt apparently initializes it on OS X
    #ifndef __APPLE__
    static bool isInitialized = false;
    if (isInitialized) {
        return;
    } else {
        isInitialized = true;
    }
    int argc = 0;
    glutInit(&argc, 0);
    #endif

    #ifdef WIN32
    GLenum err = glewInit();
    if (GLEW_OK != err) {
      /* Problem: glewInit failed, something is seriously wrong. */
      qDebug("Error: %s\n", glewGetErrorString(err));
    }
    qDebug("Status: Using GLEW %s\n", glewGetString(GLEW_VERSION));

    if (wglewGetExtension("WGL_EXT_swap_control")) {
        int swapInterval = wglGetSwapIntervalEXT();
        qDebug("V-Sync is %s\n", (swapInterval > 0 ? "ON" : "OFF"));
    }
    #endif

#if defined(Q_OS_LINUX)
    // TODO: Write the correct  code for Linux...
    /* if (wglewGetExtension("WGL_EXT_swap_control")) {
        int swapInterval = wglGetSwapIntervalEXT();
        qDebug("V-Sync is %s\n", (swapInterval > 0 ? "ON" : "OFF"));
    }*/
#endif

    // Before we render anything, let's set up our viewFrustumOffsetCamera with a sufficiently large
    // field of view and near and far clip to make it interesting.
    //viewFrustumOffsetCamera.setFieldOfView(90.0);
    _viewFrustumOffsetCamera.setNearClip(DEFAULT_NEAR_CLIP);
    _viewFrustumOffsetCamera.setFarClip(DEFAULT_FAR_CLIP);

    initDisplay();
    qDebug( "Initialized Display.");

    init();
    qDebug( "init() complete.");

    // create thread for parsing of voxel data independent of the main network and rendering threads
    _octreeProcessor.initialize(_enableProcessVoxelsThread);
    _voxelEditSender.initialize(_enableProcessVoxelsThread);
    _voxelHideShowThread.initialize(_enableProcessVoxelsThread);
    _entityEditSender.initialize(_enableProcessVoxelsThread);

    if (_enableProcessVoxelsThread) {
        qDebug("Voxel parsing thread created.");
    }

    // call our timer function every second
    QTimer* timer = new QTimer(this);
    connect(timer, SIGNAL(timeout()), SLOT(timer()));
    timer->start(1000);

    // call our idle function whenever we can
    idleTimer = new QTimer(this);
    connect(idleTimer, SIGNAL(timeout()), SLOT(idle()));
    idleTimer->start(0);
    _idleLoopStdev.reset();

    if (_justStarted) {
        float startupTime = (float)_applicationStartupTime.elapsed() / 1000.0;
        _justStarted = false;
        qDebug("Startup time: %4.2f seconds.", startupTime);
    }

    // update before the first render
    update(1.0f / _fps);

    InfoView::showFirstTime(INFO_HELP_PATH);
}

void Application::paintGL() {
    PROFILE_RANGE(__FUNCTION__);
    PerformanceTimer perfTimer("paintGL");

    PerformanceWarning::setSuppressShortTimings(Menu::getInstance()->isOptionChecked(MenuOption::SuppressShortTimings));
    bool showWarnings = Menu::getInstance()->isOptionChecked(MenuOption::PipelineWarnings);
    PerformanceWarning warn(showWarnings, "Application::paintGL()");

    // Set the desired FBO texture size. If it hasn't changed, this does nothing.
    // Otherwise, it must rebuild the FBOs
    if (OculusManager::isConnected()) {
        DependencyManager::get<TextureCache>()->setFrameBufferSize(OculusManager::getRenderTargetSize());
    } else {
        QSize fbSize = DependencyManager::get<GLCanvas>()->getDeviceSize() * getRenderResolutionScale();
        DependencyManager::get<TextureCache>()->setFrameBufferSize(fbSize);
    }

    glEnable(GL_LINE_SMOOTH);

    if (_myCamera.getMode() == CAMERA_MODE_FIRST_PERSON) {
        if (!OculusManager::isConnected()) {
            //  If there isn't an HMD, match exactly to avatar's head
            _myCamera.setPosition(_myAvatar->getHead()->getEyePosition());
            _myCamera.setRotation(_myAvatar->getHead()->getCameraOrientation());
        } else {
            //  For an HMD, set the base position and orientation to that of the avatar body
            _myCamera.setPosition(_myAvatar->getDefaultEyePosition());
            _myCamera.setRotation(_myAvatar->getWorldAlignedOrientation());
        }

    } else if (_myCamera.getMode() == CAMERA_MODE_THIRD_PERSON) {
        static const float THIRD_PERSON_CAMERA_DISTANCE = 1.5f;
        _myCamera.setPosition(_myAvatar->getDefaultEyePosition() +
            _myAvatar->getOrientation() * glm::vec3(0.0f, 0.0f, 1.0f) * THIRD_PERSON_CAMERA_DISTANCE * _myAvatar->getScale());
        if (OculusManager::isConnected()) {
            _myCamera.setRotation(_myAvatar->getWorldAlignedOrientation());
        } else {
            _myCamera.setRotation(_myAvatar->getHead()->getOrientation());
        }

    } else if (_myCamera.getMode() == CAMERA_MODE_MIRROR) {
        _myCamera.setRotation(_myAvatar->getWorldAlignedOrientation() * glm::quat(glm::vec3(0.0f, PI + _rotateMirror, 0.0f)));
        _myCamera.setPosition(_myAvatar->getDefaultEyePosition() +
                              glm::vec3(0, _raiseMirror * _myAvatar->getScale(), 0) +
                              (_myAvatar->getOrientation() * glm::quat(glm::vec3(0.0f, _rotateMirror, 0.0f))) *
                               glm::vec3(0.0f, 0.0f, -1.0f) * MIRROR_FULLSCREEN_DISTANCE * _scaleMirror);
    }

    // Update camera position
    if (!OculusManager::isConnected()) {
        _myCamera.update(1.0f / _fps);
    }

    // Note: whichCamera is used to pick between the normal camera myCamera for our
    // main camera, vs, an alternate camera. The alternate camera we support right now
    // is the viewFrustumOffsetCamera. But theoretically, we could use this same mechanism
    // to add other cameras.
    //
    // Why have two cameras? Well, one reason is that because in the case of the renderViewFrustum()
    // code, we want to keep the state of "myCamera" intact, so we can render what the view frustum of
    // myCamera is. But we also want to do meaningful camera transforms on OpenGL for the offset camera
    Camera* whichCamera = &_myCamera;

    if (Menu::getInstance()->isOptionChecked(MenuOption::DisplayFrustum)) {

        ViewFrustumOffset viewFrustumOffset = Menu::getInstance()->getViewFrustumOffset();

        // set the camera to third-person view but offset so we can see the frustum
        glm::quat frustumRotation = glm::quat(glm::radians(glm::vec3(viewFrustumOffset.pitch, viewFrustumOffset.yaw, viewFrustumOffset.roll)));
        
        _viewFrustumOffsetCamera.setPosition(_myCamera.getPosition() +
                                             frustumRotation * glm::vec3(0.0f, viewFrustumOffset.up, -viewFrustumOffset.distance));
        
        _viewFrustumOffsetCamera.setRotation(_myCamera.getRotation() * frustumRotation);
        
        _viewFrustumOffsetCamera.update(1.0f/_fps);
        whichCamera = &_viewFrustumOffsetCamera;
    }

    if (Menu::getInstance()->getShadowsEnabled()) {
        updateShadowMap();
    }

    if (OculusManager::isConnected()) {
        //Clear the color buffer to ensure that there isnt any residual color
        //Left over from when OR was not connected.
        glClear(GL_COLOR_BUFFER_BIT);
        
        //When in mirror mode, use camera rotation. Otherwise, use body rotation
        if (whichCamera->getMode() == CAMERA_MODE_MIRROR) {
            OculusManager::display(whichCamera->getRotation(), whichCamera->getPosition(), *whichCamera);
        } else {
            OculusManager::display(_myAvatar->getWorldAlignedOrientation(), _myAvatar->getDefaultEyePosition(), *whichCamera);
        }
        _myCamera.update(1.0f / _fps);

    } else if (TV3DManager::isConnected()) {
       
        TV3DManager::display(*whichCamera);

    } else {
        DependencyManager::get<GlowEffect>()->prepare();

        // Viewport is assigned to the size of the framebuffer
        QSize size = DependencyManager::get<TextureCache>()->getPrimaryFramebufferObject()->size();
        glViewport(0, 0, size.width(), size.height());

        glMatrixMode(GL_MODELVIEW);
        glPushMatrix();
        glLoadIdentity();
        displaySide(*whichCamera);
        glPopMatrix();

        if (Menu::getInstance()->isOptionChecked(MenuOption::FullscreenMirror)) {
            _rearMirrorTools->render(true);
        
        } else if (Menu::getInstance()->isOptionChecked(MenuOption::Mirror)) {
            renderRearViewMirror(_mirrorViewRect);       
        }

        DependencyManager::get<GlowEffect>()->render();

        {
            PerformanceTimer perfTimer("renderOverlay");
            // PrioVR will only work if renderOverlay is called, calibration is connected to Application::renderingOverlay() 
            _applicationOverlay.renderOverlay(true);
            if (Menu::getInstance()->isOptionChecked(MenuOption::UserInterface)) {
                _applicationOverlay.displayOverlayTexture();
            }
        }
    }

    _frameCount++;
}

void Application::resetCamerasOnResizeGL(Camera& camera, int width, int height) {
    if (OculusManager::isConnected()) {
        OculusManager::configureCamera(camera, width, height);
    } else if (TV3DManager::isConnected()) {
        TV3DManager::configureCamera(camera, width, height);
    } else {
        camera.setAspectRatio((float)width / height);
        camera.setFieldOfView(Menu::getInstance()->getFieldOfView());
    }
}

void Application::resizeGL(int width, int height) {
    resetCamerasOnResizeGL(_viewFrustumOffsetCamera, width, height);
    resetCamerasOnResizeGL(_myCamera, width, height);

    glViewport(0, 0, width, height); // shouldn't this account for the menu???

    updateProjectionMatrix();
    glLoadIdentity();

    // update Stats width
    // let's set horizontal offset to give stats some margin to mirror
    int horizontalOffset = MIRROR_VIEW_WIDTH + MIRROR_VIEW_LEFT_PADDING * 2;
    Stats::getInstance()->resetWidth(width, horizontalOffset);
}

void Application::updateProjectionMatrix() {
    updateProjectionMatrix(_myCamera);
}

void Application::updateProjectionMatrix(Camera& camera, bool updateViewFrustum) {
    glMatrixMode(GL_PROJECTION);
    glLoadIdentity();

    float left, right, bottom, top, nearVal, farVal;
    glm::vec4 nearClipPlane, farClipPlane;

    // Tell our viewFrustum about this change, using the application camera
    if (updateViewFrustum) {
        loadViewFrustum(camera, _viewFrustum);
        _viewFrustum.computeOffAxisFrustum(left, right, bottom, top, nearVal, farVal, nearClipPlane, farClipPlane);

        // If we're in Display Frustum mode, then we want to use the slightly adjust near/far clip values of the
        // _viewFrustumOffsetCamera, so that we can see more of the application content in the application's frustum
        if (Menu::getInstance()->isOptionChecked(MenuOption::DisplayFrustum)) {
            nearVal = _viewFrustumOffsetCamera.getNearClip();
            farVal = _viewFrustumOffsetCamera.getFarClip();
        }
    } else {
        ViewFrustum tempViewFrustum;
        loadViewFrustum(camera, tempViewFrustum);
        tempViewFrustum.computeOffAxisFrustum(left, right, bottom, top, nearVal, farVal, nearClipPlane, farClipPlane);
    }
    glFrustum(left, right, bottom, top, nearVal, farVal);

    // save matrix
    glGetFloatv(GL_PROJECTION_MATRIX, (GLfloat*)&_projectionMatrix);

    glMatrixMode(GL_MODELVIEW);
}

void Application::controlledBroadcastToNodes(const QByteArray& packet, const NodeSet& destinationNodeTypes) {
    foreach(NodeType_t type, destinationNodeTypes) {
        // Intercept data to voxel server when voxels are disabled
        if (type == NodeType::VoxelServer && !Menu::getInstance()->isOptionChecked(MenuOption::Voxels)) {
            continue;
        }

        // Perform the broadcast for one type
        int nReceivingNodes = NodeList::getInstance()->broadcastToNodes(packet, NodeSet() << type);

        // Feed number of bytes to corresponding channel of the bandwidth meter, if any (done otherwise)
        BandwidthMeter::ChannelIndex channel;
        switch (type) {
            case NodeType::Agent:
            case NodeType::AvatarMixer:
                channel = BandwidthMeter::AVATARS;
                break;
            case NodeType::VoxelServer:
            case NodeType::EntityServer:
                channel = BandwidthMeter::VOXELS;
                break;
            default:
                continue;
        }
        _bandwidthMeter.outputStream(channel).updateValue(nReceivingNodes * packet.size());
    }
}

bool Application::event(QEvent* event) {

    // handle custom URL
    if (event->type() == QEvent::FileOpen) {
        
        QFileOpenEvent* fileEvent = static_cast<QFileOpenEvent*>(event);
        
        if (!fileEvent->url().isEmpty()) {
            AddressManager::getInstance().handleLookupString(fileEvent->url().toString());
        }
        
        return false;
    }
    
    if (HFActionEvent::types().contains(event->type())) {
        _controllerScriptingInterface.handleMetaEvent(static_cast<HFMetaEvent*>(event));
    }
     
    return QApplication::event(event);
}

bool Application::eventFilter(QObject* object, QEvent* event) {

    if (event->type() == QEvent::ShortcutOverride) {
        // Filter out captured keys before they're used for shortcut actions.
        if (_controllerScriptingInterface.isKeyCaptured(static_cast<QKeyEvent*>(event))) {
            event->accept();
            return true;
        }
    }

    return false;
}

void Application::keyPressEvent(QKeyEvent* event) {

    _keysPressed.insert(event->key());

    _controllerScriptingInterface.emitKeyPressEvent(event); // send events to any registered scripts

    // if one of our scripts have asked to capture this event, then stop processing it
    if (_controllerScriptingInterface.isKeyCaptured(event)) {
        return;
    }

    if (activeWindow() == _window) {
        bool isShifted = event->modifiers().testFlag(Qt::ShiftModifier);
        bool isMeta = event->modifiers().testFlag(Qt::ControlModifier);
        bool isOption = event->modifiers().testFlag(Qt::AltModifier);
        switch (event->key()) {
                break;
            case Qt::Key_BracketLeft:
            case Qt::Key_BracketRight:
            case Qt::Key_BraceLeft:
            case Qt::Key_BraceRight:
            case Qt::Key_ParenLeft:
            case Qt::Key_ParenRight:
            case Qt::Key_Less:
            case Qt::Key_Greater:
            case Qt::Key_Comma:
            case Qt::Key_Period:
            case Qt::Key_QuoteDbl:
                Menu::getInstance()->handleViewFrustumOffsetKeyModifier(event->key());
                break;
            case Qt::Key_L:
                if (isShifted) {
                    Menu::getInstance()->triggerOption(MenuOption::LodTools);
                } else if (isMeta) {
                    Menu::getInstance()->triggerOption(MenuOption::Log);
                }
                break;

            case Qt::Key_E:
            case Qt::Key_PageUp:
               if (!_myAvatar->getDriveKeys(UP)) {
                    _myAvatar->jump();
                }
                _myAvatar->setDriveKeys(UP, 1.0f);
                break;

            case Qt::Key_Asterisk:
                Menu::getInstance()->triggerOption(MenuOption::Stars);
                break;

            case Qt::Key_C:
            case Qt::Key_PageDown:
                _myAvatar->setDriveKeys(DOWN, 1.0f);
                break;

            case Qt::Key_W:
                if (isOption && !isShifted && !isMeta) {
                    Menu::getInstance()->triggerOption(MenuOption::Wireframe);
                } else {
                    _myAvatar->setDriveKeys(FWD, 1.0f);
                }
                break;

            case Qt::Key_S:
                if (isShifted && isMeta && !isOption) {
                    Menu::getInstance()->triggerOption(MenuOption::SuppressShortTimings);
                } else if (isOption && !isShifted && !isMeta) {
                    Menu::getInstance()->triggerOption(MenuOption::ScriptEditor);
                } else if (!isOption && !isShifted && isMeta) {
                    takeSnapshot();
                } else {
                    _myAvatar->setDriveKeys(BACK, 1.0f);
                }
                break;

            case Qt::Key_Apostrophe:
                resetSensors();
                break;

            case Qt::Key_G:
                if (isShifted) {
                    Menu::getInstance()->triggerOption(MenuOption::ObeyEnvironmentalGravity);
                }
                break;

            case Qt::Key_A:
                if (isShifted) {
                    Menu::getInstance()->triggerOption(MenuOption::Atmosphere);
                } else {
                    _myAvatar->setDriveKeys(ROT_LEFT, 1.0f);
                }
                break;

            case Qt::Key_D:
                if (!isMeta) {
                    _myAvatar->setDriveKeys(ROT_RIGHT, 1.0f);
                }
                break;

            case Qt::Key_Return:
            case Qt::Key_Enter:
                Menu::getInstance()->triggerOption(MenuOption::AddressBar);
                break;
                
            case Qt::Key_Backslash:
                Menu::getInstance()->triggerOption(MenuOption::Chat);
                break;
                
            case Qt::Key_N:
                if (isMeta) {
                    Menu::getInstance()->triggerOption(MenuOption::NameLocation);
                }
                
                break;

            case Qt::Key_Up:
                if (_myCamera.getMode() == CAMERA_MODE_MIRROR) {
                    if (!isShifted) {
                        _scaleMirror *= 0.95f;
                    } else {
                        _raiseMirror += 0.05f;
                    }
                } else {
                    _myAvatar->setDriveKeys(isShifted ? UP : FWD, 1.0f);
                }
                break;

            case Qt::Key_Down:
                if (_myCamera.getMode() == CAMERA_MODE_MIRROR) {
                    if (!isShifted) {
                        _scaleMirror *= 1.05f;
                    } else {
                        _raiseMirror -= 0.05f;
                    }
                } else {
                    _myAvatar->setDriveKeys(isShifted ? DOWN : BACK, 1.0f);
                }
                break;

            case Qt::Key_Left:
                if (_myCamera.getMode() == CAMERA_MODE_MIRROR) {
                    _rotateMirror += PI / 20.0f;
                } else {
                    _myAvatar->setDriveKeys(isShifted ? LEFT : ROT_LEFT, 1.0f);
                }
                break;

            case Qt::Key_Right:
                if (_myCamera.getMode() == CAMERA_MODE_MIRROR) {
                    _rotateMirror -= PI / 20.0f;
                } else {
                    _myAvatar->setDriveKeys(isShifted ? RIGHT : ROT_RIGHT, 1.0f);
                }
                break;

            case Qt::Key_I:
                if (isShifted) {
                    _myCamera.setEyeOffsetOrientation(glm::normalize(
                                                                     glm::quat(glm::vec3(0.002f, 0, 0)) * _myCamera.getEyeOffsetOrientation()));
                } else {
                    _myCamera.setEyeOffsetPosition(_myCamera.getEyeOffsetPosition() + glm::vec3(0, 0.001, 0));
                }
                updateProjectionMatrix();
                break;

            case Qt::Key_K:
                if (isShifted) {
                    _myCamera.setEyeOffsetOrientation(glm::normalize(
                                                                     glm::quat(glm::vec3(-0.002f, 0, 0)) * _myCamera.getEyeOffsetOrientation()));
                } else {
                    _myCamera.setEyeOffsetPosition(_myCamera.getEyeOffsetPosition() + glm::vec3(0, -0.001, 0));
                }
                updateProjectionMatrix();
                break;

            case Qt::Key_J:
                if (isShifted) {
                    _viewFrustum.setFocalLength(_viewFrustum.getFocalLength() - 0.1f);
                    if (TV3DManager::isConnected()) {
                        GLCanvas::SharedPointer glCanvas = DependencyManager::get<GLCanvas>();
                        TV3DManager::configureCamera(_myCamera, glCanvas->getDeviceWidth(), glCanvas->getDeviceHeight());
                    }
                } else {
                    _myCamera.setEyeOffsetPosition(_myCamera.getEyeOffsetPosition() + glm::vec3(-0.001, 0, 0));
                }
                updateProjectionMatrix();
                break;

            case Qt::Key_M:
                if (isShifted) {
                    _viewFrustum.setFocalLength(_viewFrustum.getFocalLength() + 0.1f);
                    if (TV3DManager::isConnected()) {
                        GLCanvas::SharedPointer glCanvas = DependencyManager::get<GLCanvas>();
                        TV3DManager::configureCamera(_myCamera, glCanvas->getDeviceWidth(), glCanvas->getDeviceHeight());
                    }

                } else {
                    _myCamera.setEyeOffsetPosition(_myCamera.getEyeOffsetPosition() + glm::vec3(0.001, 0, 0));
                }
                updateProjectionMatrix();
                break;

            case Qt::Key_U:
                if (isShifted) {
                    _myCamera.setEyeOffsetOrientation(glm::normalize(
                                                                     glm::quat(glm::vec3(0, 0, -0.002f)) * _myCamera.getEyeOffsetOrientation()));
                } else {
                    _myCamera.setEyeOffsetPosition(_myCamera.getEyeOffsetPosition() + glm::vec3(0, 0, -0.001));
                }
                updateProjectionMatrix();
                break;

            case Qt::Key_Y:
                if (isShifted) {
                    _myCamera.setEyeOffsetOrientation(glm::normalize(
                                                                     glm::quat(glm::vec3(0, 0, 0.002f)) * _myCamera.getEyeOffsetOrientation()));
                } else {
                    _myCamera.setEyeOffsetPosition(_myCamera.getEyeOffsetPosition() + glm::vec3(0, 0, 0.001));
                }
                updateProjectionMatrix();
                break;
            case Qt::Key_H:
                if (isShifted) {
                    Menu::getInstance()->triggerOption(MenuOption::Mirror);
                } else {
                    Menu::getInstance()->triggerOption(MenuOption::FullscreenMirror);
                }
                break;
            case Qt::Key_Slash:
                Menu::getInstance()->triggerOption(MenuOption::UserInterface);
                break;
            case Qt::Key_F:
                if (isShifted)  {
                    Menu::getInstance()->triggerOption(MenuOption::DisplayFrustum);
                }
                break;
            case Qt::Key_V:
                if (isShifted) {
                    Menu::getInstance()->triggerOption(MenuOption::Voxels);
                }
                break;
            case Qt::Key_P:
                 Menu::getInstance()->triggerOption(MenuOption::FirstPerson);
                 break;
            case Qt::Key_R:
                if (isShifted)  {
                    Menu::getInstance()->triggerOption(MenuOption::FrustumRenderMode);
                }
                break;
            case Qt::Key_Percent:
                Menu::getInstance()->triggerOption(MenuOption::Stats);
                break;
            case Qt::Key_Plus:
                _myAvatar->increaseSize();
                break;
            case Qt::Key_Minus:
                _myAvatar->decreaseSize();
                break;
            case Qt::Key_Equal:
                _myAvatar->resetSize();
                break;
            case Qt::Key_Space: {
                if (!event->isAutoRepeat()) {
                    // this starts an HFActionEvent
                    HFActionEvent startActionEvent(HFActionEvent::startType(),
                                                   _myCamera.computePickRay(getTrueMouseX(),
                                                                            getTrueMouseY()));
                    sendEvent(this, &startActionEvent);
                }
                
                break;
            }
            case Qt::Key_Escape: {
                OculusManager::abandonCalibration();
                
                if (!event->isAutoRepeat()) {
                    // this starts the HFCancelEvent
                    HFBackEvent startBackEvent(HFBackEvent::startType());
                    sendEvent(this, &startBackEvent);
                }
                
                break;
            }
            
            default:
                event->ignore();
                break;
        }
    }
}

void Application::keyReleaseEvent(QKeyEvent* event) {

    _keysPressed.remove(event->key());

    _controllerScriptingInterface.emitKeyReleaseEvent(event); // send events to any registered scripts
    
    // if one of our scripts have asked to capture this event, then stop processing it
    if (_controllerScriptingInterface.isKeyCaptured(event)) {
        return;
    }

    switch (event->key()) {
        case Qt::Key_E:
        case Qt::Key_PageUp:
            _myAvatar->setDriveKeys(UP, 0.0f);
            break;

        case Qt::Key_C:
        case Qt::Key_PageDown:
            _myAvatar->setDriveKeys(DOWN, 0.0f);
            break;

        case Qt::Key_W:
            _myAvatar->setDriveKeys(FWD, 0.0f);
            break;

        case Qt::Key_S:
            _myAvatar->setDriveKeys(BACK, 0.0f);
            break;

        case Qt::Key_A:
            _myAvatar->setDriveKeys(ROT_LEFT, 0.0f);
            break;

        case Qt::Key_D:
            _myAvatar->setDriveKeys(ROT_RIGHT, 0.0f);
            break;

        case Qt::Key_Up:
            _myAvatar->setDriveKeys(FWD, 0.0f);
            _myAvatar->setDriveKeys(UP, 0.0f);
            break;

        case Qt::Key_Down:
            _myAvatar->setDriveKeys(BACK, 0.0f);
            _myAvatar->setDriveKeys(DOWN, 0.0f);
            break;

        case Qt::Key_Left:
            _myAvatar->setDriveKeys(LEFT, 0.0f);
            _myAvatar->setDriveKeys(ROT_LEFT, 0.0f);
            break;

        case Qt::Key_Right:
            _myAvatar->setDriveKeys(RIGHT, 0.0f);
            _myAvatar->setDriveKeys(ROT_RIGHT, 0.0f);
            break;
        case Qt::Key_Control:
        case Qt::Key_Shift:
        case Qt::Key_Meta:
        case Qt::Key_Alt:
            _myAvatar->clearDriveKeys();
            break;
        case Qt::Key_Space: {
            if (!event->isAutoRepeat()) {
                // this ends the HFActionEvent
                HFActionEvent endActionEvent(HFActionEvent::endType(),
                                             _myCamera.computePickRay(getTrueMouseX(),
                                                                      getTrueMouseY()));
                sendEvent(this, &endActionEvent);
            }
            break;
        }
        case Qt::Key_Escape: {
            if (!event->isAutoRepeat()) {
                // this ends the HFCancelEvent
                HFBackEvent endBackEvent(HFBackEvent::endType());
                sendEvent(this, &endBackEvent);
            }
            break;
        }
        default:
            event->ignore();
            break;
    }
}

void Application::focusOutEvent(QFocusEvent* event) {
    // synthesize events for keys currently pressed, since we may not get their release events
    foreach (int key, _keysPressed) {
        QKeyEvent event(QEvent::KeyRelease, key, Qt::NoModifier);
        keyReleaseEvent(&event);
    }
    _keysPressed.clear();
}

void Application::mouseMoveEvent(QMouseEvent* event, unsigned int deviceID) {
    // Used by application overlay to determine how to draw cursor(s)
    _lastMouseMoveWasSimulated = deviceID > 0;
    if (!_lastMouseMoveWasSimulated) {
        _lastMouseMove = usecTimestampNow();
    }
    
    if (_aboutToQuit) {
        return;
    }
    
    _entities.mouseMoveEvent(event, deviceID);
    
    _controllerScriptingInterface.emitMouseMoveEvent(event, deviceID); // send events to any registered scripts
    // if one of our scripts have asked to capture this event, then stop processing it
    if (_controllerScriptingInterface.isMouseCaptured()) {
        return;
    }
    
}

void Application::mousePressEvent(QMouseEvent* event, unsigned int deviceID) {
    if (!_aboutToQuit) {
        _entities.mousePressEvent(event, deviceID);
    }

    _controllerScriptingInterface.emitMousePressEvent(event); // send events to any registered scripts

    // if one of our scripts have asked to capture this event, then stop processing it
    if (_controllerScriptingInterface.isMouseCaptured()) {
        return;
    }


    if (activeWindow() == _window) {
        if (event->button() == Qt::LeftButton) {
            _mouseDragStartedX = getTrueMouseX();
            _mouseDragStartedY = getTrueMouseY();
            _mousePressed = true;
            
            if (mouseOnScreen()) {
                if (_audio.mousePressEvent(getMouseX(), getMouseY())) {
                    // stop propagation
                    return;
                }
                
                if (_rearMirrorTools->mousePressEvent(getMouseX(), getMouseY())) {
                    // stop propagation
                    return;
                }
            }
            
            // nobody handled this - make it an action event on the _window object
            HFActionEvent actionEvent(HFActionEvent::startType(),
                                      _myCamera.computePickRay(event->x(), event->y()));
            sendEvent(this, &actionEvent);

        } else if (event->button() == Qt::RightButton) {
            // right click items here
        }
    }
}

void Application::mouseReleaseEvent(QMouseEvent* event, unsigned int deviceID) {

    if (!_aboutToQuit) {
        _entities.mouseReleaseEvent(event, deviceID);
    }

    _controllerScriptingInterface.emitMouseReleaseEvent(event); // send events to any registered scripts

    // if one of our scripts have asked to capture this event, then stop processing it
    if (_controllerScriptingInterface.isMouseCaptured()) {
        return;
    }

    if (activeWindow() == _window) {
        if (event->button() == Qt::LeftButton) {
            _mousePressed = false;
            
            if (Menu::getInstance()->isOptionChecked(MenuOption::Stats) && mouseOnScreen()) {
                // let's set horizontal offset to give stats some margin to mirror
                int horizontalOffset = MIRROR_VIEW_WIDTH;
                Stats::getInstance()->checkClick(getMouseX(), getMouseY(),
                                                 getMouseDragStartedX(), getMouseDragStartedY(), horizontalOffset);
                checkBandwidthMeterClick();
            }
            
            // fire an action end event
            HFActionEvent actionEvent(HFActionEvent::endType(),
                                      _myCamera.computePickRay(event->x(), event->y()));
            sendEvent(this, &actionEvent);
        }
    }
}

void Application::touchUpdateEvent(QTouchEvent* event) {
    TouchEvent thisEvent(*event, _lastTouchEvent);
    _controllerScriptingInterface.emitTouchUpdateEvent(thisEvent); // send events to any registered scripts
    _lastTouchEvent = thisEvent;

    // if one of our scripts have asked to capture this event, then stop processing it
    if (_controllerScriptingInterface.isTouchCaptured()) {
        return;
    }

    bool validTouch = false;
    if (activeWindow() == _window) {
        const QList<QTouchEvent::TouchPoint>& tPoints = event->touchPoints();
        _touchAvgX = 0.0f;
        _touchAvgY = 0.0f;
        int numTouches = tPoints.count();
        if (numTouches > 1) {
            for (int i = 0; i < numTouches; ++i) {
                _touchAvgX += tPoints[i].pos().x();
                _touchAvgY += tPoints[i].pos().y();
            }
            _touchAvgX /= (float)(numTouches);
            _touchAvgY /= (float)(numTouches);
            validTouch = true;
        }
    }
    if (!_isTouchPressed) {
        _touchDragStartedAvgX = _touchAvgX;
        _touchDragStartedAvgY = _touchAvgY;
    }
    _isTouchPressed = validTouch;
}

void Application::touchBeginEvent(QTouchEvent* event) {
    TouchEvent thisEvent(*event); // on touch begin, we don't compare to last event
    _controllerScriptingInterface.emitTouchBeginEvent(thisEvent); // send events to any registered scripts

    _lastTouchEvent = thisEvent; // and we reset our last event to this event before we call our update
    touchUpdateEvent(event);

    // if one of our scripts have asked to capture this event, then stop processing it
    if (_controllerScriptingInterface.isTouchCaptured()) {
        return;
    }

}

void Application::touchEndEvent(QTouchEvent* event) {
    TouchEvent thisEvent(*event, _lastTouchEvent);
    _controllerScriptingInterface.emitTouchEndEvent(thisEvent); // send events to any registered scripts
    _lastTouchEvent = thisEvent;

    // if one of our scripts have asked to capture this event, then stop processing it
    if (_controllerScriptingInterface.isTouchCaptured()) {
        return;
    }
    // put any application specific touch behavior below here..
    _touchDragStartedAvgX = _touchAvgX;
    _touchDragStartedAvgY = _touchAvgY;
    _isTouchPressed = false;

}

void Application::wheelEvent(QWheelEvent* event) {

    _controllerScriptingInterface.emitWheelEvent(event); // send events to any registered scripts

    // if one of our scripts have asked to capture this event, then stop processing it
    if (_controllerScriptingInterface.isWheelCaptured()) {
        return;
    }
}

void Application::dropEvent(QDropEvent *event) {
    QString snapshotPath;
    const QMimeData *mimeData = event->mimeData();
    foreach (QUrl url, mimeData->urls()) {
        if (url.url().toLower().endsWith(SNAPSHOT_EXTENSION)) {
            snapshotPath = url.toLocalFile();
            break;
        }
    }

    SnapshotMetaData* snapshotData = Snapshot::parseSnapshotData(snapshotPath);
    if (snapshotData) {
        if (!snapshotData->getDomain().isEmpty()) {
            changeDomainHostname(snapshotData->getDomain());
        }

        _myAvatar->setPosition(snapshotData->getLocation());
        _myAvatar->setOrientation(snapshotData->getOrientation());
    } else {
        QMessageBox msgBox;
        msgBox.setText("No location details were found in this JPG, try dragging in an authentic Hifi snapshot.");
        msgBox.setStandardButtons(QMessageBox::Ok);
        msgBox.exec();
    }
}

void Application::sendPingPackets() {
    QByteArray pingPacket = NodeList::getInstance()->constructPingPacket();
    controlledBroadcastToNodes(pingPacket, NodeSet()
                               << NodeType::VoxelServer << NodeType::EntityServer
                               << NodeType::AudioMixer << NodeType::AvatarMixer
                               << NodeType::MetavoxelServer);
}

//  Every second, check the frame rates and other stuff
void Application::timer() {
    if (Menu::getInstance()->isOptionChecked(MenuOption::TestPing)) {
        sendPingPackets();
    }

    float diffTime = (float)_timerStart.nsecsElapsed() / 1000000000.0f;

    _fps = (float)_frameCount / diffTime;

    _packetsPerSecond = (float) _datagramProcessor.getPacketCount() / diffTime;
    _bytesPerSecond = (float) _datagramProcessor.getByteCount() / diffTime;
    _frameCount = 0;

    _datagramProcessor.resetCounters();

    _timerStart.start();

    // ask the node list to check in with the domain server
    NodeList::getInstance()->sendDomainServerCheckIn();
}

void Application::idle() {
    PerformanceTimer perfTimer("idle");

    // Normally we check PipelineWarnings, but since idle will often take more than 10ms we only show these idle timing
    // details if we're in ExtraDebugging mode. However, the ::update() and it's subcomponents will show their timing
    // details normally.
    bool showWarnings = getLogger()->extraDebugging();
    PerformanceWarning warn(showWarnings, "idle()");

    //  Only run simulation code if more than the targetFramePeriod have passed since last time we ran
    double targetFramePeriod = 0.0;
    unsigned int targetFramerate = getRenderTargetFramerate();
    if (targetFramerate > 0) {
        targetFramePeriod = 1000.0 / targetFramerate;
    }
    double timeSinceLastUpdate = (double)_lastTimeUpdated.nsecsElapsed() / 1000000.0;
    if (timeSinceLastUpdate > targetFramePeriod) {
        _lastTimeUpdated.start();
        {
            PerformanceTimer perfTimer("update");
            PerformanceWarning warn(showWarnings, "Application::idle()... update()");
            const float BIGGEST_DELTA_TIME_SECS = 0.25f;
            update(glm::clamp((float)timeSinceLastUpdate / 1000.0f, 0.0f, BIGGEST_DELTA_TIME_SECS));
        }
        {
            PerformanceTimer perfTimer("updateGL");
            PerformanceWarning warn(showWarnings, "Application::idle()... updateGL()");
            DependencyManager::get<GLCanvas>()->updateGL();
        }
        {
            PerformanceTimer perfTimer("rest");
            PerformanceWarning warn(showWarnings, "Application::idle()... rest of it");
            _idleLoopStdev.addValue(timeSinceLastUpdate);

            //  Record standard deviation and reset counter if needed
            const int STDEV_SAMPLES = 500;
            if (_idleLoopStdev.getSamples() > STDEV_SAMPLES) {
                _idleLoopMeasuredJitter = _idleLoopStdev.getStDev();
                _idleLoopStdev.reset();
            }

            // After finishing all of the above work, restart the idle timer, allowing 2ms to process events.
            idleTimer->start(2);
            
            if (_numChangedSettings > 0) {
                saveSettings();
            }
        }
    }
}

void Application::checkBandwidthMeterClick() {
    // ... to be called upon button release
    GLCanvas::SharedPointer glCanvas = DependencyManager::get<GLCanvas>();
    if (Menu::getInstance()->isOptionChecked(MenuOption::Bandwidth) &&
        Menu::getInstance()->isOptionChecked(MenuOption::Stats) &&
        Menu::getInstance()->isOptionChecked(MenuOption::UserInterface) &&
        glm::compMax(glm::abs(glm::ivec2(getMouseX() - getMouseDragStartedX(),
                                         getMouseY() - getMouseDragStartedY())))
        <= BANDWIDTH_METER_CLICK_MAX_DRAG_LENGTH
        && _bandwidthMeter.isWithinArea(getMouseX(), getMouseY(), glCanvas->width(), glCanvas->height())) {

        // The bandwidth meter is visible, the click didn't get dragged too far and
        // we actually hit the bandwidth meter
        Menu::getInstance()->bandwidthDetails();
    }
}

void Application::setFullscreen(bool fullscreen) {
    if (Menu::getInstance()->isOptionChecked(MenuOption::Fullscreen) != fullscreen) {
        Menu::getInstance()->getActionForOption(MenuOption::Fullscreen)->setChecked(fullscreen);
    }

    if (Menu::getInstance()->isOptionChecked(MenuOption::EnableVRMode)) {
        if (fullscreen) {
            // Menu show() after hide() doesn't work with Rift VR display so set height instead.
            _window->menuBar()->setMaximumHeight(0);
        } else {
            _window->menuBar()->setMaximumHeight(QWIDGETSIZE_MAX);
        }
    }
    _window->setWindowState(fullscreen ? (_window->windowState() | Qt::WindowFullScreen) :
        (_window->windowState() & ~Qt::WindowFullScreen));
    if (!_aboutToQuit) {
        _window->show();
    }
}

void Application::setEnable3DTVMode(bool enable3DTVMode) {
    GLCanvas::SharedPointer glCanvas = DependencyManager::get<GLCanvas>();
    resizeGL(glCanvas->getDeviceWidth(), glCanvas->getDeviceHeight());
}

void Application::setEnableVRMode(bool enableVRMode) {
    if (Menu::getInstance()->isOptionChecked(MenuOption::EnableVRMode) != enableVRMode) {
        Menu::getInstance()->getActionForOption(MenuOption::EnableVRMode)->setChecked(enableVRMode);
    }

    if (enableVRMode) {
        if (!OculusManager::isConnected()) {
            // attempt to reconnect the Oculus manager - it's possible this was a workaround
            // for the sixense crash
            OculusManager::disconnect();
            OculusManager::connect();
        }
        OculusManager::recalibrate();
    } else {
        OculusManager::abandonCalibration();
        
        _mirrorCamera.setHmdPosition(glm::vec3());
        _mirrorCamera.setHmdRotation(glm::quat());
        _myCamera.setHmdPosition(glm::vec3());
        _myCamera.setHmdRotation(glm::quat());
    }
    
    GLCanvas::SharedPointer glCanvas = DependencyManager::get<GLCanvas>();
    resizeGL(glCanvas->getDeviceWidth(), glCanvas->getDeviceHeight());
}

void Application::setRenderVoxels(bool voxelRender) {
    _voxelEditSender.setShouldSend(voxelRender);
    if (!voxelRender) {
        doKillLocalVoxels();
    }
}

void Application::setLowVelocityFilter(bool lowVelocityFilter) {
    SixenseManager::getInstance().setLowVelocityFilter(lowVelocityFilter);
}

void Application::doKillLocalVoxels() {
    _wantToKillLocalVoxels = true;
}

void Application::removeVoxel(glm::vec3 position,
                              float scale) {
    VoxelDetail voxel;
    voxel.x = position.x / TREE_SCALE;
    voxel.y = position.y / TREE_SCALE;
    voxel.z = position.z / TREE_SCALE;
    voxel.s = scale / TREE_SCALE;
    _voxelEditSender.sendVoxelEditMessage(PacketTypeVoxelErase, voxel);

    // delete it locally to see the effect immediately (and in case no voxel server is present)
    _voxels.getTree()->deleteVoxelAt(voxel.x, voxel.y, voxel.z, voxel.s);
}


void Application::makeVoxel(glm::vec3 position,
                            float scale,
                            unsigned char red,
                            unsigned char green,
                            unsigned char blue,
                            bool isDestructive) {
    VoxelDetail voxel;
    voxel.x = position.x / TREE_SCALE;
    voxel.y = position.y / TREE_SCALE;
    voxel.z = position.z / TREE_SCALE;
    voxel.s = scale / TREE_SCALE;
    voxel.red = red;
    voxel.green = green;
    voxel.blue = blue;
    PacketType message = isDestructive ? PacketTypeVoxelSetDestructive : PacketTypeVoxelSet;
    _voxelEditSender.sendVoxelEditMessage(message, voxel);

    // create the voxel locally so it appears immediately
    _voxels.getTree()->createVoxel(voxel.x, voxel.y, voxel.z, voxel.s,
                        voxel.red, voxel.green, voxel.blue,
                        isDestructive);
   }

glm::vec3 Application::getMouseVoxelWorldCoordinates(const VoxelDetail& mouseVoxel) {
    return glm::vec3((mouseVoxel.x + mouseVoxel.s / 2.0f) * TREE_SCALE, (mouseVoxel.y + mouseVoxel.s / 2.0f) * TREE_SCALE,
        (mouseVoxel.z + mouseVoxel.s / 2.0f) * TREE_SCALE);
}

bool Application::mouseOnScreen() const {
    if (OculusManager::isConnected()) {
        GLCanvas::SharedPointer glCanvas = DependencyManager::get<GLCanvas>();
        return getMouseX() >= 0 && getMouseX() <= glCanvas->getDeviceWidth() &&
               getMouseY() >= 0 && getMouseY() <= glCanvas->getDeviceHeight();
    }
    return true;
}

int Application::getMouseX() const {
    if (OculusManager::isConnected()) {
        glm::vec2 pos = _applicationOverlay.screenToOverlay(glm::vec2(getTrueMouseX(), getTrueMouseY()));
        return pos.x;
    }
    return getTrueMouseX();
}

int Application::getMouseY() const {
    if (OculusManager::isConnected()) {
        glm::vec2 pos = _applicationOverlay.screenToOverlay(glm::vec2(getTrueMouseX(), getTrueMouseY()));
        return pos.y;
    }
    return getTrueMouseY();
}

int Application::getMouseDragStartedX() const {
    if (OculusManager::isConnected()) {
        glm::vec2 pos = _applicationOverlay.screenToOverlay(glm::vec2(getTrueMouseDragStartedX(),
                                                                      getTrueMouseDragStartedY()));
        return pos.x;
    }
    return getTrueMouseDragStartedX();
}

int Application::getMouseDragStartedY() const {
    if (OculusManager::isConnected()) {
        glm::vec2 pos = _applicationOverlay.screenToOverlay(glm::vec2(getTrueMouseDragStartedX(),
                                                                      getTrueMouseDragStartedY()));
        return pos.y;
    }
    return getTrueMouseDragStartedY();
}

FaceTracker* Application::getActiveFaceTracker() {
    Faceshift::SharedPointer faceshift = DependencyManager::get<Faceshift>();
    Visage::SharedPointer visage = DependencyManager::get<Visage>();
    DdeFaceTracker::SharedPointer dde = DependencyManager::get<DdeFaceTracker>();
    
    return (dde->isActive() ? static_cast<FaceTracker*>(dde.data()) :
            (faceshift->isActive() ? static_cast<FaceTracker*>(faceshift.data()) :
             (visage->isActive() ? static_cast<FaceTracker*>(visage.data()) : NULL)));
}

struct SendVoxelsOperationArgs {
    const unsigned char*  newBaseOctCode;
};

bool Application::exportEntities(const QString& filename, float x, float y, float z, float scale) {
    QVector<EntityItem*> entities;
    _entities.getTree()->findEntities(AACube(glm::vec3(x / (float)TREE_SCALE, 
                                y / (float)TREE_SCALE, z / (float)TREE_SCALE), scale / (float)TREE_SCALE), entities);

    if (entities.size() > 0) {
        glm::vec3 root(x, y, z);
        EntityTree exportTree;

        for (int i = 0; i < entities.size(); i++) {
            EntityItemProperties properties = entities.at(i)->getProperties();
            EntityItemID id = entities.at(i)->getEntityItemID();
            properties.setPosition(properties.getPosition() - root);
            exportTree.addEntity(id, properties);
        }
        exportTree.writeToSVOFile(filename.toLocal8Bit().constData());
    } else {
        qDebug() << "No models were selected";
        return false;
    }

    // restore the main window's active state
    _window->activateWindow();
    return true;
}

bool Application::sendVoxelsOperation(OctreeElement* element, void* extraData) {
    VoxelTreeElement* voxel = (VoxelTreeElement*)element;
    SendVoxelsOperationArgs* args = (SendVoxelsOperationArgs*)extraData;
    if (voxel->isColored()) {
        const unsigned char* nodeOctalCode = voxel->getOctalCode();
        unsigned char* codeColorBuffer = NULL;
        int codeLength  = 0;
        int bytesInCode = 0;
        int codeAndColorLength;

        // If the newBase is NULL, then don't rebase
        if (args->newBaseOctCode) {
            codeColorBuffer = rebaseOctalCode(nodeOctalCode, args->newBaseOctCode, true);
            codeLength  = numberOfThreeBitSectionsInCode(codeColorBuffer);
            bytesInCode = bytesRequiredForCodeLength(codeLength);
            codeAndColorLength = bytesInCode + SIZE_OF_COLOR_DATA;
        } else {
            codeLength  = numberOfThreeBitSectionsInCode(nodeOctalCode);
            bytesInCode = bytesRequiredForCodeLength(codeLength);
            codeAndColorLength = bytesInCode + SIZE_OF_COLOR_DATA;
            codeColorBuffer = new unsigned char[codeAndColorLength];
            memcpy(codeColorBuffer, nodeOctalCode, bytesInCode);
        }

        // copy the colors over
        codeColorBuffer[bytesInCode + RED_INDEX] = voxel->getColor()[RED_INDEX];
        codeColorBuffer[bytesInCode + GREEN_INDEX] = voxel->getColor()[GREEN_INDEX];
        codeColorBuffer[bytesInCode + BLUE_INDEX] = voxel->getColor()[BLUE_INDEX];
        getInstance()->_voxelEditSender.queueVoxelEditMessage(PacketTypeVoxelSetDestructive,
                codeColorBuffer, codeAndColorLength);

        delete[] codeColorBuffer;
    }
    return true; // keep going
}

void Application::exportVoxels(const VoxelDetail& sourceVoxel) {
    QString desktopLocation = QStandardPaths::writableLocation(QStandardPaths::DesktopLocation);
    QString suggestedName = desktopLocation.append("/voxels.svo");

    QString fileNameString = QFileDialog::getSaveFileName(DependencyManager::get<GLCanvas>().data(),
                                                          tr("Export Voxels"), suggestedName,
                                                          tr("Sparse Voxel Octree Files (*.svo)"));
    QByteArray fileNameAscii = fileNameString.toLocal8Bit();
    const char* fileName = fileNameAscii.data();

    VoxelTreeElement* selectedNode = _voxels.getTree()->getVoxelAt(sourceVoxel.x, sourceVoxel.y, sourceVoxel.z, sourceVoxel.s);
    if (selectedNode) {
        VoxelTree exportTree;
        getVoxelTree()->copySubTreeIntoNewTree(selectedNode, &exportTree, true);
        exportTree.writeToSVOFile(fileName);
    }

    // restore the main window's active state
    _window->activateWindow();
}

void Application::importVoxels() {
    _importSucceded = false;

    if (!_voxelImportDialog) {
        _voxelImportDialog = new VoxelImportDialog(_window);
        _voxelImportDialog->loadSettings(_settings);
    }

    if (!_voxelImportDialog->exec()) {
        qDebug() << "Import succeeded." << endl;
        _importSucceded = true;
    } else {
        qDebug() << "Import failed." << endl;
        if (_sharedVoxelSystem.getTree() == _voxelImporter.getVoxelTree()) {
            _sharedVoxelSystem.killLocalVoxels();
            _sharedVoxelSystem.changeTree(&_clipboard);
        }
    }

    // restore the main window's active state
    _window->activateWindow();

    emit importDone();
}

bool Application::importEntities(const QString& filename) {
    _entityClipboard.eraseAllOctreeElements();
    bool success = _entityClipboard.readFromSVOFile(filename.toLocal8Bit().constData());
    if (success) {
        _entityClipboard.reaverageOctreeElements();
    }
    return success;
}

void Application::pasteEntities(float x, float y, float z) {
    _entityClipboard.sendEntities(&_entityEditSender, _entities.getTree(), x, y, z);
}

void Application::cutVoxels(const VoxelDetail& sourceVoxel) {
    copyVoxels(sourceVoxel);
    deleteVoxelAt(sourceVoxel);
}

void Application::copyVoxels(const VoxelDetail& sourceVoxel) {
    // switch to and clear the clipboard first...
    _sharedVoxelSystem.killLocalVoxels();
    if (_sharedVoxelSystem.getTree() != &_clipboard) {
        _clipboard.eraseAllOctreeElements();
        _sharedVoxelSystem.changeTree(&_clipboard);
    }

    // then copy onto it if there is something to copy
    VoxelTreeElement* selectedNode = _voxels.getTree()->getVoxelAt(sourceVoxel.x, sourceVoxel.y, sourceVoxel.z, sourceVoxel.s);
    if (selectedNode) {
        getVoxelTree()->copySubTreeIntoNewTree(selectedNode, _sharedVoxelSystem.getTree(), true);
        _sharedVoxelSystem.forceRedrawEntireTree();
    }
}

void Application::pasteVoxelsToOctalCode(const unsigned char* octalCodeDestination) {
    // Recurse the clipboard tree, where everything is root relative, and send all the colored voxels to
    // the server as an set voxel message, this will also rebase the voxels to the new location
    SendVoxelsOperationArgs args;
    args.newBaseOctCode = octalCodeDestination;
    _sharedVoxelSystem.getTree()->recurseTreeWithOperation(sendVoxelsOperation, &args);

    // Switch back to clipboard if it was an import
    if (_sharedVoxelSystem.getTree() != &_clipboard) {
        _sharedVoxelSystem.killLocalVoxels();
        _sharedVoxelSystem.changeTree(&_clipboard);
    }

    _voxelEditSender.releaseQueuedMessages();
}

void Application::pasteVoxels(const VoxelDetail& sourceVoxel) {
    unsigned char* calculatedOctCode = NULL;
    VoxelTreeElement* selectedNode = _voxels.getTree()->getVoxelAt(sourceVoxel.x, sourceVoxel.y, sourceVoxel.z, sourceVoxel.s);

    // we only need the selected voxel to get the newBaseOctCode, which we can actually calculate from the
    // voxel size/position details. If we don't have an actual selectedNode then use the mouseVoxel to create a
    // target octalCode for where the user is pointing.
    const unsigned char* octalCodeDestination;
    if (selectedNode) {
        octalCodeDestination = selectedNode->getOctalCode();
    } else {
        octalCodeDestination = calculatedOctCode = pointToVoxel(sourceVoxel.x, sourceVoxel.y, sourceVoxel.z, sourceVoxel.s);
    }

    pasteVoxelsToOctalCode(octalCodeDestination);

    if (calculatedOctCode) {
        delete[] calculatedOctCode;
    }
}

void Application::nudgeVoxelsByVector(const VoxelDetail& sourceVoxel, const glm::vec3& nudgeVec) {
    VoxelTreeElement* nodeToNudge = _voxels.getTree()->getVoxelAt(sourceVoxel.x, sourceVoxel.y, sourceVoxel.z, sourceVoxel.s);
    if (nodeToNudge) {
        _voxels.getTree()->nudgeSubTree(nodeToNudge, nudgeVec, _voxelEditSender);
    }
}

void Application::initDisplay() {
    glEnable(GL_BLEND);
    glBlendFuncSeparate(GL_SRC_ALPHA, GL_ONE_MINUS_SRC_ALPHA, GL_CONSTANT_ALPHA, GL_ONE);
    glShadeModel(GL_SMOOTH);
    glEnable(GL_LIGHTING);
    glEnable(GL_LIGHT0);
    glEnable(GL_DEPTH_TEST);
}

void Application::init() {
    _sharedVoxelSystemViewFrustum.setPosition(glm::vec3(TREE_SCALE / 2.0f,
                                                        TREE_SCALE / 2.0f,
                                                        3.0f * TREE_SCALE / 2.0f));
    _sharedVoxelSystemViewFrustum.setNearClip(TREE_SCALE / 2.0f);
    _sharedVoxelSystemViewFrustum.setFarClip(3.0f * TREE_SCALE / 2.0f);
    _sharedVoxelSystemViewFrustum.setFieldOfView(90.0f);
    _sharedVoxelSystemViewFrustum.setOrientation(glm::quat());
    _sharedVoxelSystemViewFrustum.calculate();
    _sharedVoxelSystem.setViewFrustum(&_sharedVoxelSystemViewFrustum);

    VoxelTreeElement::removeUpdateHook(&_sharedVoxelSystem);

    // Cleanup of the original shared tree
    _sharedVoxelSystem.init();

    _voxelImportDialog = new VoxelImportDialog(_window);

    _environment.init();

    DependencyManager::get<DeferredLightingEffect>()->init(this);
    DependencyManager::get<AmbientOcclusionEffect>()->init(this);

    // TODO: move _myAvatar out of Application. Move relevant code to MyAvataar or AvatarManager
    _avatarManager.init();
    _myCamera.setMode(CAMERA_MODE_FIRST_PERSON);

    _mirrorCamera.setMode(CAMERA_MODE_MIRROR);

    OculusManager::connect();
    if (OculusManager::isConnected()) {
        QMetaObject::invokeMethod(Menu::getInstance()->getActionForOption(MenuOption::Fullscreen),
                                  "trigger",
                                  Qt::QueuedConnection);
    }

    TV3DManager::connect();
    if (TV3DManager::isConnected()) {
        QMetaObject::invokeMethod(Menu::getInstance()->getActionForOption(MenuOption::Fullscreen),
                                  "trigger",
                                  Qt::QueuedConnection);
    }

    _timerStart.start();
    _lastTimeUpdated.start();

    Menu::getInstance()->loadSettings();
    _audio.setReceivedAudioStreamSettings(Menu::getInstance()->getReceivedAudioStreamSettings());
    
    // when --url in command line, teleport to location
    const QString HIFI_URL_COMMAND_LINE_KEY = "--url";
    int urlIndex = arguments().indexOf(HIFI_URL_COMMAND_LINE_KEY);
    if (urlIndex != -1) {
        AddressManager::getInstance().handleLookupString(arguments().value(urlIndex + 1));
    } else {
        // check if we have a URL in settings to load to jump back to
        // we load this separate from the other settings so we don't double lookup a URL
        QSettings* interfaceSettings = lockSettings();
        QVariant addressVariant = interfaceSettings->value(SETTINGS_ADDRESS_KEY);
        
        QString addressString = addressVariant.isNull()
            ? DEFAULT_HIFI_ADDRESS : addressVariant.toUrl().toString();
        
        unlockSettings();
        
        AddressManager::getInstance().handleLookupString(addressString);
    }
    
    qDebug() << "Loaded settings";
    
#ifdef __APPLE__
    if (Menu::getInstance()->isOptionChecked(MenuOption::SixenseEnabled)) {
        // on OS X we only setup sixense if the user wants it on - this allows running without the hid_init crash
        // if hydra support is temporarily not required
        Menu::getInstance()->toggleSixense(true);
    }
#else
    // setup sixense
    Menu::getInstance()->toggleSixense(true);
#endif

    // initialize our face trackers after loading the menu settings
    DependencyManager::get<Faceshift>()->init();
    DependencyManager::get<Visage>()->init();

    Leapmotion::init();

    // fire off an immediate domain-server check in now that settings are loaded
    NodeList::getInstance()->sendDomainServerCheckIn();

    // Set up VoxelSystem after loading preferences so we can get the desired max voxel count
    _voxels.setMaxVoxels(Menu::getInstance()->getMaxVoxels());
    _voxels.setDisableFastVoxelPipeline(false);
    _voxels.init();

    _entities.init();
    _entities.setViewFrustum(getViewFrustum());

    EntityTree* entityTree = _entities.getTree();
    _entityCollisionSystem.init(&_entityEditSender, entityTree, _voxels.getTree(), &_audio, &_avatarManager);
    entityTree->setSimulation(&_entityCollisionSystem);

    // connect the _entityCollisionSystem to our script engine's EntityScriptingInterface
    connect(&_entityCollisionSystem, &EntityCollisionSystem::entityCollisionWithVoxel,
            ScriptEngine::getEntityScriptingInterface(), &EntityScriptingInterface::entityCollisionWithVoxel);

    connect(&_entityCollisionSystem, &EntityCollisionSystem::entityCollisionWithEntity,
            ScriptEngine::getEntityScriptingInterface(), &EntityScriptingInterface::entityCollisionWithEntity);

    // connect the _entityCollisionSystem to our EntityTreeRenderer since that's what handles running entity scripts
    connect(&_entityCollisionSystem, &EntityCollisionSystem::entityCollisionWithVoxel,
            &_entities, &EntityTreeRenderer::entityCollisionWithVoxel);

    connect(&_entityCollisionSystem, &EntityCollisionSystem::entityCollisionWithEntity,
            &_entities, &EntityTreeRenderer::entityCollisionWithEntity);

    // connect the _entities (EntityTreeRenderer) to our script engine's EntityScriptingInterface for firing
    // of events related clicking, hovering over, and entering entities
    _entities.connectSignalsToSlots(ScriptEngine::getEntityScriptingInterface());

    _entityClipboardRenderer.init();
    _entityClipboardRenderer.setViewFrustum(getViewFrustum());
    _entityClipboardRenderer.setTree(&_entityClipboard);

    _metavoxels.init();

    GLCanvas::SharedPointer glCanvas = DependencyManager::get<GLCanvas>();
    _audio.init(glCanvas.data());
    _rearMirrorTools = new RearMirrorTools(glCanvas.data(), _mirrorViewRect, _settings);

    connect(_rearMirrorTools, SIGNAL(closeView()), SLOT(closeMirrorView()));
    connect(_rearMirrorTools, SIGNAL(restoreView()), SLOT(restoreMirrorView()));
    connect(_rearMirrorTools, SIGNAL(shrinkView()), SLOT(shrinkMirrorView()));
    connect(_rearMirrorTools, SIGNAL(resetView()), SLOT(resetSensors()));

    connect(getAudio(), &Audio::muteToggled, AudioDeviceScriptingInterface::getInstance(),
        &AudioDeviceScriptingInterface::muteToggled, Qt::DirectConnection);

    // save settings when avatar changes
    connect(_myAvatar, &MyAvatar::transformChanged, this, &Application::bumpSettings);

    // make sure our texture cache knows about window size changes
    DependencyManager::get<TextureCache>()->associateWithWidget(glCanvas.data());

    // initialize the GlowEffect with our widget
    DependencyManager::get<GlowEffect>()->init(glCanvas.data(),
                                               Menu::getInstance()->isOptionChecked(MenuOption::EnableGlowEffect));
}

void Application::closeMirrorView() {
    if (Menu::getInstance()->isOptionChecked(MenuOption::Mirror)) {
        Menu::getInstance()->triggerOption(MenuOption::Mirror);
    }
}

void Application::restoreMirrorView() {
    if (!Menu::getInstance()->isOptionChecked(MenuOption::FullscreenMirror)) {
        Menu::getInstance()->triggerOption(MenuOption::FullscreenMirror);
    }
}

void Application::shrinkMirrorView() {
    if (Menu::getInstance()->isOptionChecked(MenuOption::FullscreenMirror)) {
        Menu::getInstance()->triggerOption(MenuOption::FullscreenMirror);
    }
}

const float HEAD_SPHERE_RADIUS = 0.1f;

bool Application::isLookingAtMyAvatar(Avatar* avatar) {
    glm::vec3 theirLookAt = avatar->getHead()->getLookAtPosition();
    glm::vec3 myEyePosition = _myAvatar->getHead()->getEyePosition();
    if (pointInSphere(theirLookAt, myEyePosition, HEAD_SPHERE_RADIUS * _myAvatar->getScale())) {
        return true;
    }
    return false;
}

void Application::updateLOD() {
    PerformanceTimer perfTimer("LOD");
    // adjust it unless we were asked to disable this feature, or if we're currently in throttleRendering mode
    if (!Menu::getInstance()->isOptionChecked(MenuOption::DisableAutoAdjustLOD) && !isThrottleRendering()) {
        Menu::getInstance()->autoAdjustLOD(_fps);
    } else {
        Menu::getInstance()->resetLODAdjust();
    }
}

void Application::updateMouseRay() {
    PerformanceTimer perfTimer("mouseRay");

    bool showWarnings = Menu::getInstance()->isOptionChecked(MenuOption::PipelineWarnings);
    PerformanceWarning warn(showWarnings, "Application::updateMouseRay()");

    // make sure the frustum is up-to-date
    loadViewFrustum(_myCamera, _viewFrustum);

    PickRay pickRay = _myCamera.computePickRay(getTrueMouseX(), getTrueMouseY());
    _mouseRayOrigin = pickRay.origin;
    _mouseRayDirection = pickRay.direction;
    
    // adjust for mirroring
    if (_myCamera.getMode() == CAMERA_MODE_MIRROR) {
        glm::vec3 mouseRayOffset = _mouseRayOrigin - _viewFrustum.getPosition();
        _mouseRayOrigin -= 2.0f * (_viewFrustum.getDirection() * glm::dot(_viewFrustum.getDirection(), mouseRayOffset) +
            _viewFrustum.getRight() * glm::dot(_viewFrustum.getRight(), mouseRayOffset));
        _mouseRayDirection -= 2.0f * (_viewFrustum.getDirection() * glm::dot(_viewFrustum.getDirection(), _mouseRayDirection) +
            _viewFrustum.getRight() * glm::dot(_viewFrustum.getRight(), _mouseRayDirection));
    }
}

void Application::updateFaceshift() {
    bool showWarnings = Menu::getInstance()->isOptionChecked(MenuOption::PipelineWarnings);
    PerformanceWarning warn(showWarnings, "Application::updateFaceshift()");
    Faceshift::SharedPointer faceshift = DependencyManager::get<Faceshift>();
    //  Update faceshift
    faceshift->update();

    //  Copy angular velocity if measured by faceshift, to the head
    if (faceshift->isActive()) {
        _myAvatar->getHead()->setAngularVelocity(faceshift->getHeadAngularVelocity());
    }
}

void Application::updateVisage() {
    bool showWarnings = Menu::getInstance()->isOptionChecked(MenuOption::PipelineWarnings);
    PerformanceWarning warn(showWarnings, "Application::updateVisage()");

    //  Update Visage
    DependencyManager::get<Visage>()->update();
}

void Application::updateDDE() {
    bool showWarnings = Menu::getInstance()->isOptionChecked(MenuOption::PipelineWarnings);
    PerformanceWarning warn(showWarnings, "Application::updateDDE()");
    
    //  Update Cara
    DependencyManager::get<DdeFaceTracker>()->update();
}

void Application::updateMyAvatarLookAtPosition() {
    PerformanceTimer perfTimer("lookAt");
    bool showWarnings = Menu::getInstance()->isOptionChecked(MenuOption::PipelineWarnings);
    PerformanceWarning warn(showWarnings, "Application::updateMyAvatarLookAtPosition()");

    _myAvatar->updateLookAtTargetAvatar();
    FaceTracker* tracker = getActiveFaceTracker();

    bool isLookingAtSomeone = false;
    glm::vec3 lookAtSpot;
    if (_myCamera.getMode() == CAMERA_MODE_MIRROR) {
        //  When I am in mirror mode, just look right at the camera (myself)
        if (!OculusManager::isConnected()) {
            lookAtSpot = _myCamera.getPosition();
        } else {
            if (_myAvatar->isLookingAtLeftEye()) {
                lookAtSpot = OculusManager::getLeftEyePosition();
            } else {
                lookAtSpot = OculusManager::getRightEyePosition();
            }
        }
 
    } else {
        AvatarSharedPointer lookingAt = _myAvatar->getLookAtTargetAvatar().toStrongRef();
        if (lookingAt && _myAvatar != lookingAt.data()) {
            
            isLookingAtSomeone = true;
            //  If I am looking at someone else, look directly at one of their eyes
            if (tracker) {
                //  If a face tracker is active, look at the eye for the side my gaze is biased toward
                if (tracker->getEstimatedEyeYaw() > _myAvatar->getHead()->getFinalYaw()) {
                    // Look at their right eye
                    lookAtSpot = static_cast<Avatar*>(lookingAt.data())->getHead()->getRightEyePosition();
                } else {
                    // Look at their left eye
                    lookAtSpot = static_cast<Avatar*>(lookingAt.data())->getHead()->getLeftEyePosition();
                }
            } else {
                //  Need to add randomly looking back and forth between left and right eye for case with no tracker
                if (_myAvatar->isLookingAtLeftEye()) {
                    lookAtSpot = static_cast<Avatar*>(lookingAt.data())->getHead()->getLeftEyePosition();
                } else {
                    lookAtSpot = static_cast<Avatar*>(lookingAt.data())->getHead()->getRightEyePosition();
                }
            }
        } else {
            //  I am not looking at anyone else, so just look forward
            lookAtSpot = _myAvatar->getHead()->getEyePosition() +
                (_myAvatar->getHead()->getFinalOrientationInWorldFrame() * glm::vec3(0.0f, 0.0f, -TREE_SCALE));
        }
    }
    //
    //  Deflect the eyes a bit to match the detected Gaze from 3D camera if active
    //
    if (tracker) {
        float eyePitch = tracker->getEstimatedEyePitch();
        float eyeYaw = tracker->getEstimatedEyeYaw();
        const float GAZE_DEFLECTION_REDUCTION_DURING_EYE_CONTACT = 0.1f;
        // deflect using Faceshift gaze data
        glm::vec3 origin = _myAvatar->getHead()->getEyePosition();
        float pitchSign = (_myCamera.getMode() == CAMERA_MODE_MIRROR) ? -1.0f : 1.0f;
        float deflection = Menu::getInstance()->getFaceshiftEyeDeflection();
        if (isLookingAtSomeone) {
            deflection *= GAZE_DEFLECTION_REDUCTION_DURING_EYE_CONTACT;
        }
        lookAtSpot = origin + _myCamera.getRotation() * glm::quat(glm::radians(glm::vec3(
            eyePitch * pitchSign * deflection, eyeYaw * deflection, 0.0f))) *
                glm::inverse(_myCamera.getRotation()) * (lookAtSpot - origin);
    }

    _myAvatar->getHead()->setLookAtPosition(lookAtSpot);
}

void Application::updateThreads(float deltaTime) {
    PerformanceTimer perfTimer("updateThreads");
    bool showWarnings = Menu::getInstance()->isOptionChecked(MenuOption::PipelineWarnings);
    PerformanceWarning warn(showWarnings, "Application::updateThreads()");

    // parse voxel packets
    if (!_enableProcessVoxelsThread) {
        _octreeProcessor.threadRoutine();
        _voxelHideShowThread.threadRoutine();
        _voxelEditSender.threadRoutine();
        _entityEditSender.threadRoutine();
    }
}

void Application::updateMetavoxels(float deltaTime) {
    PerformanceTimer perfTimer("updateMetavoxels");
    bool showWarnings = Menu::getInstance()->isOptionChecked(MenuOption::PipelineWarnings);
    PerformanceWarning warn(showWarnings, "Application::updateMetavoxels()");

    if (Menu::getInstance()->isOptionChecked(MenuOption::Metavoxels)) {
        _metavoxels.simulate(deltaTime);
    }
}

void Application::cameraMenuChanged() {
    if (Menu::getInstance()->isOptionChecked(MenuOption::FullscreenMirror)) {
        if (_myCamera.getMode() != CAMERA_MODE_MIRROR) {
            _myCamera.setMode(CAMERA_MODE_MIRROR);
        }
    } else if (Menu::getInstance()->isOptionChecked(MenuOption::FirstPerson)) {
        if (_myCamera.getMode() != CAMERA_MODE_FIRST_PERSON) {
            _myCamera.setMode(CAMERA_MODE_FIRST_PERSON);
        }
    } else {
        if (_myCamera.getMode() != CAMERA_MODE_THIRD_PERSON) {
            _myCamera.setMode(CAMERA_MODE_THIRD_PERSON);
        }
    }
}

void Application::updateCamera(float deltaTime) {
    PerformanceTimer perfTimer("updateCamera");
    bool showWarnings = Menu::getInstance()->isOptionChecked(MenuOption::PipelineWarnings);
    PerformanceWarning warn(showWarnings, "Application::updateCamera()");

    if (!OculusManager::isConnected() && !TV3DManager::isConnected() &&
            Menu::getInstance()->isOptionChecked(MenuOption::OffAxisProjection)) {
        FaceTracker* tracker = getActiveFaceTracker();
        if (tracker) {
            const float EYE_OFFSET_SCALE = 0.025f;
            glm::vec3 position = tracker->getHeadTranslation() * EYE_OFFSET_SCALE;
            float xSign = (_myCamera.getMode() == CAMERA_MODE_MIRROR) ? 1.0f : -1.0f;
            _myCamera.setEyeOffsetPosition(glm::vec3(position.x * xSign, position.y, -position.z));
            updateProjectionMatrix();
        }
    }
}

void Application::updateDialogs(float deltaTime) {
    PerformanceTimer perfTimer("updateDialogs");
    bool showWarnings = Menu::getInstance()->isOptionChecked(MenuOption::PipelineWarnings);
    PerformanceWarning warn(showWarnings, "Application::updateDialogs()");

    // Update bandwidth dialog, if any
    BandwidthDialog* bandwidthDialog = Menu::getInstance()->getBandwidthDialog();
    if (bandwidthDialog) {
        bandwidthDialog->update();
    }

    OctreeStatsDialog* octreeStatsDialog = Menu::getInstance()->getOctreeStatsDialog();
    if (octreeStatsDialog) {
        octreeStatsDialog->update();
    }
}

void Application::updateCursor(float deltaTime) {
    PerformanceTimer perfTimer("updateCursor");
    bool showWarnings = Menu::getInstance()->isOptionChecked(MenuOption::PipelineWarnings);
    PerformanceWarning warn(showWarnings, "Application::updateCursor()");

    bool hideMouse = false;
    bool underMouse = QGuiApplication::topLevelAt(QCursor::pos()) ==
                      Application::getInstance()->getWindow()->windowHandle();
    
    static const int HIDE_CURSOR_TIMEOUT = 3 * USECS_PER_SECOND; // 3 second
    int elapsed = usecTimestampNow() - _lastMouseMove;
    if ((elapsed > HIDE_CURSOR_TIMEOUT)  ||
        (OculusManager::isConnected() && Menu::getInstance()->isOptionChecked(MenuOption::EnableVRMode))) {
        hideMouse = underMouse;
    }
    
    setCursorVisible(!hideMouse);
}

void Application::setCursorVisible(bool visible) {
    if (visible) {
        if (overrideCursor() != NULL) {
            restoreOverrideCursor();
        }
    } else {
        if (overrideCursor() != NULL) {
            changeOverrideCursor(Qt::BlankCursor);
        } else {
            setOverrideCursor(Qt::BlankCursor);
        }
    }
}

void Application::update(float deltaTime) {
    bool showWarnings = Menu::getInstance()->isOptionChecked(MenuOption::PipelineWarnings);
    PerformanceWarning warn(showWarnings, "Application::update()");

    updateLOD();
    updateMouseRay(); // check what's under the mouse and update the mouse voxel
    {
        PerformanceTimer perfTimer("devices");
        DeviceTracker::updateAll();
        updateFaceshift();
        updateVisage();
        SixenseManager::getInstance().update(deltaTime);
        JoystickScriptingInterface::getInstance().update();
        _prioVR.update(deltaTime);

    }
    
    // Dispatch input events
    _controllerScriptingInterface.updateInputControllers();

    updateThreads(deltaTime); // If running non-threaded, then give the threads some time to process...
    
    _avatarManager.updateOtherAvatars(deltaTime); //loop through all the other avatars and simulate them...

    updateMetavoxels(deltaTime); // update metavoxels
    updateCamera(deltaTime); // handle various camera tweaks like off axis projection
    updateDialogs(deltaTime); // update various stats dialogs if present
    updateCursor(deltaTime); // Handle cursor updates

    if (!_aboutToQuit) {
        PerformanceTimer perfTimer("entities");
        // NOTE: the _entities.update() call below will wait for lock 
        // and will simulate entity motion (the EntityTree has been given an EntitySimulation).  
        _entities.update(); // update the models...
        // The _entityCollisionSystem.updateCollisions() call below merely tries for lock,
        // and on failure it skips collision detection.
        _entityCollisionSystem.updateCollisions(); // collide the entities...
    }

    {
        PerformanceTimer perfTimer("overlays");
        _overlays.update(deltaTime);
    }
    
    {
        PerformanceTimer perfTimer("myAvatar");
        updateMyAvatarLookAtPosition();
        updateMyAvatar(deltaTime); // Sample hardware, update view frustum if needed, and send avatar data to mixer/nodes
    }

    {
        PerformanceTimer perfTimer("emitSimulating");
        // let external parties know we're updating
        emit simulating(deltaTime);
    }

    // Update _viewFrustum with latest camera and view frustum data...
    // NOTE: we get this from the view frustum, to make it simpler, since the
    // loadViewFrumstum() method will get the correct details from the camera
    // We could optimize this to not actually load the viewFrustum, since we don't
    // actually need to calculate the view frustum planes to send these details
    // to the server.
    {
        PerformanceTimer perfTimer("loadViewFrustum");
        loadViewFrustum(_myCamera, _viewFrustum);
    }

    quint64 now = usecTimestampNow();

    // Update my voxel servers with my current voxel query...
    {
        PerformanceTimer perfTimer("queryOctree");
        quint64 sinceLastQuery = now - _lastQueriedTime;
        const quint64 TOO_LONG_SINCE_LAST_QUERY = 3 * USECS_PER_SECOND;
        bool queryIsDue = sinceLastQuery > TOO_LONG_SINCE_LAST_QUERY;
        bool viewIsDifferentEnough = !_lastQueriedViewFrustum.isVerySimilar(_viewFrustum);

        // if it's been a while since our last query or the view has significantly changed then send a query, otherwise suppress it
        if (queryIsDue || viewIsDifferentEnough) {
            _lastQueriedTime = now;

            if (Menu::getInstance()->isOptionChecked(MenuOption::Voxels)) {
                queryOctree(NodeType::VoxelServer, PacketTypeVoxelQuery, _voxelServerJurisdictions);
            }
            if (Menu::getInstance()->isOptionChecked(MenuOption::Entities)) {
                queryOctree(NodeType::EntityServer, PacketTypeEntityQuery, _entityServerJurisdictions);
            }
            _lastQueriedViewFrustum = _viewFrustum;
        }
    }

    // sent nack packets containing missing sequence numbers of received packets from nodes
    {
        quint64 sinceLastNack = now - _lastNackTime;
        const quint64 TOO_LONG_SINCE_LAST_NACK = 1 * USECS_PER_SECOND;
        if (sinceLastNack > TOO_LONG_SINCE_LAST_NACK) {
            _lastNackTime = now;
            sendNackPackets();
        }
    }

    // send packet containing downstream audio stats to the AudioMixer 
    {
        quint64 sinceLastNack = now - _lastSendDownstreamAudioStats;
        if (sinceLastNack > TOO_LONG_SINCE_LAST_SEND_DOWNSTREAM_AUDIO_STATS) {
            _lastSendDownstreamAudioStats = now;

            QMetaObject::invokeMethod(&_audio, "sendDownstreamAudioStatsPacket", Qt::QueuedConnection);
        }
    }
}

void Application::updateMyAvatar(float deltaTime) {
    bool showWarnings = Menu::getInstance()->isOptionChecked(MenuOption::PipelineWarnings);
    PerformanceWarning warn(showWarnings, "Application::updateMyAvatar()");

    _myAvatar->update(deltaTime);

    {
        // send head/hand data to the avatar mixer and voxel server
        PerformanceTimer perfTimer("send");
        QByteArray packet = byteArrayWithPopulatedHeader(PacketTypeAvatarData);
        packet.append(_myAvatar->toByteArray());
        controlledBroadcastToNodes(packet, NodeSet() << NodeType::AvatarMixer);
    }
}

int Application::sendNackPackets() {

    if (Menu::getInstance()->isOptionChecked(MenuOption::DisableNackPackets)) {
        return 0;
    }

    int packetsSent = 0;
    char packet[MAX_PACKET_SIZE];

    // iterates thru all nodes in NodeList
    foreach(const SharedNodePointer& node, NodeList::getInstance()->getNodeHash()) {
        
        if (node->getActiveSocket() &&
            ( node->getType() == NodeType::VoxelServer
            || node->getType() == NodeType::EntityServer)
            ) {

            QUuid nodeUUID = node->getUUID();

            // if there are octree packets from this node that are waiting to be processed,
            // don't send a NACK since the missing packets may be among those waiting packets.
            if (_octreeProcessor.hasPacketsToProcessFrom(nodeUUID)) {
                continue;
            }
            
            _octreeSceneStatsLock.lockForRead();

            // retreive octree scene stats of this node
            if (_octreeServerSceneStats.find(nodeUUID) == _octreeServerSceneStats.end()) {
                _octreeSceneStatsLock.unlock();
                continue;
            }

            // get sequence number stats of node, prune its missing set, and make a copy of the missing set
            SequenceNumberStats& sequenceNumberStats = _octreeServerSceneStats[nodeUUID].getIncomingOctreeSequenceNumberStats();
            sequenceNumberStats.pruneMissingSet();
            const QSet<OCTREE_PACKET_SEQUENCE> missingSequenceNumbers = sequenceNumberStats.getMissingSet();

            _octreeSceneStatsLock.unlock();

            // construct nack packet(s) for this node
            int numSequenceNumbersAvailable = missingSequenceNumbers.size();
            QSet<OCTREE_PACKET_SEQUENCE>::const_iterator missingSequenceNumbersIterator = missingSequenceNumbers.constBegin();
            while (numSequenceNumbersAvailable > 0) {

                char* dataAt = packet;
                int bytesRemaining = MAX_PACKET_SIZE;

                // pack header
                int numBytesPacketHeader = populatePacketHeader(packet, PacketTypeOctreeDataNack);
                dataAt += numBytesPacketHeader;
                bytesRemaining -= numBytesPacketHeader;

                // calculate and pack the number of sequence numbers
                int numSequenceNumbersRoomFor = (bytesRemaining - sizeof(uint16_t)) / sizeof(OCTREE_PACKET_SEQUENCE);
                uint16_t numSequenceNumbers = min(numSequenceNumbersAvailable, numSequenceNumbersRoomFor);
                uint16_t* numSequenceNumbersAt = (uint16_t*)dataAt;
                *numSequenceNumbersAt = numSequenceNumbers;
                dataAt += sizeof(uint16_t);

                // pack sequence numbers
                for (int i = 0; i < numSequenceNumbers; i++) {
                    OCTREE_PACKET_SEQUENCE* sequenceNumberAt = (OCTREE_PACKET_SEQUENCE*)dataAt;
                    *sequenceNumberAt = *missingSequenceNumbersIterator;
                    dataAt += sizeof(OCTREE_PACKET_SEQUENCE);

                    missingSequenceNumbersIterator++;
                }
                numSequenceNumbersAvailable -= numSequenceNumbers;

                // send it
                NodeList::getInstance()->writeUnverifiedDatagram(packet, dataAt - packet, node);
                packetsSent++;
            }
        }
    }
    return packetsSent;
}

void Application::queryOctree(NodeType_t serverType, PacketType packetType, NodeToJurisdictionMap& jurisdictions) {

    //qDebug() << ">>> inside... queryOctree()... _viewFrustum.getFieldOfView()=" << _viewFrustum.getFieldOfView();
    bool wantExtraDebugging = getLogger()->extraDebugging();

    // These will be the same for all servers, so we can set them up once and then reuse for each server we send to.
    _octreeQuery.setWantLowResMoving(true);
    _octreeQuery.setWantColor(true);
    _octreeQuery.setWantDelta(true);
    _octreeQuery.setWantOcclusionCulling(false);
    _octreeQuery.setWantCompression(true);

    _octreeQuery.setCameraPosition(_viewFrustum.getPosition());
    _octreeQuery.setCameraOrientation(_viewFrustum.getOrientation());
    _octreeQuery.setCameraFov(_viewFrustum.getFieldOfView());
    _octreeQuery.setCameraAspectRatio(_viewFrustum.getAspectRatio());
    _octreeQuery.setCameraNearClip(_viewFrustum.getNearClip());
    _octreeQuery.setCameraFarClip(_viewFrustum.getFarClip());
    _octreeQuery.setCameraEyeOffsetPosition(_viewFrustum.getEyeOffsetPosition());
    _octreeQuery.setOctreeSizeScale(Menu::getInstance()->getVoxelSizeScale());
    _octreeQuery.setBoundaryLevelAdjust(Menu::getInstance()->getBoundaryLevelAdjust());

    unsigned char queryPacket[MAX_PACKET_SIZE];

    // Iterate all of the nodes, and get a count of how many voxel servers we have...
    int totalServers = 0;
    int inViewServers = 0;
    int unknownJurisdictionServers = 0;

    foreach (const SharedNodePointer& node, NodeList::getInstance()->getNodeHash()) {
        // only send to the NodeTypes that are serverType
        if (node->getActiveSocket() && node->getType() == serverType) {
            totalServers++;

            // get the server bounds for this server
            QUuid nodeUUID = node->getUUID();

            // if we haven't heard from this voxel server, go ahead and send it a query, so we
            // can get the jurisdiction...
            if (jurisdictions.find(nodeUUID) == jurisdictions.end()) {
                unknownJurisdictionServers++;
            } else {
                const JurisdictionMap& map = (jurisdictions)[nodeUUID];

                unsigned char* rootCode = map.getRootOctalCode();

                if (rootCode) {
                    VoxelPositionSize rootDetails;
                    voxelDetailsForCode(rootCode, rootDetails);
                    AACube serverBounds(glm::vec3(rootDetails.x, rootDetails.y, rootDetails.z), rootDetails.s);
                    serverBounds.scale(TREE_SCALE);

                    ViewFrustum::location serverFrustumLocation = _viewFrustum.cubeInFrustum(serverBounds);

                    if (serverFrustumLocation != ViewFrustum::OUTSIDE) {
                        inViewServers++;
                    }
                }
            }
        }
    }

    if (wantExtraDebugging) {
        qDebug("Servers: total %d, in view %d, unknown jurisdiction %d",
            totalServers, inViewServers, unknownJurisdictionServers);
    }

    int perServerPPS = 0;
    const int SMALL_BUDGET = 10;
    int perUnknownServer = SMALL_BUDGET;
    int totalPPS = Menu::getInstance()->getMaxVoxelPacketsPerSecond();

    // determine PPS based on number of servers
    if (inViewServers >= 1) {
        // set our preferred PPS to be exactly evenly divided among all of the voxel servers... and allocate 1 PPS
        // for each unknown jurisdiction server
        perServerPPS = (totalPPS / inViewServers) - (unknownJurisdictionServers * perUnknownServer);
    } else {
        if (unknownJurisdictionServers > 0) {
            perUnknownServer = (totalPPS / unknownJurisdictionServers);
        }
    }

    if (wantExtraDebugging) {
        qDebug("perServerPPS: %d perUnknownServer: %d", perServerPPS, perUnknownServer);
    }

    NodeList* nodeList = NodeList::getInstance();

    foreach (const SharedNodePointer& node, nodeList->getNodeHash()) {
        // only send to the NodeTypes that are serverType
        if (node->getActiveSocket() && node->getType() == serverType) {


            // get the server bounds for this server
            QUuid nodeUUID = node->getUUID();

            bool inView = false;
            bool unknownView = false;

            // if we haven't heard from this voxel server, go ahead and send it a query, so we
            // can get the jurisdiction...
            if (jurisdictions.find(nodeUUID) == jurisdictions.end()) {
                unknownView = true; // assume it's in view
                if (wantExtraDebugging) {
                    qDebug() << "no known jurisdiction for node " << *node << ", assume it's visible.";
                }
            } else {
                const JurisdictionMap& map = (jurisdictions)[nodeUUID];

                unsigned char* rootCode = map.getRootOctalCode();

                if (rootCode) {
                    VoxelPositionSize rootDetails;
                    voxelDetailsForCode(rootCode, rootDetails);
                    AACube serverBounds(glm::vec3(rootDetails.x, rootDetails.y, rootDetails.z), rootDetails.s);
                    serverBounds.scale(TREE_SCALE);

                    ViewFrustum::location serverFrustumLocation = _viewFrustum.cubeInFrustum(serverBounds);
                    if (serverFrustumLocation != ViewFrustum::OUTSIDE) {
                        inView = true;
                    } else {
                        inView = false;
                    }
                } else {
                    if (wantExtraDebugging) {
                        qDebug() << "Jurisdiction without RootCode for node " << *node << ". That's unusual!";
                    }
                }
            }

            if (inView) {
                _octreeQuery.setMaxOctreePacketsPerSecond(perServerPPS);
            } else if (unknownView) {
                if (wantExtraDebugging) {
                    qDebug() << "no known jurisdiction for node " << *node << ", give it budget of "
                            << perUnknownServer << " to send us jurisdiction.";
                }

                // set the query's position/orientation to be degenerate in a manner that will get the scene quickly
                // If there's only one server, then don't do this, and just let the normal voxel query pass through
                // as expected... this way, we will actually get a valid scene if there is one to be seen
                if (totalServers > 1) {
                    _octreeQuery.setCameraPosition(glm::vec3(-0.1,-0.1,-0.1));
                    const glm::quat OFF_IN_NEGATIVE_SPACE = glm::quat(-0.5, 0, -0.5, 1.0);
                    _octreeQuery.setCameraOrientation(OFF_IN_NEGATIVE_SPACE);
                    _octreeQuery.setCameraNearClip(0.1f);
                    _octreeQuery.setCameraFarClip(0.1f);
                    if (wantExtraDebugging) {
                        qDebug() << "Using 'minimal' camera position for node" << *node;
                    }
                } else {
                    if (wantExtraDebugging) {
                        qDebug() << "Using regular camera position for node" << *node;
                    }
                }
                _octreeQuery.setMaxOctreePacketsPerSecond(perUnknownServer);
            } else {
                _octreeQuery.setMaxOctreePacketsPerSecond(0);
            }
            // set up the packet for sending...
            unsigned char* endOfQueryPacket = queryPacket;

            // insert packet type/version and node UUID
            endOfQueryPacket += populatePacketHeader(reinterpret_cast<char*>(endOfQueryPacket), packetType);

            // encode the query data...
            endOfQueryPacket += _octreeQuery.getBroadcastData(endOfQueryPacket);

            int packetLength = endOfQueryPacket - queryPacket;

            // make sure we still have an active socket
            nodeList->writeUnverifiedDatagram(reinterpret_cast<const char*>(queryPacket), packetLength, node);

            // Feed number of bytes to corresponding channel of the bandwidth meter
            _bandwidthMeter.outputStream(BandwidthMeter::VOXELS).updateValue(packetLength);
        }
    }
}

bool Application::isHMDMode() const {
    if (OculusManager::isConnected()) {
        return true;
    } else {
        return false;
    }
}

QRect Application::getDesirableApplicationGeometry() {
    QRect applicationGeometry = getWindow()->geometry();
    
    // If our parent window is on the HMD, then don't use it's geometry, instead use
    // the "main screen" geometry.
    HMDToolsDialog* hmdTools = Menu::getInstance()->getHMDToolsDialog();
    if (hmdTools && hmdTools->hasHMDScreen()) {
        QScreen* hmdScreen = hmdTools->getHMDScreen();
        QWindow* appWindow = getWindow()->windowHandle();
        QScreen* appScreen = appWindow->screen();

        // if our app's screen is the hmd screen, we don't want to place the
        // running scripts widget on it. So we need to pick a better screen.
        // we will use the screen for the HMDTools since it's a guarenteed
        // better screen.
        if (appScreen == hmdScreen) {
            QScreen* betterScreen = hmdTools->windowHandle()->screen();
            applicationGeometry = betterScreen->geometry();
        }
    }
    return applicationGeometry;
}

/////////////////////////////////////////////////////////////////////////////////////
// loadViewFrustum()
//
// Description: this will load the view frustum bounds for EITHER the head
//                 or the "myCamera".
//
void Application::loadViewFrustum(Camera& camera, ViewFrustum& viewFrustum) {
    // We will use these below, from either the camera or head vectors calculated above
    glm::vec3 position(camera.getPosition());
    float fov         = camera.getFieldOfView();    // degrees
    float nearClip    = camera.getNearClip();
    float farClip     = camera.getFarClip();
    float aspectRatio = camera.getAspectRatio();

    glm::quat rotation = camera.getRotation();

    // Set the viewFrustum up with the correct position and orientation of the camera
    viewFrustum.setPosition(position);
    viewFrustum.setOrientation(rotation);

    // Also make sure it's got the correct lens details from the camera
    viewFrustum.setAspectRatio(aspectRatio);
    viewFrustum.setFieldOfView(fov);    // degrees
    viewFrustum.setNearClip(nearClip);
    viewFrustum.setFarClip(farClip);
    viewFrustum.setEyeOffsetPosition(camera.getEyeOffsetPosition());
    viewFrustum.setEyeOffsetOrientation(camera.getEyeOffsetOrientation());

    // Ask the ViewFrustum class to calculate our corners
    viewFrustum.calculate();
}

glm::vec3 Application::getSunDirection() {
    return glm::normalize(_environment.getClosestData(_myCamera.getPosition()).getSunLocation(_myCamera.getPosition()) -
        _myCamera.getPosition());
}

void Application::updateShadowMap() {
    PerformanceTimer perfTimer("shadowMap");
    QOpenGLFramebufferObject* fbo = DependencyManager::get<TextureCache>()->getShadowFramebufferObject();
    fbo->bind();
    glEnable(GL_DEPTH_TEST);
    glClear(GL_COLOR_BUFFER_BIT | GL_DEPTH_BUFFER_BIT);

    glm::vec3 lightDirection = -getSunDirection();
    glm::quat rotation = rotationBetween(IDENTITY_FRONT, lightDirection);
    glm::quat inverseRotation = glm::inverse(rotation);
    
    const float SHADOW_MATRIX_DISTANCES[] = { 0.0f, 2.0f, 6.0f, 14.0f, 30.0f };
    const glm::vec2 MAP_COORDS[] = { glm::vec2(0.0f, 0.0f), glm::vec2(0.5f, 0.0f),
        glm::vec2(0.0f, 0.5f), glm::vec2(0.5f, 0.5f) };
    
    float frustumScale = 1.0f / (_viewFrustum.getFarClip() - _viewFrustum.getNearClip());
    loadViewFrustum(_myCamera, _viewFrustum);
    
    int matrixCount = 1;
    int targetSize = fbo->width();
    float targetScale = 1.0f;
    if (Menu::getInstance()->isOptionChecked(MenuOption::CascadedShadows)) {
        matrixCount = CASCADED_SHADOW_MATRIX_COUNT;
        targetSize = fbo->width() / 2;
        targetScale = 0.5f;
    }
    for (int i = 0; i < matrixCount; i++) {
        const glm::vec2& coord = MAP_COORDS[i];
        glViewport(coord.s * fbo->width(), coord.t * fbo->height(), targetSize, targetSize);

        float nearScale = SHADOW_MATRIX_DISTANCES[i] * frustumScale;
        float farScale = SHADOW_MATRIX_DISTANCES[i + 1] * frustumScale;
        glm::vec3 points[] = {
            glm::mix(_viewFrustum.getNearTopLeft(), _viewFrustum.getFarTopLeft(), nearScale),
            glm::mix(_viewFrustum.getNearTopRight(), _viewFrustum.getFarTopRight(), nearScale),
            glm::mix(_viewFrustum.getNearBottomLeft(), _viewFrustum.getFarBottomLeft(), nearScale),
            glm::mix(_viewFrustum.getNearBottomRight(), _viewFrustum.getFarBottomRight(), nearScale),
            glm::mix(_viewFrustum.getNearTopLeft(), _viewFrustum.getFarTopLeft(), farScale),
            glm::mix(_viewFrustum.getNearTopRight(), _viewFrustum.getFarTopRight(), farScale),
            glm::mix(_viewFrustum.getNearBottomLeft(), _viewFrustum.getFarBottomLeft(), farScale),
            glm::mix(_viewFrustum.getNearBottomRight(), _viewFrustum.getFarBottomRight(), farScale) };
        glm::vec3 center;
        for (size_t j = 0; j < sizeof(points) / sizeof(points[0]); j++) {
            center += points[j];
        }
        center /= (float)(sizeof(points) / sizeof(points[0]));
        float radius = 0.0f;
        for (size_t j = 0; j < sizeof(points) / sizeof(points[0]); j++) {
            radius = qMax(radius, glm::distance(points[j], center));
        }
        if (i < 3) {
            const float RADIUS_SCALE = 0.5f;
            _shadowDistances[i] = -glm::distance(_viewFrustum.getPosition(), center) - radius * RADIUS_SCALE;
        }
        center = inverseRotation * center;
        
        // to reduce texture "shimmer," move in texel increments
        float texelSize = (2.0f * radius) / targetSize;
        center = glm::vec3(roundf(center.x / texelSize) * texelSize, roundf(center.y / texelSize) * texelSize,
            roundf(center.z / texelSize) * texelSize);
        
        glm::vec3 minima(center.x - radius, center.y - radius, center.z - radius);
        glm::vec3 maxima(center.x + radius, center.y + radius, center.z + radius);

        // stretch out our extents in z so that we get all of the avatars
        minima.z -= _viewFrustum.getFarClip() * 0.5f;
        maxima.z += _viewFrustum.getFarClip() * 0.5f;

        // save the combined matrix for rendering
        _shadowMatrices[i] = glm::transpose(glm::translate(glm::vec3(coord, 0.0f)) *
            glm::scale(glm::vec3(targetScale, targetScale, 1.0f)) *
            glm::translate(glm::vec3(0.5f, 0.5f, 0.5f)) * glm::scale(glm::vec3(0.5f, 0.5f, 0.5f)) *
            glm::ortho(minima.x, maxima.x, minima.y, maxima.y, -maxima.z, -minima.z) * glm::mat4_cast(inverseRotation));

        // update the shadow view frustum
        _shadowViewFrustum.setPosition(rotation * ((minima + maxima) * 0.5f));
        _shadowViewFrustum.setOrientation(rotation);
        _shadowViewFrustum.setOrthographic(true);
        _shadowViewFrustum.setWidth(maxima.x - minima.x);
        _shadowViewFrustum.setHeight(maxima.y - minima.y);
        _shadowViewFrustum.setNearClip(minima.z);
        _shadowViewFrustum.setFarClip(maxima.z);
        _shadowViewFrustum.setEyeOffsetPosition(glm::vec3());
        _shadowViewFrustum.setEyeOffsetOrientation(glm::quat());
        _shadowViewFrustum.calculate();

        glMatrixMode(GL_PROJECTION);
        glPushMatrix();
        glLoadIdentity();
        glOrtho(minima.x, maxima.x, minima.y, maxima.y, -maxima.z, -minima.z);

        glMatrixMode(GL_MODELVIEW);
        glPushMatrix();
        glLoadIdentity();
        glm::vec3 axis = glm::axis(inverseRotation);
        glRotatef(glm::degrees(glm::angle(inverseRotation)), axis.x, axis.y, axis.z);

        // store view matrix without translation, which we'll use for precision-sensitive objects
        updateUntranslatedViewMatrix();
 
        // Equivalent to what is happening with _untranslatedViewMatrix and the _viewMatrixTranslation
        // the viewTransofmr object is updatded with the correct values and saved,
        // this is what is used for rendering the Entities and avatars
        Transform viewTransform;
        viewTransform.setRotation(rotation);
        setViewTransform(viewTransform);

        glEnable(GL_POLYGON_OFFSET_FILL);
        glPolygonOffset(1.1f, 4.0f); // magic numbers courtesy http://www.eecs.berkeley.edu/~ravir/6160/papers/shadowmaps.ppt

        {
            PerformanceTimer perfTimer("avatarManager");
            _avatarManager.renderAvatars(Avatar::SHADOW_RENDER_MODE);
        }

        {
            PerformanceTimer perfTimer("entities");
            _entities.render(RenderArgs::SHADOW_RENDER_MODE);
        }

        // render JS/scriptable overlays
        {
            PerformanceTimer perfTimer("3dOverlays");
            _overlays.render3D(false, RenderArgs::SHADOW_RENDER_MODE);
        }

        {
            PerformanceTimer perfTimer("3dOverlaysFront");
            _overlays.render3D(true, RenderArgs::SHADOW_RENDER_MODE);
        }

        glDisable(GL_POLYGON_OFFSET_FILL);

        glPopMatrix();

        glMatrixMode(GL_PROJECTION);
        glPopMatrix();

        glMatrixMode(GL_MODELVIEW);
    }
    
    fbo->release();
    
    GLCanvas::SharedPointer glCanvas = DependencyManager::get<GLCanvas>();
    glViewport(0, 0, glCanvas->getDeviceWidth(), glCanvas->getDeviceHeight());
}

const GLfloat WORLD_AMBIENT_COLOR[] = { 0.525f, 0.525f, 0.6f };
const GLfloat WORLD_DIFFUSE_COLOR[] = { 0.6f, 0.525f, 0.525f };
const GLfloat WORLD_SPECULAR_COLOR[] = { 0.94f, 0.94f, 0.737f, 1.0f };

void Application::setupWorldLight() {

    //  Setup 3D lights (after the camera transform, so that they are positioned in world space)
    glEnable(GL_COLOR_MATERIAL);
    glColorMaterial(GL_FRONT_AND_BACK, GL_AMBIENT_AND_DIFFUSE);

    glm::vec3 sunDirection = getSunDirection();
    GLfloat light_position0[] = { sunDirection.x, sunDirection.y, sunDirection.z, 0.0 };
    glLightfv(GL_LIGHT0, GL_POSITION, light_position0);
    glLightfv(GL_LIGHT0, GL_AMBIENT, WORLD_AMBIENT_COLOR);
    glLightfv(GL_LIGHT0, GL_DIFFUSE, WORLD_DIFFUSE_COLOR);
    glLightfv(GL_LIGHT0, GL_SPECULAR, WORLD_SPECULAR_COLOR);
    glMaterialfv(GL_FRONT, GL_SPECULAR, WORLD_SPECULAR_COLOR);
    glMateriali(GL_FRONT, GL_SHININESS, 96);
}

bool Application::shouldRenderMesh(float largestDimension, float distanceToCamera) {
    return Menu::getInstance()->shouldRenderMesh(largestDimension, distanceToCamera);
}

float Application::getSizeScale() const { 
    return Menu::getInstance()->getVoxelSizeScale();
}

int Application::getBoundaryLevelAdjust() const { 
    return Menu::getInstance()->getBoundaryLevelAdjust();
}

PickRay Application::computePickRay(float x, float y) {
    return getCamera()->computePickRay(x, y);
}

QImage Application::renderAvatarBillboard() {
    DependencyManager::get<TextureCache>()->getPrimaryFramebufferObject()->bind();

    // the "glow" here causes an alpha of one
    Glower glower;

    const int BILLBOARD_SIZE = 64;
    renderRearViewMirror(QRect(0, DependencyManager::get<GLCanvas>()->getDeviceHeight() - BILLBOARD_SIZE,
                               BILLBOARD_SIZE, BILLBOARD_SIZE),
                         true);

    QImage image(BILLBOARD_SIZE, BILLBOARD_SIZE, QImage::Format_ARGB32);
    glReadPixels(0, 0, BILLBOARD_SIZE, BILLBOARD_SIZE, GL_BGRA, GL_UNSIGNED_BYTE, image.bits());

    DependencyManager::get<TextureCache>()->getPrimaryFramebufferObject()->release();

    return image;
}

void Application::displaySide(Camera& whichCamera, bool selfAvatarOnly, RenderArgs::RenderSide renderSide) {
    PROFILE_RANGE(__FUNCTION__);
    PerformanceTimer perfTimer("display");
    PerformanceWarning warn(Menu::getInstance()->isOptionChecked(MenuOption::PipelineWarnings), "Application::displaySide()");
    // transform by eye offset

    // load the view frustum
    loadViewFrustum(whichCamera, _displayViewFrustum);

    // flip x if in mirror mode (also requires reversing winding order for backface culling)
    if (whichCamera.getMode() == CAMERA_MODE_MIRROR) {
        glScalef(-1.0f, 1.0f, 1.0f);
        glFrontFace(GL_CW);

    } else {
        glFrontFace(GL_CCW);
    }

    glm::vec3 eyeOffsetPos = whichCamera.getEyeOffsetPosition();
    glm::quat eyeOffsetOrient = whichCamera.getEyeOffsetOrientation();
    glm::vec3 eyeOffsetAxis = glm::axis(eyeOffsetOrient);
    glRotatef(-glm::degrees(glm::angle(eyeOffsetOrient)), eyeOffsetAxis.x, eyeOffsetAxis.y, eyeOffsetAxis.z);
    glTranslatef(-eyeOffsetPos.x, -eyeOffsetPos.y, -eyeOffsetPos.z);

    // transform view according to whichCamera
    // could be myCamera (if in normal mode)
    // or could be viewFrustumOffsetCamera if in offset mode

    glm::quat rotation = whichCamera.getRotation();
    glm::vec3 axis = glm::axis(rotation);
    glRotatef(-glm::degrees(glm::angle(rotation)), axis.x, axis.y, axis.z);

    // store view matrix without translation, which we'll use for precision-sensitive objects
    updateUntranslatedViewMatrix(-whichCamera.getPosition());

    // Equivalent to what is happening with _untranslatedViewMatrix and the _viewMatrixTranslation
    // the viewTransofmr object is updatded with the correct values and saved,
    // this is what is used for rendering the Entities and avatars
    Transform viewTransform;
    viewTransform.setTranslation(whichCamera.getPosition());
    viewTransform.setRotation(rotation);
    viewTransform.postTranslate(eyeOffsetPos);
    viewTransform.postRotate(eyeOffsetOrient);
    if (whichCamera.getMode() == CAMERA_MODE_MIRROR) {
         viewTransform.setScale(Transform::Vec3(-1.0f, 1.0f, 1.0f));
    }
    if (renderSide != RenderArgs::MONO) {
        glm::mat4 invView = glm::inverse(_untranslatedViewMatrix);
        
        viewTransform.evalFromRawMatrix(invView);
        viewTransform.preTranslate(_viewMatrixTranslation);
    }
    
    setViewTransform(viewTransform);

    glTranslatef(_viewMatrixTranslation.x, _viewMatrixTranslation.y, _viewMatrixTranslation.z);

    //  Setup 3D lights (after the camera transform, so that they are positioned in world space)
    {
        PerformanceTimer perfTimer("lights");
        setupWorldLight();
    }

    // setup shadow matrices (again, after the camera transform)
    int shadowMatrixCount = 0;
    if (Menu::getInstance()->isOptionChecked(MenuOption::SimpleShadows)) {
        shadowMatrixCount = 1;
    } else if (Menu::getInstance()->isOptionChecked(MenuOption::CascadedShadows)) {
        shadowMatrixCount = CASCADED_SHADOW_MATRIX_COUNT;
    }
    for (int i = shadowMatrixCount - 1; i >= 0; i--) {
        glActiveTexture(GL_TEXTURE0 + i);
        glTexGenfv(GL_S, GL_EYE_PLANE, (const GLfloat*)&_shadowMatrices[i][0]);
        glTexGenfv(GL_T, GL_EYE_PLANE, (const GLfloat*)&_shadowMatrices[i][1]);
        glTexGenfv(GL_R, GL_EYE_PLANE, (const GLfloat*)&_shadowMatrices[i][2]);
    }

    if (!selfAvatarOnly && Menu::getInstance()->isOptionChecked(MenuOption::Stars)) {
        PerformanceTimer perfTimer("stars");
        PerformanceWarning warn(Menu::getInstance()->isOptionChecked(MenuOption::PipelineWarnings),
            "Application::displaySide() ... stars...");
        if (!_stars.isStarsLoaded()) {
            _stars.generate(STARFIELD_NUM_STARS, STARFIELD_SEED);
        }
        // should be the first rendering pass - w/o depth buffer / lighting

        // compute starfield alpha based on distance from atmosphere
        float alpha = 1.0f;
        if (Menu::getInstance()->isOptionChecked(MenuOption::Atmosphere)) {
            const EnvironmentData& closestData = _environment.getClosestData(whichCamera.getPosition());
            float height = glm::distance(whichCamera.getPosition(),
                closestData.getAtmosphereCenter(whichCamera.getPosition()));
            if (height < closestData.getAtmosphereInnerRadius()) {
                alpha = 0.0f;

            } else if (height < closestData.getAtmosphereOuterRadius()) {
                alpha = (height - closestData.getAtmosphereInnerRadius()) /
                    (closestData.getAtmosphereOuterRadius() - closestData.getAtmosphereInnerRadius());
            }
        }

        // finally render the starfield
        _stars.render(whichCamera.getFieldOfView(), whichCamera.getAspectRatio(), whichCamera.getNearClip(), alpha);
    }

    if (Menu::getInstance()->isOptionChecked(MenuOption::Wireframe)) {
        glPolygonMode(GL_FRONT_AND_BACK, GL_LINE);
    }

    // draw the sky dome
    if (!selfAvatarOnly && Menu::getInstance()->isOptionChecked(MenuOption::Atmosphere)) {
        PerformanceTimer perfTimer("atmosphere");
        PerformanceWarning warn(Menu::getInstance()->isOptionChecked(MenuOption::PipelineWarnings),
            "Application::displaySide() ... atmosphere...");
        _environment.renderAtmospheres(whichCamera);
    }
    glEnable(GL_LIGHTING);
    glEnable(GL_DEPTH_TEST);

    DependencyManager::get<DeferredLightingEffect>()->prepare();

    if (!selfAvatarOnly) {
        // draw a red sphere
        float originSphereRadius = 0.05f;
        glColor3f(1,0,0);
        DependencyManager::get<GeometryCache>()->renderSphere(originSphereRadius, 15, 15);
        
        //  Draw voxels
        if (Menu::getInstance()->isOptionChecked(MenuOption::Voxels)) {
            PerformanceTimer perfTimer("voxels");
            PerformanceWarning warn(Menu::getInstance()->isOptionChecked(MenuOption::PipelineWarnings),
                "Application::displaySide() ... voxels...");
            _voxels.render();
        }

        // also, metavoxels
        if (Menu::getInstance()->isOptionChecked(MenuOption::Metavoxels)) {
            PerformanceTimer perfTimer("metavoxels");
            PerformanceWarning warn(Menu::getInstance()->isOptionChecked(MenuOption::PipelineWarnings),
                "Application::displaySide() ... metavoxels...");
            _metavoxels.render();
        }

        // render models...
        if (Menu::getInstance()->isOptionChecked(MenuOption::Entities)) {
            PerformanceTimer perfTimer("entities");
            PerformanceWarning warn(Menu::getInstance()->isOptionChecked(MenuOption::PipelineWarnings),
                "Application::displaySide() ... entities...");
            _entities.render(RenderArgs::DEFAULT_RENDER_MODE, renderSide);
        }

        // render JS/scriptable overlays
        {
            PerformanceTimer perfTimer("3dOverlays");
            _overlays.render3D(false);
        }

        // render the ambient occlusion effect if enabled
        if (Menu::getInstance()->isOptionChecked(MenuOption::AmbientOcclusion)) {
            PerformanceTimer perfTimer("ambientOcclusion");
            PerformanceWarning warn(Menu::getInstance()->isOptionChecked(MenuOption::PipelineWarnings),
                "Application::displaySide() ... AmbientOcclusion...");
            DependencyManager::get<AmbientOcclusionEffect>()->render();
        }
    }



    bool mirrorMode = (whichCamera.getMode() == CAMERA_MODE_MIRROR);
    {
        PerformanceTimer perfTimer("avatars");
        _avatarManager.renderAvatars(mirrorMode ? Avatar::MIRROR_RENDER_MODE : Avatar::NORMAL_RENDER_MODE,
            false, selfAvatarOnly);   
    }


    {
        PROFILE_RANGE("DeferredLighting"); 
        PerformanceTimer perfTimer("lighting");
        DependencyManager::get<DeferredLightingEffect>()->render();
    }

    {
        PerformanceTimer perfTimer("avatarsPostLighting");
        _avatarManager.renderAvatars(mirrorMode ? Avatar::MIRROR_RENDER_MODE : Avatar::NORMAL_RENDER_MODE,
            true, selfAvatarOnly);   
    }
    
    //Render the sixense lasers
    if (Menu::getInstance()->isOptionChecked(MenuOption::SixenseLasers)) {
        _myAvatar->renderLaserPointers();
    }

    if (!selfAvatarOnly) {
        _nodeBoundsDisplay.draw();
    
        //  Render the world box
        if (whichCamera.getMode() != CAMERA_MODE_MIRROR && Menu::getInstance()->isOptionChecked(MenuOption::Stats) && 
                Menu::getInstance()->isOptionChecked(MenuOption::UserInterface)) {
            PerformanceTimer perfTimer("worldBox");
            renderWorldBox();
        }

        // view frustum for debugging
        if (Menu::getInstance()->isOptionChecked(MenuOption::DisplayFrustum) && whichCamera.getMode() != CAMERA_MODE_MIRROR) {
            PerformanceTimer perfTimer("viewFrustum");
            PerformanceWarning warn(Menu::getInstance()->isOptionChecked(MenuOption::PipelineWarnings),
                "Application::displaySide() ... renderViewFrustum...");
            renderViewFrustum(_viewFrustum);
        }

        // render voxel fades if they exist
        if (_voxelFades.size() > 0) {
            PerformanceTimer perfTimer("voxelFades");
            PerformanceWarning warn(Menu::getInstance()->isOptionChecked(MenuOption::PipelineWarnings),
                "Application::displaySide() ... voxel fades...");
            _voxelFadesLock.lockForWrite();
            for(std::vector<VoxelFade>::iterator fade = _voxelFades.begin(); fade != _voxelFades.end();) {
                fade->render();
                if(fade->isDone()) {
                    fade = _voxelFades.erase(fade);
                } else {
                    ++fade;
                }
            }
            _voxelFadesLock.unlock();
        }

        // give external parties a change to hook in
        {
            PerformanceTimer perfTimer("inWorldInterface");
            emit renderingInWorldInterface();
        }
    }

    if (Menu::getInstance()->isOptionChecked(MenuOption::Wireframe)) {
        glPolygonMode(GL_FRONT_AND_BACK, GL_FILL);
    }

    // Render 3D overlays that should be drawn in front
    {
        PerformanceTimer perfTimer("3dOverlaysFront");
        glClear(GL_DEPTH_BUFFER_BIT);
        _overlays.render3D(true);
    }
}

void Application::updateUntranslatedViewMatrix(const glm::vec3& viewMatrixTranslation) {
    glGetFloatv(GL_MODELVIEW_MATRIX, (GLfloat*)&_untranslatedViewMatrix);
    _viewMatrixTranslation = viewMatrixTranslation;
}

void Application::setViewTransform(const Transform& view) {
    _viewTransform = view;
}

void Application::loadTranslatedViewMatrix(const glm::vec3& translation) {
    glLoadMatrixf((const GLfloat*)&_untranslatedViewMatrix);
    glTranslatef(translation.x + _viewMatrixTranslation.x, translation.y + _viewMatrixTranslation.y,
        translation.z + _viewMatrixTranslation.z);
}

void Application::getModelViewMatrix(glm::dmat4* modelViewMatrix) {
    (*modelViewMatrix) =_untranslatedViewMatrix;
    (*modelViewMatrix)[3] = _untranslatedViewMatrix * glm::vec4(_viewMatrixTranslation, 1);
}

void Application::getProjectionMatrix(glm::dmat4* projectionMatrix) {
    *projectionMatrix = _projectionMatrix;
}

void Application::computeOffAxisFrustum(float& left, float& right, float& bottom, float& top, float& nearVal,
    float& farVal, glm::vec4& nearClipPlane, glm::vec4& farClipPlane) const {

    // allow 3DTV/Oculus to override parameters from camera
    _displayViewFrustum.computeOffAxisFrustum(left, right, bottom, top, nearVal, farVal, nearClipPlane, farClipPlane);
    if (OculusManager::isConnected()) {
        OculusManager::overrideOffAxisFrustum(left, right, bottom, top, nearVal, farVal, nearClipPlane, farClipPlane);
    
    } else if (TV3DManager::isConnected()) {
        TV3DManager::overrideOffAxisFrustum(left, right, bottom, top, nearVal, farVal, nearClipPlane, farClipPlane);    
    }
}

bool Application::getShadowsEnabled() { 
    return Menu::getInstance()->getShadowsEnabled(); 
}

bool Application::getCascadeShadowsEnabled() { 
    return Menu::getInstance()->isOptionChecked(MenuOption::CascadedShadows); 
}

glm::vec2 Application::getScaledScreenPoint(glm::vec2 projectedPoint) {
    GLCanvas::SharedPointer glCanvas = DependencyManager::get<GLCanvas>();
    float horizontalScale = glCanvas->getDeviceWidth() / 2.0f;
    float verticalScale   = glCanvas->getDeviceHeight() / 2.0f;

    // -1,-1 is 0,windowHeight
    // 1,1 is windowWidth,0

    // -1,1                    1,1
    // +-----------------------+
    // |           |           |
    // |           |           |
    // | -1,0      |           |
    // |-----------+-----------|
    // |          0,0          |
    // |           |           |
    // |           |           |
    // |           |           |
    // +-----------------------+
    // -1,-1                   1,-1

    glm::vec2 screenPoint((projectedPoint.x + 1.0) * horizontalScale,
        ((projectedPoint.y + 1.0) * -verticalScale) + glCanvas->getDeviceHeight());

    return screenPoint;
}

void Application::renderRearViewMirror(const QRect& region, bool billboard) {
    // Grab current viewport to reset it at the end
    int viewport[4];
    glGetIntegerv(GL_VIEWPORT, viewport);

    bool eyeRelativeCamera = false;
    if (billboard) {
        _mirrorCamera.setFieldOfView(BILLBOARD_FIELD_OF_VIEW);  // degees
        _mirrorCamera.setPosition(_myAvatar->getPosition() +
                                  _myAvatar->getOrientation() * glm::vec3(0.0f, 0.0f, -1.0f) * BILLBOARD_DISTANCE * _myAvatar->getScale());

    } else if (_rearMirrorTools->getZoomLevel() == BODY) {
        _mirrorCamera.setFieldOfView(MIRROR_FIELD_OF_VIEW);     // degrees
        _mirrorCamera.setPosition(_myAvatar->getChestPosition() +
                                  _myAvatar->getOrientation() * glm::vec3(0.0f, 0.0f, -1.0f) * MIRROR_REARVIEW_BODY_DISTANCE * _myAvatar->getScale());

    } else { // HEAD zoom level
        _mirrorCamera.setFieldOfView(MIRROR_FIELD_OF_VIEW);     // degrees
        if (_myAvatar->getSkeletonModel().isActive() && _myAvatar->getHead()->getFaceModel().isActive()) {
            // as a hack until we have a better way of dealing with coordinate precision issues, reposition the
            // face/body so that the average eye position lies at the origin
            eyeRelativeCamera = true;
            _mirrorCamera.setPosition(_myAvatar->getOrientation() * glm::vec3(0.0f, 0.0f, -1.0f) * MIRROR_REARVIEW_DISTANCE * _myAvatar->getScale());

        } else {
            _mirrorCamera.setPosition(_myAvatar->getHead()->getEyePosition() +
                                      _myAvatar->getOrientation() * glm::vec3(0.0f, 0.0f, -1.0f) * MIRROR_REARVIEW_DISTANCE * _myAvatar->getScale());
        }
    }
    _mirrorCamera.setAspectRatio((float)region.width() / region.height());

    _mirrorCamera.setRotation(_myAvatar->getWorldAlignedOrientation() * glm::quat(glm::vec3(0.0f, PI, 0.0f)));
    _mirrorCamera.update(1.0f/_fps);

    // set the bounds of rear mirror view
    if (billboard) {
        QSize size = DependencyManager::get<TextureCache>()->getFrameBufferSize();
        glViewport(region.x(), size.height() - region.y() - region.height(), region.width(), region.height());
        glScissor(region.x(), size.height() - region.y() - region.height(), region.width(), region.height());    
    } else {
        // if not rendering the billboard, the region is in device independent coordinates; must convert to device
        QSize size = DependencyManager::get<TextureCache>()->getFrameBufferSize();
        float ratio = QApplication::desktop()->windowHandle()->devicePixelRatio() * getRenderResolutionScale();
        int x = region.x() * ratio, y = region.y() * ratio, width = region.width() * ratio, height = region.height() * ratio;
        glViewport(x, size.height() - y - height, width, height);
        glScissor(x, size.height() - y - height, width, height);
    }
    bool updateViewFrustum = false;
    updateProjectionMatrix(_mirrorCamera, updateViewFrustum);
    glEnable(GL_SCISSOR_TEST);
    glClear(GL_COLOR_BUFFER_BIT | GL_DEPTH_BUFFER_BIT);

    // render rear mirror view
    glPushMatrix();
    if (eyeRelativeCamera) {
        // save absolute translations
        glm::vec3 absoluteSkeletonTranslation = _myAvatar->getSkeletonModel().getTranslation();
        glm::vec3 absoluteFaceTranslation = _myAvatar->getHead()->getFaceModel().getTranslation();

        // get the neck position so we can translate the face relative to it
        glm::vec3 neckPosition;
        _myAvatar->getSkeletonModel().setTranslation(glm::vec3());
        _myAvatar->getSkeletonModel().getNeckPosition(neckPosition);

        // get the eye position relative to the body
        glm::vec3 eyePosition = _myAvatar->getHead()->getEyePosition();
        float eyeHeight = eyePosition.y - _myAvatar->getPosition().y;

        // set the translation of the face relative to the neck position
        _myAvatar->getHead()->getFaceModel().setTranslation(neckPosition - glm::vec3(0, eyeHeight, 0));

        // translate the neck relative to the face
        _myAvatar->getSkeletonModel().setTranslation(_myAvatar->getHead()->getFaceModel().getTranslation() -
            neckPosition);

        // update the attachments to match
        QVector<glm::vec3> absoluteAttachmentTranslations;
        glm::vec3 delta = _myAvatar->getSkeletonModel().getTranslation() - absoluteSkeletonTranslation;
        foreach (Model* attachment, _myAvatar->getAttachmentModels()) {
            absoluteAttachmentTranslations.append(attachment->getTranslation());
            attachment->setTranslation(attachment->getTranslation() + delta);
        }

        // and lo, even the shadow matrices
        glm::mat4 savedShadowMatrices[CASCADED_SHADOW_MATRIX_COUNT];
        for (int i = 0; i < CASCADED_SHADOW_MATRIX_COUNT; i++) {
            savedShadowMatrices[i] = _shadowMatrices[i];
            _shadowMatrices[i] = glm::transpose(glm::transpose(_shadowMatrices[i]) * glm::translate(-delta));
        }

        displaySide(_mirrorCamera, true);

        // restore absolute translations
        _myAvatar->getSkeletonModel().setTranslation(absoluteSkeletonTranslation);
        _myAvatar->getHead()->getFaceModel().setTranslation(absoluteFaceTranslation);
        for (int i = 0; i < absoluteAttachmentTranslations.size(); i++) {
            _myAvatar->getAttachmentModels().at(i)->setTranslation(absoluteAttachmentTranslations.at(i));
        }
        
        // restore the shadow matrices
        for (int i = 0; i < CASCADED_SHADOW_MATRIX_COUNT; i++) {
            _shadowMatrices[i] = savedShadowMatrices[i];
        }
    } else {
        displaySide(_mirrorCamera, true);
    }
    glPopMatrix();

    if (!billboard) {
        _rearMirrorTools->render(false);
    }

    // reset Viewport and projection matrix
    glViewport(viewport[0], viewport[1], viewport[2], viewport[3]);
    glDisable(GL_SCISSOR_TEST);
    updateProjectionMatrix(_myCamera, updateViewFrustum);
}

// renderViewFrustum()
//
// Description: this will render the view frustum bounds for EITHER the head
//                 or the "myCamera".
//
// Frustum rendering mode. For debug purposes, we allow drawing the frustum in a couple of different ways.
// We can draw it with each of these parts:
//    * Origin Direction/Up/Right vectors - these will be drawn at the point of the camera
//    * Near plane - this plane is drawn very close to the origin point.
//    * Right/Left planes - these two planes are drawn between the near and far planes.
//    * Far plane - the plane is drawn in the distance.
// Modes - the following modes, will draw the following parts.
//    * All - draws all the parts listed above
//    * Planes - draws the planes but not the origin vectors
//    * Origin Vectors - draws the origin vectors ONLY
//    * Near Plane - draws only the near plane
//    * Far Plane - draws only the far plane
void Application::renderViewFrustum(ViewFrustum& viewFrustum) {
    // Load it with the latest details!
    loadViewFrustum(_myCamera, viewFrustum);

    glm::vec3 position  = viewFrustum.getOffsetPosition();
    glm::vec3 direction = viewFrustum.getOffsetDirection();
    glm::vec3 up        = viewFrustum.getOffsetUp();
    glm::vec3 right     = viewFrustum.getOffsetRight();

    //  Get ready to draw some lines
    glDisable(GL_LIGHTING);
    glColor4f(1.0, 1.0, 1.0, 1.0);
    glLineWidth(1.0);
    glBegin(GL_LINES);

    if (Menu::getInstance()->getFrustumDrawMode() == FRUSTUM_DRAW_MODE_ALL
        || Menu::getInstance()->getFrustumDrawMode() == FRUSTUM_DRAW_MODE_VECTORS) {
        // Calculate the origin direction vectors
        glm::vec3 lookingAt      = position + (direction * 0.2f);
        glm::vec3 lookingAtUp    = position + (up * 0.2f);
        glm::vec3 lookingAtRight = position + (right * 0.2f);

        // Looking At = white
        glColor3f(1,1,1);
        glVertex3f(position.x, position.y, position.z);
        glVertex3f(lookingAt.x, lookingAt.y, lookingAt.z);

        // Looking At Up = purple
        glColor3f(1,0,1);
        glVertex3f(position.x, position.y, position.z);
        glVertex3f(lookingAtUp.x, lookingAtUp.y, lookingAtUp.z);

        // Looking At Right = cyan
        glColor3f(0,1,1);
        glVertex3f(position.x, position.y, position.z);
        glVertex3f(lookingAtRight.x, lookingAtRight.y, lookingAtRight.z);
    }

    if (Menu::getInstance()->getFrustumDrawMode() == FRUSTUM_DRAW_MODE_ALL
        || Menu::getInstance()->getFrustumDrawMode() == FRUSTUM_DRAW_MODE_PLANES
        || Menu::getInstance()->getFrustumDrawMode() == FRUSTUM_DRAW_MODE_NEAR_PLANE) {
        // Drawing the bounds of the frustum
        // viewFrustum.getNear plane - bottom edge
        glColor3f(1,0,0);
        glVertex3f(viewFrustum.getNearBottomLeft().x, viewFrustum.getNearBottomLeft().y, viewFrustum.getNearBottomLeft().z);
        glVertex3f(viewFrustum.getNearBottomRight().x, viewFrustum.getNearBottomRight().y, viewFrustum.getNearBottomRight().z);

        // viewFrustum.getNear plane - top edge
        glVertex3f(viewFrustum.getNearTopLeft().x, viewFrustum.getNearTopLeft().y, viewFrustum.getNearTopLeft().z);
        glVertex3f(viewFrustum.getNearTopRight().x, viewFrustum.getNearTopRight().y, viewFrustum.getNearTopRight().z);

        // viewFrustum.getNear plane - right edge
        glVertex3f(viewFrustum.getNearBottomRight().x, viewFrustum.getNearBottomRight().y, viewFrustum.getNearBottomRight().z);
        glVertex3f(viewFrustum.getNearTopRight().x, viewFrustum.getNearTopRight().y, viewFrustum.getNearTopRight().z);

        // viewFrustum.getNear plane - left edge
        glVertex3f(viewFrustum.getNearBottomLeft().x, viewFrustum.getNearBottomLeft().y, viewFrustum.getNearBottomLeft().z);
        glVertex3f(viewFrustum.getNearTopLeft().x, viewFrustum.getNearTopLeft().y, viewFrustum.getNearTopLeft().z);
    }

    if (Menu::getInstance()->getFrustumDrawMode() == FRUSTUM_DRAW_MODE_ALL
        || Menu::getInstance()->getFrustumDrawMode() == FRUSTUM_DRAW_MODE_PLANES
        || Menu::getInstance()->getFrustumDrawMode() == FRUSTUM_DRAW_MODE_FAR_PLANE) {
        // viewFrustum.getFar plane - bottom edge
        glColor3f(0,1,0);
        glVertex3f(viewFrustum.getFarBottomLeft().x, viewFrustum.getFarBottomLeft().y, viewFrustum.getFarBottomLeft().z);
        glVertex3f(viewFrustum.getFarBottomRight().x, viewFrustum.getFarBottomRight().y, viewFrustum.getFarBottomRight().z);

        // viewFrustum.getFar plane - top edge
        glVertex3f(viewFrustum.getFarTopLeft().x, viewFrustum.getFarTopLeft().y, viewFrustum.getFarTopLeft().z);
        glVertex3f(viewFrustum.getFarTopRight().x, viewFrustum.getFarTopRight().y, viewFrustum.getFarTopRight().z);

        // viewFrustum.getFar plane - right edge
        glVertex3f(viewFrustum.getFarBottomRight().x, viewFrustum.getFarBottomRight().y, viewFrustum.getFarBottomRight().z);
        glVertex3f(viewFrustum.getFarTopRight().x, viewFrustum.getFarTopRight().y, viewFrustum.getFarTopRight().z);

        // viewFrustum.getFar plane - left edge
        glVertex3f(viewFrustum.getFarBottomLeft().x, viewFrustum.getFarBottomLeft().y, viewFrustum.getFarBottomLeft().z);
        glVertex3f(viewFrustum.getFarTopLeft().x, viewFrustum.getFarTopLeft().y, viewFrustum.getFarTopLeft().z);
    }

    if (Menu::getInstance()->getFrustumDrawMode() == FRUSTUM_DRAW_MODE_ALL
        || Menu::getInstance()->getFrustumDrawMode() == FRUSTUM_DRAW_MODE_PLANES) {
        // RIGHT PLANE IS CYAN
        // right plane - bottom edge - viewFrustum.getNear to distant
        glColor3f(0,1,1);
        glVertex3f(viewFrustum.getNearBottomRight().x, viewFrustum.getNearBottomRight().y, viewFrustum.getNearBottomRight().z);
        glVertex3f(viewFrustum.getFarBottomRight().x, viewFrustum.getFarBottomRight().y, viewFrustum.getFarBottomRight().z);

        // right plane - top edge - viewFrustum.getNear to distant
        glVertex3f(viewFrustum.getNearTopRight().x, viewFrustum.getNearTopRight().y, viewFrustum.getNearTopRight().z);
        glVertex3f(viewFrustum.getFarTopRight().x, viewFrustum.getFarTopRight().y, viewFrustum.getFarTopRight().z);

        // LEFT PLANE IS BLUE
        // left plane - bottom edge - viewFrustum.getNear to distant
        glColor3f(0,0,1);
        glVertex3f(viewFrustum.getNearBottomLeft().x, viewFrustum.getNearBottomLeft().y, viewFrustum.getNearBottomLeft().z);
        glVertex3f(viewFrustum.getFarBottomLeft().x, viewFrustum.getFarBottomLeft().y, viewFrustum.getFarBottomLeft().z);

        // left plane - top edge - viewFrustum.getNear to distant
        glVertex3f(viewFrustum.getNearTopLeft().x, viewFrustum.getNearTopLeft().y, viewFrustum.getNearTopLeft().z);
        glVertex3f(viewFrustum.getFarTopLeft().x, viewFrustum.getFarTopLeft().y, viewFrustum.getFarTopLeft().z);

        // focal plane - bottom edge
        glColor3f(1.0f, 0.0f, 1.0f);
        float focalProportion = (viewFrustum.getFocalLength() - viewFrustum.getNearClip()) /
            (viewFrustum.getFarClip() - viewFrustum.getNearClip());
        glm::vec3 focalBottomLeft = glm::mix(viewFrustum.getNearBottomLeft(), viewFrustum.getFarBottomLeft(), focalProportion);
        glm::vec3 focalBottomRight = glm::mix(viewFrustum.getNearBottomRight(),
            viewFrustum.getFarBottomRight(), focalProportion);
        glVertex3f(focalBottomLeft.x, focalBottomLeft.y, focalBottomLeft.z);
        glVertex3f(focalBottomRight.x, focalBottomRight.y, focalBottomRight.z);

        // focal plane - top edge
        glm::vec3 focalTopLeft = glm::mix(viewFrustum.getNearTopLeft(), viewFrustum.getFarTopLeft(), focalProportion);
        glm::vec3 focalTopRight = glm::mix(viewFrustum.getNearTopRight(), viewFrustum.getFarTopRight(), focalProportion);
        glVertex3f(focalTopLeft.x, focalTopLeft.y, focalTopLeft.z);
        glVertex3f(focalTopRight.x, focalTopRight.y, focalTopRight.z);

        // focal plane - left edge
        glVertex3f(focalBottomLeft.x, focalBottomLeft.y, focalBottomLeft.z);
        glVertex3f(focalTopLeft.x, focalTopLeft.y, focalTopLeft.z);

        // focal plane - right edge
        glVertex3f(focalBottomRight.x, focalBottomRight.y, focalBottomRight.z);
        glVertex3f(focalTopRight.x, focalTopRight.y, focalTopRight.z);
    }
    glEnd();
    glEnable(GL_LIGHTING);

    if (Menu::getInstance()->getFrustumDrawMode() == FRUSTUM_DRAW_MODE_ALL
        || Menu::getInstance()->getFrustumDrawMode() == FRUSTUM_DRAW_MODE_KEYHOLE) {
        // Draw the keyhole
        float keyholeRadius = viewFrustum.getKeyholeRadius();
        if (keyholeRadius > 0.0f) {
            glPushMatrix();
            glColor4f(1, 1, 0, 1);
            glTranslatef(position.x, position.y, position.z); // where we actually want it!
            glutWireSphere(keyholeRadius, 20, 20);
            glPopMatrix();
        }
    }
}

void Application::deleteVoxels(const VoxelDetail& voxel) {
    deleteVoxelAt(voxel);
}

void Application::deleteVoxelAt(const VoxelDetail& voxel) {
    if (voxel.s != 0) {
        // sending delete to the server is sufficient, server will send new version so we see updates soon enough
        _voxelEditSender.sendVoxelEditMessage(PacketTypeVoxelErase, voxel);

        // delete it locally to see the effect immediately (and in case no voxel server is present)
        _voxels.getTree()->deleteVoxelAt(voxel.x, voxel.y, voxel.z, voxel.s);
    }
}

void Application::resetSensors() {
    DependencyManager::get<Faceshift>()->reset();
    DependencyManager::get<Visage>()->reset();
    DependencyManager::get<DdeFaceTracker>()->reset();

    OculusManager::reset();

    _prioVR.reset();
    //_leapmotion.reset();

    QScreen* currentScreen = _window->windowHandle()->screen();
    QWindow* mainWindow = _window->windowHandle();
    QPoint windowCenter = mainWindow->geometry().center();
    DependencyManager::get<GLCanvas>()->cursor().setPos(currentScreen, windowCenter);
    
    _myAvatar->reset();

    QMetaObject::invokeMethod(&_audio, "reset", Qt::QueuedConnection);
}

static void setShortcutsEnabled(QWidget* widget, bool enabled) {
    foreach (QAction* action, widget->actions()) {
        QKeySequence shortcut = action->shortcut();
        if (!shortcut.isEmpty() && (shortcut[0] & (Qt::CTRL | Qt::ALT | Qt::META)) == 0) {
            // it's a shortcut that may coincide with a "regular" key, so switch its context
            action->setShortcutContext(enabled ? Qt::WindowShortcut : Qt::WidgetShortcut);
        }
    }
    foreach (QObject* child, widget->children()) {
        if (child->isWidgetType()) {
            setShortcutsEnabled(static_cast<QWidget*>(child), enabled);
        }
    }
}

void Application::setMenuShortcutsEnabled(bool enabled) {
    setShortcutsEnabled(_window->menuBar(), enabled);
}

void Application::uploadModel(ModelType modelType) {
    ModelUploader* uploader = new ModelUploader(modelType);
    QThread* thread = new QThread();
    thread->connect(uploader, SIGNAL(destroyed()), SLOT(quit()));
    thread->connect(thread, SIGNAL(finished()), SLOT(deleteLater()));
    uploader->connect(thread, SIGNAL(started()), SLOT(send()));

    thread->start();
}

void Application::updateWindowTitle(){

    QString buildVersion = " (build " + applicationVersion() + ")";
    NodeList* nodeList = NodeList::getInstance();

    QString connectionStatus = nodeList->getDomainHandler().isConnected() ? "" : " (NOT CONNECTED) ";
    QString username = AccountManager::getInstance().getAccountInfo().getUsername();
    QString title = QString() + (!username.isEmpty() ? username + " @ " : QString())
        + AddressManager::getInstance().getCurrentDomain() + connectionStatus + buildVersion;

    AccountManager& accountManager = AccountManager::getInstance();
    if (accountManager.getAccountInfo().hasBalance()) {
        float creditBalance = accountManager.getAccountInfo().getBalance() / SATOSHIS_PER_CREDIT;

        QString creditBalanceString;
        creditBalanceString.sprintf("%.8f", creditBalance);

        title += " - ₵" + creditBalanceString;
    }

#ifndef WIN32
    // crashes with vs2013/win32
    qDebug("Application title set to: %s", title.toStdString().c_str());
#endif
    _window->setWindowTitle(title);
}

void Application::updateLocationInServer() {

    AccountManager& accountManager = AccountManager::getInstance();
    DomainHandler& domainHandler = NodeList::getInstance()->getDomainHandler();
    
    if (accountManager.isLoggedIn() && domainHandler.isConnected() && !domainHandler.getUUID().isNull()) {

        // construct a QJsonObject given the user's current address information
        QJsonObject rootObject;

        QJsonObject locationObject;
        
        QString pathString = AddressManager::getInstance().currentPath();
       
        const QString LOCATION_KEY_IN_ROOT = "location";
        const QString PATH_KEY_IN_LOCATION = "path";
        const QString DOMAIN_ID_KEY_IN_LOCATION = "domain_id";
        
        locationObject.insert(PATH_KEY_IN_LOCATION, pathString);
        locationObject.insert(DOMAIN_ID_KEY_IN_LOCATION, domainHandler.getUUID().toString());

        rootObject.insert(LOCATION_KEY_IN_ROOT, locationObject);

        accountManager.authenticatedRequest("/api/v1/user/location", QNetworkAccessManager::PutOperation,
                                            JSONCallbackParameters(), QJsonDocument(rootObject).toJson());
     }
}

void Application::changeDomainHostname(const QString &newDomainHostname) {
    NodeList* nodeList = NodeList::getInstance();
    
    if (!nodeList->getDomainHandler().isCurrentHostname(newDomainHostname)) {
        // tell the MyAvatar object to send a kill packet so that it dissapears from its old avatar mixer immediately
        _myAvatar->sendKillAvatar();
        
        // call the domain hostname change as a queued connection on the nodelist
        QMetaObject::invokeMethod(&NodeList::getInstance()->getDomainHandler(), "setHostname",
                                  Q_ARG(const QString&, newDomainHostname));
    }
}

void Application::clearDomainOctreeDetails() {
    qDebug() << "Clearing domain octree details...";
    // reset the environment so that we don't erroneously end up with multiple
    _environment.resetToDefault();

    // reset our node to stats and node to jurisdiction maps... since these must be changing...
    _voxelServerJurisdictions.lockForWrite();
    _voxelServerJurisdictions.clear();
    _voxelServerJurisdictions.unlock();

    _entityServerJurisdictions.lockForWrite();
    _entityServerJurisdictions.clear();
    _entityServerJurisdictions.unlock();

    _octreeSceneStatsLock.lockForWrite();
    _octreeServerSceneStats.clear();
    _octreeSceneStatsLock.unlock();

    // reset the model renderer
    _entities.clear();

    // reset the voxels renderer
    _voxels.killLocalVoxels();
}

void Application::domainChanged(const QString& domainHostname) {
    updateWindowTitle();
    clearDomainOctreeDetails();
}

void Application::connectedToDomain(const QString& hostname) {
    AccountManager& accountManager = AccountManager::getInstance();
    const QUuid& domainID = NodeList::getInstance()->getDomainHandler().getUUID();
    
    if (accountManager.isLoggedIn() && !domainID.isNull()) {
        // update our data-server with the domain-server we're logged in with

        QString domainPutJsonString = "{\"location\":{\"domain_id\":\"" + uuidStringWithoutCurlyBraces(domainID) + "\"}}";

        accountManager.authenticatedRequest("/api/v1/user/location", QNetworkAccessManager::PutOperation,
                                            JSONCallbackParameters(), domainPutJsonString.toUtf8());
    }
}

void Application::nodeAdded(SharedNodePointer node) {
    if (node->getType() == NodeType::AvatarMixer) {
        // new avatar mixer, send off our identity packet right away
        _myAvatar->sendIdentityPacket();
    }
}

void Application::nodeKilled(SharedNodePointer node) {

    // These are here because connecting NodeList::nodeKilled to OctreePacketProcessor::nodeKilled doesn't work:
    // OctreePacketProcessor::nodeKilled is not being called when NodeList::nodeKilled is emitted.
    // This may have to do with GenericThread::threadRoutine() blocking the QThread event loop

    _octreeProcessor.nodeKilled(node);

    _voxelEditSender.nodeKilled(node);
    _entityEditSender.nodeKilled(node);

    if (node->getType() == NodeType::AudioMixer) {
        QMetaObject::invokeMethod(&_audio, "audioMixerKilled");
    }

    if (node->getType() == NodeType::VoxelServer) {
        QUuid nodeUUID = node->getUUID();
        // see if this is the first we've heard of this node...
        _voxelServerJurisdictions.lockForRead();
        if (_voxelServerJurisdictions.find(nodeUUID) != _voxelServerJurisdictions.end()) {
            unsigned char* rootCode = _voxelServerJurisdictions[nodeUUID].getRootOctalCode();
            VoxelPositionSize rootDetails;
            voxelDetailsForCode(rootCode, rootDetails);
            _voxelServerJurisdictions.unlock();

            qDebug("voxel server going away...... v[%f, %f, %f, %f]",
                rootDetails.x, rootDetails.y, rootDetails.z, rootDetails.s);

            // Add the jurisditionDetails object to the list of "fade outs"
            if (!Menu::getInstance()->isOptionChecked(MenuOption::DontFadeOnVoxelServerChanges)) {
                VoxelFade fade(VoxelFade::FADE_OUT, NODE_KILLED_RED, NODE_KILLED_GREEN, NODE_KILLED_BLUE);
                fade.voxelDetails = rootDetails;
                const float slightly_smaller = 0.99f;
                fade.voxelDetails.s = fade.voxelDetails.s * slightly_smaller;
                _voxelFadesLock.lockForWrite();
                _voxelFades.push_back(fade);
                _voxelFadesLock.unlock();
            }

            // If the voxel server is going away, remove it from our jurisdiction map so we don't send voxels to a dead server
            _voxelServerJurisdictions.lockForWrite();
            _voxelServerJurisdictions.erase(_voxelServerJurisdictions.find(nodeUUID));
        }
        _voxelServerJurisdictions.unlock();

        // also clean up scene stats for that server
        _octreeSceneStatsLock.lockForWrite();
        if (_octreeServerSceneStats.find(nodeUUID) != _octreeServerSceneStats.end()) {
            _octreeServerSceneStats.erase(nodeUUID);
        }
        _octreeSceneStatsLock.unlock();

    } else if (node->getType() == NodeType::EntityServer) {

        QUuid nodeUUID = node->getUUID();
        // see if this is the first we've heard of this node...
        _entityServerJurisdictions.lockForRead();
        if (_entityServerJurisdictions.find(nodeUUID) != _entityServerJurisdictions.end()) {
            unsigned char* rootCode = _entityServerJurisdictions[nodeUUID].getRootOctalCode();
            VoxelPositionSize rootDetails;
            voxelDetailsForCode(rootCode, rootDetails);
            _entityServerJurisdictions.unlock();

            qDebug("model server going away...... v[%f, %f, %f, %f]",
                rootDetails.x, rootDetails.y, rootDetails.z, rootDetails.s);

            // Add the jurisditionDetails object to the list of "fade outs"
            if (!Menu::getInstance()->isOptionChecked(MenuOption::DontFadeOnVoxelServerChanges)) {
                VoxelFade fade(VoxelFade::FADE_OUT, NODE_KILLED_RED, NODE_KILLED_GREEN, NODE_KILLED_BLUE);
                fade.voxelDetails = rootDetails;
                const float slightly_smaller = 0.99f;
                fade.voxelDetails.s = fade.voxelDetails.s * slightly_smaller;
                _voxelFadesLock.lockForWrite();
                _voxelFades.push_back(fade);
                _voxelFadesLock.unlock();
            }

            // If the model server is going away, remove it from our jurisdiction map so we don't send voxels to a dead server
            _entityServerJurisdictions.lockForWrite();
            _entityServerJurisdictions.erase(_entityServerJurisdictions.find(nodeUUID));
        }
        _entityServerJurisdictions.unlock();

        // also clean up scene stats for that server
        _octreeSceneStatsLock.lockForWrite();
        if (_octreeServerSceneStats.find(nodeUUID) != _octreeServerSceneStats.end()) {
            _octreeServerSceneStats.erase(nodeUUID);
        }
        _octreeSceneStatsLock.unlock();

    } else if (node->getType() == NodeType::AvatarMixer) {
        // our avatar mixer has gone away - clear the hash of avatars
        _avatarManager.clearOtherAvatars();
    }
}

void Application::trackIncomingVoxelPacket(const QByteArray& packet, const SharedNodePointer& sendingNode, bool wasStatsPacket) {

    // Attempt to identify the sender from it's address.
    if (sendingNode) {
        QUuid nodeUUID = sendingNode->getUUID();

        // now that we know the node ID, let's add these stats to the stats for that node...
        _octreeSceneStatsLock.lockForWrite();
        if (_octreeServerSceneStats.find(nodeUUID) != _octreeServerSceneStats.end()) {
            OctreeSceneStats& stats = _octreeServerSceneStats[nodeUUID];
            stats.trackIncomingOctreePacket(packet, wasStatsPacket, sendingNode->getClockSkewUsec());
        }
        _octreeSceneStatsLock.unlock();
    }
}

int Application::parseOctreeStats(const QByteArray& packet, const SharedNodePointer& sendingNode) {
    // But, also identify the sender, and keep track of the contained jurisdiction root for this server

    // parse the incoming stats datas stick it in a temporary object for now, while we
    // determine which server it belongs to
    OctreeSceneStats temp;
    int statsMessageLength = temp.unpackFromMessage(reinterpret_cast<const unsigned char*>(packet.data()), packet.size());

    // quick fix for crash... why would voxelServer be NULL?
    if (sendingNode) {
        QUuid nodeUUID = sendingNode->getUUID();

        // now that we know the node ID, let's add these stats to the stats for that node...
        _octreeSceneStatsLock.lockForWrite();
        if (_octreeServerSceneStats.find(nodeUUID) != _octreeServerSceneStats.end()) {
            _octreeServerSceneStats[nodeUUID].unpackFromMessage(reinterpret_cast<const unsigned char*>(packet.data()),
                                                                packet.size());
        } else {
            _octreeServerSceneStats[nodeUUID] = temp;
        }
        _octreeSceneStatsLock.unlock();

        VoxelPositionSize rootDetails;
        voxelDetailsForCode(temp.getJurisdictionRoot(), rootDetails);

        // see if this is the first we've heard of this node...
        NodeToJurisdictionMap* jurisdiction = NULL;
        QString serverType;
        if (sendingNode->getType() == NodeType::VoxelServer) {
            jurisdiction = &_voxelServerJurisdictions;
            serverType = "Voxel";
        } else {
            jurisdiction = &_entityServerJurisdictions;
            serverType = "Entity";
        }

        jurisdiction->lockForRead();
        if (jurisdiction->find(nodeUUID) == jurisdiction->end()) {
            jurisdiction->unlock();

            qDebug("stats from new %s server... [%f, %f, %f, %f]",
                qPrintable(serverType), rootDetails.x, rootDetails.y, rootDetails.z, rootDetails.s);

            // Add the jurisditionDetails object to the list of "fade outs"
            if (!Menu::getInstance()->isOptionChecked(MenuOption::DontFadeOnVoxelServerChanges)) {
                VoxelFade fade(VoxelFade::FADE_OUT, NODE_ADDED_RED, NODE_ADDED_GREEN, NODE_ADDED_BLUE);
                fade.voxelDetails = rootDetails;
                const float slightly_smaller = 0.99f;
                fade.voxelDetails.s = fade.voxelDetails.s * slightly_smaller;
                _voxelFadesLock.lockForWrite();
                _voxelFades.push_back(fade);
                _voxelFadesLock.unlock();
            }
        } else {
            jurisdiction->unlock();
        }
        // store jurisdiction details for later use
        // This is bit of fiddling is because JurisdictionMap assumes it is the owner of the values used to construct it
        // but OctreeSceneStats thinks it's just returning a reference to it's contents. So we need to make a copy of the
        // details from the OctreeSceneStats to construct the JurisdictionMap
        JurisdictionMap jurisdictionMap;
        jurisdictionMap.copyContents(temp.getJurisdictionRoot(), temp.getJurisdictionEndNodes());
        jurisdiction->lockForWrite();
        (*jurisdiction)[nodeUUID] = jurisdictionMap;
        jurisdiction->unlock();
    }
    return statsMessageLength;
}

void Application::packetSent(quint64 length) {
    _bandwidthMeter.outputStream(BandwidthMeter::VOXELS).updateValue(length);
}

void Application::loadScripts() {
    // loads all saved scripts
    int size = lockSettings()->beginReadArray("Settings");
    unlockSettings();
    for (int i = 0; i < size; ++i){
        lockSettings()->setArrayIndex(i);
        QString string = _settings->value("script").toString();
        unlockSettings();
        if (!string.isEmpty()) {
            loadScript(string);
        }
    }

    QMutexLocker locker(&_settingsMutex);
    _settings->endArray();
}

void Application::clearScriptsBeforeRunning() {
    // clears all scripts from the settings
    QMutexLocker locker(&_settingsMutex);
    _settings->remove("Settings");
}

void Application::saveScripts() {
    // Saves all currently running user-loaded scripts
    QMutexLocker locker(&_settingsMutex);
    _settings->beginWriteArray("Settings");

    QStringList runningScripts = getRunningScripts();
    int i = 0;
    for (QStringList::const_iterator it = runningScripts.begin(); it != runningScripts.end(); it += 1) {
        if (getScriptEngine(*it)->isUserLoaded()) {
            _settings->setArrayIndex(i);
            _settings->setValue("script", *it);
            i += 1;
        }
    }

    _settings->endArray();
}

QScriptValue joystickToScriptValue(QScriptEngine *engine, Joystick* const &in) {
    return engine->newQObject(in);
}

void joystickFromScriptValue(const QScriptValue &object, Joystick* &out) {
    out = qobject_cast<Joystick*>(object.toQObject());
}

void Application::registerScriptEngineWithApplicationServices(ScriptEngine* scriptEngine) {
    // setup the packet senders and jurisdiction listeners of the script engine's scripting interfaces so
    // we can use the same ones from the application.
    scriptEngine->getVoxelsScriptingInterface()->setPacketSender(&_voxelEditSender);
    scriptEngine->getVoxelsScriptingInterface()->setVoxelTree(_voxels.getTree());
    scriptEngine->getVoxelsScriptingInterface()->setUndoStack(&_undoStack);
    scriptEngine->getEntityScriptingInterface()->setPacketSender(&_entityEditSender);
    scriptEngine->getEntityScriptingInterface()->setEntityTree(_entities.getTree());

    // AvatarManager has some custom types
    AvatarManager::registerMetaTypes(scriptEngine);

    // hook our avatar and avatar hash map object into this script engine
    scriptEngine->setAvatarData(_myAvatar, "MyAvatar"); // leave it as a MyAvatar class to expose thrust features
    scriptEngine->setAvatarHashMap(&_avatarManager, "AvatarList");

    scriptEngine->registerGlobalObject("Camera", &_myCamera);

#if defined(Q_OS_MAC) || defined(Q_OS_WIN)
    scriptEngine->registerGlobalObject("SpeechRecognizer", Menu::getInstance()->getSpeechRecognizer());
#endif

    ClipboardScriptingInterface* clipboardScriptable = new ClipboardScriptingInterface();
    scriptEngine->registerGlobalObject("Clipboard", clipboardScriptable);
    connect(scriptEngine, SIGNAL(finished(const QString&)), clipboardScriptable, SLOT(deleteLater()));

    connect(scriptEngine, SIGNAL(finished(const QString&)), this, SLOT(scriptFinished(const QString&)));

    connect(scriptEngine, SIGNAL(loadScript(const QString&, bool)), this, SLOT(loadScript(const QString&, bool)));

    scriptEngine->registerGlobalObject("Overlays", &_overlays);
    qScriptRegisterMetaType(scriptEngine, OverlayPropertyResultToScriptValue, OverlayPropertyResultFromScriptValue);
    qScriptRegisterMetaType(scriptEngine, RayToOverlayIntersectionResultToScriptValue, 
                            RayToOverlayIntersectionResultFromScriptValue);

    QScriptValue windowValue = scriptEngine->registerGlobalObject("Window", WindowScriptingInterface::getInstance());
    scriptEngine->registerGetterSetter("location", LocationScriptingInterface::locationGetter,
                                       LocationScriptingInterface::locationSetter, windowValue);
    // register `location` on the global object.
    scriptEngine->registerGetterSetter("location", LocationScriptingInterface::locationGetter,
                                       LocationScriptingInterface::locationSetter);

    scriptEngine->registerFunction("WebWindow", WebWindowClass::constructor, 1);
    
    scriptEngine->registerGlobalObject("Menu", MenuScriptingInterface::getInstance());
    scriptEngine->registerGlobalObject("Settings", SettingsScriptingInterface::getInstance());
    scriptEngine->registerGlobalObject("AudioDevice", AudioDeviceScriptingInterface::getInstance());
    scriptEngine->registerGlobalObject("AnimationCache", DependencyManager::get<AnimationCache>().data());
    scriptEngine->registerGlobalObject("SoundCache", &SoundCache::getInstance());
    scriptEngine->registerGlobalObject("Account", AccountScriptingInterface::getInstance());
    scriptEngine->registerGlobalObject("Metavoxels", &_metavoxels);

    scriptEngine->registerGlobalObject("GlobalServices", GlobalServicesScriptingInterface::getInstance());

    scriptEngine->registerGlobalObject("AvatarManager", &_avatarManager);
    
    scriptEngine->registerGlobalObject("Joysticks", &JoystickScriptingInterface::getInstance());
    qScriptRegisterMetaType(scriptEngine, joystickToScriptValue, joystickFromScriptValue);

    scriptEngine->registerGlobalObject("UndoStack", &_undoStackScriptingInterface);

#ifdef HAVE_RTMIDI
    scriptEngine->registerGlobalObject("MIDI", &MIDIManager::getInstance());
#endif

    QThread* workerThread = new QThread(this);

    // when the worker thread is started, call our engine's run..
    connect(workerThread, &QThread::started, scriptEngine, &ScriptEngine::run);

    // when the thread is terminated, add both scriptEngine and thread to the deleteLater queue
    connect(scriptEngine, SIGNAL(finished(const QString&)), scriptEngine, SLOT(deleteLater()));
    connect(workerThread, SIGNAL(finished()), workerThread, SLOT(deleteLater()));

    // when the application is about to quit, stop our script engine so it unwinds properly
    connect(this, SIGNAL(aboutToQuit()), scriptEngine, SLOT(stop()));

    NodeList* nodeList = NodeList::getInstance();
    connect(nodeList, &NodeList::nodeKilled, scriptEngine, &ScriptEngine::nodeKilled);

    scriptEngine->moveToThread(workerThread);

    // Starts an event loop, and emits workerThread->started()
    workerThread->start();
}

ScriptEngine* Application::loadScript(const QString& scriptFilename, bool isUserLoaded,
    bool loadScriptFromEditor, bool activateMainWindow) {
    QUrl scriptUrl(scriptFilename);
    const QString& scriptURLString = scriptUrl.toString();
    if (_scriptEnginesHash.contains(scriptURLString) && loadScriptFromEditor
        && !_scriptEnginesHash[scriptURLString]->isFinished()) {

        return _scriptEnginesHash[scriptURLString];
    }

    ScriptEngine* scriptEngine = new ScriptEngine(NO_SCRIPT, "", &_controllerScriptingInterface);
    scriptEngine->setUserLoaded(isUserLoaded);
    
    if (scriptFilename.isNull()) {
        // this had better be the script editor (we should de-couple so somebody who thinks they are loading a script
        // doesn't just get an empty script engine)
        
        // we can complete setup now since there isn't a script we have to load
        registerScriptEngineWithApplicationServices(scriptEngine);
    } else {
        // connect to the appropriate signals of this script engine
        connect(scriptEngine, &ScriptEngine::scriptLoaded, this, &Application::handleScriptEngineLoaded);
        connect(scriptEngine, &ScriptEngine::errorLoadingScript, this, &Application::handleScriptLoadError);
        
        // get the script engine object to load the script at the designated script URL
        scriptEngine->loadURL(scriptUrl);
    }

    // restore the main window's active state
    if (activateMainWindow && !loadScriptFromEditor) {
        _window->activateWindow();
    }
    bumpSettings();

    return scriptEngine;
}

void Application::handleScriptEngineLoaded(const QString& scriptFilename) {
    ScriptEngine* scriptEngine = qobject_cast<ScriptEngine*>(sender());
    
    _scriptEnginesHash.insertMulti(scriptFilename, scriptEngine);
    _runningScriptsWidget->setRunningScripts(getRunningScripts());
    UserActivityLogger::getInstance().loadedScript(scriptFilename);
    
    // register our application services and set it off on its own thread
    registerScriptEngineWithApplicationServices(scriptEngine);
}

void Application::handleScriptLoadError(const QString& scriptFilename) {
    qDebug() << "Application::loadScript(), script failed to load...";
    QMessageBox::warning(getWindow(), "Error Loading Script", scriptFilename + " failed to load.");
}

void Application::scriptFinished(const QString& scriptName) {
    const QString& scriptURLString = QUrl(scriptName).toString();
    QHash<QString, ScriptEngine*>::iterator it = _scriptEnginesHash.find(scriptURLString);
    if (it != _scriptEnginesHash.end()) {
        _scriptEnginesHash.erase(it);
        _runningScriptsWidget->scriptStopped(scriptName);
        _runningScriptsWidget->setRunningScripts(getRunningScripts());
        bumpSettings();
    }
}

void Application::stopAllScripts(bool restart) {
    // stops all current running scripts
    for (QHash<QString, ScriptEngine*>::const_iterator it = _scriptEnginesHash.constBegin();
            it != _scriptEnginesHash.constEnd(); it++) {
        if (restart && it.value()->isUserLoaded()) {
            connect(it.value(), SIGNAL(finished(const QString&)), SLOT(loadScript(const QString&)));
        }
        it.value()->stop();
        qDebug() << "stopping script..." << it.key();
    }
    // HACK: ATM scripts cannot set/get their animation priorities, so we clear priorities
    // whenever a script stops in case it happened to have been setting joint rotations.
    // TODO: expose animation priorities and provide a layered animation control system.
    _myAvatar->clearScriptableSettings();
}

void Application::stopScript(const QString &scriptName) {
    const QString& scriptURLString = QUrl(scriptName).toString();
    if (_scriptEnginesHash.contains(scriptURLString)) {
        _scriptEnginesHash.value(scriptURLString)->stop();
        qDebug() << "stopping script..." << scriptName;
        // HACK: ATM scripts cannot set/get their animation priorities, so we clear priorities
        // whenever a script stops in case it happened to have been setting joint rotations.
        // TODO: expose animation priorities and provide a layered animation control system.
        _myAvatar->clearJointAnimationPriorities();
    }
    if (_scriptEnginesHash.empty()) {
        _myAvatar->clearScriptableSettings();
    }
}

void Application::reloadAllScripts() {
    stopAllScripts(true);
}

void Application::loadDefaultScripts() {
    if (!_scriptEnginesHash.contains(DEFAULT_SCRIPTS_JS_URL)) {
        loadScript(DEFAULT_SCRIPTS_JS_URL);
    }
}

void Application::manageRunningScriptsWidgetVisibility(bool shown) {
    if (_runningScriptsWidgetWasVisible && shown) {
        _runningScriptsWidget->show();
    } else if (_runningScriptsWidgetWasVisible && !shown) {
        _runningScriptsWidget->hide();
    }
}

void Application::toggleRunningScriptsWidget() {
    if (_runningScriptsWidget->isVisible()) {
        if (_runningScriptsWidget->hasFocus()) {
            _runningScriptsWidget->hide();
        } else {
            _runningScriptsWidget->raise();
            setActiveWindow(_runningScriptsWidget);
            _runningScriptsWidget->setFocus();
        }
    } else {
        _runningScriptsWidget->show();
        _runningScriptsWidget->setFocus();
    }
}

void Application::uploadHead() {
    uploadModel(HEAD_MODEL);
}

void Application::uploadSkeleton() {
    uploadModel(SKELETON_MODEL);
}

void Application::uploadAttachment() {
    uploadModel(ATTACHMENT_MODEL);
}

void Application::openUrl(const QUrl& url) {
    if (!url.isEmpty()) {
        if (url.scheme() == HIFI_URL_SCHEME) {
            AddressManager::getInstance().handleLookupString(url.toString());
        } else {
            // address manager did not handle - ask QDesktopServices to handle
            QDesktopServices::openUrl(url);
        }
    }
}

void Application::domainSettingsReceived(const QJsonObject& domainSettingsObject) {
    
    // from the domain-handler, figure out the satoshi cost per voxel and per meter cubed
    const QString VOXEL_SETTINGS_KEY = "voxels";
    const QString PER_VOXEL_COST_KEY = "per-voxel-credits";
    const QString PER_METER_CUBED_COST_KEY = "per-meter-cubed-credits";
    const QString VOXEL_WALLET_UUID = "voxel-wallet";
    
    const QJsonObject& voxelObject = domainSettingsObject[VOXEL_SETTINGS_KEY].toObject();
    
    qint64 satoshisPerVoxel = 0;
    qint64 satoshisPerMeterCubed = 0;
    QUuid voxelWalletUUID;
    
    if (!domainSettingsObject.isEmpty()) {
        float perVoxelCredits = (float) voxelObject[PER_VOXEL_COST_KEY].toDouble();
        float perMeterCubedCredits = (float) voxelObject[PER_METER_CUBED_COST_KEY].toDouble();
        
        satoshisPerVoxel = (qint64) floorf(perVoxelCredits * SATOSHIS_PER_CREDIT);
        satoshisPerMeterCubed = (qint64) floorf(perMeterCubedCredits * SATOSHIS_PER_CREDIT);
        
        voxelWalletUUID = QUuid(voxelObject[VOXEL_WALLET_UUID].toString());
    }
    
    qDebug() << "Voxel costs are" << satoshisPerVoxel << "per voxel and" << satoshisPerMeterCubed << "per meter cubed";
    qDebug() << "Destination wallet UUID for voxel payments is" << voxelWalletUUID;
    
    _voxelEditSender.setSatoshisPerVoxel(satoshisPerVoxel);
    _voxelEditSender.setSatoshisPerMeterCubed(satoshisPerMeterCubed);
    _voxelEditSender.setDestinationWalletUUID(voxelWalletUUID);
}

QString Application::getPreviousScriptLocation() {
    QString suggestedName;
    if (_previousScriptLocation.isEmpty()) {
        QString desktopLocation = QStandardPaths::writableLocation(QStandardPaths::DesktopLocation);
// Temporary fix to Qt bug: http://stackoverflow.com/questions/16194475
#ifdef __APPLE__
        suggestedName = desktopLocation.append("/script.js");
#endif
    } else {
        suggestedName = _previousScriptLocation;
    }
    return suggestedName;
}

void Application::setPreviousScriptLocation(const QString& previousScriptLocation) {
    _previousScriptLocation = previousScriptLocation;
    QMutexLocker locker(&_settingsMutex);
    _settings->setValue("LastScriptLocation", _previousScriptLocation);
    bumpSettings();
}

void Application::loadDialog() {

    QString fileNameString = QFileDialog::getOpenFileName(DependencyManager::get<GLCanvas>().data(),
                                                          tr("Open Script"),
                                                          getPreviousScriptLocation(),
                                                          tr("JavaScript Files (*.js)"));
    if (!fileNameString.isEmpty()) {
        setPreviousScriptLocation(fileNameString);
        loadScript(fileNameString);
    }
}

void Application::loadScriptURLDialog() {

    QInputDialog scriptURLDialog(Application::getInstance()->getWindow());
    scriptURLDialog.setWindowTitle("Open and Run Script URL");
    scriptURLDialog.setLabelText("Script:");
    scriptURLDialog.setWindowFlags(Qt::Sheet);
    const float DIALOG_RATIO_OF_WINDOW = 0.30f;
    scriptURLDialog.resize(scriptURLDialog.parentWidget()->size().width() * DIALOG_RATIO_OF_WINDOW,
                        scriptURLDialog.size().height());

    int dialogReturn = scriptURLDialog.exec();
    QString newScript;
    if (dialogReturn == QDialog::Accepted) {
        if (scriptURLDialog.textValue().size() > 0) {
            // the user input a new hostname, use that
            newScript = scriptURLDialog.textValue();
        }
        loadScript(newScript);
    }

    sendFakeEnterEvent();
}



void Application::toggleLogDialog() {
    if (! _logDialog) {
        _logDialog = new LogDialog(DependencyManager::get<GLCanvas>().data(), getLogger());
    }

    if (_logDialog->isVisible()) {
        _logDialog->hide();
    } else {
        _logDialog->show();
    }
}

void Application::initAvatarAndViewFrustum() {
    updateMyAvatar(0.0f);
}

void Application::checkVersion() {
    QNetworkRequest latestVersionRequest((QUrl(CHECK_VERSION_URL)));
    latestVersionRequest.setAttribute(QNetworkRequest::CacheLoadControlAttribute, QNetworkRequest::PreferCache);
    QNetworkReply* reply = NetworkAccessManager::getInstance().get(latestVersionRequest);
    connect(reply, SIGNAL(finished()), SLOT(parseVersionXml()));
}

void Application::parseVersionXml() {

    #ifdef Q_OS_WIN32
    QString operatingSystem("win");
    #endif

    #ifdef Q_OS_MAC
    QString operatingSystem("mac");
    #endif

    #ifdef Q_OS_LINUX
    QString operatingSystem("ubuntu");
    #endif

    QString latestVersion;
    QUrl downloadUrl;
    QString releaseNotes("Unavailable");
    QObject* sender = QObject::sender();

    QXmlStreamReader xml(qobject_cast<QNetworkReply*>(sender));

    while (!xml.atEnd() && !xml.hasError()) {
        if (xml.tokenType() == QXmlStreamReader::StartElement && xml.name() == operatingSystem) {
            while (!(xml.tokenType() == QXmlStreamReader::EndElement && xml.name() == operatingSystem)) {
                if (xml.tokenType() == QXmlStreamReader::StartElement && xml.name().toString() == "version") {
                    xml.readNext();
                    latestVersion = xml.text().toString();
                }
                if (xml.tokenType() == QXmlStreamReader::StartElement && xml.name().toString() == "url") {
                    xml.readNext();
                    downloadUrl = QUrl(xml.text().toString());
                }
                xml.readNext();
            }
        }
        xml.readNext();
    }

    if (!shouldSkipVersion(latestVersion) && applicationVersion() != latestVersion) {
        new UpdateDialog(DependencyManager::get<GLCanvas>().data(), releaseNotes, latestVersion, downloadUrl);
    }
    sender->deleteLater();
}

bool Application::shouldSkipVersion(QString latestVersion) {
    QFile skipFile(SKIP_FILENAME);
    skipFile.open(QIODevice::ReadWrite);
    QString skipVersion(skipFile.readAll());
    return (skipVersion == latestVersion || applicationVersion() == "dev");
}

void Application::skipVersion(QString latestVersion) {
    QFile skipFile(SKIP_FILENAME);
    skipFile.open(QIODevice::WriteOnly | QIODevice::Truncate);
    skipFile.seek(0);
    skipFile.write(latestVersion.toStdString().c_str());
}

void Application::takeSnapshot() {
    QMediaPlayer* player = new QMediaPlayer();
    QFileInfo inf = QFileInfo(PathUtils::resourcesPath() + "sounds/snap.wav");
    player->setMedia(QUrl::fromLocalFile(inf.absoluteFilePath()));
    player->play();

    QString fileName = Snapshot::saveSnapshot();

    AccountManager& accountManager = AccountManager::getInstance();
    if (!accountManager.isLoggedIn()) {
        return;
    }

    if (!_snapshotShareDialog) {
        _snapshotShareDialog = new SnapshotShareDialog(fileName, DependencyManager::get<GLCanvas>().data());
    }
    _snapshotShareDialog->show();
}

void Application::setVSyncEnabled(bool vsyncOn) {
#if defined(Q_OS_WIN)
    if (wglewGetExtension("WGL_EXT_swap_control")) {
        wglSwapIntervalEXT(vsyncOn);
        int swapInterval = wglGetSwapIntervalEXT();
        qDebug("V-Sync is %s\n", (swapInterval > 0 ? "ON" : "OFF"));
    } else {
        qDebug("V-Sync is FORCED ON on this system\n");
    }
#elif defined(Q_OS_LINUX)
    // TODO: write the poper code for linux
    /*
    if (glQueryExtension.... ("GLX_EXT_swap_control")) {
        glxSwapIntervalEXT(vsyncOn);
        int swapInterval = xglGetSwapIntervalEXT();
        _isVSyncOn = swapInterval;
        qDebug("V-Sync is %s\n", (swapInterval > 0 ? "ON" : "OFF"));
    } else {
    qDebug("V-Sync is FORCED ON on this system\n");
    }
    */
#else
    qDebug("V-Sync is FORCED ON on this system\n");
#endif
}

bool Application::isVSyncOn() const {
#if defined(Q_OS_WIN)
    if (wglewGetExtension("WGL_EXT_swap_control")) {
        int swapInterval = wglGetSwapIntervalEXT();
        return (swapInterval > 0);
    }
#elif defined(Q_OS_LINUX)
    // TODO: write the poper code for linux
    /*
    if (glQueryExtension.... ("GLX_EXT_swap_control")) {
        int swapInterval = xglGetSwapIntervalEXT();
        return (swapInterval > 0);
    } else {
        return true;
    }
    */    
#endif
    return true;
}

bool Application::isVSyncEditable() const {
#if defined(Q_OS_WIN)
    if (wglewGetExtension("WGL_EXT_swap_control")) {
        return true;
    }
#elif defined(Q_OS_LINUX)
    // TODO: write the poper code for linux
    /*
    if (glQueryExtension.... ("GLX_EXT_swap_control")) {
        return true;
    }
    */
#endif
    return false;
}

unsigned int Application::getRenderTargetFramerate() const {
    if (Menu::getInstance()->isOptionChecked(MenuOption::RenderTargetFramerateUnlimited)) {
        return 0;
    } else if (Menu::getInstance()->isOptionChecked(MenuOption::RenderTargetFramerate60)) {
        return 60;
    } else if (Menu::getInstance()->isOptionChecked(MenuOption::RenderTargetFramerate50)) {
        return 50;
    } else if (Menu::getInstance()->isOptionChecked(MenuOption::RenderTargetFramerate40)) {
        return 40;
    } else if (Menu::getInstance()->isOptionChecked(MenuOption::RenderTargetFramerate30)) {
        return 30;
    }
    return 0;
}

float Application::getRenderResolutionScale() const {
    if (Menu::getInstance()->isOptionChecked(MenuOption::RenderResolutionOne)) {
        return 1.0f;
    } else if (Menu::getInstance()->isOptionChecked(MenuOption::RenderResolutionTwoThird)) {
        return 0.666f;
    } else if (Menu::getInstance()->isOptionChecked(MenuOption::RenderResolutionHalf)) {
        return 0.5f;
    } else if (Menu::getInstance()->isOptionChecked(MenuOption::RenderResolutionThird)) {
        return 0.333f;
    } else if (Menu::getInstance()->isOptionChecked(MenuOption::RenderResolutionQuarter)) {
        return 0.25f;
    } else {
        return 1.0f;
    }
}<|MERGE_RESOLUTION|>--- conflicted
+++ resolved
@@ -191,14 +191,9 @@
         _isVSyncOn(true),
         _aboutToQuit(false)
 {
-<<<<<<< HEAD
+    GLCanvas::SharedPointer glCanvas = DependencyManager::get<GLCanvas>();
     Model::setAbstractViewStateInterface(this); // The model class will sometimes need to know view state details from us
-
-=======
-    GLCanvas::SharedPointer glCanvas = DependencyManager::get<GLCanvas>();
-    Model::setViewStateInterface(this); // The model class will sometimes need to know view state details from us
-    
->>>>>>> 0b3796cc
+    
     // read the ApplicationInfo.ini file for Name/Version/Domain information
     QSettings applicationInfo(PathUtils::resourcesPath() + "info/ApplicationInfo.ini", QSettings::IniFormat);
 
