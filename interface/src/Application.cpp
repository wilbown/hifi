--- conflicted
+++ resolved
@@ -2218,10 +2218,7 @@
     qCDebug(interfaceapp) << "Metaverse session ID is" << uuidStringWithoutCurlyBraces(accountManager->getSessionID());
 
 #if defined(Q_OS_ANDROID)
-<<<<<<< HEAD
     AndroidHelper::instance().init();
-=======
->>>>>>> 03ca4272
     AndroidHelper::instance().notifyLoadComplete();
 #endif
 }
@@ -5253,10 +5250,6 @@
     auto camera = dynamic_cast<SecondaryCameraJobConfig*>(renderConfig->getConfig("SecondaryCamera"));
 
     if (!camera || !camera->isEnabled()) {
-<<<<<<< HEAD
-        _hasSecondaryViewFrustum = false;
-=======
->>>>>>> 03ca4272
         return;
     }
 
