--- conflicted
+++ resolved
@@ -3161,10 +3161,10 @@
     return &_displayViewFrustum;
 }
 
-<<<<<<< HEAD
 class MyFirstStuff {
 public:
     typedef render::Payload<MyFirstStuff> Payload;
+    typedef std::shared_ptr<Payload> PayloadPointer;
     typedef std::shared_ptr<MyFirstStuff> Pointer;
         
 };
@@ -3177,11 +3177,7 @@
     }
 }
 
-
-void Application::displaySide(Camera& theCamera, bool selfAvatarOnly, RenderArgs::RenderSide renderSide) {
-=======
 void Application::displaySide(RenderArgs* renderArgs, Camera& theCamera, bool selfAvatarOnly) {
->>>>>>> ec089ed6
     activeRenderingThread = QThread::currentThread();
     PROFILE_RANGE(__FUNCTION__);
     PerformanceTimer perfTimer("display");
@@ -3404,7 +3400,7 @@
     static render::ItemID myFirstRenderItem = 0;
 
     if (myFirstRenderItem == 0) {
-        std::shared_ptr<MyFirstStuff::Payload> myFirstPayload(new MyFirstStuff::Payload(std::shared_ptr<MyFirstStuff>(new MyFirstStuff())));
+        auto myFirstPayload = MyFirstStuff::PayloadPointer(new MyFirstStuff::Payload(std::shared_ptr<MyFirstStuff>(new MyFirstStuff())));
         myFirstRenderItem = _main3DScene->allocateID();
 
         render::Scene::PendingChanges pendingChanges;
