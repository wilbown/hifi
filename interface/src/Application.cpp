//
//  Application.cpp
//  interface/src
//
//  Created by Andrzej Kapolka on 5/10/13.
//  Copyright 2013 High Fidelity, Inc.
//
//  Distributed under the Apache License, Version 2.0.
//  See the accompanying file LICENSE or http://www.apache.org/licenses/LICENSE-2.0.html
//

#include "Application.h"

#include <chrono>
#include <thread>

#include <glm/glm.hpp>
#include <glm/gtx/component_wise.hpp>
#include <glm/gtx/quaternion.hpp>
#include <glm/gtx/vector_angle.hpp>
#include <glm/gtc/type_ptr.hpp>

#include <gl/Config.h>

#include <QtCore/QResource>
#include <QtCore/QAbstractNativeEventFilter>
#include <QtCore/QCommandLineParser>
#include <QtCore/QMimeData>
#include <QtCore/QThreadPool>
#include <QtCore/QFileSelector>
#include <QtConcurrent/QtConcurrentRun>

#include <QtGui/QClipboard>
#include <QtGui/QScreen>
#include <QtGui/QWindow>
#include <QtGui/QDesktopServices>

#include <QtNetwork/QLocalSocket>
#include <QtNetwork/QLocalServer>

#include <QtQml/QQmlContext>
#include <QtQml/QQmlEngine>
#include <QtQuick/QQuickWindow>

#include <QtWidgets/QDesktopWidget>
#include <QtWidgets/QMessageBox>

#include <QtMultimedia/QMediaPlayer>

#include <QFontDatabase>
#include <QProcessEnvironment>
#include <QTemporaryDir>

#include <gl/QOpenGLContextWrapper.h>
#include <gl/GLWindow.h>
#include <gl/GLHelpers.h>

#include <shared/FileUtils.h>
#include <shared/QtHelpers.h>
#include <shared/GlobalAppProperties.h>
#include <StatTracker.h>
#include <Trace.h>
#include <ResourceScriptingInterface.h>
#include <AccountManager.h>
#include <AddressManager.h>
#include <AnimDebugDraw.h>
#include <BuildInfo.h>
#include <AnimationCacheScriptingInterface.h>
#include <AssetClient.h>
#include <AssetUpload.h>
#include <AutoUpdater.h>
#include <Midi.h>
#include <AudioInjectorManager.h>
#include <AvatarBookmarks.h>
#include <CursorManager.h>
#include <VirtualPadManager.h>
#include <DebugDraw.h>
#include <DeferredLightingEffect.h>
#include <EntityScriptClient.h>
#include <EntityScriptServerLogClient.h>
#include <EntityScriptingInterface.h>
#include "ui/overlays/ContextOverlayInterface.h"
#include <ErrorDialog.h>
#include <FileScriptingInterface.h>
#include <Finally.h>
#include <FingerprintUtils.h>
#include <FramebufferCache.h>
#include <gpu/Batch.h>
#include <gpu/Context.h>
#include <InfoView.h>
#include <input-plugins/InputPlugin.h>
#include <controllers/UserInputMapper.h>
#include <controllers/InputRecorder.h>
#include <controllers/ScriptingInterface.h>
#include <controllers/StateController.h>
#include <UserActivityLoggerScriptingInterface.h>
#include <LogHandler.h>
#include "LocationBookmarks.h"
#include <LocationScriptingInterface.h>
#include <MainWindow.h>
#include <MappingRequest.h>
#include <MessagesClient.h>
#include <model-networking/ModelCacheScriptingInterface.h>
#include <model-networking/TextureCacheScriptingInterface.h>
#include <ModelEntityItem.h>
#include <NetworkAccessManager.h>
#include <NetworkingConstants.h>
#include <ObjectMotionState.h>
#include <OctalCode.h>
#include <OctreeSceneStats.h>
#include <OffscreenUi.h>
#include <gl/OffscreenGLCanvas.h>
#include <ui/OffscreenQmlSurfaceCache.h>
#include <PathUtils.h>
#include <PerfStat.h>
#include <PhysicsEngine.h>
#include <PhysicsHelpers.h>
#include <plugins/CodecPlugin.h>
#include <plugins/PluginManager.h>
#include <plugins/PluginUtils.h>
#include <plugins/SteamClientPlugin.h>
#include <plugins/InputConfiguration.h>
#include <RecordingScriptingInterface.h>
#include <render/EngineStats.h>
#include <SecondaryCamera.h>
#include <ResourceCache.h>
#include <ResourceRequest.h>
#include <SandboxUtils.h>
#include <SceneScriptingInterface.h>
#include <ScriptEngines.h>
#include <ScriptCache.h>
#include <ShapeEntityItem.h>
#include <SoundCacheScriptingInterface.h>
#include <ui/TabletScriptingInterface.h>
#include <ui/ToolbarScriptingInterface.h>
#include <InteractiveWindow.h>
#include <Tooltip.h>
#include <udt/PacketHeaders.h>
#include <UserActivityLogger.h>
#include <UsersScriptingInterface.h>
#include <recording/ClipCache.h>
#include <recording/Deck.h>
#include <recording/Recorder.h>
#include <shared/StringHelpers.h>
#include <QmlWebWindowClass.h>
#include <QmlFragmentClass.h>
#include <Preferences.h>
#include <display-plugins/CompositorHelper.h>
#include <display-plugins/hmd/HmdDisplayPlugin.h>
#include <trackers/EyeTracker.h>
#include <avatars-renderer/ScriptAvatar.h>
#include <RenderableEntityItem.h>
#include <procedural/ProceduralSkybox.h>
#include <model-networking/MaterialCache.h>
#include "recording/ClipCache.h"

#include "AudioClient.h"
#include "audio/AudioScope.h"
#include "avatar/AvatarManager.h"
#include "avatar/MyHead.h"
#include "CrashRecoveryHandler.h"
#include "CrashHandler.h"
#include "devices/DdeFaceTracker.h"
#include "DiscoverabilityManager.h"
#include "GLCanvas.h"
#include "InterfaceDynamicFactory.h"
#include "InterfaceLogging.h"
#include "LODManager.h"
#include "ModelPackager.h"
#include "scripting/Audio.h"
#include "networking/CloseEventSender.h"
#include "scripting/TestScriptingInterface.h"
#include "scripting/AssetMappingsScriptingInterface.h"
#include "scripting/ClipboardScriptingInterface.h"
#include "scripting/DesktopScriptingInterface.h"
#include "scripting/AccountServicesScriptingInterface.h"
#include "scripting/HMDScriptingInterface.h"
#include "scripting/MenuScriptingInterface.h"
#include "graphics-scripting/GraphicsScriptingInterface.h"
#include "scripting/SettingsScriptingInterface.h"
#include "scripting/WindowScriptingInterface.h"
#include "scripting/ControllerScriptingInterface.h"
#include "scripting/RatesScriptingInterface.h"
#include "scripting/SelectionScriptingInterface.h"
#include "scripting/WalletScriptingInterface.h"
#include "scripting/TTSScriptingInterface.h"
#include "scripting/KeyboardScriptingInterface.h"
#if defined(Q_OS_MAC) || defined(Q_OS_WIN)
#include "SpeechRecognizer.h"
#endif
#include "ui/ResourceImageItem.h"
#include "ui/AddressBarDialog.h"
#include "ui/AvatarInputs.h"
#include "ui/DialogsManager.h"
#include "ui/LoginDialog.h"
#include "ui/overlays/Cube3DOverlay.h"
#include "ui/overlays/Web3DOverlay.h"
#include "ui/Snapshot.h"
#include "ui/SnapshotAnimated.h"
#include "ui/StandAloneJSConsole.h"
#include "ui/Stats.h"
#include "ui/AnimStats.h"
#include "ui/UpdateDialog.h"
#include "ui/overlays/Overlays.h"
#include "ui/DomainConnectionModel.h"
#include "ui/Keyboard.h"
#include "Util.h"
#include "InterfaceParentFinder.h"
#include "ui/OctreeStatsProvider.h"

#include <GPUIdent.h>
#include <gl/GLHelpers.h>
#include <src/scripting/GooglePolyScriptingInterface.h>
#include <EntityScriptClient.h>
#include <ModelScriptingInterface.h>

#include <PickManager.h>
#include <PointerManager.h>
#include <raypick/RayPickScriptingInterface.h>
#include <raypick/LaserPointerScriptingInterface.h>
#include <raypick/PickScriptingInterface.h>
#include <raypick/PointerScriptingInterface.h>
#include <raypick/RayPick.h>
#include <raypick/MouseTransformNode.h>

#include <FadeEffect.h>

#include "commerce/Ledger.h"
#include "commerce/Wallet.h"
#include "commerce/QmlCommerce.h"
#include "ResourceRequestObserver.h"

#include "webbrowser/WebBrowserSuggestionsEngine.h"
#include <DesktopPreviewProvider.h>

#include "AboutUtil.h"

#if defined(Q_OS_WIN)
#include <VersionHelpers.h>

#ifdef DEBUG_EVENT_QUEUE
// This is a HACK that uses private headers included with the qt source distrubution.
// To use this feature you need to add these directores to your include path:
// E:/Qt/5.10.1/Src/qtbase/include/QtCore/5.10.1/QtCore
// E:/Qt/5.10.1/Src/qtbase/include/QtCore/5.10.1
#define QT_BOOTSTRAPPED
#include <private/qthread_p.h>
#include <private/qobject_p.h>
#undef QT_BOOTSTRAPPED
#endif

// On Windows PC, NVidia Optimus laptop, we want to enable NVIDIA GPU
// FIXME seems to be broken.
extern "C" {
 _declspec(dllexport) DWORD NvOptimusEnablement = 0x00000001;
}
#endif

#if defined(Q_OS_ANDROID)
#include <android/log.h>
#include "AndroidHelper.h"
#endif

#include "graphics/RenderEventHandler.h"

Q_LOGGING_CATEGORY(trace_app_input_mouse, "trace.app.input.mouse")

using namespace std;

static QTimer locationUpdateTimer;
static QTimer identityPacketTimer;
static QTimer pingTimer;

#if defined(Q_OS_ANDROID)
static bool DISABLE_WATCHDOG = true;
#else
static const QString DISABLE_WATCHDOG_FLAG{ "HIFI_DISABLE_WATCHDOG" };
static bool DISABLE_WATCHDOG = nsightActive() || QProcessEnvironment::systemEnvironment().contains(DISABLE_WATCHDOG_FLAG);
#endif

#if defined(USE_GLES)
static bool DISABLE_DEFERRED = true;
#else
static const QString RENDER_FORWARD{ "HIFI_RENDER_FORWARD" };
static bool DISABLE_DEFERRED = QProcessEnvironment::systemEnvironment().contains(RENDER_FORWARD);
#endif

#if !defined(Q_OS_ANDROID)
static const uint32_t MAX_CONCURRENT_RESOURCE_DOWNLOADS = 16;
#else
static const uint32_t MAX_CONCURRENT_RESOURCE_DOWNLOADS = 4;
#endif

// For processing on QThreadPool, we target a number of threads after reserving some
// based on how many are being consumed by the application and the display plugin.  However,
// we will never drop below the 'min' value
static const int MIN_PROCESSING_THREAD_POOL_SIZE = 1;

static const QString SNAPSHOT_EXTENSION = ".jpg";
static const QString JPG_EXTENSION = ".jpg";
static const QString PNG_EXTENSION = ".png";
static const QString SVO_EXTENSION = ".svo";
static const QString SVO_JSON_EXTENSION = ".svo.json";
static const QString JSON_GZ_EXTENSION = ".json.gz";
static const QString JSON_EXTENSION = ".json";
static const QString JS_EXTENSION = ".js";
static const QString FST_EXTENSION = ".fst";
static const QString FBX_EXTENSION = ".fbx";
static const QString OBJ_EXTENSION = ".obj";
static const QString AVA_JSON_EXTENSION = ".ava.json";
static const QString WEB_VIEW_TAG = "noDownload=true";
static const QString ZIP_EXTENSION = ".zip";
static const QString CONTENT_ZIP_EXTENSION = ".content.zip";

static const float MIRROR_FULLSCREEN_DISTANCE = 0.789f;

static const quint64 TOO_LONG_SINCE_LAST_SEND_DOWNSTREAM_AUDIO_STATS = 1 * USECS_PER_SECOND;

static const QString INFO_EDIT_ENTITIES_PATH = "html/edit-commands.html";
static const QString INFO_HELP_PATH = "html/tabletHelp.html";

static const unsigned int THROTTLED_SIM_FRAMERATE = 15;
static const int THROTTLED_SIM_FRAME_PERIOD_MS = MSECS_PER_SECOND / THROTTLED_SIM_FRAMERATE;
static const int ENTITY_SERVER_ADDED_TIMEOUT = 5000;
static const int ENTITY_SERVER_CONNECTION_TIMEOUT = 5000;

static const float INITIAL_QUERY_RADIUS = 10.0f;  // priority radius for entities before physics enabled

static const QString DESKTOP_LOCATION = QStandardPaths::writableLocation(QStandardPaths::DesktopLocation);

Setting::Handle<int> maxOctreePacketsPerSecond("maxOctreePPS", DEFAULT_MAX_OCTREE_PPS);

static const QString MARKETPLACE_CDN_HOSTNAME = "mpassets.highfidelity.com";
static const int INTERVAL_TO_CHECK_HMD_WORN_STATUS = 500; // milliseconds
static const QString DESKTOP_DISPLAY_PLUGIN_NAME = "Desktop";
static const QString ACTIVE_DISPLAY_PLUGIN_SETTING_NAME = "activeDisplayPlugin";
static const QString SYSTEM_TABLET = "com.highfidelity.interface.tablet.system";
static const QString KEEP_ME_LOGGED_IN_SETTING_NAME = "keepMeLoggedIn";

#if defined(Q_OS_ANDROID)
static const QString TESTER_FILE = "/sdcard/_hifi_test_device.txt";
#endif
const std::vector<std::pair<QString, Application::AcceptURLMethod>> Application::_acceptedExtensions {
    { SVO_EXTENSION, &Application::importSVOFromURL },
    { SVO_JSON_EXTENSION, &Application::importSVOFromURL },
    { AVA_JSON_EXTENSION, &Application::askToWearAvatarAttachmentUrl },
    { JSON_EXTENSION, &Application::importJSONFromURL },
    { JS_EXTENSION, &Application::askToLoadScript },
    { FST_EXTENSION, &Application::askToSetAvatarUrl },
    { JSON_GZ_EXTENSION, &Application::askToReplaceDomainContent },
    { CONTENT_ZIP_EXTENSION, &Application::askToReplaceDomainContent },
    { ZIP_EXTENSION, &Application::importFromZIP },
    { JPG_EXTENSION, &Application::importImage },
    { PNG_EXTENSION, &Application::importImage }
};

class DeadlockWatchdogThread : public QThread {
public:
    static const unsigned long HEARTBEAT_UPDATE_INTERVAL_SECS = 1;
    static const unsigned long MAX_HEARTBEAT_AGE_USECS = 120 * USECS_PER_SECOND; // 2 mins with no checkin probably a deadlock
    static const int WARNING_ELAPSED_HEARTBEAT = 500 * USECS_PER_MSEC; // warn if elapsed heartbeat average is large
    static const int HEARTBEAT_SAMPLES = 100000; // ~5 seconds worth of samples

    // Set the heartbeat on launch
    DeadlockWatchdogThread() {
        setObjectName("Deadlock Watchdog");
        // Give the heartbeat an initial value
        _heartbeat = usecTimestampNow();
        _paused = false;
        connect(qApp, &QCoreApplication::aboutToQuit, [this] {
            _quit = true;
        });
    }

    void setMainThreadID(Qt::HANDLE threadID) {
        _mainThreadID = threadID;
    }

    static void updateHeartbeat() {
        auto now = usecTimestampNow();
        auto elapsed = now - _heartbeat;
        _movingAverage.addSample(elapsed);
        _heartbeat = now;
    }

    void deadlockDetectionCrash() {
        setCrashAnnotation("_mod_faulting_tid", std::to_string((uint64_t)_mainThreadID));
        setCrashAnnotation("deadlock", "1");
        uint32_t* crashTrigger = nullptr;
        *crashTrigger = 0xDEAD10CC;
    }

    static void withPause(const std::function<void()>& lambda) {
        pause();
        lambda();
        resume();
    }
    static void pause() {
        _paused = true;
    }

    static void resume() {
        // Update the heartbeat BEFORE resuming the checks
        updateHeartbeat();
        _paused = false;
    }

    void run() override {
        while (!_quit) {
            QThread::sleep(HEARTBEAT_UPDATE_INTERVAL_SECS);
            // Don't do heartbeat detection under nsight
            if (_paused) {
                continue;
            }
            uint64_t lastHeartbeat = _heartbeat; // sample atomic _heartbeat, because we could context switch away and have it updated on us
            uint64_t now = usecTimestampNow();
            auto lastHeartbeatAge = (now > lastHeartbeat) ? now - lastHeartbeat : 0;
            auto elapsedMovingAverage = _movingAverage.getAverage();

            if (elapsedMovingAverage > _maxElapsedAverage) {
                qCDebug(interfaceapp_deadlock) << "DEADLOCK WATCHDOG WARNING:"
                    << "lastHeartbeatAge:" << lastHeartbeatAge
                    << "elapsedMovingAverage:" << elapsedMovingAverage
                    << "maxElapsed:" << _maxElapsed
                    << "PREVIOUS maxElapsedAverage:" << _maxElapsedAverage
                    << "NEW maxElapsedAverage:" << elapsedMovingAverage << "** NEW MAX ELAPSED AVERAGE **"
                    << "samples:" << _movingAverage.getSamples();
                _maxElapsedAverage = elapsedMovingAverage;
            }
            if (lastHeartbeatAge > _maxElapsed) {
                qCDebug(interfaceapp_deadlock) << "DEADLOCK WATCHDOG WARNING:"
                    << "lastHeartbeatAge:" << lastHeartbeatAge
                    << "elapsedMovingAverage:" << elapsedMovingAverage
                    << "PREVIOUS maxElapsed:" << _maxElapsed
                    << "NEW maxElapsed:" << lastHeartbeatAge << "** NEW MAX ELAPSED **"
                    << "maxElapsedAverage:" << _maxElapsedAverage
                    << "samples:" << _movingAverage.getSamples();
                _maxElapsed = lastHeartbeatAge;
            }
            if (elapsedMovingAverage > WARNING_ELAPSED_HEARTBEAT) {
                qCDebug(interfaceapp_deadlock) << "DEADLOCK WATCHDOG WARNING:"
                    << "lastHeartbeatAge:" << lastHeartbeatAge
                    << "elapsedMovingAverage:" << elapsedMovingAverage << "** OVER EXPECTED VALUE **"
                    << "maxElapsed:" << _maxElapsed
                    << "maxElapsedAverage:" << _maxElapsedAverage
                    << "samples:" << _movingAverage.getSamples();
            }

            if (lastHeartbeatAge > MAX_HEARTBEAT_AGE_USECS) {
                qCDebug(interfaceapp_deadlock) << "DEADLOCK DETECTED -- "
                         << "lastHeartbeatAge:" << lastHeartbeatAge
                         << "[ lastHeartbeat :" << lastHeartbeat
                         << "now:" << now << " ]"
                         << "elapsedMovingAverage:" << elapsedMovingAverage
                         << "maxElapsed:" << _maxElapsed
                         << "maxElapsedAverage:" << _maxElapsedAverage
                         << "samples:" << _movingAverage.getSamples();

                // Don't actually crash in debug builds, in case this apparent deadlock is simply from
                // the developer actively debugging code
                #ifdef NDEBUG
                deadlockDetectionCrash();
                #endif
            }
        }
    }

    static std::atomic<bool> _paused;
    static std::atomic<uint64_t> _heartbeat;
    static std::atomic<uint64_t> _maxElapsed;
    static std::atomic<int> _maxElapsedAverage;
    static ThreadSafeMovingAverage<int, HEARTBEAT_SAMPLES> _movingAverage;

    bool _quit { false };

    Qt::HANDLE _mainThreadID = nullptr;
};

std::atomic<bool> DeadlockWatchdogThread::_paused;
std::atomic<uint64_t> DeadlockWatchdogThread::_heartbeat;
std::atomic<uint64_t> DeadlockWatchdogThread::_maxElapsed;
std::atomic<int> DeadlockWatchdogThread::_maxElapsedAverage;
ThreadSafeMovingAverage<int, DeadlockWatchdogThread::HEARTBEAT_SAMPLES> DeadlockWatchdogThread::_movingAverage;

bool isDomainURL(QUrl url) {
    if (!url.isValid()) {
        return false;
    }
    if (url.scheme() == URL_SCHEME_HIFI) {
        return true;
    }
    if (url.scheme() != HIFI_URL_SCHEME_FILE) {
        // TODO -- once Octree::readFromURL no-longer takes over the main event-loop, serverless-domain urls can
        // be loaded over http(s)
        // && url.scheme() != HIFI_URL_SCHEME_HTTP &&
        // url.scheme() != HIFI_URL_SCHEME_HTTPS
        return false;
    }
    if (url.path().endsWith(".json", Qt::CaseInsensitive) ||
        url.path().endsWith(".json.gz", Qt::CaseInsensitive)) {
        return true;
    }
    return false;
}

#ifdef Q_OS_WIN
class MyNativeEventFilter : public QAbstractNativeEventFilter {
public:
    static MyNativeEventFilter& getInstance() {
        static MyNativeEventFilter staticInstance;
        return staticInstance;
    }

    bool nativeEventFilter(const QByteArray &eventType, void* msg, long* result) Q_DECL_OVERRIDE {
        if (eventType == "windows_generic_MSG") {
            MSG* message = (MSG*)msg;

            if (message->message == UWM_IDENTIFY_INSTANCES) {
                *result = UWM_IDENTIFY_INSTANCES;
                return true;
            }

            if (message->message == UWM_SHOW_APPLICATION) {
                MainWindow* applicationWindow = qApp->getWindow();
                if (applicationWindow->isMinimized()) {
                    applicationWindow->showNormal();  // Restores to windowed or maximized state appropriately.
                }
                qApp->setActiveWindow(applicationWindow);  // Flashes the taskbar icon if not focus.
                return true;
            }

            if (message->message == WM_COPYDATA) {
                COPYDATASTRUCT* pcds = (COPYDATASTRUCT*)(message->lParam);
                QUrl url = QUrl((const char*)(pcds->lpData));
                if (isDomainURL(url)) {
                    DependencyManager::get<AddressManager>()->handleLookupString(url.toString());
                    return true;
                }
            }

            if (message->message == WM_DEVICECHANGE) {
                const float MIN_DELTA_SECONDS = 2.0f; // de-bounce signal
                static float lastTriggerTime = 0.0f;
                const float deltaSeconds = secTimestampNow() - lastTriggerTime;
                lastTriggerTime = secTimestampNow();
                if (deltaSeconds > MIN_DELTA_SECONDS) {
                    Midi::USBchanged();                // re-scan the MIDI bus
                }
            }
        }
        return false;
    }
};
#endif

class LambdaEvent : public QEvent {
    std::function<void()> _fun;
public:
    LambdaEvent(const std::function<void()> & fun) :
    QEvent(static_cast<QEvent::Type>(ApplicationEvent::Lambda)), _fun(fun) {
    }
    LambdaEvent(std::function<void()> && fun) :
    QEvent(static_cast<QEvent::Type>(ApplicationEvent::Lambda)), _fun(fun) {
    }
    void call() const { _fun(); }
};

void messageHandler(QtMsgType type, const QMessageLogContext& context, const QString& message) {
    QString logMessage = LogHandler::getInstance().printMessage((LogMsgType) type, context, message);

    if (!logMessage.isEmpty()) {
#ifdef Q_OS_ANDROID
        const char * local=logMessage.toStdString().c_str();
        switch (type) {
            case QtDebugMsg:
                __android_log_write(ANDROID_LOG_DEBUG,"Interface",local);
                break;
            case QtInfoMsg:
                __android_log_write(ANDROID_LOG_INFO,"Interface",local);
                break;
            case QtWarningMsg:
                __android_log_write(ANDROID_LOG_WARN,"Interface",local);
                break;
            case QtCriticalMsg:
                __android_log_write(ANDROID_LOG_ERROR,"Interface",local);
                break;
            case QtFatalMsg:
            default:
                __android_log_write(ANDROID_LOG_FATAL,"Interface",local);
                abort();
        }
#else
        qApp->getLogger()->addMessage(qPrintable(logMessage));
#endif
    }
}


class ApplicationMeshProvider : public scriptable::ModelProviderFactory  {
public:
    virtual scriptable::ModelProviderPointer lookupModelProvider(const QUuid& uuid) override {
        bool success;
        if (auto nestable = DependencyManager::get<SpatialParentFinder>()->find(uuid, success).lock()) {
            auto type = nestable->getNestableType();
#ifdef SCRIPTABLE_MESH_DEBUG
            qCDebug(interfaceapp) << "ApplicationMeshProvider::lookupModelProvider" << uuid << SpatiallyNestable::nestableTypeToString(type);
#endif
            switch (type) {
            case NestableType::Entity:
                return getEntityModelProvider(static_cast<EntityItemID>(uuid));
            case NestableType::Overlay:
                return getOverlayModelProvider(static_cast<OverlayID>(uuid));
            case NestableType::Avatar:
                return getAvatarModelProvider(uuid);
            }
        }
        return nullptr;
    }

private:
    scriptable::ModelProviderPointer getEntityModelProvider(EntityItemID entityID) {
        scriptable::ModelProviderPointer provider;
        auto entityTreeRenderer = qApp->getEntities();
        auto entityTree = entityTreeRenderer->getTree();
        if (auto entity = entityTree->findEntityByID(entityID)) {
            if (auto renderer = entityTreeRenderer->renderableForEntityId(entityID)) {
                provider = std::dynamic_pointer_cast<scriptable::ModelProvider>(renderer);
                provider->modelProviderType = NestableType::Entity;
            } else {
                qCWarning(interfaceapp) << "no renderer for entity ID" << entityID.toString();
            }
        }
        return provider;
    }

    scriptable::ModelProviderPointer getOverlayModelProvider(OverlayID overlayID) {
        scriptable::ModelProviderPointer provider;
        auto &overlays = qApp->getOverlays();
        if (auto overlay = overlays.getOverlay(overlayID)) {
            if (auto base3d = std::dynamic_pointer_cast<Base3DOverlay>(overlay)) {
                provider = std::dynamic_pointer_cast<scriptable::ModelProvider>(base3d);
                provider->modelProviderType = NestableType::Overlay;
            } else {
                qCWarning(interfaceapp) << "no renderer for overlay ID" << overlayID.toString();
            }
        } else {
            qCWarning(interfaceapp) << "overlay not found" << overlayID.toString();
        }
        return provider;
    }

    scriptable::ModelProviderPointer getAvatarModelProvider(QUuid sessionUUID) {
        scriptable::ModelProviderPointer provider;
        auto avatarManager = DependencyManager::get<AvatarManager>();
        if (auto avatar = avatarManager->getAvatarBySessionID(sessionUUID)) {
            provider = std::dynamic_pointer_cast<scriptable::ModelProvider>(avatar);
            provider->modelProviderType = NestableType::Avatar;
        }
        return provider;
    }
};

/**jsdoc
 * <p>The <code>Controller.Hardware.Application</code> object has properties representing Interface's state. The property
 * values are integer IDs, uniquely identifying each output. <em>Read-only.</em> These can be mapped to actions or functions or
 * <code>Controller.Standard</code> items in a {@link RouteObject} mapping (e.g., using the {@link RouteObject#when} method).
 * Each data value is either <code>1.0</code> for "true" or <code>0.0</code> for "false".</p>
 * <table>
 *   <thead>
 *     <tr><th>Property</th><th>Type</th><th>Data</th><th>Description</th></tr>
 *   </thead>
 *   <tbody>
 *     <tr><td><code>CameraFirstPerson</code></td><td>number</td><td>number</td><td>The camera is in first-person mode.
 *       </td></tr>
 *     <tr><td><code>CameraThirdPerson</code></td><td>number</td><td>number</td><td>The camera is in third-person mode.
 *       </td></tr>
 *     <tr><td><code>CameraFSM</code></td><td>number</td><td>number</td><td>The camera is in full screen mirror mode.</td></tr>
 *     <tr><td><code>CameraIndependent</code></td><td>number</td><td>number</td><td>The camera is in independent mode.</td></tr>
 *     <tr><td><code>CameraEntity</code></td><td>number</td><td>number</td><td>The camera is in entity mode.</td></tr>
 *     <tr><td><code>InHMD</code></td><td>number</td><td>number</td><td>The user is in HMD mode.</td></tr>
 *     <tr><td><code>AdvancedMovement</code></td><td>number</td><td>number</td><td>Advanced movement controls are enabled.
 *       </td></tr>
 *     <tr><td><code>SnapTurn</code></td><td>number</td><td>number</td><td>Snap turn is enabled.</td></tr>
 *     <tr><td><code>Grounded</code></td><td>number</td><td>number</td><td>The user's avatar is on the ground.</td></tr>
 *     <tr><td><code>NavigationFocused</code></td><td>number</td><td>number</td><td><em>Not used.</em></td></tr>
 *   </tbody>
 * </table>
 * @typedef {object} Controller.Hardware-Application
 */

static const QString STATE_IN_HMD = "InHMD";
static const QString STATE_CAMERA_FULL_SCREEN_MIRROR = "CameraFSM";
static const QString STATE_CAMERA_FIRST_PERSON = "CameraFirstPerson";
static const QString STATE_CAMERA_THIRD_PERSON = "CameraThirdPerson";
static const QString STATE_CAMERA_ENTITY = "CameraEntity";
static const QString STATE_CAMERA_INDEPENDENT = "CameraIndependent";
static const QString STATE_SNAP_TURN = "SnapTurn";
static const QString STATE_ADVANCED_MOVEMENT_CONTROLS = "AdvancedMovement";
static const QString STATE_GROUNDED = "Grounded";
static const QString STATE_NAV_FOCUSED = "NavigationFocused";
static const QString STATE_PLATFORM_WINDOWS = "PlatformWindows";
static const QString STATE_PLATFORM_MAC = "PlatformMac";
static const QString STATE_PLATFORM_ANDROID = "PlatformAndroid";

// Statically provided display and input plugins
extern DisplayPluginList getDisplayPlugins();
extern InputPluginList getInputPlugins();
extern void saveInputPluginSettings(const InputPluginList& plugins);

// Parameters used for running tests from teh command line
const QString TEST_SCRIPT_COMMAND{ "--testScript" };
const QString TEST_QUIT_WHEN_FINISHED_OPTION{ "quitWhenFinished" };
const QString TEST_RESULTS_LOCATION_COMMAND{ "--testResultsLocation" };

bool setupEssentials(int& argc, char** argv, bool runningMarkerExisted) {
    const char** constArgv = const_cast<const char**>(argv);

    // HRS: I could not figure out how to move these any earlier in startup, so when using this option, be sure to also supply
    // --allowMultipleInstances
    auto reportAndQuit = [&](const char* commandSwitch, std::function<void(FILE* fp)> report) {
        const char* reportfile = getCmdOption(argc, constArgv, commandSwitch);
        // Reports to the specified file, because stdout is set up to be captured for logging.
        if (reportfile) {
            FILE* fp = fopen(reportfile, "w");
            if (fp) {
                report(fp);
                fclose(fp);
                if (!runningMarkerExisted) { // don't leave ours around
                    RunningMarker runingMarker(RUNNING_MARKER_FILENAME);
                    runingMarker.deleteRunningMarkerFile(); // happens in deleter, but making the side-effect explicit.
                }
                _exit(0);
            }
        }
    };
    reportAndQuit("--protocolVersion", [&](FILE* fp) {
        auto version = protocolVersionsSignatureBase64();
        fputs(version.toLatin1().data(), fp);
    });
    reportAndQuit("--version", [&](FILE* fp) {
        fputs(BuildInfo::VERSION.toLatin1().data(), fp);
    });

    const char* portStr = getCmdOption(argc, constArgv, "--listenPort");
    const int listenPort = portStr ? atoi(portStr) : INVALID_PORT;

    static const auto SUPPRESS_SETTINGS_RESET = "--suppress-settings-reset";
    bool suppressPrompt = cmdOptionExists(argc, const_cast<const char**>(argv), SUPPRESS_SETTINGS_RESET);

    // Ignore any previous crashes if running from command line with a test script.
    bool inTestMode { false };
    for (int i = 0; i < argc; ++i) {
        QString parameter(argv[i]);
        if (parameter == TEST_SCRIPT_COMMAND) {
            inTestMode = true;
            break;
        }
    }

    bool previousSessionCrashed { false };
    if (!inTestMode) {
        previousSessionCrashed = CrashRecoveryHandler::checkForResetSettings(runningMarkerExisted, suppressPrompt);
    }

    // get dir to use for cache
    static const auto CACHE_SWITCH = "--cache";
    QString cacheDir = getCmdOption(argc, const_cast<const char**>(argv), CACHE_SWITCH);
    if (!cacheDir.isEmpty()) {
        qApp->setProperty(hifi::properties::APP_LOCAL_DATA_PATH, cacheDir);
    }

    {
        const QString resourcesBinaryFile = PathUtils::getRccPath();
        if (!QFile::exists(resourcesBinaryFile)) {
            throw std::runtime_error("Unable to find primary resources");
        }
        if (!QResource::registerResource(resourcesBinaryFile)) {
            throw std::runtime_error("Unable to load primary resources");
        }
    }

    // Tell the plugin manager about our statically linked plugins
    DependencyManager::set<PluginManager>();
    auto pluginManager = PluginManager::getInstance();
    pluginManager->setInputPluginProvider([] { return getInputPlugins(); });
    pluginManager->setDisplayPluginProvider([] { return getDisplayPlugins(); });
    pluginManager->setInputPluginSettingsPersister([](const InputPluginList& plugins) { saveInputPluginSettings(plugins); });
    if (auto steamClient = pluginManager->getSteamClientPlugin()) {
        steamClient->init();
    }

    PROFILE_SET_THREAD_NAME("Main Thread");

#if defined(Q_OS_WIN)
    // Select appropriate audio DLL
    QString audioDLLPath = QCoreApplication::applicationDirPath();
    if (IsWindows8OrGreater()) {
        audioDLLPath += "/audioWin8";
    } else {
        audioDLLPath += "/audioWin7";
    }
    QCoreApplication::addLibraryPath(audioDLLPath);
#endif

    DependencyManager::registerInheritance<LimitedNodeList, NodeList>();
    DependencyManager::registerInheritance<AvatarHashMap, AvatarManager>();
    DependencyManager::registerInheritance<EntityDynamicFactoryInterface, InterfaceDynamicFactory>();
    DependencyManager::registerInheritance<SpatialParentFinder, InterfaceParentFinder>();

    // Set dependencies
    DependencyManager::set<PickManager>();
    DependencyManager::set<PointerManager>();
    DependencyManager::set<LaserPointerScriptingInterface>();
    DependencyManager::set<RayPickScriptingInterface>();
    DependencyManager::set<PointerScriptingInterface>();
    DependencyManager::set<PickScriptingInterface>();
    DependencyManager::set<Cursor::Manager>();
    DependencyManager::set<VirtualPad::Manager>();
    DependencyManager::set<DesktopPreviewProvider>();
#if defined(Q_OS_ANDROID)
    DependencyManager::set<AccountManager>(); // use the default user agent getter
#else
    DependencyManager::set<AccountManager>(std::bind(&Application::getUserAgent, qApp));
#endif
    DependencyManager::set<StatTracker>();
    DependencyManager::set<ScriptEngines>(ScriptEngine::CLIENT_SCRIPT);
    DependencyManager::set<ScriptInitializerMixin, NativeScriptInitializers>();
    DependencyManager::set<Preferences>();
    DependencyManager::set<recording::Deck>();
    DependencyManager::set<recording::Recorder>();
    DependencyManager::set<AddressManager>();
    DependencyManager::set<NodeList>(NodeType::Agent, listenPort);
    DependencyManager::set<recording::ClipCache>();
    DependencyManager::set<GeometryCache>();
    DependencyManager::set<ModelCache>();
    DependencyManager::set<ModelCacheScriptingInterface>();
    DependencyManager::set<ScriptCache>();
    DependencyManager::set<SoundCache>();
    DependencyManager::set<SoundCacheScriptingInterface>();
    DependencyManager::set<DdeFaceTracker>();
    DependencyManager::set<EyeTracker>();
    DependencyManager::set<AudioClient>();
    DependencyManager::set<AudioScope>();
    DependencyManager::set<DeferredLightingEffect>();
    DependencyManager::set<TextureCache>();
    DependencyManager::set<TextureCacheScriptingInterface>();
    DependencyManager::set<FramebufferCache>();
    DependencyManager::set<AnimationCache>();
    DependencyManager::set<AnimationCacheScriptingInterface>();
    DependencyManager::set<ModelBlender>();
    DependencyManager::set<UsersScriptingInterface>();
    DependencyManager::set<AvatarManager>();
    DependencyManager::set<LODManager>();
    DependencyManager::set<StandAloneJSConsole>();
    DependencyManager::set<DialogsManager>();
    DependencyManager::set<BandwidthRecorder>();
    DependencyManager::set<ResourceCacheSharedItems>();
    DependencyManager::set<DesktopScriptingInterface>();
    DependencyManager::set<EntityScriptingInterface>(true);
    DependencyManager::set<GraphicsScriptingInterface>();
    DependencyManager::registerInheritance<scriptable::ModelProviderFactory, ApplicationMeshProvider>();
    DependencyManager::set<ApplicationMeshProvider>();
    DependencyManager::set<RecordingScriptingInterface>();
    DependencyManager::set<WindowScriptingInterface>();
    DependencyManager::set<HMDScriptingInterface>();
    DependencyManager::set<ResourceScriptingInterface>();
    DependencyManager::set<TabletScriptingInterface>();
    DependencyManager::set<InputConfiguration>();
    DependencyManager::set<ToolbarScriptingInterface>();
    DependencyManager::set<UserActivityLoggerScriptingInterface>();
    DependencyManager::set<AssetMappingsScriptingInterface>();
    DependencyManager::set<DomainConnectionModel>();

#if defined(Q_OS_MAC) || defined(Q_OS_WIN)
    DependencyManager::set<SpeechRecognizer>();
#endif
    DependencyManager::set<DiscoverabilityManager>();
    DependencyManager::set<SceneScriptingInterface>();
#if !defined(DISABLE_QML)
    DependencyManager::set<OffscreenUi>();
#endif
    DependencyManager::set<Midi>();
    DependencyManager::set<PathUtils>();
    DependencyManager::set<InterfaceDynamicFactory>();
    DependencyManager::set<AudioInjectorManager>();
    DependencyManager::set<MessagesClient>();
    controller::StateController::setStateVariables({ { STATE_IN_HMD, STATE_CAMERA_FULL_SCREEN_MIRROR,
                    STATE_CAMERA_FIRST_PERSON, STATE_CAMERA_THIRD_PERSON, STATE_CAMERA_ENTITY, STATE_CAMERA_INDEPENDENT,
                    STATE_SNAP_TURN, STATE_ADVANCED_MOVEMENT_CONTROLS, STATE_GROUNDED, STATE_NAV_FOCUSED,
                    STATE_PLATFORM_WINDOWS, STATE_PLATFORM_MAC, STATE_PLATFORM_ANDROID } });
    DependencyManager::set<UserInputMapper>();
    DependencyManager::set<controller::ScriptingInterface, ControllerScriptingInterface>();
    DependencyManager::set<InterfaceParentFinder>();
    DependencyManager::set<EntityTreeRenderer>(true, qApp, qApp);
    DependencyManager::set<CompositorHelper>();
    DependencyManager::set<OffscreenQmlSurfaceCache>();
    DependencyManager::set<EntityScriptClient>();
    DependencyManager::set<EntityScriptServerLogClient>();
    DependencyManager::set<GooglePolyScriptingInterface>();
    DependencyManager::set<OctreeStatsProvider>(nullptr, qApp->getOcteeSceneStats());
    DependencyManager::set<AvatarBookmarks>();
    DependencyManager::set<LocationBookmarks>();
    DependencyManager::set<Snapshot>();
    DependencyManager::set<CloseEventSender>();
    DependencyManager::set<ResourceManager>();
    DependencyManager::set<SelectionScriptingInterface>();
    DependencyManager::set<Ledger>();
    DependencyManager::set<Wallet>();
    DependencyManager::set<WalletScriptingInterface>();
    DependencyManager::set<TTSScriptingInterface>();

    DependencyManager::set<FadeEffect>();
    DependencyManager::set<ResourceRequestObserver>();
    DependencyManager::set<Keyboard>();
    DependencyManager::set<KeyboardScriptingInterface>();

    return previousSessionCrashed;
}

// FIXME move to header, or better yet, design some kind of UI manager
// to take care of highlighting keyboard focused items, rather than
// continuing to overburden Application.cpp
std::shared_ptr<Cube3DOverlay> _keyboardFocusHighlight{ nullptr };
OverlayID _keyboardFocusHighlightID{ UNKNOWN_OVERLAY_ID };


OffscreenGLCanvas* _qmlShareContext { nullptr };

// FIXME hack access to the internal share context for the Chromium helper
// Normally we'd want to use QWebEngine::initialize(), but we can't because
// our primary context is a QGLWidget, which can't easily be initialized to share
// from a QOpenGLContext.
//
// So instead we create a new offscreen context to share with the QGLWidget,
// and manually set THAT to be the shared context for the Chromium helper
#if !defined(DISABLE_QML)
OffscreenGLCanvas* _chromiumShareContext { nullptr };
#endif

Q_GUI_EXPORT void qt_gl_set_global_share_context(QOpenGLContext *context);
Q_GUI_EXPORT QOpenGLContext *qt_gl_global_share_context();

Setting::Handle<int> sessionRunTime{ "sessionRunTime", 0 };

const float DEFAULT_HMD_TABLET_SCALE_PERCENT = 60.0f;
const float DEFAULT_DESKTOP_TABLET_SCALE_PERCENT = 75.0f;
const bool DEFAULT_DESKTOP_TABLET_BECOMES_TOOLBAR = true;
const bool DEFAULT_HMD_TABLET_BECOMES_TOOLBAR = false;
const bool DEFAULT_PREFER_STYLUS_OVER_LASER = false;
const bool DEFAULT_PREFER_AVATAR_FINGER_OVER_STYLUS = false;
const QString DEFAULT_CURSOR_NAME = "DEFAULT";
const bool DEFAULT_MINI_TABLET_ENABLED = true;

QSharedPointer<OffscreenUi> getOffscreenUI() {
#if !defined(DISABLE_QML)
    return DependencyManager::get<OffscreenUi>();
#else
    return nullptr;
#endif
}

Application::Application(int& argc, char** argv, QElapsedTimer& startupTimer, bool runningMarkerExisted) :
    QApplication(argc, argv),
    _window(new MainWindow(desktop())),
    _sessionRunTimer(startupTimer),
    _previousSessionCrashed(setupEssentials(argc, argv, runningMarkerExisted)),
    _entitySimulation(new PhysicalEntitySimulation()),
    _physicsEngine(new PhysicsEngine(Vectors::ZERO)),
    _entityClipboard(new EntityTree()),
    _previousScriptLocation("LastScriptLocation", DESKTOP_LOCATION),
    _fieldOfView("fieldOfView", DEFAULT_FIELD_OF_VIEW_DEGREES),
    _hmdTabletScale("hmdTabletScale", DEFAULT_HMD_TABLET_SCALE_PERCENT),
    _desktopTabletScale("desktopTabletScale", DEFAULT_DESKTOP_TABLET_SCALE_PERCENT),
    _desktopTabletBecomesToolbarSetting("desktopTabletBecomesToolbar", DEFAULT_DESKTOP_TABLET_BECOMES_TOOLBAR),
    _hmdTabletBecomesToolbarSetting("hmdTabletBecomesToolbar", DEFAULT_HMD_TABLET_BECOMES_TOOLBAR),
    _preferStylusOverLaserSetting("preferStylusOverLaser", DEFAULT_PREFER_STYLUS_OVER_LASER),
    _preferAvatarFingerOverStylusSetting("preferAvatarFingerOverStylus", DEFAULT_PREFER_AVATAR_FINGER_OVER_STYLUS),
    _constrainToolbarPosition("toolbar/constrainToolbarToCenterX", true),
    _preferredCursor("preferredCursor", DEFAULT_CURSOR_NAME),
    _miniTabletEnabledSetting("miniTabletEnabled", DEFAULT_MINI_TABLET_ENABLED),
    _scaleMirror(1.0f),
    _mirrorYawOffset(0.0f),
    _raiseMirror(0.0f),
    _enableProcessOctreeThread(true),
    _lastNackTime(usecTimestampNow()),
    _lastSendDownstreamAudioStats(usecTimestampNow()),
    _notifiedPacketVersionMismatchThisDomain(false),
    _maxOctreePPS(maxOctreePacketsPerSecond.get()),
    _lastFaceTrackerUpdate(0),
    _snapshotSound(nullptr),
    _sampleSound(nullptr)

{

    auto steamClient = PluginManager::getInstance()->getSteamClientPlugin();
    setProperty(hifi::properties::STEAM, (steamClient && steamClient->isRunning()));
    setProperty(hifi::properties::CRASHED, _previousSessionCrashed);
    {
        const QStringList args = arguments();

        for (int i = 0; i < args.size() - 1; ++i) {
            if (args.at(i) == TEST_SCRIPT_COMMAND && (i + 1) < args.size()) {
                QString testScriptPath = args.at(i + 1);

                // If the URL scheme is http(s) or ftp, then use as is, else - treat it as a local file
                // This is done so as not break previous command line scripts
                if (testScriptPath.left(HIFI_URL_SCHEME_HTTP.length()) == HIFI_URL_SCHEME_HTTP ||
                    testScriptPath.left(HIFI_URL_SCHEME_FTP.length()) == HIFI_URL_SCHEME_FTP) {

                    setProperty(hifi::properties::TEST, QUrl::fromUserInput(testScriptPath));
                } else if (QFileInfo(testScriptPath).exists()) {
                    setProperty(hifi::properties::TEST, QUrl::fromLocalFile(testScriptPath));
                }

                // quite when finished parameter must directly follow the test script
                if ((i + 2) < args.size() && args.at(i + 2) == TEST_QUIT_WHEN_FINISHED_OPTION) {
                    quitWhenFinished = true;
                }
            } else if (args.at(i) == TEST_RESULTS_LOCATION_COMMAND) {
                // Set test snapshot location only if it is a writeable directory
                QString path(args.at(i + 1));

                QFileInfo fileInfo(path);
                if (fileInfo.isDir() && fileInfo.isWritable()) {
                    TestScriptingInterface::getInstance()->setTestResultsLocation(path);
                }
            }
        }
    }

    // make sure the debug draw singleton is initialized on the main thread.
    DebugDraw::getInstance().removeMarker("");

    PluginContainer* pluginContainer = dynamic_cast<PluginContainer*>(this); // set the container for any plugins that care
    PluginManager::getInstance()->setContainer(pluginContainer);

    QThreadPool::globalInstance()->setMaxThreadCount(MIN_PROCESSING_THREAD_POOL_SIZE);
    thread()->setPriority(QThread::HighPriority);
    thread()->setObjectName("Main Thread");

    setInstance(this);

    auto controllerScriptingInterface = DependencyManager::get<controller::ScriptingInterface>().data();
    _controllerScriptingInterface = dynamic_cast<ControllerScriptingInterface*>(controllerScriptingInterface);
    connect(PluginManager::getInstance().data(), &PluginManager::inputDeviceRunningChanged,
        controllerScriptingInterface, &controller::ScriptingInterface::updateRunningInputDevices);

    _entityClipboard->createRootElement();

#ifdef Q_OS_WIN
    installNativeEventFilter(&MyNativeEventFilter::getInstance());
#endif

#ifndef Q_OS_ANDROID
    _logger = new FileLogger(this);
#endif
    qInstallMessageHandler(messageHandler);

    QFontDatabase::addApplicationFont(PathUtils::resourcesPath() + "styles/Inconsolata.otf");
    QFontDatabase::addApplicationFont(PathUtils::resourcesPath() + "fonts/fontawesome-webfont.ttf");
    QFontDatabase::addApplicationFont(PathUtils::resourcesPath() + "fonts/hifi-glyphs.ttf");
    QFontDatabase::addApplicationFont(PathUtils::resourcesPath() + "fonts/AnonymousPro-Regular.ttf");
    QFontDatabase::addApplicationFont(PathUtils::resourcesPath() + "fonts/FiraSans-Regular.ttf");
    QFontDatabase::addApplicationFont(PathUtils::resourcesPath() + "fonts/FiraSans-SemiBold.ttf");
    QFontDatabase::addApplicationFont(PathUtils::resourcesPath() + "fonts/Raleway-Light.ttf");
    QFontDatabase::addApplicationFont(PathUtils::resourcesPath() + "fonts/Raleway-Regular.ttf");
    QFontDatabase::addApplicationFont(PathUtils::resourcesPath() + "fonts/Raleway-Bold.ttf");
    QFontDatabase::addApplicationFont(PathUtils::resourcesPath() + "fonts/Raleway-SemiBold.ttf");
    QFontDatabase::addApplicationFont(PathUtils::resourcesPath() + "fonts/Cairo-SemiBold.ttf");
    _window->setWindowTitle("High Fidelity Interface");

    Model::setAbstractViewStateInterface(this); // The model class will sometimes need to know view state details from us

    auto nodeList = DependencyManager::get<NodeList>();
    nodeList->startThread();

    // move the AddressManager to the NodeList thread so that domain resets due to domain changes always occur
    // before we tell MyAvatar to go to a new location in the new domain
    auto addressManager = DependencyManager::get<AddressManager>();
    addressManager->moveToThread(nodeList->thread());

    const char** constArgv = const_cast<const char**>(argv);
    if (cmdOptionExists(argc, constArgv, "--disableWatchdog")) {
        DISABLE_WATCHDOG = true;
    }
    // Set up a watchdog thread to intentionally crash the application on deadlocks
    if (!DISABLE_WATCHDOG) {
        auto deadlockWatchdogThread = new DeadlockWatchdogThread();
        deadlockWatchdogThread->setMainThreadID(QThread::currentThreadId());
        deadlockWatchdogThread->start();
    }

    // Set File Logger Session UUID
    auto avatarManager = DependencyManager::get<AvatarManager>();
    auto myAvatar = avatarManager ? avatarManager->getMyAvatar() : nullptr;
    if (avatarManager) {
        workload::SpacePointer space = getEntities()->getWorkloadSpace();
        avatarManager->setSpace(space);
    }
    auto accountManager = DependencyManager::get<AccountManager>();

#ifndef Q_OS_ANDROID
    _logger->setSessionID(accountManager->getSessionID());
#endif

    setCrashAnnotation("metaverse_session_id", accountManager->getSessionID().toString().toStdString());
    setCrashAnnotation("main_thread_id", std::to_string((size_t)QThread::currentThreadId()));

    if (steamClient) {
        qCDebug(interfaceapp) << "[VERSION] SteamVR buildID:" << steamClient->getSteamVRBuildID();
    }
    setCrashAnnotation("steam", property(hifi::properties::STEAM).toBool() ? "1" : "0");

    qCDebug(interfaceapp) << "[VERSION] Build sequence:" << qPrintable(applicationVersion());
    qCDebug(interfaceapp) << "[VERSION] MODIFIED_ORGANIZATION:" << BuildInfo::MODIFIED_ORGANIZATION;
    qCDebug(interfaceapp) << "[VERSION] VERSION:" << BuildInfo::VERSION;
    qCDebug(interfaceapp) << "[VERSION] BUILD_TYPE_STRING:" << BuildInfo::BUILD_TYPE_STRING;
    qCDebug(interfaceapp) << "[VERSION] BUILD_GLOBAL_SERVICES:" << BuildInfo::BUILD_GLOBAL_SERVICES;
#if USE_STABLE_GLOBAL_SERVICES
    qCDebug(interfaceapp) << "[VERSION] We will use STABLE global services.";
#else
    qCDebug(interfaceapp) << "[VERSION] We will use DEVELOPMENT global services.";
#endif

    // set the OCULUS_STORE property so the oculus plugin can know if we ran from the Oculus Store
    static const QString OCULUS_STORE_ARG = "--oculus-store";
    bool isStore = arguments().indexOf(OCULUS_STORE_ARG) != -1;
    setProperty(hifi::properties::OCULUS_STORE, isStore);
    DependencyManager::get<WalletScriptingInterface>()->setLimitedCommerce(isStore);  // Or we could make it a separate arg, or if either arg is set, etc. And should this instead by a hifi::properties?

    updateHeartbeat();

    // setup a timer for domain-server check ins
    QTimer* domainCheckInTimer = new QTimer(this);
    QWeakPointer<NodeList> nodeListWeak = nodeList;
    connect(domainCheckInTimer, &QTimer::timeout, [this, nodeListWeak] {
        auto nodeList = nodeListWeak.lock();
        if (!isServerlessMode() && nodeList) {
            nodeList->sendDomainServerCheckIn();
        }
    });
    domainCheckInTimer->start(DOMAIN_SERVER_CHECK_IN_MSECS);
    connect(this, &QCoreApplication::aboutToQuit, [domainCheckInTimer] {
        domainCheckInTimer->stop();
        domainCheckInTimer->deleteLater();
    });

    {
        auto audioIO = DependencyManager::get<AudioClient>().data();
        audioIO->setPositionGetter([] {
            auto avatarManager = DependencyManager::get<AvatarManager>();
            auto myAvatar = avatarManager ? avatarManager->getMyAvatar() : nullptr;

            return myAvatar ? myAvatar->getPositionForAudio() : Vectors::ZERO;
        });
        audioIO->setOrientationGetter([] {
            auto avatarManager = DependencyManager::get<AvatarManager>();
            auto myAvatar = avatarManager ? avatarManager->getMyAvatar() : nullptr;

            return myAvatar ? myAvatar->getOrientationForAudio() : Quaternions::IDENTITY;
        });

        recording::Frame::registerFrameHandler(AudioConstants::getAudioFrameName(), [&audioIO](recording::Frame::ConstPointer frame) {
            audioIO->handleRecordedAudioInput(frame->data);
        });

        connect(audioIO, &AudioClient::inputReceived, [](const QByteArray& audio) {
            static auto recorder = DependencyManager::get<recording::Recorder>();
            if (recorder->isRecording()) {
                static const recording::FrameType AUDIO_FRAME_TYPE = recording::Frame::registerFrameType(AudioConstants::getAudioFrameName());
                recorder->recordFrame(AUDIO_FRAME_TYPE, audio);
            }
        });
        audioIO->startThread();
    }

    // Make sure we don't time out during slow operations at startup
    updateHeartbeat();

    // Setup MessagesClient
    DependencyManager::get<MessagesClient>()->startThread();

    const DomainHandler& domainHandler = nodeList->getDomainHandler();

    connect(&domainHandler, SIGNAL(domainURLChanged(QUrl)), SLOT(domainURLChanged(QUrl)));
    connect(&domainHandler, SIGNAL(redirectToErrorDomainURL(QUrl)), SLOT(goToErrorDomainURL(QUrl)));
    connect(&domainHandler, &DomainHandler::domainURLChanged, [](QUrl domainURL){
        setCrashAnnotation("domain", domainURL.toString().toStdString());
    });
    connect(&domainHandler, SIGNAL(resetting()), SLOT(resettingDomain()));
    connect(&domainHandler, SIGNAL(connectedToDomain(QUrl)), SLOT(updateWindowTitle()));
    connect(&domainHandler, SIGNAL(disconnectedFromDomain()), SLOT(updateWindowTitle()));
    connect(&domainHandler, &DomainHandler::disconnectedFromDomain, this, [this]() {
        getOverlays().deleteOverlay(getTabletScreenID());
        getOverlays().deleteOverlay(getTabletHomeButtonID());
        getOverlays().deleteOverlay(getTabletFrameID());
        _failedToConnectToEntityServer = false;
    });

    _entityServerConnectionTimer.setSingleShot(true);
    connect(&_entityServerConnectionTimer, &QTimer::timeout, this, &Application::setFailedToConnectToEntityServer);

    connect(&domainHandler, &DomainHandler::connectedToDomain, this, [this]() {
        if (!isServerlessMode()) {
            _entityServerConnectionTimer.setInterval(ENTITY_SERVER_ADDED_TIMEOUT);
            _entityServerConnectionTimer.start();
            _failedToConnectToEntityServer = false;
        }
    });
    connect(&domainHandler, &DomainHandler::domainConnectionRefused, this, &Application::domainConnectionRefused);

    nodeList->getDomainHandler().setErrorDomainURL(QUrl(REDIRECT_HIFI_ADDRESS));

    // We could clear ATP assets only when changing domains, but it's possible that the domain you are connected
    // to has gone down and switched to a new content set, so when you reconnect the cached ATP assets will no longer be valid.
    connect(&domainHandler, &DomainHandler::disconnectedFromDomain, DependencyManager::get<ScriptCache>().data(), &ScriptCache::clearATPScriptsFromCache);

    // update our location every 5 seconds in the metaverse server, assuming that we are authenticated with one
    const qint64 DATA_SERVER_LOCATION_CHANGE_UPDATE_MSECS = 5 * MSECS_PER_SECOND;

    auto discoverabilityManager = DependencyManager::get<DiscoverabilityManager>();
    connect(&locationUpdateTimer, &QTimer::timeout, discoverabilityManager.data(), &DiscoverabilityManager::updateLocation);
    connect(&locationUpdateTimer, &QTimer::timeout,
        DependencyManager::get<AddressManager>().data(), &AddressManager::storeCurrentAddress);
    locationUpdateTimer.start(DATA_SERVER_LOCATION_CHANGE_UPDATE_MSECS);

    // if we get a domain change, immediately attempt update location in metaverse server
    connect(&nodeList->getDomainHandler(), &DomainHandler::connectedToDomain,
        discoverabilityManager.data(), &DiscoverabilityManager::updateLocation);

    // send a location update immediately
    discoverabilityManager->updateLocation();

    connect(nodeList.data(), &NodeList::nodeAdded, this, &Application::nodeAdded);
    connect(nodeList.data(), &NodeList::nodeKilled, this, &Application::nodeKilled);
    connect(nodeList.data(), &NodeList::nodeActivated, this, &Application::nodeActivated);
    connect(nodeList.data(), &NodeList::uuidChanged, myAvatar.get(), &MyAvatar::setSessionUUID);
    connect(nodeList.data(), &NodeList::uuidChanged, this, &Application::setSessionUUID);
    connect(nodeList.data(), &NodeList::packetVersionMismatch, this, &Application::notifyPacketVersionMismatch);

    // you might think we could just do this in NodeList but we only want this connection for Interface
    connect(&nodeList->getDomainHandler(), SIGNAL(limitOfSilentDomainCheckInsReached()),
            nodeList.data(), SLOT(reset()));

    auto dialogsManager = DependencyManager::get<DialogsManager>();
#if defined(Q_OS_ANDROID)
    connect(accountManager.data(), &AccountManager::authRequired, this, []() {
        auto addressManager = DependencyManager::get<AddressManager>();
        AndroidHelper::instance().showLoginDialog(addressManager->currentAddress());
    });
#else
    connect(accountManager.data(), &AccountManager::authRequired, dialogsManager.data(), &DialogsManager::showLoginDialog);
#endif
    connect(accountManager.data(), &AccountManager::usernameChanged, this, &Application::updateWindowTitle);

    // set the account manager's root URL and trigger a login request if we don't have the access token
    accountManager->setIsAgent(true);
    accountManager->setAuthURL(NetworkingConstants::METAVERSE_SERVER_URL());

    // use our MyAvatar position and quat for address manager path
    addressManager->setPositionGetter([this]{ return getMyAvatar()->getWorldFeetPosition(); });
    addressManager->setOrientationGetter([this]{ return getMyAvatar()->getWorldOrientation(); });

    connect(addressManager.data(), &AddressManager::hostChanged, this, &Application::updateWindowTitle);
    connect(this, &QCoreApplication::aboutToQuit, addressManager.data(), &AddressManager::storeCurrentAddress);

    connect(this, &Application::activeDisplayPluginChanged, this, &Application::updateThreadPoolCount);
    connect(this, &Application::activeDisplayPluginChanged, this, [](){
        qApp->setProperty(hifi::properties::HMD, qApp->isHMDMode());
        auto displayPlugin = qApp->getActiveDisplayPlugin();
        setCrashAnnotation("display_plugin", displayPlugin->getName().toStdString());
        setCrashAnnotation("hmd", displayPlugin->isHmd() ? "1" : "0");
    });
    connect(this, &Application::activeDisplayPluginChanged, this, &Application::updateSystemTabletMode);

    // Save avatar location immediately after a teleport.
    connect(myAvatar.get(), &MyAvatar::positionGoneTo,
        DependencyManager::get<AddressManager>().data(), &AddressManager::storeCurrentAddress);

    connect(myAvatar.get(), &MyAvatar::skeletonModelURLChanged, [](){
        QUrl avatarURL = qApp->getMyAvatar()->getSkeletonModelURL();
        setCrashAnnotation("avatar", avatarURL.toString().toStdString());
    });


    // Inititalize sample before registering
    _sampleSound = DependencyManager::get<SoundCache>()->getSound(PathUtils::resourcesUrl("sounds/sample.wav"));

    {
        auto scriptEngines = DependencyManager::get<ScriptEngines>().data();
        scriptEngines->registerScriptInitializer([this](ScriptEnginePointer engine) {
            registerScriptEngineWithApplicationServices(engine);
        });

        connect(scriptEngines, &ScriptEngines::scriptCountChanged, this, [this] {
            auto scriptEngines = DependencyManager::get<ScriptEngines>();
            if (scriptEngines->getRunningScripts().isEmpty()) {
                getMyAvatar()->clearScriptableSettings();
            }
        }, Qt::QueuedConnection);

        connect(scriptEngines, &ScriptEngines::scriptsReloading, this, [this] {
            getEntities()->reloadEntityScripts();
            loadAvatarScripts(getMyAvatar()->getScriptUrls());
        }, Qt::QueuedConnection);

        connect(scriptEngines, &ScriptEngines::scriptLoadError,
            this, [](const QString& filename, const QString& error) {
            OffscreenUi::asyncWarning(nullptr, "Error Loading Script", filename + " failed to load.");
        }, Qt::QueuedConnection);
    }

#ifdef _WIN32
    WSADATA WsaData;
    int wsaresult = WSAStartup(MAKEWORD(2, 2), &WsaData);
#endif

    // tell the NodeList instance who to tell the domain server we care about
    nodeList->addSetOfNodeTypesToNodeInterestSet(NodeSet() << NodeType::AudioMixer << NodeType::AvatarMixer
        << NodeType::EntityServer << NodeType::AssetServer << NodeType::MessagesMixer << NodeType::EntityScriptServer);

    // connect to the packet sent signal of the _entityEditSender
    connect(&_entityEditSender, &EntityEditPacketSender::packetSent, this, &Application::packetSent);
    connect(&_entityEditSender, &EntityEditPacketSender::addingEntityWithCertificate, this, &Application::addingEntityWithCertificate);

    QString concurrentDownloadsStr = getCmdOption(argc, constArgv, "--concurrent-downloads");
    bool success;
    uint32_t concurrentDownloads = concurrentDownloadsStr.toUInt(&success);
    if (!success) {
        concurrentDownloads = MAX_CONCURRENT_RESOURCE_DOWNLOADS;
    }
    ResourceCache::setRequestLimit(concurrentDownloads);

    // perhaps override the avatar url.  Since we will test later for validity
    // we don't need to do so here.
    QString avatarURL = getCmdOption(argc, constArgv, "--avatarURL");
    _avatarOverrideUrl = QUrl::fromUserInput(avatarURL);

    // If someone specifies both --avatarURL and --replaceAvatarURL,
    // the replaceAvatarURL wins.  So only set the _overrideUrl if this
    // does have a non-empty string.
    QString replaceURL = getCmdOption(argc, constArgv, "--replaceAvatarURL");
    if (!replaceURL.isEmpty()) {
        _avatarOverrideUrl = QUrl::fromUserInput(replaceURL);
        _saveAvatarOverrideUrl = true;
    }

    _glWidget = new GLCanvas();
    getApplicationCompositor().setRenderingWidget(_glWidget);
    _window->setCentralWidget(_glWidget);

    _window->restoreGeometry();
    _window->setVisible(true);

    _glWidget->setFocusPolicy(Qt::StrongFocus);
    _glWidget->setFocus();

    if (cmdOptionExists(argc, constArgv, "--system-cursor")) {
        _preferredCursor.set(Cursor::Manager::getIconName(Cursor::Icon::SYSTEM));
    }
    showCursor(Cursor::Manager::lookupIcon(_preferredCursor.get()));

    // enable mouse tracking; otherwise, we only get drag events
    _glWidget->setMouseTracking(true);
    // Make sure the window is set to the correct size by processing the pending events
    QCoreApplication::processEvents();

    // Create the main thread context, the GPU backend
    initializeGL();
    qCDebug(interfaceapp, "Initialized GL");

    // Initialize the display plugin architecture
    initializeDisplayPlugins();
    qCDebug(interfaceapp, "Initialized Display");

    // An audio device changed signal received before the display plugins are set up will cause a crash,
    // so we defer the setup of the `scripting::Audio` class until this point
    {
        auto audioScriptingInterface = DependencyManager::set<AudioScriptingInterface, scripting::Audio>();
        auto audioIO = DependencyManager::get<AudioClient>().data();
        connect(audioIO, &AudioClient::mutedByMixer, audioScriptingInterface.data(), &AudioScriptingInterface::mutedByMixer);
        connect(audioIO, &AudioClient::receivedFirstPacket, audioScriptingInterface.data(), &AudioScriptingInterface::receivedFirstPacket);
        connect(audioIO, &AudioClient::disconnected, audioScriptingInterface.data(), &AudioScriptingInterface::disconnected);
        connect(audioIO, &AudioClient::muteEnvironmentRequested, [](glm::vec3 position, float radius) {
            auto audioClient = DependencyManager::get<AudioClient>();
            auto audioScriptingInterface = DependencyManager::get<AudioScriptingInterface>();
            auto myAvatarPosition = DependencyManager::get<AvatarManager>()->getMyAvatar()->getWorldPosition();
            float distance = glm::distance(myAvatarPosition, position);

            if (distance < radius) {
                audioClient->setMuted(true);
                audioScriptingInterface->environmentMuted();
            }
        });
        connect(this, &Application::activeDisplayPluginChanged,
            reinterpret_cast<scripting::Audio*>(audioScriptingInterface.data()), &scripting::Audio::onContextChanged);
    }

    // Create the rendering engine.  This can be slow on some machines due to lots of
    // GPU pipeline creation.
    initializeRenderEngine();
    qCDebug(interfaceapp, "Initialized Render Engine.");

    // Overlays need to exist before we set the ContextOverlayInterface dependency
    _overlays.init(); // do this before scripts load
    DependencyManager::set<ContextOverlayInterface>();

    // Initialize the user interface and menu system
    // Needs to happen AFTER the render engine initialization to access its configuration
    initializeUi();

    init();
    qCDebug(interfaceapp, "init() complete.");

    // create thread for parsing of octree data independent of the main network and rendering threads
    _octreeProcessor.initialize(_enableProcessOctreeThread);
    connect(&_octreeProcessor, &OctreePacketProcessor::packetVersionMismatch, this, &Application::notifyPacketVersionMismatch);
    _entityEditSender.initialize(_enableProcessOctreeThread);

    _idleLoopStdev.reset();

    // update before the first render
    update(0);

    // Make sure we don't time out during slow operations at startup
    updateHeartbeat();

    static const QString TESTER = "HIFI_TESTER";
     bool isTester = false;
#if defined (Q_OS_ANDROID)
    // Since we cannot set environment variables in Android we use a file presence
    // to denote that this is a testing device
    QFileInfo check_tester_file(TESTER_FILE);
    isTester = check_tester_file.exists() && check_tester_file.isFile();
#endif

    constexpr auto INSTALLER_INI_NAME = "installer.ini";
    auto iniPath = QDir(applicationDirPath()).filePath(INSTALLER_INI_NAME);
    QFile installerFile { iniPath };
    std::unordered_map<QString, QString> installerKeyValues;
    if (installerFile.open(QIODevice::ReadOnly)) {
        while (!installerFile.atEnd()) {
            auto line = installerFile.readLine();
            if (!line.isEmpty()) {
                auto index = line.indexOf("=");
                if (index >= 0) {
                    installerKeyValues[line.mid(0, index).trimmed()] = line.mid(index + 1).trimmed();
                }
            }
        }
    }

    // In practice we shouldn't run across installs that don't have a known installer type.
    // Client or Client+Server installs should always have the installer.ini next to their
    // respective interface.exe, and Steam installs will be detected as such. If a user were
    // to delete the installer.ini, though, and as an example, we won't know the context of the
    // original install.
    constexpr auto INSTALLER_KEY_TYPE = "type";
    constexpr auto INSTALLER_KEY_CAMPAIGN = "campaign";
    constexpr auto INSTALLER_TYPE_UNKNOWN = "unknown";
    constexpr auto INSTALLER_TYPE_STEAM = "steam";

    auto typeIt = installerKeyValues.find(INSTALLER_KEY_TYPE);
    QString installerType = INSTALLER_TYPE_UNKNOWN;
    if (typeIt == installerKeyValues.end()) {
        if (property(hifi::properties::STEAM).toBool()) {
            installerType = INSTALLER_TYPE_STEAM;
        }
    } else {
        installerType = typeIt->second;
    }

    auto campaignIt = installerKeyValues.find(INSTALLER_KEY_CAMPAIGN);
    QString installerCampaign = campaignIt != installerKeyValues.end() ? campaignIt->second : "";

    qDebug() << "Detected installer type:" << installerType;
    qDebug() << "Detected installer campaign:" << installerCampaign;

    // add firstRun flag from settings to launch event
    Setting::Handle<bool> firstRun { Settings::firstRun, true };

    auto& userActivityLogger = UserActivityLogger::getInstance();
    if (userActivityLogger.isEnabled()) {
        // sessionRunTime will be reset soon by loadSettings. Grab it now to get previous session value.
        // The value will be 0 if the user blew away settings this session, which is both a feature and a bug.
        static const QString TESTER = "HIFI_TESTER";
        auto gpuIdent = GPUIdent::getInstance();
        auto glContextData = getGLContextData();
        QJsonObject properties = {
            { "version", applicationVersion() },
            { "tester", QProcessEnvironment::systemEnvironment().contains(TESTER) || isTester },
            { "installer_campaign", installerCampaign },
            { "installer_type", installerType },
            { "build_type", BuildInfo::BUILD_TYPE_STRING },
            { "previousSessionCrashed", _previousSessionCrashed },
            { "previousSessionRuntime", sessionRunTime.get() },
            { "cpu_architecture", QSysInfo::currentCpuArchitecture() },
            { "kernel_type", QSysInfo::kernelType() },
            { "kernel_version", QSysInfo::kernelVersion() },
            { "os_type", QSysInfo::productType() },
            { "os_version", QSysInfo::productVersion() },
            { "gpu_name", gpuIdent->getName() },
            { "gpu_driver", gpuIdent->getDriver() },
            { "gpu_memory", static_cast<qint64>(gpuIdent->getMemory()) },
            { "gl_version_int", glVersionToInteger(glContextData.value("version").toString()) },
            { "gl_version", glContextData["version"] },
            { "gl_vender", glContextData["vendor"] },
            { "gl_sl_version", glContextData["sl_version"] },
            { "gl_renderer", glContextData["renderer"] },
            { "ideal_thread_count", QThread::idealThreadCount() }
        };
        auto macVersion = QSysInfo::macVersion();
        if (macVersion != QSysInfo::MV_None) {
            properties["os_osx_version"] = QSysInfo::macVersion();
        }
        auto windowsVersion = QSysInfo::windowsVersion();
        if (windowsVersion != QSysInfo::WV_None) {
            properties["os_win_version"] = QSysInfo::windowsVersion();
        }

        ProcessorInfo procInfo;
        if (getProcessorInfo(procInfo)) {
            properties["processor_core_count"] = procInfo.numProcessorCores;
            properties["logical_processor_count"] = procInfo.numLogicalProcessors;
            properties["processor_l1_cache_count"] = procInfo.numProcessorCachesL1;
            properties["processor_l2_cache_count"] = procInfo.numProcessorCachesL2;
            properties["processor_l3_cache_count"] = procInfo.numProcessorCachesL3;
        }

        properties["first_run"] = firstRun.get();

        // add the user's machine ID to the launch event
        QString machineFingerPrint = uuidStringWithoutCurlyBraces(FingerprintUtils::getMachineFingerprint());
        properties["machine_fingerprint"] = machineFingerPrint;

        userActivityLogger.logAction("launch", properties);
    }

    _entityEditSender.setMyAvatar(myAvatar.get());

    // The entity octree will have to know about MyAvatar for the parentJointName import
    getEntities()->getTree()->setMyAvatar(myAvatar);
    _entityClipboard->setMyAvatar(myAvatar);

    // For now we're going to set the PPS for outbound packets to be super high, this is
    // probably not the right long term solution. But for now, we're going to do this to
    // allow you to move an entity around in your hand
    _entityEditSender.setPacketsPerSecond(3000); // super high!!

    // Make sure we don't time out during slow operations at startup
    updateHeartbeat();

    connect(this, SIGNAL(aboutToQuit()), this, SLOT(onAboutToQuit()));

    // hook up bandwidth estimator
    QSharedPointer<BandwidthRecorder> bandwidthRecorder = DependencyManager::get<BandwidthRecorder>();
    connect(nodeList.data(), &LimitedNodeList::dataSent,
        bandwidthRecorder.data(), &BandwidthRecorder::updateOutboundData);
    connect(nodeList.data(), &LimitedNodeList::dataReceived,
        bandwidthRecorder.data(), &BandwidthRecorder::updateInboundData);

    // FIXME -- I'm a little concerned about this.
    connect(myAvatar->getSkeletonModel().get(), &SkeletonModel::skeletonLoaded,
        this, &Application::checkSkeleton, Qt::QueuedConnection);

    // Setup the userInputMapper with the actions
    auto userInputMapper = DependencyManager::get<UserInputMapper>();
    connect(userInputMapper.data(), &UserInputMapper::actionEvent, [this](int action, float state) {
        using namespace controller;
        auto tabletScriptingInterface = DependencyManager::get<TabletScriptingInterface>();
        {
            auto actionEnum = static_cast<Action>(action);
            int key = Qt::Key_unknown;
            static int lastKey = Qt::Key_unknown;
            bool navAxis = false;
            switch (actionEnum) {
                case Action::UI_NAV_VERTICAL:
                    navAxis = true;
                    if (state > 0.0f) {
                        key = Qt::Key_Up;
                    } else if (state < 0.0f) {
                        key = Qt::Key_Down;
                    }
                    break;

                case Action::UI_NAV_LATERAL:
                    navAxis = true;
                    if (state > 0.0f) {
                        key = Qt::Key_Right;
                    } else if (state < 0.0f) {
                        key = Qt::Key_Left;
                    }
                    break;

                case Action::UI_NAV_GROUP:
                    navAxis = true;
                    if (state > 0.0f) {
                        key = Qt::Key_Tab;
                    } else if (state < 0.0f) {
                        key = Qt::Key_Backtab;
                    }
                    break;

                case Action::UI_NAV_BACK:
                    key = Qt::Key_Escape;
                    break;

                case Action::UI_NAV_SELECT:
                    key = Qt::Key_Return;
                    break;
                default:
                    break;
            }

            auto window = tabletScriptingInterface->getTabletWindow();
            if (navAxis && window) {
                if (lastKey != Qt::Key_unknown) {
                    QKeyEvent event(QEvent::KeyRelease, lastKey, Qt::NoModifier);
                    sendEvent(window, &event);
                    lastKey = Qt::Key_unknown;
                }

                if (key != Qt::Key_unknown) {
                    QKeyEvent event(QEvent::KeyPress, key, Qt::NoModifier);
                    sendEvent(window, &event);
                    tabletScriptingInterface->processEvent(&event);
                    lastKey = key;
                }
            } else if (key != Qt::Key_unknown && window) {
                if (state) {
                    QKeyEvent event(QEvent::KeyPress, key, Qt::NoModifier);
                    sendEvent(window, &event);
                    tabletScriptingInterface->processEvent(&event);
                } else {
                    QKeyEvent event(QEvent::KeyRelease, key, Qt::NoModifier);
                    sendEvent(window, &event);
                }
                return;
            }
        }

        if (action == controller::toInt(controller::Action::RETICLE_CLICK)) {
            auto reticlePos = getApplicationCompositor().getReticlePosition();
            QPoint localPos(reticlePos.x, reticlePos.y); // both hmd and desktop already handle this in our coordinates.
            if (state) {
                QMouseEvent mousePress(QEvent::MouseButtonPress, localPos, Qt::LeftButton, Qt::LeftButton, Qt::NoModifier);
                sendEvent(_glWidget, &mousePress);
                _reticleClickPressed = true;
            } else {
                QMouseEvent mouseRelease(QEvent::MouseButtonRelease, localPos, Qt::LeftButton, Qt::NoButton, Qt::NoModifier);
                sendEvent(_glWidget, &mouseRelease);
                _reticleClickPressed = false;
            }
            return; // nothing else to do
        }

        if (state) {
            if (action == controller::toInt(controller::Action::TOGGLE_MUTE)) {
                auto audioClient = DependencyManager::get<AudioClient>();
                audioClient->setMuted(!audioClient->isMuted());
            } else if (action == controller::toInt(controller::Action::CYCLE_CAMERA)) {
                cycleCamera();
            } else if (action == controller::toInt(controller::Action::CONTEXT_MENU) && !isInterstitialMode()) {
                toggleTabletUI();
            } else if (action == controller::toInt(controller::Action::RETICLE_X)) {
                auto oldPos = getApplicationCompositor().getReticlePosition();
                getApplicationCompositor().setReticlePosition({ oldPos.x + state, oldPos.y });
            } else if (action == controller::toInt(controller::Action::RETICLE_Y)) {
                auto oldPos = getApplicationCompositor().getReticlePosition();
                getApplicationCompositor().setReticlePosition({ oldPos.x, oldPos.y + state });
            } else if (action == controller::toInt(controller::Action::TOGGLE_OVERLAY)) {
                toggleOverlays();
            }
        }
    });

    _applicationStateDevice = userInputMapper->getStateDevice();

    _applicationStateDevice->setInputVariant(STATE_IN_HMD, []() -> float {
        return qApp->isHMDMode() ? 1 : 0;
    });
    _applicationStateDevice->setInputVariant(STATE_CAMERA_FULL_SCREEN_MIRROR, []() -> float {
        return qApp->getCamera().getMode() == CAMERA_MODE_MIRROR ? 1 : 0;
    });
    _applicationStateDevice->setInputVariant(STATE_CAMERA_FIRST_PERSON, []() -> float {
        return qApp->getCamera().getMode() == CAMERA_MODE_FIRST_PERSON ? 1 : 0;
    });
    _applicationStateDevice->setInputVariant(STATE_CAMERA_THIRD_PERSON, []() -> float {
        return qApp->getCamera().getMode() == CAMERA_MODE_THIRD_PERSON ? 1 : 0;
    });
    _applicationStateDevice->setInputVariant(STATE_CAMERA_ENTITY, []() -> float {
        return qApp->getCamera().getMode() == CAMERA_MODE_ENTITY ? 1 : 0;
    });
    _applicationStateDevice->setInputVariant(STATE_CAMERA_INDEPENDENT, []() -> float {
        return qApp->getCamera().getMode() == CAMERA_MODE_INDEPENDENT ? 1 : 0;
    });
    _applicationStateDevice->setInputVariant(STATE_SNAP_TURN, []() -> float {
        return qApp->getMyAvatar()->getSnapTurn() ? 1 : 0;
    });
    _applicationStateDevice->setInputVariant(STATE_ADVANCED_MOVEMENT_CONTROLS, []() -> float {
        return qApp->getMyAvatar()->useAdvancedMovementControls() ? 1 : 0;
    });

    _applicationStateDevice->setInputVariant(STATE_GROUNDED, []() -> float {
        return qApp->getMyAvatar()->getCharacterController()->onGround() ? 1 : 0;
    });
    _applicationStateDevice->setInputVariant(STATE_NAV_FOCUSED, []() -> float {
        auto offscreenUi = getOffscreenUI();
        return offscreenUi ? (offscreenUi->navigationFocused() ? 1 : 0) : 0;
    });
    _applicationStateDevice->setInputVariant(STATE_PLATFORM_WINDOWS, []() -> float {
#if defined(Q_OS_WIN)
        return 1;
#else
        return 0;
#endif
    });
    _applicationStateDevice->setInputVariant(STATE_PLATFORM_MAC, []() -> float {
#if defined(Q_OS_MAC)
        return 1;
#else
        return 0;
#endif
    });
    _applicationStateDevice->setInputVariant(STATE_PLATFORM_ANDROID, []() -> float {
#if defined(Q_OS_ANDROID)
        return 1;
#else
        return 0;
#endif
    });

    // Setup the _keyboardMouseDevice, _touchscreenDevice, _touchscreenVirtualPadDevice and the user input mapper with the default bindings
    userInputMapper->registerDevice(_keyboardMouseDevice->getInputDevice());
    // if the _touchscreenDevice is not supported it will not be registered
    if (_touchscreenDevice) {
        userInputMapper->registerDevice(_touchscreenDevice->getInputDevice());
    }
    if (_touchscreenVirtualPadDevice) {
        userInputMapper->registerDevice(_touchscreenVirtualPadDevice->getInputDevice());
    }

    {
        auto scriptEngines = DependencyManager::get<ScriptEngines>().data();
        // this will force the model the look at the correct directory (weird order of operations issue)
        scriptEngines->reloadLocalFiles();

        // do this as late as possible so that all required subsystems are initialized
        // If we've overridden the default scripts location, just load default scripts
        // otherwise, load 'em all

        // we just want to see if --scripts was set, we've already parsed it and done
        // the change in PathUtils.  Rather than pass that in the constructor, lets just
        // look (this could be debated)
        QString scriptsSwitch = QString("--").append(SCRIPTS_SWITCH);
        QDir defaultScriptsLocation(getCmdOption(argc, constArgv, scriptsSwitch.toStdString().c_str()));
        if (!defaultScriptsLocation.exists()) {
            scriptEngines->loadDefaultScripts();
            scriptEngines->defaultScriptsLocationOverridden(true);
        } else {
            scriptEngines->loadScripts();
        }
    }


    // Make sure we don't time out during slow operations at startup
    updateHeartbeat();

    loadSettings();

    updateVerboseLogging();

    // Now that we've loaded the menu and thus switched to the previous display plugin
    // we can unlock the desktop repositioning code, since all the positions will be
    // relative to the desktop size for this plugin
    auto offscreenUi = getOffscreenUI();
    connect(offscreenUi.data(), &OffscreenUi::desktopReady, []() {
        auto offscreenUi = getOffscreenUI();
        auto desktop = offscreenUi->getDesktop();
        if (desktop) {
            desktop->setProperty("repositionLocked", false);
        }
    });

    // Make sure we don't time out during slow operations at startup
    updateHeartbeat();
    QTimer* settingsTimer = new QTimer();
    moveToNewNamedThread(settingsTimer, "Settings Thread", [this, settingsTimer]{
        // This needs to run on the settings thread, so we need to pass the `settingsTimer` as the 
        // receiver object, otherwise it will run on the application thread and trigger a warning
        // about trying to kill the timer on the main thread.
        connect(qApp, &Application::beforeAboutToQuit, settingsTimer, [this, settingsTimer]{
            // Disconnect the signal from the save settings
            QObject::disconnect(settingsTimer, &QTimer::timeout, this, &Application::saveSettings);
            // Stop the settings timer
            settingsTimer->stop();
            // Delete it (this will trigger the thread destruction
            settingsTimer->deleteLater();
            // Mark the settings thread as finished, so we know we can safely save in the main application
            // shutdown code
            _settingsGuard.trigger();
        });

        int SAVE_SETTINGS_INTERVAL = 10 * MSECS_PER_SECOND; // Let's save every seconds for now
        settingsTimer->setSingleShot(false);
        settingsTimer->setInterval(SAVE_SETTINGS_INTERVAL); // 10s, Qt::CoarseTimer acceptable
        QObject::connect(settingsTimer, &QTimer::timeout, this, &Application::saveSettings);
        settingsTimer->start();
    }, QThread::LowestPriority);

    if (Menu::getInstance()->isOptionChecked(MenuOption::FirstPerson)) {
        getMyAvatar()->setBoomLength(MyAvatar::ZOOM_MIN);  // So that camera doesn't auto-switch to third person.
    } else if (Menu::getInstance()->isOptionChecked(MenuOption::IndependentMode)) {
        Menu::getInstance()->setIsOptionChecked(MenuOption::ThirdPerson, true);
        cameraMenuChanged();
    } else if (Menu::getInstance()->isOptionChecked(MenuOption::CameraEntityMode)) {
        Menu::getInstance()->setIsOptionChecked(MenuOption::ThirdPerson, true);
        cameraMenuChanged();
    }

    {
        auto audioIO = DependencyManager::get<AudioClient>().data();
        // set the local loopback interface for local sounds
        AudioInjector::setLocalAudioInterface(audioIO);
        auto audioScriptingInterface = DependencyManager::get<AudioScriptingInterface>();
        audioScriptingInterface->setLocalAudioInterface(audioIO);
        connect(audioIO, &AudioClient::noiseGateOpened, audioScriptingInterface.data(), &AudioScriptingInterface::noiseGateOpened);
        connect(audioIO, &AudioClient::noiseGateClosed, audioScriptingInterface.data(), &AudioScriptingInterface::noiseGateClosed);
        connect(audioIO, &AudioClient::inputReceived, audioScriptingInterface.data(), &AudioScriptingInterface::inputReceived);
    }

    this->installEventFilter(this);

#ifdef HAVE_DDE
    auto ddeTracker = DependencyManager::get<DdeFaceTracker>();
    ddeTracker->init();
    connect(ddeTracker.data(), &FaceTracker::muteToggled, this, &Application::faceTrackerMuteToggled);
#endif

#ifdef HAVE_IVIEWHMD
    auto eyeTracker = DependencyManager::get<EyeTracker>();
    eyeTracker->init();
    setActiveEyeTracker();
#endif

    // If launched from Steam, let it handle updates
    const QString HIFI_NO_UPDATER_COMMAND_LINE_KEY = "--no-updater";
    bool noUpdater = arguments().indexOf(HIFI_NO_UPDATER_COMMAND_LINE_KEY) != -1;
    bool buildCanUpdate = BuildInfo::BUILD_TYPE == BuildInfo::BuildType::Stable
        || BuildInfo::BUILD_TYPE == BuildInfo::BuildType::Master;
    if (!noUpdater && buildCanUpdate) {
        constexpr auto INSTALLER_TYPE_CLIENT_ONLY = "client_only";

        auto applicationUpdater = DependencyManager::set<AutoUpdater>();

        AutoUpdater::InstallerType type = installerType == INSTALLER_TYPE_CLIENT_ONLY
            ? AutoUpdater::InstallerType::CLIENT_ONLY : AutoUpdater::InstallerType::FULL;

        applicationUpdater->setInstallerType(type);
        applicationUpdater->setInstallerCampaign(installerCampaign);
        connect(applicationUpdater.data(), &AutoUpdater::newVersionIsAvailable, dialogsManager.data(), &DialogsManager::showUpdateDialog);
        applicationUpdater->checkForUpdate();
    }

    Menu::getInstance()->setIsOptionChecked(MenuOption::ActionMotorControl, true);

// FIXME spacemouse code still needs cleanup
#if 0
    // the 3Dconnexion device wants to be initialized after a window is displayed.
    SpacemouseManager::getInstance().init();
#endif

    // If the user clicks an an entity, we will check that it's an unlocked web entity, and if so, set the focus to it
    auto entityScriptingInterface = DependencyManager::get<EntityScriptingInterface>();
    connect(entityScriptingInterface.data(), &EntityScriptingInterface::mousePressOnEntity,
            [this](const EntityItemID& entityItemID, const PointerEvent& event) {
        if (event.shouldFocus()) {
            if (getEntities()->wantsKeyboardFocus(entityItemID)) {
                setKeyboardFocusOverlay(UNKNOWN_OVERLAY_ID);
                setKeyboardFocusEntity(entityItemID);
            } else {
                setKeyboardFocusEntity(UNKNOWN_ENTITY_ID);
            }
        }
    });

    connect(entityScriptingInterface.data(), &EntityScriptingInterface::deletingEntity, [this](const EntityItemID& entityItemID) {
        if (entityItemID == _keyboardFocusedEntity.get()) {
            setKeyboardFocusEntity(UNKNOWN_ENTITY_ID);
        }
    });

    EntityTree::setAddMaterialToEntityOperator([this](const QUuid& entityID, graphics::MaterialLayer material, const std::string& parentMaterialName) {
        if (_aboutToQuit) {
            return false;
        }

        // try to find the renderable
        auto renderable = getEntities()->renderableForEntityId(entityID);
        if (renderable) {
            renderable->addMaterial(material, parentMaterialName);
        }

        // even if we don't find it, try to find the entity
        auto entity = getEntities()->getEntity(entityID);
        if (entity) {
            entity->addMaterial(material, parentMaterialName);
            return true;
        }
        return false;
    });
    EntityTree::setRemoveMaterialFromEntityOperator([this](const QUuid& entityID, graphics::MaterialPointer material, const std::string& parentMaterialName) {
        if (_aboutToQuit) {
            return false;
        }

        // try to find the renderable
        auto renderable = getEntities()->renderableForEntityId(entityID);
        if (renderable) {
            renderable->removeMaterial(material, parentMaterialName);
        }

        // even if we don't find it, try to find the entity
        auto entity = getEntities()->getEntity(entityID);
        if (entity) {
            entity->removeMaterial(material, parentMaterialName);
            return true;
        }
        return false;
    });

    EntityTree::setAddMaterialToAvatarOperator([](const QUuid& avatarID, graphics::MaterialLayer material, const std::string& parentMaterialName) {
        auto avatarManager = DependencyManager::get<AvatarManager>();
        auto avatar = avatarManager->getAvatarBySessionID(avatarID);
        if (avatar) {
            avatar->addMaterial(material, parentMaterialName);
            return true;
        }
        return false;
    });
    EntityTree::setRemoveMaterialFromAvatarOperator([](const QUuid& avatarID, graphics::MaterialPointer material, const std::string& parentMaterialName) {
        auto avatarManager = DependencyManager::get<AvatarManager>();
        auto avatar = avatarManager->getAvatarBySessionID(avatarID);
        if (avatar) {
            avatar->removeMaterial(material, parentMaterialName);
            return true;
        }
        return false;
    });

    EntityTree::setAddMaterialToOverlayOperator([this](const QUuid& overlayID, graphics::MaterialLayer material, const std::string& parentMaterialName) {
        auto overlay = _overlays.getOverlay(overlayID);
        if (overlay) {
            overlay->addMaterial(material, parentMaterialName);
            return true;
        }
        return false;
    });
    EntityTree::setRemoveMaterialFromOverlayOperator([this](const QUuid& overlayID, graphics::MaterialPointer material, const std::string& parentMaterialName) {
        auto overlay = _overlays.getOverlay(overlayID);
        if (overlay) {
            overlay->removeMaterial(material, parentMaterialName);
            return true;
        }
        return false;
    });

    // Keyboard focus handling for Web overlays.
    auto overlays = &(qApp->getOverlays());
    connect(overlays, &Overlays::overlayDeleted, [this](const OverlayID& overlayID) {
        if (overlayID == _keyboardFocusedOverlay.get()) {
            setKeyboardFocusOverlay(UNKNOWN_OVERLAY_ID);
        }
    });

    connect(this, &Application::aboutToQuit, [this]() {
        setKeyboardFocusOverlay(UNKNOWN_OVERLAY_ID);
        setKeyboardFocusEntity(UNKNOWN_ENTITY_ID);
    });

    // Add periodic checks to send user activity data
    static int CHECK_NEARBY_AVATARS_INTERVAL_MS = 10000;
    static int NEARBY_AVATAR_RADIUS_METERS = 10;

    // setup the stats interval depending on if the 1s faster hearbeat was requested
    static const QString FAST_STATS_ARG = "--fast-heartbeat";
    static int SEND_STATS_INTERVAL_MS = arguments().indexOf(FAST_STATS_ARG) != -1 ? 1000 : 10000;

    static glm::vec3 lastAvatarPosition = myAvatar->getWorldPosition();
    static glm::mat4 lastHMDHeadPose = getHMDSensorPose();
    static controller::Pose lastLeftHandPose = myAvatar->getLeftHandPose();
    static controller::Pose lastRightHandPose = myAvatar->getRightHandPose();

    // Periodically send fps as a user activity event
    QTimer* sendStatsTimer = new QTimer(this);
    sendStatsTimer->setInterval(SEND_STATS_INTERVAL_MS);  // 10s, Qt::CoarseTimer acceptable
    connect(sendStatsTimer, &QTimer::timeout, this, [this]() {

        QJsonObject properties = {};
        MemoryInfo memInfo;
        if (getMemoryInfo(memInfo)) {
            properties["system_memory_total"] = static_cast<qint64>(memInfo.totalMemoryBytes);
            properties["system_memory_used"] = static_cast<qint64>(memInfo.usedMemoryBytes);
            properties["process_memory_used"] = static_cast<qint64>(memInfo.processUsedMemoryBytes);
        }

        // content location and build info - useful for filtering stats
        auto addressManager = DependencyManager::get<AddressManager>();
        auto currentDomain = addressManager->currentShareableAddress(true).toString(); // domain only
        auto currentPath = addressManager->currentPath(true); // with orientation
        properties["current_domain"] = currentDomain;
        properties["current_path"] = currentPath;
        properties["build_version"] = BuildInfo::VERSION;

        auto displayPlugin = qApp->getActiveDisplayPlugin();

        properties["render_rate"] = getRenderLoopRate();
        properties["target_render_rate"] = getTargetRenderFrameRate();
        properties["present_rate"] = displayPlugin->presentRate();
        properties["new_frame_present_rate"] = displayPlugin->newFramePresentRate();
        properties["dropped_frame_rate"] = displayPlugin->droppedFrameRate();
        properties["stutter_rate"] = displayPlugin->stutterRate();
        properties["game_rate"] = getGameLoopRate();
        properties["has_async_reprojection"] = displayPlugin->hasAsyncReprojection();
        properties["hardware_stats"] = displayPlugin->getHardwareStats();

        // deadlock watchdog related stats
        properties["deadlock_watchdog_maxElapsed"] = (int)DeadlockWatchdogThread::_maxElapsed;
        properties["deadlock_watchdog_maxElapsedAverage"] = (int)DeadlockWatchdogThread::_maxElapsedAverage;

        auto bandwidthRecorder = DependencyManager::get<BandwidthRecorder>();
        properties["packet_rate_in"] = bandwidthRecorder->getCachedTotalAverageInputPacketsPerSecond();
        properties["packet_rate_out"] = bandwidthRecorder->getCachedTotalAverageOutputPacketsPerSecond();
        properties["kbps_in"] = bandwidthRecorder->getCachedTotalAverageInputKilobitsPerSecond();
        properties["kbps_out"] = bandwidthRecorder->getCachedTotalAverageOutputKilobitsPerSecond();

        properties["atp_in_kbps"] = bandwidthRecorder->getAverageInputKilobitsPerSecond(NodeType::AssetServer);

        auto nodeList = DependencyManager::get<NodeList>();
        SharedNodePointer entityServerNode = nodeList->soloNodeOfType(NodeType::EntityServer);
        SharedNodePointer audioMixerNode = nodeList->soloNodeOfType(NodeType::AudioMixer);
        SharedNodePointer avatarMixerNode = nodeList->soloNodeOfType(NodeType::AvatarMixer);
        SharedNodePointer assetServerNode = nodeList->soloNodeOfType(NodeType::AssetServer);
        SharedNodePointer messagesMixerNode = nodeList->soloNodeOfType(NodeType::MessagesMixer);
        properties["entity_ping"] = entityServerNode ? entityServerNode->getPingMs() : -1;
        properties["audio_ping"] = audioMixerNode ? audioMixerNode->getPingMs() : -1;
        properties["avatar_ping"] = avatarMixerNode ? avatarMixerNode->getPingMs() : -1;
        properties["asset_ping"] = assetServerNode ? assetServerNode->getPingMs() : -1;
        properties["messages_ping"] = messagesMixerNode ? messagesMixerNode->getPingMs() : -1;

        auto loadingRequests = ResourceCache::getLoadingRequests();

        QJsonArray loadingRequestsStats;
        for (const auto& request : loadingRequests) {
            QJsonObject requestStats;
            requestStats["filename"] = request->getURL().fileName();
            requestStats["received"] = request->getBytesReceived();
            requestStats["total"] = request->getBytesTotal();
            requestStats["attempts"] = (int)request->getDownloadAttempts();
            loadingRequestsStats.append(requestStats);
        }

        properties["active_downloads"] = loadingRequests.size();
        properties["pending_downloads"] = (int)ResourceCache::getPendingRequestCount();
        properties["active_downloads_details"] = loadingRequestsStats;

        auto statTracker = DependencyManager::get<StatTracker>();

        properties["processing_resources"] = statTracker->getStat("Processing").toInt();
        properties["pending_processing_resources"] = statTracker->getStat("PendingProcessing").toInt();

        QJsonObject startedRequests;
        startedRequests["atp"] = statTracker->getStat(STAT_ATP_REQUEST_STARTED).toInt();
        startedRequests["http"] = statTracker->getStat(STAT_HTTP_REQUEST_STARTED).toInt();
        startedRequests["file"] = statTracker->getStat(STAT_FILE_REQUEST_STARTED).toInt();
        startedRequests["total"] = startedRequests["atp"].toInt() + startedRequests["http"].toInt()
            + startedRequests["file"].toInt();
        properties["started_requests"] = startedRequests;

        QJsonObject successfulRequests;
        successfulRequests["atp"] = statTracker->getStat(STAT_ATP_REQUEST_SUCCESS).toInt();
        successfulRequests["http"] = statTracker->getStat(STAT_HTTP_REQUEST_SUCCESS).toInt();
        successfulRequests["file"] = statTracker->getStat(STAT_FILE_REQUEST_SUCCESS).toInt();
        successfulRequests["total"] = successfulRequests["atp"].toInt() + successfulRequests["http"].toInt()
            + successfulRequests["file"].toInt();
        properties["successful_requests"] = successfulRequests;

        QJsonObject failedRequests;
        failedRequests["atp"] = statTracker->getStat(STAT_ATP_REQUEST_FAILED).toInt();
        failedRequests["http"] = statTracker->getStat(STAT_HTTP_REQUEST_FAILED).toInt();
        failedRequests["file"] = statTracker->getStat(STAT_FILE_REQUEST_FAILED).toInt();
        failedRequests["total"] = failedRequests["atp"].toInt() + failedRequests["http"].toInt()
            + failedRequests["file"].toInt();
        properties["failed_requests"] = failedRequests;

        QJsonObject cacheRequests;
        cacheRequests["atp"] = statTracker->getStat(STAT_ATP_REQUEST_CACHE).toInt();
        cacheRequests["http"] = statTracker->getStat(STAT_HTTP_REQUEST_CACHE).toInt();
        cacheRequests["total"] = cacheRequests["atp"].toInt() + cacheRequests["http"].toInt();
        properties["cache_requests"] = cacheRequests;

        QJsonObject atpMappingRequests;
        atpMappingRequests["started"] = statTracker->getStat(STAT_ATP_MAPPING_REQUEST_STARTED).toInt();
        atpMappingRequests["failed"] = statTracker->getStat(STAT_ATP_MAPPING_REQUEST_FAILED).toInt();
        atpMappingRequests["successful"] = statTracker->getStat(STAT_ATP_MAPPING_REQUEST_SUCCESS).toInt();
        properties["atp_mapping_requests"] = atpMappingRequests;

        properties["throttled"] = _displayPlugin ? _displayPlugin->isThrottled() : false;

        QJsonObject bytesDownloaded;
        auto atpBytes = statTracker->getStat(STAT_ATP_RESOURCE_TOTAL_BYTES).toLongLong();
        auto httpBytes = statTracker->getStat(STAT_HTTP_RESOURCE_TOTAL_BYTES).toLongLong();
        auto fileBytes = statTracker->getStat(STAT_FILE_RESOURCE_TOTAL_BYTES).toLongLong();
        bytesDownloaded["atp"] = atpBytes;
        bytesDownloaded["http"] = httpBytes;
        bytesDownloaded["file"] = fileBytes;
        bytesDownloaded["total"] = atpBytes + httpBytes + fileBytes;
        properties["bytes_downloaded"] = bytesDownloaded;

        auto myAvatar = getMyAvatar();
        glm::vec3 avatarPosition = myAvatar->getWorldPosition();
        properties["avatar_has_moved"] = lastAvatarPosition != avatarPosition;
        lastAvatarPosition = avatarPosition;

        auto entityScriptingInterface = DependencyManager::get<EntityScriptingInterface>();
        auto entityActivityTracking = entityScriptingInterface->getActivityTracking();
        entityScriptingInterface->resetActivityTracking();
        properties["added_entity_cnt"] = entityActivityTracking.addedEntityCount;
        properties["deleted_entity_cnt"] = entityActivityTracking.deletedEntityCount;
        properties["edited_entity_cnt"] = entityActivityTracking.editedEntityCount;

        NodeToOctreeSceneStats* octreeServerSceneStats = getOcteeSceneStats();
        unsigned long totalServerOctreeElements = 0;
        for (NodeToOctreeSceneStatsIterator i = octreeServerSceneStats->begin(); i != octreeServerSceneStats->end(); i++) {
            totalServerOctreeElements += i->second.getTotalElements();
        }

        properties["local_octree_elements"] = (qint64) OctreeElement::getInternalNodeCount();
        properties["server_octree_elements"] = (qint64) totalServerOctreeElements;

        properties["active_display_plugin"] = getActiveDisplayPlugin()->getName();
        properties["using_hmd"] = isHMDMode();

        _autoSwitchDisplayModeSupportedHMDPlugin = nullptr;
        foreach(DisplayPluginPointer displayPlugin, PluginManager::getInstance()->getDisplayPlugins()) {
            if (displayPlugin->isHmd() &&
                displayPlugin->getSupportsAutoSwitch()) {
                _autoSwitchDisplayModeSupportedHMDPlugin = displayPlugin;
                _autoSwitchDisplayModeSupportedHMDPluginName =
                    _autoSwitchDisplayModeSupportedHMDPlugin->getName();
                _previousHMDWornStatus =
                    _autoSwitchDisplayModeSupportedHMDPlugin->isDisplayVisible();
                break;
            }
        }

        if (_autoSwitchDisplayModeSupportedHMDPlugin) {
            if (getActiveDisplayPlugin() != _autoSwitchDisplayModeSupportedHMDPlugin &&
                !_autoSwitchDisplayModeSupportedHMDPlugin->isSessionActive()) {
                    startHMDStandBySession();
            }
            // Poll periodically to check whether the user has worn HMD or not. Switch Display mode accordingly.
            // If the user wears HMD then switch to VR mode. If the user removes HMD then switch to Desktop mode.
            QTimer* autoSwitchDisplayModeTimer = new QTimer(this);
            connect(autoSwitchDisplayModeTimer, SIGNAL(timeout()), this, SLOT(switchDisplayMode()));
            autoSwitchDisplayModeTimer->start(INTERVAL_TO_CHECK_HMD_WORN_STATUS);
        }

        auto glInfo = getGLContextData();
        properties["gl_info"] = glInfo;
        properties["gpu_used_memory"] = (int)BYTES_TO_MB(gpu::Context::getUsedGPUMemSize());
        properties["gpu_free_memory"] = (int)BYTES_TO_MB(gpu::Context::getFreeGPUMemSize());
        properties["gpu_frame_time"] = (float)(qApp->getGPUContext()->getFrameTimerGPUAverage());
        properties["batch_frame_time"] = (float)(qApp->getGPUContext()->getFrameTimerBatchAverage());
        properties["ideal_thread_count"] = QThread::idealThreadCount();

        auto hmdHeadPose = getHMDSensorPose();
        properties["hmd_head_pose_changed"] = isHMDMode() && (hmdHeadPose != lastHMDHeadPose);
        lastHMDHeadPose = hmdHeadPose;

        auto leftHandPose = myAvatar->getLeftHandPose();
        auto rightHandPose = myAvatar->getRightHandPose();
        // controller::Pose considers two poses to be different if either are invalid. In our case, we actually
        // want to consider the pose to be unchanged if it was invalid and still is invalid, so we check that first.
        properties["hand_pose_changed"] =
            ((leftHandPose.valid || lastLeftHandPose.valid) && (leftHandPose != lastLeftHandPose))
            || ((rightHandPose.valid || lastRightHandPose.valid) && (rightHandPose != lastRightHandPose));
        lastLeftHandPose = leftHandPose;
        lastRightHandPose = rightHandPose;
        properties["avatar_identity_requests_sent"] = DependencyManager::get<AvatarManager>()->getIdentityRequestsSent();

        UserActivityLogger::getInstance().logAction("stats", properties);
    });
    sendStatsTimer->start();

    // Periodically check for count of nearby avatars
    static int lastCountOfNearbyAvatars = -1;
    QTimer* checkNearbyAvatarsTimer = new QTimer(this);
    checkNearbyAvatarsTimer->setInterval(CHECK_NEARBY_AVATARS_INTERVAL_MS); // 10 seconds, Qt::CoarseTimer ok
    connect(checkNearbyAvatarsTimer, &QTimer::timeout, this, []() {
        auto avatarManager = DependencyManager::get<AvatarManager>();
        int nearbyAvatars = avatarManager->numberOfAvatarsInRange(avatarManager->getMyAvatar()->getWorldPosition(),
                                                                  NEARBY_AVATAR_RADIUS_METERS) - 1;
        if (nearbyAvatars != lastCountOfNearbyAvatars) {
            lastCountOfNearbyAvatars = nearbyAvatars;
            UserActivityLogger::getInstance().logAction("nearby_avatars", { { "count", nearbyAvatars } });
        }
    });
    checkNearbyAvatarsTimer->start();

    // Track user activity event when we receive a mute packet
    auto onMutedByMixer = []() {
        UserActivityLogger::getInstance().logAction("received_mute_packet");
    };
    connect(DependencyManager::get<AudioClient>().data(), &AudioClient::mutedByMixer, this, onMutedByMixer);

    // Track when the address bar is opened
    auto onAddressBarShown = [this]() {
        // Record time
        UserActivityLogger::getInstance().logAction("opened_address_bar", { { "uptime_ms", _sessionRunTimer.elapsed() } });
    };
    connect(DependencyManager::get<DialogsManager>().data(), &DialogsManager::addressBarShown, this, onAddressBarShown);

    // Make sure we don't time out during slow operations at startup
    updateHeartbeat();

    OctreeEditPacketSender* packetSender = entityScriptingInterface->getPacketSender();
    EntityEditPacketSender* entityPacketSender = static_cast<EntityEditPacketSender*>(packetSender);
    entityPacketSender->setMyAvatar(myAvatar.get());

    connect(this, &Application::applicationStateChanged, this, &Application::activeChanged);
    connect(_window, SIGNAL(windowMinimizedChanged(bool)), this, SLOT(windowMinimizedChanged(bool)));
    qCDebug(interfaceapp, "Startup time: %4.2f seconds.", (double)startupTimer.elapsed() / 1000.0);

    EntityTreeRenderer::setEntitiesShouldFadeFunction([this]() {
        SharedNodePointer entityServerNode = DependencyManager::get<NodeList>()->soloNodeOfType(NodeType::EntityServer);
        return entityServerNode && !isPhysicsEnabled();
    });

    _snapshotSound = DependencyManager::get<SoundCache>()->getSound(PathUtils::resourcesUrl("sounds/snapshot/snap.wav"));

    QVariant testProperty = property(hifi::properties::TEST);
    qDebug() << testProperty;
    if (testProperty.isValid()) {
        const auto testScript = property(hifi::properties::TEST).toUrl();

        // Set last parameter to exit interface when the test script finishes, if so requested
        DependencyManager::get<ScriptEngines>()->loadScript(testScript, false, false, false, false, quitWhenFinished);

        // This is done so we don't get a "connection time-out" message when we haven't passed in a URL.
        if (arguments().contains("--url")) {
            auto reply = SandboxUtils::getStatus();
            connect(reply, &QNetworkReply::finished, this, [this, reply] {
                handleSandboxStatus(reply);
            });
        }
    } else {
        PROFILE_RANGE(render, "GetSandboxStatus");
        auto reply = SandboxUtils::getStatus();
        connect(reply, &QNetworkReply::finished, this, [this, reply] {
            handleSandboxStatus(reply);
        });
    }

    // Monitor model assets (e.g., from Clara.io) added to the world that may need resizing.
    static const int ADD_ASSET_TO_WORLD_TIMER_INTERVAL_MS = 1000;
    _addAssetToWorldResizeTimer.setInterval(ADD_ASSET_TO_WORLD_TIMER_INTERVAL_MS); // 1s, Qt::CoarseTimer acceptable
    connect(&_addAssetToWorldResizeTimer, &QTimer::timeout, this, &Application::addAssetToWorldCheckModelSize);

    // Auto-update and close adding asset to world info message box.
    static const int ADD_ASSET_TO_WORLD_INFO_TIMEOUT_MS = 5000;
    _addAssetToWorldInfoTimer.setInterval(ADD_ASSET_TO_WORLD_INFO_TIMEOUT_MS); // 5s, Qt::CoarseTimer acceptable
    _addAssetToWorldInfoTimer.setSingleShot(true);
    connect(&_addAssetToWorldInfoTimer, &QTimer::timeout, this, &Application::addAssetToWorldInfoTimeout);
    static const int ADD_ASSET_TO_WORLD_ERROR_TIMEOUT_MS = 8000;
    _addAssetToWorldErrorTimer.setInterval(ADD_ASSET_TO_WORLD_ERROR_TIMEOUT_MS); // 8s, Qt::CoarseTimer acceptable
    _addAssetToWorldErrorTimer.setSingleShot(true);
    connect(&_addAssetToWorldErrorTimer, &QTimer::timeout, this, &Application::addAssetToWorldErrorTimeout);

    connect(this, &QCoreApplication::aboutToQuit, this, &Application::addAssetToWorldMessageClose);
    connect(&domainHandler, &DomainHandler::domainURLChanged, this, &Application::addAssetToWorldMessageClose);
    connect(&domainHandler, &DomainHandler::redirectToErrorDomainURL, this, &Application::addAssetToWorldMessageClose);

    updateSystemTabletMode();

    connect(&_myCamera, &Camera::modeUpdated, this, &Application::cameraModeChanged);

    DependencyManager::get<PickManager>()->setShouldPickHUDOperator([]() { return DependencyManager::get<HMDScriptingInterface>()->isHMDMode(); });
    DependencyManager::get<PickManager>()->setCalculatePos2DFromHUDOperator([this](const glm::vec3& intersection) {
        const glm::vec2 MARGIN(25.0f);
        glm::vec2 maxPos = _controllerScriptingInterface->getViewportDimensions() - MARGIN;
        glm::vec2 pos2D = DependencyManager::get<HMDScriptingInterface>()->overlayFromWorldPoint(intersection);
        return glm::max(MARGIN, glm::min(pos2D, maxPos));
    });

    // Setup the mouse ray pick and related operators
    {
        auto mouseRayPick = std::make_shared<RayPick>(Vectors::ZERO, Vectors::UP, PickFilter(PickScriptingInterface::PICK_ENTITIES() | PickScriptingInterface::PICK_INCLUDE_NONCOLLIDABLE()), 0.0f, true);
        mouseRayPick->parentTransform = std::make_shared<MouseTransformNode>();
        mouseRayPick->setJointState(PickQuery::JOINT_STATE_MOUSE);
        auto mouseRayPickID = DependencyManager::get<PickManager>()->addPick(PickQuery::Ray, mouseRayPick);
        DependencyManager::get<EntityTreeRenderer>()->setMouseRayPickID(mouseRayPickID);
    }
    DependencyManager::get<EntityTreeRenderer>()->setMouseRayPickResultOperator([](unsigned int rayPickID) {
        RayToEntityIntersectionResult entityResult;
        entityResult.intersects = false;
        auto pickResult = DependencyManager::get<PickManager>()->getPrevPickResultTyped<RayPickResult>(rayPickID);
        if (pickResult) {
            entityResult.intersects = pickResult->type != IntersectionType::NONE;
            if (entityResult.intersects) {
                entityResult.intersection = pickResult->intersection;
                entityResult.distance = pickResult->distance;
                entityResult.surfaceNormal = pickResult->surfaceNormal;
                entityResult.entityID = pickResult->objectID;
                entityResult.extraInfo = pickResult->extraInfo;
            }
        }
        return entityResult;
    });
    DependencyManager::get<EntityTreeRenderer>()->setSetPrecisionPickingOperator([](unsigned int rayPickID, bool value) {
        DependencyManager::get<PickManager>()->setPrecisionPicking(rayPickID, value);
    });

    // Preload Tablet sounds
    DependencyManager::get<TabletScriptingInterface>()->preloadSounds();
    DependencyManager::get<Keyboard>()->createKeyboard();

    _pendingIdleEvent = false;
    _graphicsEngine.startup();

    qCDebug(interfaceapp) << "Metaverse session ID is" << uuidStringWithoutCurlyBraces(accountManager->getSessionID());

#if defined(Q_OS_ANDROID)
    connect(&AndroidHelper::instance(), &AndroidHelper::beforeEnterBackground, this, &Application::beforeEnterBackground);
    connect(&AndroidHelper::instance(), &AndroidHelper::enterBackground, this, &Application::enterBackground);
    connect(&AndroidHelper::instance(), &AndroidHelper::enterForeground, this, &Application::enterForeground);
    AndroidHelper::instance().notifyLoadComplete();
#else
#if !defined(DISABLE_QML)
    // Do not show login dialog if requested not to on the command line
    const QString HIFI_NO_LOGIN_COMMAND_LINE_KEY = "--no-login-suggestion";
    int index = arguments().indexOf(HIFI_NO_LOGIN_COMMAND_LINE_KEY);
    if (index == -1) {
        // request not found
        static int CHECK_LOGIN_TIMER = 3000;
        QTimer* checkLoginTimer = new QTimer(this);
        checkLoginTimer->setInterval(CHECK_LOGIN_TIMER);
        checkLoginTimer->setSingleShot(true);
        connect(checkLoginTimer, &QTimer::timeout, this, []() {
            auto accountManager = DependencyManager::get<AccountManager>();
            auto dialogsManager = DependencyManager::get<DialogsManager>();
            if (!accountManager->isLoggedIn()) {
                Setting::Handle<bool>{ "loginDialogPoppedUp", false }.set(true);
                dialogsManager->showLoginDialog();
                QJsonObject loginData = {};
                loginData["action"] = "login dialog shown";
                UserActivityLogger::getInstance().logAction("encourageLoginDialog", loginData);
            }
        });
        Setting::Handle<bool>{ "loginDialogPoppedUp", false }.set(false);
        checkLoginTimer->start();
    }
#endif
#endif
}

void Application::updateVerboseLogging() {
    auto menu = Menu::getInstance();
    if (!menu) {
        return;
    }
    bool enable = menu->isOptionChecked(MenuOption::VerboseLogging);

    QString rules =
        "hifi.*.debug=%1\n"
        "hifi.*.info=%1\n"
        "hifi.audio-stream.debug=false\n"
        "hifi.audio-stream.info=false";
    rules = rules.arg(enable ? "true" : "false");
    QLoggingCategory::setFilterRules(rules);
}

void Application::domainConnectionRefused(const QString& reasonMessage, int reasonCodeInt, const QString& extraInfo) {
    DomainHandler::ConnectionRefusedReason reasonCode = static_cast<DomainHandler::ConnectionRefusedReason>(reasonCodeInt);

    if (reasonCode == DomainHandler::ConnectionRefusedReason::TooManyUsers && !extraInfo.isEmpty()) {
        DependencyManager::get<AddressManager>()->handleLookupString(extraInfo);
        return;
    }

    switch (reasonCode) {
        case DomainHandler::ConnectionRefusedReason::ProtocolMismatch:
        case DomainHandler::ConnectionRefusedReason::TooManyUsers:
        case DomainHandler::ConnectionRefusedReason::Unknown: {
            QString message = "Unable to connect to the location you are visiting.\n";
            message += reasonMessage;
            OffscreenUi::asyncWarning("", message);
            getMyAvatar()->setWorldVelocity(glm::vec3(0.0f));
            break;
        }
        default:
            // nothing to do.
            break;
    }
}

QString Application::getUserAgent() {
    if (QThread::currentThread() != thread()) {
        QString userAgent;

        BLOCKING_INVOKE_METHOD(this, "getUserAgent", Q_RETURN_ARG(QString, userAgent));

        return userAgent;
    }

    QString userAgent = "Mozilla/5.0 (HighFidelityInterface/" + BuildInfo::VERSION + "; "
        + QSysInfo::productType() + " " + QSysInfo::productVersion() + ")";

    auto formatPluginName = [](QString name) -> QString { return name.trimmed().replace(" ", "-");  };

    // For each plugin, add to userAgent
    auto displayPlugins = PluginManager::getInstance()->getDisplayPlugins();
    for (auto& dp : displayPlugins) {
        if (dp->isActive() && dp->isHmd()) {
            userAgent += " " + formatPluginName(dp->getName());
        }
    }
    auto inputPlugins= PluginManager::getInstance()->getInputPlugins();
    for (auto& ip : inputPlugins) {
        if (ip->isActive()) {
            userAgent += " " + formatPluginName(ip->getName());
        }
    }
    // for codecs, we include all of them, even if not active
    auto codecPlugins = PluginManager::getInstance()->getCodecPlugins();
    for (auto& cp : codecPlugins) {
        userAgent += " " + formatPluginName(cp->getName());
    }

    return userAgent;
}

void Application::toggleTabletUI(bool shouldOpen) const {
    auto hmd = DependencyManager::get<HMDScriptingInterface>();
    if (!(shouldOpen && hmd->getShouldShowTablet())) {
        auto HMD = DependencyManager::get<HMDScriptingInterface>();
        HMD->toggleShouldShowTablet();

        if (!HMD->getShouldShowTablet()) {
            DependencyManager::get<Keyboard>()->setRaised(false);
            _window->activateWindow();
            auto tablet = DependencyManager::get<TabletScriptingInterface>()->getTablet(SYSTEM_TABLET);
            tablet->unfocus();
        }
    }
}

void Application::checkChangeCursor() {
    QMutexLocker locker(&_changeCursorLock);
    if (_cursorNeedsChanging) {
#ifdef Q_OS_MAC
        auto cursorTarget = _window; // OSX doesn't seem to provide for hiding the cursor only on the GL widget
#else
        // On windows and linux, hiding the top level cursor also means it's invisible when hovering over the
        // window menu, which is a pain, so only hide it for the GL surface
        auto cursorTarget = _glWidget;
#endif
        cursorTarget->setCursor(_desiredCursor);

        _cursorNeedsChanging = false;
    }
}

void Application::showCursor(const Cursor::Icon& cursor) {
    QMutexLocker locker(&_changeCursorLock);

    auto managedCursor = Cursor::Manager::instance().getCursor();
    auto curIcon = managedCursor->getIcon();
    if (curIcon != cursor) {
        managedCursor->setIcon(cursor);
        curIcon = cursor;
    }
    _desiredCursor = cursor == Cursor::Icon::SYSTEM ? Qt::ArrowCursor : Qt::BlankCursor;
    _cursorNeedsChanging = true;
}

void Application::updateHeartbeat() const {
    DeadlockWatchdogThread::updateHeartbeat();
}

void Application::onAboutToQuit() {
    emit beforeAboutToQuit();

    foreach(auto inputPlugin, PluginManager::getInstance()->getInputPlugins()) {
        if (inputPlugin->isActive()) {
            inputPlugin->deactivate();
        }
    }

    // The active display plugin needs to be loaded before the menu system is active,
    // so its persisted explicitly here
    Setting::Handle<QString>{ ACTIVE_DISPLAY_PLUGIN_SETTING_NAME }.set(getActiveDisplayPlugin()->getName());

    Setting::Handle<bool>{"loginDialogPoppedUp", false}.set(false);

    getActiveDisplayPlugin()->deactivate();
    if (_autoSwitchDisplayModeSupportedHMDPlugin
        && _autoSwitchDisplayModeSupportedHMDPlugin->isSessionActive()) {
        _autoSwitchDisplayModeSupportedHMDPlugin->endSession();
    }
    // use the CloseEventSender via a QThread to send an event that says the user asked for the app to close
    DependencyManager::get<CloseEventSender>()->startThread();

    // Hide Running Scripts dialog so that it gets destroyed in an orderly manner; prevents warnings at shutdown.
#if !defined(DISABLE_QML)
    getOffscreenUI()->hide("RunningScripts");
#endif

    _aboutToQuit = true;

    cleanupBeforeQuit();
}

void Application::cleanupBeforeQuit() {
    // add a logline indicating if QTWEBENGINE_REMOTE_DEBUGGING is set or not
    QString webengineRemoteDebugging = QProcessEnvironment::systemEnvironment().value("QTWEBENGINE_REMOTE_DEBUGGING", "false");
    qCDebug(interfaceapp) << "QTWEBENGINE_REMOTE_DEBUGGING =" << webengineRemoteDebugging;

    DependencyManager::prepareToExit();

    if (tracing::enabled()) {
        auto tracer = DependencyManager::get<tracing::Tracer>();
        tracer->stopTracing();
        auto outputFile = property(hifi::properties::TRACING).toString();
        tracer->serialize(outputFile);
    }

    // Stop third party processes so that they're not left running in the event of a subsequent shutdown crash.
#ifdef HAVE_DDE
    DependencyManager::get<DdeFaceTracker>()->setEnabled(false);
#endif
#ifdef HAVE_IVIEWHMD
    DependencyManager::get<EyeTracker>()->setEnabled(false, true);
#endif
    AnimDebugDraw::getInstance().shutdown();

    // FIXME: once we move to shared pointer for the INputDevice we shoud remove this naked delete:
    _applicationStateDevice.reset();

    {
        if (_keyboardFocusHighlightID != UNKNOWN_OVERLAY_ID) {
            getOverlays().deleteOverlay(_keyboardFocusHighlightID);
            _keyboardFocusHighlightID = UNKNOWN_OVERLAY_ID;
        }
        _keyboardFocusHighlight = nullptr;
    }

    {
        auto nodeList = DependencyManager::get<NodeList>();

        // send the domain a disconnect packet, force stoppage of domain-server check-ins
        nodeList->getDomainHandler().disconnect();
        nodeList->setIsShuttingDown(true);

        // tell the packet receiver we're shutting down, so it can drop packets
        nodeList->getPacketReceiver().setShouldDropPackets(true);
    }

    getEntities()->shutdown(); // tell the entities system we're shutting down, so it will stop running scripts

    // Clear any queued processing (I/O, FBX/OBJ/Texture parsing)
    QThreadPool::globalInstance()->clear();

    DependencyManager::destroy<RecordingScriptingInterface>();

    // FIXME: Something is still holding on to the ScriptEnginePointers contained in ScriptEngines, and they hold backpointers to ScriptEngines,
    // so this doesn't shut down properly
    DependencyManager::get<ScriptEngines>()->shutdownScripting(); // stop all currently running global scripts
    // These classes hold ScriptEnginePointers, so they must be destroyed before ScriptEngines
    // Must be done after shutdownScripting in case any scripts try to access these things
    {
        DependencyManager::destroy<StandAloneJSConsole>();
        EntityTreePointer tree = getEntities()->getTree();
        tree->setSimulation(nullptr);
        DependencyManager::destroy<EntityTreeRenderer>();
    }
    DependencyManager::destroy<ScriptEngines>();

    bool keepMeLoggedIn = Setting::Handle<bool>(KEEP_ME_LOGGED_IN_SETTING_NAME, false).get();
    if (!keepMeLoggedIn) {
        DependencyManager::get<AccountManager>()->removeAccountFromFile();
    }

    _displayPlugin.reset();
    PluginManager::getInstance()->shutdown();

    // Cleanup all overlays after the scripts, as scripts might add more
    _overlays.cleanupAllOverlays();

    // first stop all timers directly or by invokeMethod
    // depending on what thread they run in
    locationUpdateTimer.stop();
    identityPacketTimer.stop();
    pingTimer.stop();

    // Wait for the settings thread to shut down, and save the settings one last time when it's safe
    if (_settingsGuard.wait()) {
        // save state
        saveSettings();
    }

    _window->saveGeometry();

    // Destroy third party processes after scripts have finished using them.
#ifdef HAVE_DDE
    DependencyManager::destroy<DdeFaceTracker>();
#endif
#ifdef HAVE_IVIEWHMD
    DependencyManager::destroy<EyeTracker>();
#endif

    DependencyManager::destroy<ContextOverlayInterface>(); // Must be destroyed before TabletScriptingInterface

    // stop QML
    DependencyManager::destroy<TabletScriptingInterface>();
    DependencyManager::destroy<ToolbarScriptingInterface>();
    DependencyManager::destroy<OffscreenUi>();

    DependencyManager::destroy<OffscreenQmlSurfaceCache>();

    if (_snapshotSoundInjector != nullptr) {
        _snapshotSoundInjector->stop();
    }

    // destroy Audio so it and its threads have a chance to go down safely
    // this must happen after QML, as there are unexplained audio crashes originating in qtwebengine
    QMetaObject::invokeMethod(DependencyManager::get<AudioClient>().data(), "stop");
    DependencyManager::destroy<AudioClient>();
    DependencyManager::destroy<AudioInjectorManager>();
    DependencyManager::destroy<AudioScriptingInterface>();

    // The PointerManager must be destroyed before the PickManager because when a Pointer is deleted,
    // it accesses the PickManager to delete its associated Pick
    DependencyManager::destroy<PointerManager>();
    DependencyManager::destroy<PickManager>();
    DependencyManager::destroy<KeyboardScriptingInterface>();
    DependencyManager::destroy<Keyboard>();

    qCDebug(interfaceapp) << "Application::cleanupBeforeQuit() complete";
}

Application::~Application() {
    // remove avatars from physics engine
    auto avatarManager = DependencyManager::get<AvatarManager>();
    avatarManager->clearOtherAvatars();

    PhysicsEngine::Transaction transaction;
    avatarManager->buildPhysicsTransaction(transaction);
    _physicsEngine->processTransaction(transaction);
    avatarManager->handleProcessedPhysicsTransaction(transaction);

    avatarManager->deleteAllAvatars();

    _physicsEngine->setCharacterController(nullptr);

    // the _shapeManager should have zero references
    _shapeManager.collectGarbage();
    assert(_shapeManager.getNumShapes() == 0);

    // shutdown graphics engine
    _graphicsEngine.shutdown();
    
    _gameWorkload.shutdown();

    DependencyManager::destroy<Preferences>();

    _entityClipboard->eraseAllOctreeElements();
    _entityClipboard.reset();

    _octreeProcessor.terminate();
    _entityEditSender.terminate();

    if (auto steamClient = PluginManager::getInstance()->getSteamClientPlugin()) {
        steamClient->shutdown();
    }
    DependencyManager::destroy<PluginManager>();

    DependencyManager::destroy<CompositorHelper>(); // must be destroyed before the FramebufferCache

    DependencyManager::destroy<SoundCacheScriptingInterface>();

    DependencyManager::destroy<AvatarManager>();
    DependencyManager::destroy<AnimationCacheScriptingInterface>();
    DependencyManager::destroy<AnimationCache>();
    DependencyManager::destroy<FramebufferCache>();
    DependencyManager::destroy<TextureCacheScriptingInterface>();
    DependencyManager::destroy<TextureCache>();
    DependencyManager::destroy<ModelCacheScriptingInterface>();
    DependencyManager::destroy<ModelCache>();
    DependencyManager::destroy<ScriptCache>();
    DependencyManager::destroy<SoundCacheScriptingInterface>();
    DependencyManager::destroy<SoundCache>();
    DependencyManager::destroy<OctreeStatsProvider>();
    DependencyManager::destroy<GeometryCache>();

    DependencyManager::get<ResourceManager>()->cleanup();

    // remove the NodeList from the DependencyManager
    DependencyManager::destroy<NodeList>();

#if 0
    ConnexionClient::getInstance().destroy();
#endif
    // The window takes ownership of the menu, so this has the side effect of destroying it.
    _window->setMenuBar(nullptr);

    _window->deleteLater();

    // make sure that the quit event has finished sending before we take the application down
    auto closeEventSender = DependencyManager::get<CloseEventSender>();
    while (!closeEventSender->hasFinishedQuitEvent() && !closeEventSender->hasTimedOutQuitEvent()) {
        // sleep a little so we're not spinning at 100%
        std::this_thread::sleep_for(std::chrono::milliseconds(10));
    }
    // quit the thread used by the closure event sender
    closeEventSender->thread()->quit();

    // Can't log to file past this point, FileLogger about to be deleted
    qInstallMessageHandler(LogHandler::verboseMessageHandler);
}

void Application::initializeGL() {
    qCDebug(interfaceapp) << "Created Display Window.";

#ifdef DISABLE_QML
    setAttribute(Qt::AA_DontCheckOpenGLContextThreadAffinity);
#endif

    // initialize glut for shape drawing; Qt apparently initializes it on OS X
    if (_isGLInitialized) {
        return;
    } else {
        _isGLInitialized = true;
    }

    _glWidget->windowHandle()->setFormat(getDefaultOpenGLSurfaceFormat());

    // When loading QtWebEngineWidgets, it creates a global share context on startup.
    // We have to account for this possibility by checking here for an existing
    // global share context
    auto globalShareContext = qt_gl_global_share_context();

#if !defined(DISABLE_QML)
    // Build a shared canvas / context for the Chromium processes
    if (!globalShareContext) {
        // Chromium rendering uses some GL functions that prevent nSight from capturing
        // frames, so we only create the shared context if nsight is NOT active.
        if (!nsightActive()) {
            _chromiumShareContext = new OffscreenGLCanvas();
            _chromiumShareContext->setObjectName("ChromiumShareContext");
            auto format =QSurfaceFormat::defaultFormat();
#ifdef Q_OS_MAC
            // On mac, the primary shared OpenGL context must be a 3.2 core context,
            // or chromium flips out and spews error spam (but renders fine)
            format.setMajorVersion(3);
            format.setMinorVersion(2);
#endif
            _chromiumShareContext->setFormat(format);
            _chromiumShareContext->create();
            if (!_chromiumShareContext->makeCurrent()) {
                qCWarning(interfaceapp, "Unable to make chromium shared context current");
            }
            globalShareContext = _chromiumShareContext->getContext();
            qt_gl_set_global_share_context(globalShareContext);
            _chromiumShareContext->doneCurrent();
        }
    }
#endif


    _glWidget->createContext(globalShareContext);

    if (!_glWidget->makeCurrent()) {
        qCWarning(interfaceapp, "Unable to make window context current");
    }

#if !defined(DISABLE_QML)
    // Disable signed distance field font rendering on ATI/AMD GPUs, due to
    // https://highfidelity.manuscript.com/f/cases/13677/Text-showing-up-white-on-Marketplace-app
    std::string vendor{ (const char*)glGetString(GL_VENDOR) };
    if ((vendor.find("AMD") != std::string::npos) || (vendor.find("ATI") != std::string::npos)) {
        qputenv("QTWEBENGINE_CHROMIUM_FLAGS", QByteArray("--disable-distance-field-text"));
    }
#endif

    if (!globalShareContext) {
        globalShareContext = _glWidget->qglContext();
        qt_gl_set_global_share_context(globalShareContext);
    }

    // Build a shared canvas / context for the QML rendering
#if !defined(DISABLE_QML)
    {
        _qmlShareContext = new OffscreenGLCanvas();
        _qmlShareContext->setObjectName("QmlShareContext");
        _qmlShareContext->create(globalShareContext);
        if (!_qmlShareContext->makeCurrent()) {
            qCWarning(interfaceapp, "Unable to make QML shared context current");
        }
        OffscreenQmlSurface::setSharedContext(_qmlShareContext->getContext());
        _qmlShareContext->doneCurrent();
        if (!_glWidget->makeCurrent()) {
            qCWarning(interfaceapp, "Unable to make window context current");
        }
    }
#endif


    // Build an offscreen GL context for the main thread.
    _glWidget->makeCurrent();
    glClearColor(0.2f, 0.2f, 0.2f, 1);
    glClear(GL_COLOR_BUFFER_BIT);
    _glWidget->swapBuffers();

    _graphicsEngine.initializeGPU(_glWidget);
}

static const QString SPLASH_SKYBOX{ "{\"ProceduralEntity\":{ \"version\":2, \"shaderUrl\":\"qrc:///shaders/splashSkybox.frag\" } }" };

void Application::initializeDisplayPlugins() {
    auto displayPlugins = PluginManager::getInstance()->getDisplayPlugins();
    Setting::Handle<QString> activeDisplayPluginSetting{ ACTIVE_DISPLAY_PLUGIN_SETTING_NAME, displayPlugins.at(0)->getName() };
    auto lastActiveDisplayPluginName = activeDisplayPluginSetting.get();

    auto defaultDisplayPlugin = displayPlugins.at(0);
    // Once time initialization code
    DisplayPluginPointer targetDisplayPlugin;
    foreach(auto displayPlugin, displayPlugins) {
        displayPlugin->setContext(_graphicsEngine.getGPUContext());
        if (displayPlugin->getName() == lastActiveDisplayPluginName) {
            targetDisplayPlugin = displayPlugin;
        }
        QObject::connect(displayPlugin.get(), &DisplayPlugin::recommendedFramebufferSizeChanged,
            [this](const QSize& size) { resizeGL(); });
        QObject::connect(displayPlugin.get(), &DisplayPlugin::resetSensorsRequested, this, &Application::requestReset);
        if (displayPlugin->isHmd()) {
            auto hmdDisplayPlugin = dynamic_cast<HmdDisplayPlugin*>(displayPlugin.get());
            QObject::connect(hmdDisplayPlugin, &HmdDisplayPlugin::hmdMountedChanged,
                DependencyManager::get<HMDScriptingInterface>().data(), &HMDScriptingInterface::mountedChanged);
            QObject::connect(hmdDisplayPlugin, &HmdDisplayPlugin::hmdVisibleChanged, this, &Application::hmdVisibleChanged);
        }
    }

    // The default display plugin needs to be activated first, otherwise the display plugin thread
    // may be launched by an external plugin, which is bad
    setDisplayPlugin(defaultDisplayPlugin);

    // Now set the desired plugin if it's not the same as the default plugin
    if (targetDisplayPlugin && (targetDisplayPlugin != defaultDisplayPlugin)) {
        setDisplayPlugin(targetDisplayPlugin);
    }

    // Submit a default frame to render until the engine starts up
    updateRenderArgs(0.0f);

#define ENABLE_SPLASH_FRAME 0
#if ENABLE_SPLASH_FRAME
    {
        QMutexLocker viewLocker(&_renderArgsMutex);

        if (_appRenderArgs._isStereo) {
            _gpuContext->enableStereo(true);
            _gpuContext->setStereoProjections(_appRenderArgs._eyeProjections);
            _gpuContext->setStereoViews(_appRenderArgs._eyeOffsets);
        }

        // Frame resources
        auto framebufferCache = DependencyManager::get<FramebufferCache>();
        gpu::FramebufferPointer finalFramebuffer = framebufferCache->getFramebuffer();
        std::shared_ptr<ProceduralSkybox> procedural = std::make_shared<ProceduralSkybox>();
        procedural->parse(SPLASH_SKYBOX);

        _gpuContext->beginFrame(_appRenderArgs._view, _appRenderArgs._headPose);
        gpu::doInBatch("splashFrame", _gpuContext, [&](gpu::Batch& batch) {
            batch.resetStages();
            batch.enableStereo(false);
            batch.setFramebuffer(finalFramebuffer);
            batch.clearColorFramebuffer(gpu::Framebuffer::BUFFER_COLOR0, { 0, 0, 0, 1 });
            batch.enableSkybox(true);
            batch.enableStereo(_appRenderArgs._isStereo);
            batch.setViewportTransform({ 0, 0, finalFramebuffer->getSize() });
            procedural->render(batch, _appRenderArgs._renderArgs.getViewFrustum());
        });
        auto frame = _gpuContext->endFrame();
        frame->frameIndex = 0;
        frame->framebuffer = finalFramebuffer;
        frame->pose = _appRenderArgs._headPose;
        frame->framebufferRecycler = [framebufferCache, procedural](const gpu::FramebufferPointer& framebuffer) {
            framebufferCache->releaseFramebuffer(framebuffer);
        };
        _displayPlugin->submitFrame(frame);
    }
#endif
}

void Application::initializeRenderEngine() {
    // FIXME: on low end systems os the shaders take up to 1 minute to compile, so we pause the deadlock watchdog thread.
    DeadlockWatchdogThread::withPause([&] {
        _graphicsEngine.initializeRender(DISABLE_DEFERRED);
        DependencyManager::get<Keyboard>()->registerKeyboardHighlighting();
    });
}

extern void setupPreferences();
#if !defined(DISABLE_QML)
static void addDisplayPluginToMenu(const DisplayPluginPointer& displayPlugin, int index, bool active = false);
#endif

void Application::initializeUi() {
    AddressBarDialog::registerType();
    ErrorDialog::registerType();
    LoginDialog::registerType();
    Tooltip::registerType();
    UpdateDialog::registerType();
    QmlContextCallback commerceCallback = [](QQmlContext* context) {
        context->setContextProperty("Commerce", new QmlCommerce());
    };
    OffscreenQmlSurface::addWhitelistContextHandler({
        QUrl{ "hifi/commerce/checkout/Checkout.qml" },
        QUrl{ "hifi/commerce/common/CommerceLightbox.qml" },
        QUrl{ "hifi/commerce/common/EmulatedMarketplaceHeader.qml" },
        QUrl{ "hifi/commerce/common/FirstUseTutorial.qml" },
        QUrl{ "hifi/commerce/common/sendAsset/SendAsset.qml" },
        QUrl{ "hifi/commerce/common/SortableListModel.qml" },
        QUrl{ "hifi/commerce/inspectionCertificate/InspectionCertificate.qml" },
        QUrl{ "hifi/commerce/marketplaceItemTester/MarketplaceItemTester.qml"},
        QUrl{ "hifi/commerce/purchases/PurchasedItem.qml" },
        QUrl{ "hifi/commerce/purchases/Purchases.qml" },
        QUrl{ "hifi/commerce/wallet/Help.qml" },
        QUrl{ "hifi/commerce/wallet/NeedsLogIn.qml" },
        QUrl{ "hifi/commerce/wallet/PassphraseChange.qml" },
        QUrl{ "hifi/commerce/wallet/PassphraseModal.qml" },
        QUrl{ "hifi/commerce/wallet/PassphraseSelection.qml" },
        QUrl{ "hifi/commerce/wallet/Wallet.qml" },
        QUrl{ "hifi/commerce/wallet/WalletHome.qml" },
        QUrl{ "hifi/commerce/wallet/WalletSetup.qml" },
        QUrl{ "hifi/dialogs/security/Security.qml" },
        QUrl{ "hifi/dialogs/security/SecurityImageChange.qml" },
        QUrl{ "hifi/dialogs/security/SecurityImageModel.qml" },
        QUrl{ "hifi/dialogs/security/SecurityImageSelection.qml" },
    }, commerceCallback);
    QmlContextCallback ttsCallback = [](QQmlContext* context) {
        context->setContextProperty("TextToSpeech", DependencyManager::get<TTSScriptingInterface>().data());
    };
    OffscreenQmlSurface::addWhitelistContextHandler({
        QUrl{ "hifi/tts/TTS.qml" }
    }, ttsCallback);
    qmlRegisterType<ResourceImageItem>("Hifi", 1, 0, "ResourceImageItem");
    qmlRegisterType<Preference>("Hifi", 1, 0, "Preference");
    qmlRegisterType<WebBrowserSuggestionsEngine>("HifiWeb", 1, 0, "WebBrowserSuggestionsEngine");

    {
        auto tabletScriptingInterface = DependencyManager::get<TabletScriptingInterface>();
        tabletScriptingInterface->getTablet(SYSTEM_TABLET);
    }

    auto offscreenUi = getOffscreenUI();
    connect(offscreenUi.data(), &hifi::qml::OffscreenSurface::rootContextCreated,
        this, &Application::onDesktopRootContextCreated);
    connect(offscreenUi.data(), &hifi::qml::OffscreenSurface::rootItemCreated,
        this, &Application::onDesktopRootItemCreated);

#if !defined(DISABLE_QML)
    offscreenUi->setProxyWindow(_window->windowHandle());
    // OffscreenUi is a subclass of OffscreenQmlSurface specifically designed to
    // support the window management and scripting proxies for VR use
    DeadlockWatchdogThread::withPause([&] {
        offscreenUi->createDesktop(PathUtils::qmlUrl("hifi/Desktop.qml"));
    });
    // FIXME either expose so that dialogs can set this themselves or
    // do better detection in the offscreen UI of what has focus
    offscreenUi->setNavigationFocused(false);
#else
    _window->setMenuBar(new Menu());
#endif

    setupPreferences();

#if !defined(DISABLE_QML)
    _glWidget->installEventFilter(offscreenUi.data());
    offscreenUi->setMouseTranslator([=](const QPointF& pt) {
        QPointF result = pt;
        auto displayPlugin = getActiveDisplayPlugin();
        if (displayPlugin->isHmd()) {
            getApplicationCompositor().handleRealMouseMoveEvent(false);
            auto resultVec = getApplicationCompositor().getReticlePosition();
            result = QPointF(resultVec.x, resultVec.y);
        }
        return result.toPoint();
    });
    offscreenUi->resume();
#endif
    connect(_window, &MainWindow::windowGeometryChanged, [this](const QRect& r){
        resizeGL();
        if (_touchscreenVirtualPadDevice) {
            _touchscreenVirtualPadDevice->resize();
        }
    });

    // This will set up the input plugins UI
    _activeInputPlugins.clear();
    foreach(auto inputPlugin, PluginManager::getInstance()->getInputPlugins()) {
        if (KeyboardMouseDevice::NAME == inputPlugin->getName()) {
            _keyboardMouseDevice = std::dynamic_pointer_cast<KeyboardMouseDevice>(inputPlugin);
        }
        if (TouchscreenDevice::NAME == inputPlugin->getName()) {
            _touchscreenDevice = std::dynamic_pointer_cast<TouchscreenDevice>(inputPlugin);
        }
        if (TouchscreenVirtualPadDevice::NAME == inputPlugin->getName()) {
            _touchscreenVirtualPadDevice = std::dynamic_pointer_cast<TouchscreenVirtualPadDevice>(inputPlugin);
#if defined(Q_OS_ANDROID)
            auto& virtualPadManager = VirtualPad::Manager::instance();
            connect(&virtualPadManager, &VirtualPad::Manager::hapticFeedbackRequested,
                    this, [](int duration) {
                        AndroidHelper::instance().performHapticFeedback(duration);
                    });
#endif
        }
    }

    auto compositorHelper = DependencyManager::get<CompositorHelper>();
    connect(compositorHelper.data(), &CompositorHelper::allowMouseCaptureChanged, this, [=] {
        if (isHMDMode()) {
            auto compositorHelper = DependencyManager::get<CompositorHelper>(); // don't capture outer smartpointer
            showCursor(compositorHelper->getAllowMouseCapture() ?
                       Cursor::Manager::lookupIcon(_preferredCursor.get()) :
                       Cursor::Icon::SYSTEM);
        }
    });

#if !defined(DISABLE_QML)
    // Pre-create a couple of Web3D overlays to speed up tablet UI
    auto offscreenSurfaceCache = DependencyManager::get<OffscreenQmlSurfaceCache>();
    offscreenSurfaceCache->setOnRootContextCreated([&](const QString& rootObject, QQmlContext* surfaceContext) {
        if (rootObject == TabletScriptingInterface::QML) {
            // in Qt 5.10.0 there is already an "Audio" object in the QML context
            // though I failed to find it (from QtMultimedia??). So..  let it be "AudioScriptingInterface"
            surfaceContext->setContextProperty("AudioScriptingInterface", DependencyManager::get<AudioScriptingInterface>().data());
            surfaceContext->setContextProperty("Account", AccountServicesScriptingInterface::getInstance()); // DEPRECATED - TO BE REMOVED
        }
    });

    offscreenSurfaceCache->reserve(TabletScriptingInterface::QML, 1);
    offscreenSurfaceCache->reserve(Web3DOverlay::QML, 2);
#endif

    flushMenuUpdates();

#if !defined(DISABLE_QML)
    // Now that the menu is instantiated, ensure the display plugin menu is properly updated
    {
        auto displayPlugins = PluginManager::getInstance()->getDisplayPlugins();
        // first sort the plugins into groupings: standard, advanced, developer
        std::stable_sort(displayPlugins.begin(), displayPlugins.end(),
            [](const DisplayPluginPointer& a, const DisplayPluginPointer& b)->bool { return a->getGrouping() < b->getGrouping(); });

        int dpIndex = 1;
        // concatenate the groupings into a single list in the order: standard, advanced, developer
        for(const auto& displayPlugin : displayPlugins) {
            addDisplayPluginToMenu(displayPlugin, dpIndex, _displayPlugin == displayPlugin);
            dpIndex++;
        }

        // after all plugins have been added to the menu, add a separator to the menu
        auto parent = getPrimaryMenu()->getMenu(MenuOption::OutputMenu);
        parent->addSeparator();
    }
#endif

    // The display plugins are created before the menu now, so we need to do this here to hide the menu bar
    // now that it exists
    if (_window && _window->isFullScreen()) {
        setFullscreen(nullptr, true);
    }


    setIsInterstitialMode(true);
}


void Application::onDesktopRootContextCreated(QQmlContext* surfaceContext) {
    auto engine = surfaceContext->engine();
    // in Qt 5.10.0 there is already an "Audio" object in the QML context
    // though I failed to find it (from QtMultimedia??). So..  let it be "AudioScriptingInterface"
    surfaceContext->setContextProperty("AudioScriptingInterface", DependencyManager::get<AudioScriptingInterface>().data());

    surfaceContext->setContextProperty("AudioStats", DependencyManager::get<AudioClient>()->getStats().data());
    surfaceContext->setContextProperty("AudioScope", DependencyManager::get<AudioScope>().data());

    surfaceContext->setContextProperty("Controller", DependencyManager::get<controller::ScriptingInterface>().data());
    surfaceContext->setContextProperty("Entities", DependencyManager::get<EntityScriptingInterface>().data());
    _fileDownload = new FileScriptingInterface(engine);
    surfaceContext->setContextProperty("File", _fileDownload);
    connect(_fileDownload, &FileScriptingInterface::unzipResult, this, &Application::handleUnzip);
    surfaceContext->setContextProperty("MyAvatar", getMyAvatar().get());
    surfaceContext->setContextProperty("Messages", DependencyManager::get<MessagesClient>().data());
    surfaceContext->setContextProperty("Recording", DependencyManager::get<RecordingScriptingInterface>().data());
    surfaceContext->setContextProperty("Preferences", DependencyManager::get<Preferences>().data());
    surfaceContext->setContextProperty("AddressManager", DependencyManager::get<AddressManager>().data());
    surfaceContext->setContextProperty("FrameTimings", &_graphicsEngine._frameTimingsScriptingInterface);
    surfaceContext->setContextProperty("Rates", new RatesScriptingInterface(this));

    surfaceContext->setContextProperty("TREE_SCALE", TREE_SCALE);
    // FIXME Quat and Vec3 won't work with QJSEngine used by QML
    surfaceContext->setContextProperty("Quat", new Quat());
    surfaceContext->setContextProperty("Vec3", new Vec3());
    surfaceContext->setContextProperty("Uuid", new ScriptUUID());
    surfaceContext->setContextProperty("Assets", DependencyManager::get<AssetMappingsScriptingInterface>().data());
    surfaceContext->setContextProperty("Keyboard", DependencyManager::get<KeyboardScriptingInterface>().data());

    surfaceContext->setContextProperty("AvatarList", DependencyManager::get<AvatarManager>().data());
    surfaceContext->setContextProperty("Users", DependencyManager::get<UsersScriptingInterface>().data());

    surfaceContext->setContextProperty("UserActivityLogger", DependencyManager::get<UserActivityLoggerScriptingInterface>().data());

    surfaceContext->setContextProperty("Camera", &_myCamera);

#if defined(Q_OS_MAC) || defined(Q_OS_WIN)
    surfaceContext->setContextProperty("SpeechRecognizer", DependencyManager::get<SpeechRecognizer>().data());
#endif

    surfaceContext->setContextProperty("Overlays", &_overlays);
    surfaceContext->setContextProperty("Window", DependencyManager::get<WindowScriptingInterface>().data());
    surfaceContext->setContextProperty("Desktop", DependencyManager::get<DesktopScriptingInterface>().data());
    surfaceContext->setContextProperty("MenuInterface", MenuScriptingInterface::getInstance());
    surfaceContext->setContextProperty("Settings", SettingsScriptingInterface::getInstance());
    surfaceContext->setContextProperty("ScriptDiscoveryService", DependencyManager::get<ScriptEngines>().data());
    surfaceContext->setContextProperty("AvatarBookmarks", DependencyManager::get<AvatarBookmarks>().data());
    surfaceContext->setContextProperty("LocationBookmarks", DependencyManager::get<LocationBookmarks>().data());

    // Caches
    surfaceContext->setContextProperty("AnimationCache", DependencyManager::get<AnimationCacheScriptingInterface>().data());
    surfaceContext->setContextProperty("TextureCache", DependencyManager::get<TextureCacheScriptingInterface>().data());
    surfaceContext->setContextProperty("ModelCache", DependencyManager::get<ModelCacheScriptingInterface>().data());
    surfaceContext->setContextProperty("SoundCache", DependencyManager::get<SoundCacheScriptingInterface>().data());

    surfaceContext->setContextProperty("InputConfiguration", DependencyManager::get<InputConfiguration>().data());

    surfaceContext->setContextProperty("Account", AccountServicesScriptingInterface::getInstance()); // DEPRECATED - TO BE REMOVED
    surfaceContext->setContextProperty("GlobalServices", AccountServicesScriptingInterface::getInstance()); // DEPRECATED - TO BE REMOVED
    surfaceContext->setContextProperty("AccountServices", AccountServicesScriptingInterface::getInstance());

    surfaceContext->setContextProperty("DialogsManager", _dialogsManagerScriptingInterface);
    surfaceContext->setContextProperty("FaceTracker", DependencyManager::get<DdeFaceTracker>().data());
    surfaceContext->setContextProperty("AvatarManager", DependencyManager::get<AvatarManager>().data());
    surfaceContext->setContextProperty("LODManager", DependencyManager::get<LODManager>().data());
    surfaceContext->setContextProperty("HMD", DependencyManager::get<HMDScriptingInterface>().data());
    surfaceContext->setContextProperty("Scene", DependencyManager::get<SceneScriptingInterface>().data());
    surfaceContext->setContextProperty("Render", _graphicsEngine.getRenderEngine()->getConfiguration().get());
    surfaceContext->setContextProperty("Workload", _gameWorkload._engine->getConfiguration().get());
    surfaceContext->setContextProperty("Reticle", getApplicationCompositor().getReticleInterface());
    surfaceContext->setContextProperty("Snapshot", DependencyManager::get<Snapshot>().data());

    surfaceContext->setContextProperty("ApplicationCompositor", &getApplicationCompositor());

    surfaceContext->setContextProperty("AvatarInputs", AvatarInputs::getInstance());
    surfaceContext->setContextProperty("Selection", DependencyManager::get<SelectionScriptingInterface>().data());
    surfaceContext->setContextProperty("ContextOverlay", DependencyManager::get<ContextOverlayInterface>().data());
    surfaceContext->setContextProperty("WalletScriptingInterface", DependencyManager::get<WalletScriptingInterface>().data());
    surfaceContext->setContextProperty("HiFiAbout", AboutUtil::getInstance());
    surfaceContext->setContextProperty("ResourceRequestObserver", DependencyManager::get<ResourceRequestObserver>().data());

    if (auto steamClient = PluginManager::getInstance()->getSteamClientPlugin()) {
        surfaceContext->setContextProperty("Steam", new SteamScriptingInterface(engine, steamClient.get()));
    }

    _window->setMenuBar(new Menu());
}

void Application::onDesktopRootItemCreated(QQuickItem* rootItem) {
    Stats::show();
    AnimStats::show();
    auto surfaceContext = getOffscreenUI()->getSurfaceContext();
    surfaceContext->setContextProperty("Stats", Stats::getInstance());
    surfaceContext->setContextProperty("AnimStats", AnimStats::getInstance());

#if !defined(Q_OS_ANDROID)
    auto offscreenUi = getOffscreenUI();
    auto qml = PathUtils::qmlUrl("AvatarInputsBar.qml");
    offscreenUi->show(qml, "AvatarInputsBar");
#endif
}

void Application::updateCamera(RenderArgs& renderArgs, float deltaTime) {
    PROFILE_RANGE(render, __FUNCTION__);
    PerformanceTimer perfTimer("updateCamera");

    glm::vec3 boomOffset;
    auto myAvatar = getMyAvatar();
    boomOffset = myAvatar->getModelScale() * myAvatar->getBoomLength() * -IDENTITY_FORWARD;

    // The render mode is default or mirror if the camera is in mirror mode, assigned further below
    renderArgs._renderMode = RenderArgs::DEFAULT_RENDER_MODE;

    // Always use the default eye position, not the actual head eye position.
    // Using the latter will cause the camera to wobble with idle animations,
    // or with changes from the face tracker
    if (_myCamera.getMode() == CAMERA_MODE_FIRST_PERSON) {
        _thirdPersonHMDCameraBoomValid= false;
        if (isHMDMode()) {
            mat4 camMat = myAvatar->getSensorToWorldMatrix() * myAvatar->getHMDSensorMatrix();
            _myCamera.setPosition(extractTranslation(camMat));
            _myCamera.setOrientation(glmExtractRotation(camMat));
        }
        else {
            _myCamera.setPosition(myAvatar->getDefaultEyePosition());
            _myCamera.setOrientation(myAvatar->getMyHead()->getHeadOrientation());
        }
    }
    else if (_myCamera.getMode() == CAMERA_MODE_THIRD_PERSON) {
        if (isHMDMode()) {

            if (!_thirdPersonHMDCameraBoomValid) {
                const glm::vec3 CAMERA_OFFSET = glm::vec3(0.0f, 0.0f, 0.7f);
                _thirdPersonHMDCameraBoom = cancelOutRollAndPitch(myAvatar->getHMDSensorOrientation()) * CAMERA_OFFSET;
                _thirdPersonHMDCameraBoomValid = true;
            }

            glm::mat4 thirdPersonCameraSensorToWorldMatrix = myAvatar->getSensorToWorldMatrix();

            const glm::vec3 cameraPos = myAvatar->getHMDSensorPosition() + _thirdPersonHMDCameraBoom * myAvatar->getBoomLength();
            glm::mat4 sensorCameraMat = createMatFromQuatAndPos(myAvatar->getHMDSensorOrientation(), cameraPos);
            glm::mat4 worldCameraMat = thirdPersonCameraSensorToWorldMatrix * sensorCameraMat;

            _myCamera.setOrientation(glm::normalize(glmExtractRotation(worldCameraMat)));
            _myCamera.setPosition(extractTranslation(worldCameraMat));
        }
        else {
            _thirdPersonHMDCameraBoomValid = false;

            _myCamera.setOrientation(myAvatar->getHead()->getOrientation());
            if (isOptionChecked(MenuOption::CenterPlayerInView)) {
                _myCamera.setPosition(myAvatar->getDefaultEyePosition()
                    + _myCamera.getOrientation() * boomOffset);
            }
            else {
                _myCamera.setPosition(myAvatar->getDefaultEyePosition()
                    + myAvatar->getWorldOrientation() * boomOffset);
            }
        }
    }
    else if (_myCamera.getMode() == CAMERA_MODE_MIRROR) {
        _thirdPersonHMDCameraBoomValid= false;

        if (isHMDMode()) {
            auto mirrorBodyOrientation = myAvatar->getWorldOrientation() * glm::quat(glm::vec3(0.0f, PI + _mirrorYawOffset, 0.0f));

            glm::quat hmdRotation = extractRotation(myAvatar->getHMDSensorMatrix());
            // Mirror HMD yaw and roll
            glm::vec3 mirrorHmdEulers = glm::eulerAngles(hmdRotation);
            mirrorHmdEulers.y = -mirrorHmdEulers.y;
            mirrorHmdEulers.z = -mirrorHmdEulers.z;
            glm::quat mirrorHmdRotation = glm::quat(mirrorHmdEulers);

            glm::quat worldMirrorRotation = mirrorBodyOrientation * mirrorHmdRotation;

            _myCamera.setOrientation(worldMirrorRotation);

            glm::vec3 hmdOffset = extractTranslation(myAvatar->getHMDSensorMatrix());
            // Mirror HMD lateral offsets
            hmdOffset.x = -hmdOffset.x;

            _myCamera.setPosition(myAvatar->getDefaultEyePosition()
                + glm::vec3(0, _raiseMirror * myAvatar->getModelScale(), 0)
                + mirrorBodyOrientation * glm::vec3(0.0f, 0.0f, 1.0f) * MIRROR_FULLSCREEN_DISTANCE * _scaleMirror
                + mirrorBodyOrientation * hmdOffset);
        }
        else {
            auto userInputMapper = DependencyManager::get<UserInputMapper>();
            const float YAW_SPEED = TWO_PI / 5.0f;
            float deltaYaw = userInputMapper->getActionState(controller::Action::YAW) * YAW_SPEED * deltaTime;
            _mirrorYawOffset += deltaYaw;
            _myCamera.setOrientation(myAvatar->getWorldOrientation() * glm::quat(glm::vec3(0.0f, PI + _mirrorYawOffset, 0.0f)));
            _myCamera.setPosition(myAvatar->getDefaultEyePosition()
                + glm::vec3(0, _raiseMirror * myAvatar->getModelScale(), 0)
                + (myAvatar->getWorldOrientation() * glm::quat(glm::vec3(0.0f, _mirrorYawOffset, 0.0f))) *
                glm::vec3(0.0f, 0.0f, -1.0f) * myAvatar->getBoomLength() * _scaleMirror);
        }
        renderArgs._renderMode = RenderArgs::MIRROR_RENDER_MODE;
    }
    else if (_myCamera.getMode() == CAMERA_MODE_ENTITY) {
        _thirdPersonHMDCameraBoomValid= false;
        EntityItemPointer cameraEntity = _myCamera.getCameraEntityPointer();
        if (cameraEntity != nullptr) {
            if (isHMDMode()) {
                glm::quat hmdRotation = extractRotation(myAvatar->getHMDSensorMatrix());
                _myCamera.setOrientation(cameraEntity->getWorldOrientation() * hmdRotation);
                glm::vec3 hmdOffset = extractTranslation(myAvatar->getHMDSensorMatrix());
                _myCamera.setPosition(cameraEntity->getWorldPosition() + (hmdRotation * hmdOffset));
            }
            else {
                _myCamera.setOrientation(cameraEntity->getWorldOrientation());
                _myCamera.setPosition(cameraEntity->getWorldPosition());
            }
        }
    }
    // Update camera position
    if (!isHMDMode()) {
        _myCamera.update();
    }

    renderArgs._cameraMode = (int8_t)_myCamera.getMode();
}

void Application::runTests() {
    runTimingTests();
    runUnitTests();
}

void Application::faceTrackerMuteToggled() {

    QAction* muteAction = Menu::getInstance()->getActionForOption(MenuOption::MuteFaceTracking);
    Q_CHECK_PTR(muteAction);
    bool isMuted = getSelectedFaceTracker()->isMuted();
    muteAction->setChecked(isMuted);
    getSelectedFaceTracker()->setEnabled(!isMuted);
    Menu::getInstance()->getActionForOption(MenuOption::CalibrateCamera)->setEnabled(!isMuted);
}

void Application::setFieldOfView(float fov) {
    if (fov != _fieldOfView.get()) {
        _fieldOfView.set(fov);
        resizeGL();
    }
}

void Application::setHMDTabletScale(float hmdTabletScale) {
    _hmdTabletScale.set(hmdTabletScale);
}

void Application::setDesktopTabletScale(float desktopTabletScale) {
    _desktopTabletScale.set(desktopTabletScale);
}

void Application::setDesktopTabletBecomesToolbarSetting(bool value) {
    _desktopTabletBecomesToolbarSetting.set(value);
    updateSystemTabletMode();
}

void Application::setHmdTabletBecomesToolbarSetting(bool value) {
    _hmdTabletBecomesToolbarSetting.set(value);
    updateSystemTabletMode();
}

void Application::setPreferStylusOverLaser(bool value) {
    _preferStylusOverLaserSetting.set(value);
}

void Application::setPreferAvatarFingerOverStylus(bool value) {
    _preferAvatarFingerOverStylusSetting.set(value);
}

void Application::setPreferredCursor(const QString& cursorName) {
    qCDebug(interfaceapp) << "setPreferredCursor" << cursorName;
    _preferredCursor.set(cursorName.isEmpty() ? DEFAULT_CURSOR_NAME : cursorName);
    showCursor(Cursor::Manager::lookupIcon(_preferredCursor.get()));
}

void Application::setSettingConstrainToolbarPosition(bool setting) {
    _constrainToolbarPosition.set(setting);
    getOffscreenUI()->setConstrainToolbarToCenterX(setting);
}

void Application::setMiniTabletEnabled(bool enabled) {
    _miniTabletEnabledSetting.set(enabled);
    emit miniTabletEnabledChanged(enabled);
}

void Application::showHelp() {
    static const QString HAND_CONTROLLER_NAME_VIVE = "vive";
    static const QString HAND_CONTROLLER_NAME_OCULUS_TOUCH = "oculus";
    static const QString HAND_CONTROLLER_NAME_WINDOWS_MR = "windowsMR";

    static const QString VIVE_PLUGIN_NAME = "HTC Vive";
    static const QString OCULUS_RIFT_PLUGIN_NAME = "Oculus Rift";
    static const QString WINDOWS_MR_PLUGIN_NAME = "WindowsMR";

    static const QString TAB_KEYBOARD_MOUSE = "kbm";
    static const QString TAB_GAMEPAD = "gamepad";
    static const QString TAB_HAND_CONTROLLERS = "handControllers";

    QString handControllerName;
    QString defaultTab = TAB_KEYBOARD_MOUSE;

    if (PluginUtils::isHMDAvailable(WINDOWS_MR_PLUGIN_NAME)) {
        defaultTab = TAB_HAND_CONTROLLERS;
        handControllerName = HAND_CONTROLLER_NAME_WINDOWS_MR;
    } else if (PluginUtils::isHMDAvailable(VIVE_PLUGIN_NAME)) {
        defaultTab = TAB_HAND_CONTROLLERS;
        handControllerName = HAND_CONTROLLER_NAME_VIVE;
    } else if (PluginUtils::isHMDAvailable(OCULUS_RIFT_PLUGIN_NAME)) {
        if (PluginUtils::isOculusTouchControllerAvailable()) {
            defaultTab = TAB_HAND_CONTROLLERS;
            handControllerName = HAND_CONTROLLER_NAME_OCULUS_TOUCH;
        } else if (PluginUtils::isXboxControllerAvailable()) {
            defaultTab = TAB_GAMEPAD;
        } else {
            defaultTab = TAB_KEYBOARD_MOUSE;
        }
    } else if (PluginUtils::isXboxControllerAvailable()) {
        defaultTab = TAB_GAMEPAD;
    } else {
        defaultTab = TAB_KEYBOARD_MOUSE;
    }

    QUrlQuery queryString;
    queryString.addQueryItem("handControllerName", handControllerName);
    queryString.addQueryItem("defaultTab", defaultTab);
    TabletProxy* tablet = dynamic_cast<TabletProxy*>(DependencyManager::get<TabletScriptingInterface>()->getTablet(SYSTEM_TABLET));
    tablet->gotoWebScreen(PathUtils::resourcesUrl() + INFO_HELP_PATH + "?" + queryString.toString());
    DependencyManager::get<HMDScriptingInterface>()->openTablet();
    //InfoView::show(INFO_HELP_PATH, false, queryString.toString());
}

void Application::resizeEvent(QResizeEvent* event) {
    resizeGL();
}

void Application::resizeGL() {
    PROFILE_RANGE(render, __FUNCTION__);
    if (nullptr == _displayPlugin) {
        return;
    }

    auto displayPlugin = getActiveDisplayPlugin();
    // Set the desired FBO texture size. If it hasn't changed, this does nothing.
    // Otherwise, it must rebuild the FBOs
    uvec2 framebufferSize = displayPlugin->getRecommendedRenderSize();
    uvec2 renderSize = uvec2(framebufferSize);
    if (_renderResolution != renderSize) {
        _renderResolution = renderSize;
        DependencyManager::get<FramebufferCache>()->setFrameBufferSize(fromGlm(renderSize));
    }

    auto renderResolutionScale = getRenderResolutionScale();
    if (displayPlugin->getRenderResolutionScale() != renderResolutionScale) {
        auto renderConfig = _graphicsEngine.getRenderEngine()->getConfiguration();
        assert(renderConfig);
        auto mainView = renderConfig->getConfig("RenderMainView.RenderDeferredTask");
        assert(mainView);
        mainView->setProperty("resolutionScale", renderResolutionScale);
        displayPlugin->setRenderResolutionScale(renderResolutionScale);
    }

    // FIXME the aspect ratio for stereo displays is incorrect based on this.
    float aspectRatio = displayPlugin->getRecommendedAspectRatio();
    _myCamera.setProjection(glm::perspective(glm::radians(_fieldOfView.get()), aspectRatio,
                                             DEFAULT_NEAR_CLIP, DEFAULT_FAR_CLIP));
    // Possible change in aspect ratio
    {
        QMutexLocker viewLocker(&_viewMutex);
        _myCamera.loadViewFrustum(_viewFrustum);
    }

#if !defined(DISABLE_QML)
    getOffscreenUI()->resize(fromGlm(displayPlugin->getRecommendedUiSize()));
#endif
}

void Application::handleSandboxStatus(QNetworkReply* reply) {
    PROFILE_RANGE(render, __FUNCTION__);

    bool sandboxIsRunning = SandboxUtils::readStatus(reply->readAll());

    enum HandControllerType {
        Vive,
        Oculus
    };
    static const std::map<HandControllerType, int> MIN_CONTENT_VERSION = {
        { Vive, 1 },
        { Oculus, 27 }
    };

    // Get sandbox content set version
    auto acDirPath = PathUtils::getAppDataPath() + "../../" + BuildInfo::MODIFIED_ORGANIZATION + "/assignment-client/";
    auto contentVersionPath = acDirPath + "content-version.txt";
    qCDebug(interfaceapp) << "Checking " << contentVersionPath << " for content version";
    int contentVersion = 0;
    QFile contentVersionFile(contentVersionPath);
    if (contentVersionFile.open(QIODevice::ReadOnly | QIODevice::Text)) {
        QString line = contentVersionFile.readAll();
        contentVersion = line.toInt(); // returns 0 if conversion fails
    }

    // Get controller availability
    #ifdef Q_OS_ANDROID
    bool hasHandControllers = true;
    #else
    bool hasHandControllers = false;
    if (PluginUtils::isViveControllerAvailable() || PluginUtils::isOculusTouchControllerAvailable()) {
        hasHandControllers = true;
    }
    #endif

    // Check HMD use (may be technically available without being in use)
    bool hasHMD = PluginUtils::isHMDAvailable();
    bool isUsingHMD = _displayPlugin->isHmd();
    bool isUsingHMDAndHandControllers = hasHMD && hasHandControllers && isUsingHMD;

    Setting::Handle<bool> firstRun{ Settings::firstRun, true };

    qCDebug(interfaceapp) << "HMD:" << hasHMD << ", Hand Controllers: " << hasHandControllers << ", Using HMD: " << isUsingHMDAndHandControllers;

    // when --url in command line, teleport to location
    const QString HIFI_URL_COMMAND_LINE_KEY = "--url";
    int urlIndex = arguments().indexOf(HIFI_URL_COMMAND_LINE_KEY);
    QString addressLookupString;
    if (urlIndex != -1) {
        QUrl url(arguments().value(urlIndex + 1));
        if (url.scheme() == URL_SCHEME_HIFIAPP) {
            Setting::Handle<QVariant>("startUpApp").set(url.path());
        } else {
            addressLookupString = url.toString();
        }
    }

    static const QString SENT_TO_PREVIOUS_LOCATION = "previous_location";
    static const QString SENT_TO_ENTRY = "entry";

    QString sentTo;

    // If this is a first run we short-circuit the address passed in
    if (firstRun.get()) {
#if !defined(Q_OS_ANDROID)
        DependencyManager::get<AddressManager>()->goToEntry();
        sentTo = SENT_TO_ENTRY;
#endif
        firstRun.set(false);

    } else {
#if !defined(Q_OS_ANDROID)
        QString goingTo = "";
        if (addressLookupString.isEmpty()) {
            if (Menu::getInstance()->isOptionChecked(MenuOption::HomeLocation)) {
                auto locationBookmarks = DependencyManager::get<LocationBookmarks>();
                addressLookupString = locationBookmarks->addressForBookmark(LocationBookmarks::HOME_BOOKMARK);
                goingTo = "home location";
            } else {
                goingTo = "previous location";
            }
        }
        qCDebug(interfaceapp) << "Not first run... going to" << qPrintable(!goingTo.isEmpty() ? goingTo : addressLookupString);
        DependencyManager::get<AddressManager>()->loadSettings(addressLookupString);
        sentTo = SENT_TO_PREVIOUS_LOCATION;
#endif
    }

    UserActivityLogger::getInstance().logAction("startup_sent_to", {
        { "sent_to", sentTo },
        { "sandbox_is_running", sandboxIsRunning },
        { "has_hmd", hasHMD },
        { "has_hand_controllers", hasHandControllers },
        { "is_using_hmd", isUsingHMD },
        { "is_using_hmd_and_hand_controllers", isUsingHMDAndHandControllers },
        { "content_version", contentVersion }
    });

    _connectionMonitor.init();
}

bool Application::importJSONFromURL(const QString& urlString) {
    // we only load files that terminate in just .json (not .svo.json and not .ava.json)
    QUrl jsonURL { urlString };

    emit svoImportRequested(urlString);
    return true;
}

bool Application::importSVOFromURL(const QString& urlString) {
    emit svoImportRequested(urlString);
    return true;
}

bool Application::importFromZIP(const QString& filePath) {
    qDebug() << "A zip file has been dropped in: " << filePath;
    QUrl empty;
    // handle Blocks download from Marketplace
    if (filePath.contains("poly.google.com/downloads")) {
        addAssetToWorldFromURL(filePath);
    } else {
        qApp->getFileDownloadInterface()->runUnzip(filePath, empty, true, true, false);
    }
    return true;
}

bool Application::isServerlessMode() const {
    auto tree = getEntities()->getTree();
    if (tree) {
        return tree->isServerlessMode();
    }
    return false;
}

void Application::setIsInterstitialMode(bool interstitialMode) {
    bool enableInterstitial = DependencyManager::get<NodeList>()->getDomainHandler().getInterstitialModeEnabled();
    if (enableInterstitial) {
        if (_interstitialMode != interstitialMode) {
            _interstitialMode = interstitialMode;
            emit interstitialModeChanged(_interstitialMode);

            DependencyManager::get<AudioClient>()->setAudioPaused(_interstitialMode);
            DependencyManager::get<AvatarManager>()->setMyAvatarDataPacketsPaused(_interstitialMode);
        }
    }
}

void Application::setIsServerlessMode(bool serverlessDomain) {
    auto tree = getEntities()->getTree();
    if (tree) {
        tree->setIsServerlessMode(serverlessDomain);
    }
}

void Application::loadServerlessDomain(QUrl domainURL, bool errorDomain) {
    if (QThread::currentThread() != thread()) {
        QMetaObject::invokeMethod(this, "loadServerlessDomain", Q_ARG(QUrl, domainURL), Q_ARG(bool, errorDomain));
        return;
    }

    if (domainURL.isEmpty()) {
        return;
    }

    QUuid serverlessSessionID = QUuid::createUuid();
    getMyAvatar()->setSessionUUID(serverlessSessionID);
    auto nodeList = DependencyManager::get<NodeList>();
    nodeList->setSessionUUID(serverlessSessionID);

    // there is no domain-server to tell us our permissions, so enable all
    NodePermissions permissions;
    permissions.setAll(true);
    nodeList->setPermissions(permissions);

    // we can't import directly into the main tree because we would need to lock it, and
    // Octree::readFromURL calls loop.exec which can run code which will also attempt to lock the tree.
    EntityTreePointer tmpTree(new EntityTree());
    tmpTree->setIsServerlessMode(true);
    tmpTree->createRootElement();
    auto myAvatar = getMyAvatar();
    tmpTree->setMyAvatar(myAvatar);
    bool success = tmpTree->readFromURL(domainURL.toString());
    if (success) {
        tmpTree->reaverageOctreeElements();
        tmpTree->sendEntities(&_entityEditSender, getEntities()->getTree(), 0, 0, 0);
    }

    std::map<QString, QString> namedPaths = tmpTree->getNamedPaths();
    if (errorDomain) {
        nodeList->getDomainHandler().loadedErrorDomain(namedPaths);
    } else {
        nodeList->getDomainHandler().connectedToServerless(namedPaths);
    }

    _fullSceneReceivedCounter++;
}

bool Application::importImage(const QString& urlString) {
    qCDebug(interfaceapp) << "An image file has been dropped in";
    QString filepath(urlString);
    filepath.remove("file:///");
    addAssetToWorld(filepath, "", false, false);
    return true;
}

// thread-safe
void Application::onPresent(quint32 frameCount) {
    bool expected = false;
    if (_pendingIdleEvent.compare_exchange_strong(expected, true)) {
        postEvent(this, new QEvent((QEvent::Type)ApplicationEvent::Idle), Qt::HighEventPriority);
    }
    expected = false;
    if (_graphicsEngine.checkPendingRenderEvent() && !isAboutToQuit()) {
        postEvent(_graphicsEngine._renderEventHandler, new QEvent((QEvent::Type)ApplicationEvent::Render));
    }
}

static inline bool isKeyEvent(QEvent::Type type) {
    return type == QEvent::KeyPress || type == QEvent::KeyRelease;
}

bool Application::handleKeyEventForFocusedEntityOrOverlay(QEvent* event) {
    if (!_keyboardFocusedEntity.get().isInvalidID()) {
        switch (event->type()) {
            case QEvent::KeyPress:
            case QEvent::KeyRelease:
                {
                    auto eventHandler = getEntities()->getEventHandler(_keyboardFocusedEntity.get());
                    if (eventHandler) {
                        event->setAccepted(false);
                        QCoreApplication::sendEvent(eventHandler, event);
                        if (event->isAccepted()) {
                            _lastAcceptedKeyPress = usecTimestampNow();
                            return true;
                        }
                    }
                    break;
                }
            default:
                break;
        }
    }

    if (_keyboardFocusedOverlay.get() != UNKNOWN_OVERLAY_ID) {
        switch (event->type()) {
            case QEvent::KeyPress:
            case QEvent::KeyRelease: {
                    // Only Web overlays can have focus.
                    auto overlay = std::dynamic_pointer_cast<Web3DOverlay>(getOverlays().getOverlay(_keyboardFocusedOverlay.get()));
                    if (overlay && overlay->getEventHandler()) {
                        event->setAccepted(false);
                        QCoreApplication::sendEvent(overlay->getEventHandler(), event);
                        if (event->isAccepted()) {
                            _lastAcceptedKeyPress = usecTimestampNow();
                            return true;
                        }
                    }
                }
                break;

            default:
                break;
        }
    }

    return false;
}

bool Application::handleFileOpenEvent(QFileOpenEvent* fileEvent) {
    QUrl url = fileEvent->url();
    if (!url.isEmpty()) {
        QString urlString = url.toString();
        if (canAcceptURL(urlString)) {
            return acceptURL(urlString);
        }
    }
    return false;
}

#ifdef DEBUG_EVENT_QUEUE
static int getEventQueueSize(QThread* thread) {
    auto threadData = QThreadData::get2(thread);
    QMutexLocker locker(&threadData->postEventList.mutex);
    return threadData->postEventList.size();
}

static void dumpEventQueue(QThread* thread) {
    auto threadData = QThreadData::get2(thread);
    QMutexLocker locker(&threadData->postEventList.mutex);
    qDebug() << "Event list, size =" << threadData->postEventList.size();
    for (auto& postEvent : threadData->postEventList) {
        QEvent::Type type = (postEvent.event ? postEvent.event->type() : QEvent::None);
        qDebug() << "    " << type;
    }
}
#endif // DEBUG_EVENT_QUEUE

bool Application::event(QEvent* event) {

    if (_aboutToQuit) {
        return false;
    }

    if (!Menu::getInstance()) {
        return false;
    }

    // Allow focused Entities and Overlays to handle keyboard input
    if (isKeyEvent(event->type()) && handleKeyEventForFocusedEntityOrOverlay(event)) {
        return true;
    }

    int type = event->type();
    switch (type) {
        case ApplicationEvent::Lambda:
            static_cast<LambdaEvent*>(event)->call();
            return true;

        // Explicit idle keeps the idle running at a lower interval, but without any rendering
        // see (windowMinimizedChanged)
        case ApplicationEvent::Idle:
            idle();

#ifdef DEBUG_EVENT_QUEUE
            {
                int count = getEventQueueSize(QThread::currentThread());
                if (count > 400) {
                    dumpEventQueue(QThread::currentThread());
                }
            }
#endif // DEBUG_EVENT_QUEUE

            _pendingIdleEvent.store(false);

            return true;

        case QEvent::MouseMove:
            mouseMoveEvent(static_cast<QMouseEvent*>(event));
            return true;
        case QEvent::MouseButtonPress:
            mousePressEvent(static_cast<QMouseEvent*>(event));
            return true;
        case QEvent::MouseButtonDblClick:
            mouseDoublePressEvent(static_cast<QMouseEvent*>(event));
            return true;
        case QEvent::MouseButtonRelease:
            mouseReleaseEvent(static_cast<QMouseEvent*>(event));
            return true;
        case QEvent::KeyPress:
            keyPressEvent(static_cast<QKeyEvent*>(event));
            return true;
        case QEvent::KeyRelease:
            keyReleaseEvent(static_cast<QKeyEvent*>(event));
            return true;
        case QEvent::FocusOut:
            focusOutEvent(static_cast<QFocusEvent*>(event));
            return true;
        case QEvent::TouchBegin:
            touchBeginEvent(static_cast<QTouchEvent*>(event));
            event->accept();
            return true;
        case QEvent::TouchEnd:
            touchEndEvent(static_cast<QTouchEvent*>(event));
            return true;
        case QEvent::TouchUpdate:
            touchUpdateEvent(static_cast<QTouchEvent*>(event));
            return true;
        case QEvent::Gesture:
            touchGestureEvent((QGestureEvent*)event);
            return true;
        case QEvent::Wheel:
            wheelEvent(static_cast<QWheelEvent*>(event));
            return true;
        case QEvent::Drop:
            dropEvent(static_cast<QDropEvent*>(event));
            return true;

        case QEvent::FileOpen:
            if (handleFileOpenEvent(static_cast<QFileOpenEvent*>(event))) {
                return true;
            }
            break;

        default:
            break;
    }

    return QApplication::event(event);
}

bool Application::eventFilter(QObject* object, QEvent* event) {

    if (_aboutToQuit && event->type() != QEvent::DeferredDelete && event->type() != QEvent::Destroy) {
        return true;
    }

    if (event->type() == QEvent::Leave) {
        getApplicationCompositor().handleLeaveEvent();
    }

    if (event->type() == QEvent::ShortcutOverride) {
#if !defined(DISABLE_QML)
        if (getOffscreenUI()->shouldSwallowShortcut(event)) {
            event->accept();
            return true;
        }
#endif

        // Filter out captured keys before they're used for shortcut actions.
        if (_controllerScriptingInterface->isKeyCaptured(static_cast<QKeyEvent*>(event))) {
            event->accept();
            return true;
        }
    }

    return false;
}

static bool _altPressed{ false };

void Application::keyPressEvent(QKeyEvent* event) {
    _altPressed = event->key() == Qt::Key_Alt;

    if (!event->isAutoRepeat()) {
        _keysPressed.insert(event->key(), *event);
    }

    _controllerScriptingInterface->emitKeyPressEvent(event); // send events to any registered scripts
    // if one of our scripts have asked to capture this event, then stop processing it
    if (_controllerScriptingInterface->isKeyCaptured(event) || isInterstitialMode()) {
        return;
    }

    if (hasFocus()) {
        if (_keyboardMouseDevice->isActive()) {
            _keyboardMouseDevice->keyPressEvent(event);
        }

        bool isShifted = event->modifiers().testFlag(Qt::ShiftModifier);
        bool isMeta = event->modifiers().testFlag(Qt::ControlModifier);
        bool isOption = event->modifiers().testFlag(Qt::AltModifier);
        switch (event->key()) {
            case Qt::Key_Enter:
            case Qt::Key_Return:
                if (isOption) {
                    if (_window->isFullScreen()) {
                        unsetFullscreen();
                    } else {
                        setFullscreen(nullptr);
                    }
                }
                break;

            case Qt::Key_1: {
                Menu* menu = Menu::getInstance();
                menu->triggerOption(MenuOption::FirstPerson);
                break;
            }
            case Qt::Key_2: {
                Menu* menu = Menu::getInstance();
                menu->triggerOption(MenuOption::FullscreenMirror);
                break;
            }
            case Qt::Key_3: {
                Menu* menu = Menu::getInstance();
                menu->triggerOption(MenuOption::ThirdPerson);
                break;
            }
            case Qt::Key_4:
            case Qt::Key_5:
            case Qt::Key_6:
            case Qt::Key_7:
                if (isMeta || isOption) {
                    unsigned int index = static_cast<unsigned int>(event->key() - Qt::Key_1);
                    auto displayPlugins = PluginManager::getInstance()->getDisplayPlugins();
                    if (index < displayPlugins.size()) {
                        auto targetPlugin = displayPlugins.at(index);
                        QString targetName = targetPlugin->getName();
                        auto menu = Menu::getInstance();
                        QAction* action = menu->getActionForOption(targetName);
                        if (action && !action->isChecked()) {
                            action->trigger();
                        }
                    }
                }
                break;

            case Qt::Key_G:
                if (isShifted && isMeta) {
                    static const QString HIFI_FRAMES_FOLDER_VAR = "HIFI_FRAMES_FOLDER";
                    static const QString GPU_FRAME_FOLDER = QProcessEnvironment::systemEnvironment().contains(HIFI_FRAMES_FOLDER_VAR)
                        ? QProcessEnvironment::systemEnvironment().value(HIFI_FRAMES_FOLDER_VAR)
                        : "hifiFrames";
                    static QString GPU_FRAME_TEMPLATE = GPU_FRAME_FOLDER + "/{DATE}_{TIME}";
                    QString fullPath = FileUtils::computeDocumentPath(FileUtils::replaceDateTimeTokens(GPU_FRAME_TEMPLATE));
                    if (FileUtils::canCreateFile(fullPath)) {
                        getActiveDisplayPlugin()->captureFrame(fullPath.toStdString());
                    }
                }
                break;
            case Qt::Key_X:
                if (isShifted && isMeta) {
                    auto offscreenUi = getOffscreenUI();
                    offscreenUi->togglePinned();
                    //offscreenUi->getSurfaceContext()->engine()->clearComponentCache();
                    //OffscreenUi::information("Debugging", "Component cache cleared");
                    // placeholder for dialogs being converted to QML.
                }
                break;

            case Qt::Key_Y:
                if (isShifted && isMeta) {
                    getActiveDisplayPlugin()->cycleDebugOutput();
                }
                break;

            case Qt::Key_B:
                if (isMeta) {
                    auto offscreenUi = getOffscreenUI();
                    offscreenUi->load("Browser.qml");
                } else if (isOption) {
                    controller::InputRecorder* inputRecorder = controller::InputRecorder::getInstance();
                    inputRecorder->stopPlayback();
                }
                break;

            case Qt::Key_L:
                if (isShifted && isMeta) {
                    Menu::getInstance()->triggerOption(MenuOption::Log);
                } else if (isMeta) {
                    auto dialogsManager = DependencyManager::get<DialogsManager>();
                    dialogsManager->toggleAddressBar();
                } else if (isShifted) {
                    Menu::getInstance()->triggerOption(MenuOption::LodTools);
                }
                break;

            case Qt::Key_R:
                if (isMeta && !event->isAutoRepeat()) {
                    DependencyManager::get<ScriptEngines>()->reloadAllScripts();
                    getOffscreenUI()->clearCache();
                }
                break;

            case Qt::Key_Asterisk:
                Menu::getInstance()->triggerOption(MenuOption::DefaultSkybox);
                break;

            case Qt::Key_M:
                if (isMeta) {
                    auto audioClient = DependencyManager::get<AudioClient>();
                    audioClient->setMuted(!audioClient->isMuted());
                }
                break;

            case Qt::Key_N:
                if (!isOption && !isShifted && isMeta) {
                    DependencyManager::get<NodeList>()->toggleIgnoreRadius();
                }
                break;

            case Qt::Key_S:
                if (isShifted && isMeta && !isOption) {
                    Menu::getInstance()->triggerOption(MenuOption::SuppressShortTimings);
                }
                break;

            case Qt::Key_P: {
                if (!isShifted && !isMeta && !isOption && !event->isAutoRepeat()) {
                    AudioInjectorOptions options;
                    options.localOnly = true;
                    options.stereo = true;
                    Setting::Handle<bool> notificationSounds{ MenuOption::NotificationSounds, true };
                    Setting::Handle<bool> notificationSoundSnapshot{ MenuOption::NotificationSoundsSnapshot, true };
                    if (notificationSounds.get() && notificationSoundSnapshot.get()) {
                        if (_snapshotSoundInjector) {
                            _snapshotSoundInjector->setOptions(options);
                            _snapshotSoundInjector->restart();
                        } else {
                            _snapshotSoundInjector = AudioInjector::playSound(_snapshotSound, options);
                        }
                    }
                    takeSnapshot(true);
                }
                break;
            }

            case Qt::Key_Apostrophe: {
                if (isMeta) {
                    auto cursor = Cursor::Manager::instance().getCursor();
                    auto curIcon = cursor->getIcon();
                    if (curIcon == Cursor::Icon::DEFAULT) {
                        showCursor(Cursor::Icon::RETICLE);
                    } else if (curIcon == Cursor::Icon::RETICLE) {
                        showCursor(Cursor::Icon::SYSTEM);
                    } else if (curIcon == Cursor::Icon::SYSTEM) {
                        showCursor(Cursor::Icon::LINK);
                    } else {
                        showCursor(Cursor::Icon::DEFAULT);
                    }
                } else if (!event->isAutoRepeat()){
                    resetSensors(true);
                }
                break;
            }

            case Qt::Key_Backslash:
                Menu::getInstance()->triggerOption(MenuOption::Chat);
                break;

            case Qt::Key_Slash:
                Menu::getInstance()->triggerOption(MenuOption::Stats);
                break;

            case Qt::Key_Plus: {
                if (isMeta && event->modifiers().testFlag(Qt::KeypadModifier)) {
                    auto& cursorManager = Cursor::Manager::instance();
                    cursorManager.setScale(cursorManager.getScale() * 1.1f);
                } else {
                    getMyAvatar()->increaseSize();
                }
                break;
            }

            case Qt::Key_Minus: {
                if (isMeta && event->modifiers().testFlag(Qt::KeypadModifier)) {
                    auto& cursorManager = Cursor::Manager::instance();
                    cursorManager.setScale(cursorManager.getScale() / 1.1f);
                } else {
                    getMyAvatar()->decreaseSize();
                }
                break;
            }

            case Qt::Key_Equal:
                getMyAvatar()->resetSize();
                break;
            case Qt::Key_Escape: {
                getActiveDisplayPlugin()->abandonCalibration();
                break;
            }

            default:
                event->ignore();
                break;
        }
    }
}

void Application::keyReleaseEvent(QKeyEvent* event) {
    if (!event->isAutoRepeat()) {
        _keysPressed.remove(event->key());
    }

#if defined(Q_OS_ANDROID)
    if (event->key() == Qt::Key_Back) {
        event->accept();
        AndroidHelper::instance().requestActivity("Home", false);
    }
#endif
    _controllerScriptingInterface->emitKeyReleaseEvent(event); // send events to any registered scripts

    // if one of our scripts have asked to capture this event, then stop processing it
    if (_controllerScriptingInterface->isKeyCaptured(event)) {
        return;
    }

    if (_keyboardMouseDevice->isActive()) {
        _keyboardMouseDevice->keyReleaseEvent(event);
    }
}

void Application::focusOutEvent(QFocusEvent* event) {
    auto inputPlugins = PluginManager::getInstance()->getInputPlugins();
    foreach(auto inputPlugin, inputPlugins) {
        if (inputPlugin->isActive()) {
            inputPlugin->pluginFocusOutEvent();
        }
    }

// FIXME spacemouse code still needs cleanup
#if 0
    //SpacemouseDevice::getInstance().focusOutEvent();
    //SpacemouseManager::getInstance().getDevice()->focusOutEvent();
    SpacemouseManager::getInstance().ManagerFocusOutEvent();
#endif

    synthesizeKeyReleasEvents();
}

void Application::synthesizeKeyReleasEvents() {
    // synthesize events for keys currently pressed, since we may not get their release events
    // Because our key event handlers may manipulate _keysPressed, lets swap the keys pressed into a local copy,
    // clearing the existing list.
    QHash<int, QKeyEvent> keysPressed;
    std::swap(keysPressed, _keysPressed);
    for (auto& ev : keysPressed) {
        QKeyEvent synthesizedEvent { QKeyEvent::KeyRelease, ev.key(), Qt::NoModifier, ev.text() };
        keyReleaseEvent(&synthesizedEvent);
    }
}

void Application::maybeToggleMenuVisible(QMouseEvent* event) const {
#ifndef Q_OS_MAC
    // If in full screen, and our main windows menu bar is hidden, and we're close to the top of the QMainWindow
    // then show the menubar.
    if (_window->isFullScreen()) {
        QMenuBar* menuBar = _window->menuBar();
        if (menuBar) {
            static const int MENU_TOGGLE_AREA = 10;
            if (!menuBar->isVisible()) {
                if (event->pos().y() <= MENU_TOGGLE_AREA) {
                    menuBar->setVisible(true);
                }
            }  else {
                if (event->pos().y() > MENU_TOGGLE_AREA) {
                    menuBar->setVisible(false);
                }
            }
        }
    }
#endif
}

void Application::mouseMoveEvent(QMouseEvent* event) {
    PROFILE_RANGE(app_input_mouse, __FUNCTION__);

    maybeToggleMenuVisible(event);

    auto& compositor = getApplicationCompositor();
    // if this is a real mouse event, and we're in HMD mode, then we should use it to move the
    // compositor reticle
    // handleRealMouseMoveEvent() will return true, if we shouldn't process the event further
    if (!compositor.fakeEventActive() && compositor.handleRealMouseMoveEvent()) {
        return; // bail
    }

#if !defined(DISABLE_QML)
    auto offscreenUi = getOffscreenUI();
    auto eventPosition = compositor.getMouseEventPosition(event);
    QPointF transformedPos = offscreenUi ? offscreenUi->mapToVirtualScreen(eventPosition) : QPointF();
#else
    QPointF transformedPos;
#endif
    auto button = event->button();
    auto buttons = event->buttons();
    // Determine if the ReticleClick Action is 1 and if so, fake include the LeftMouseButton
    if (_reticleClickPressed) {
        if (button == Qt::NoButton) {
            button = Qt::LeftButton;
        }
        buttons |= Qt::LeftButton;
    }

    QMouseEvent mappedEvent(event->type(),
        transformedPos,
        event->screenPos(), button,
        buttons, event->modifiers());

    if (compositor.getReticleVisible() || !isHMDMode() || !compositor.getReticleOverDesktop() ||
        getOverlays().getOverlayAtPoint(glm::vec2(transformedPos.x(), transformedPos.y())) != UNKNOWN_OVERLAY_ID) {
        getOverlays().mouseMoveEvent(&mappedEvent);
        getEntities()->mouseMoveEvent(&mappedEvent);
    }

    _controllerScriptingInterface->emitMouseMoveEvent(&mappedEvent); // send events to any registered scripts

    // if one of our scripts have asked to capture this event, then stop processing it
    if (_controllerScriptingInterface->isMouseCaptured()) {
        return;
    }

    if (_keyboardMouseDevice->isActive()) {
        _keyboardMouseDevice->mouseMoveEvent(event);
    }
}

void Application::mousePressEvent(QMouseEvent* event) {
    // Inhibit the menu if the user is using alt-mouse dragging
    _altPressed = false;

#if !defined(DISABLE_QML)
    auto offscreenUi = getOffscreenUI();
    // If we get a mouse press event it means it wasn't consumed by the offscreen UI,
    // hence, we should defocus all of the offscreen UI windows, in order to allow
    // keyboard shortcuts not to be swallowed by them.  In particular, WebEngineViews
    // will consume all keyboard events.
    offscreenUi->unfocusWindows();

    auto eventPosition = getApplicationCompositor().getMouseEventPosition(event);
    QPointF transformedPos = offscreenUi->mapToVirtualScreen(eventPosition);
#else
    QPointF transformedPos;
#endif
    QMouseEvent mappedEvent(event->type(),
        transformedPos,
        event->screenPos(), event->button(),
        event->buttons(), event->modifiers());

    getOverlays().mousePressEvent(&mappedEvent);
    if (!_controllerScriptingInterface->areEntityClicksCaptured()) {
        getEntities()->mousePressEvent(&mappedEvent);
    }

    _controllerScriptingInterface->emitMousePressEvent(&mappedEvent); // send events to any registered scripts

    // if one of our scripts have asked to capture this event, then stop processing it
    if (_controllerScriptingInterface->isMouseCaptured()) {
        return;
    }

#if defined(Q_OS_MAC)
    // Fix for OSX right click dragging on window when coming from a native window
    bool isFocussed = hasFocus();
    if (!isFocussed && event->button() == Qt::MouseButton::RightButton) {
        setFocus();
        isFocussed = true;
    }

    if (isFocussed) {
#else
    if (hasFocus()) {
#endif
        if (_keyboardMouseDevice->isActive()) {
            _keyboardMouseDevice->mousePressEvent(event);
        }
    }
}

void Application::mouseDoublePressEvent(QMouseEvent* event) {
#if !defined(DISABLE_QML)
    auto offscreenUi = getOffscreenUI();
    auto eventPosition = getApplicationCompositor().getMouseEventPosition(event);
    QPointF transformedPos = offscreenUi->mapToVirtualScreen(eventPosition);
#else
    QPointF transformedPos;
#endif
    QMouseEvent mappedEvent(event->type(),
        transformedPos,
        event->screenPos(), event->button(),
        event->buttons(), event->modifiers());

    getOverlays().mouseDoublePressEvent(&mappedEvent);
    if (!_controllerScriptingInterface->areEntityClicksCaptured()) {
        getEntities()->mouseDoublePressEvent(&mappedEvent);
    }

    // if one of our scripts have asked to capture this event, then stop processing it
    if (_controllerScriptingInterface->isMouseCaptured()) {
        return;
    }

    _controllerScriptingInterface->emitMouseDoublePressEvent(event);
}

void Application::mouseReleaseEvent(QMouseEvent* event) {

#if !defined(DISABLE_QML)
    auto offscreenUi = getOffscreenUI();
    auto eventPosition = getApplicationCompositor().getMouseEventPosition(event);
    QPointF transformedPos = offscreenUi->mapToVirtualScreen(eventPosition);
#else
    QPointF transformedPos;
#endif
    QMouseEvent mappedEvent(event->type(),
        transformedPos,
        event->screenPos(), event->button(),
        event->buttons(), event->modifiers());

    getOverlays().mouseReleaseEvent(&mappedEvent);
    getEntities()->mouseReleaseEvent(&mappedEvent);

    _controllerScriptingInterface->emitMouseReleaseEvent(&mappedEvent); // send events to any registered scripts

    // if one of our scripts have asked to capture this event, then stop processing it
    if (_controllerScriptingInterface->isMouseCaptured()) {
        return;
    }

    if (hasFocus()) {
        if (_keyboardMouseDevice->isActive()) {
            _keyboardMouseDevice->mouseReleaseEvent(event);
        }
    }
}

void Application::touchUpdateEvent(QTouchEvent* event) {
    _altPressed = false;

    if (event->type() == QEvent::TouchUpdate) {
        TouchEvent thisEvent(*event, _lastTouchEvent);
        _controllerScriptingInterface->emitTouchUpdateEvent(thisEvent); // send events to any registered scripts
        _lastTouchEvent = thisEvent;
    }

    // if one of our scripts have asked to capture this event, then stop processing it
    if (_controllerScriptingInterface->isTouchCaptured()) {
        return;
    }

    if (_keyboardMouseDevice->isActive()) {
        _keyboardMouseDevice->touchUpdateEvent(event);
    }
    if (_touchscreenDevice && _touchscreenDevice->isActive()) {
        _touchscreenDevice->touchUpdateEvent(event);
    }
    if (_touchscreenVirtualPadDevice && _touchscreenVirtualPadDevice->isActive()) {
        _touchscreenVirtualPadDevice->touchUpdateEvent(event);
    }
}

void Application::touchBeginEvent(QTouchEvent* event) {
    _altPressed = false;
    TouchEvent thisEvent(*event); // on touch begin, we don't compare to last event
    _controllerScriptingInterface->emitTouchBeginEvent(thisEvent); // send events to any registered scripts

    _lastTouchEvent = thisEvent; // and we reset our last event to this event before we call our update
    touchUpdateEvent(event);

    // if one of our scripts have asked to capture this event, then stop processing it
    if (_controllerScriptingInterface->isTouchCaptured()) {
        return;
    }

    if (_keyboardMouseDevice->isActive()) {
        _keyboardMouseDevice->touchBeginEvent(event);
    }
    if (_touchscreenDevice && _touchscreenDevice->isActive()) {
        _touchscreenDevice->touchBeginEvent(event);
    }
    if (_touchscreenVirtualPadDevice && _touchscreenVirtualPadDevice->isActive()) {
        _touchscreenVirtualPadDevice->touchBeginEvent(event);
    }

}

void Application::touchEndEvent(QTouchEvent* event) {
    _altPressed = false;
    TouchEvent thisEvent(*event, _lastTouchEvent);
    _controllerScriptingInterface->emitTouchEndEvent(thisEvent); // send events to any registered scripts
    _lastTouchEvent = thisEvent;

    // if one of our scripts have asked to capture this event, then stop processing it
    if (_controllerScriptingInterface->isTouchCaptured()) {
        return;
    }

    if (_keyboardMouseDevice->isActive()) {
        _keyboardMouseDevice->touchEndEvent(event);
    }
    if (_touchscreenDevice && _touchscreenDevice->isActive()) {
        _touchscreenDevice->touchEndEvent(event);
    }
    if (_touchscreenVirtualPadDevice && _touchscreenVirtualPadDevice->isActive()) {
        _touchscreenVirtualPadDevice->touchEndEvent(event);
    }
    // put any application specific touch behavior below here..
}

void Application::touchGestureEvent(QGestureEvent* event) {
    if (_touchscreenDevice && _touchscreenDevice->isActive()) {
        _touchscreenDevice->touchGestureEvent(event);
    }
    if (_touchscreenVirtualPadDevice && _touchscreenVirtualPadDevice->isActive()) {
        _touchscreenVirtualPadDevice->touchGestureEvent(event);
    }
}

void Application::wheelEvent(QWheelEvent* event) const {
    _altPressed = false;
    _controllerScriptingInterface->emitWheelEvent(event); // send events to any registered scripts

    // if one of our scripts have asked to capture this event, then stop processing it
    if (_controllerScriptingInterface->isWheelCaptured()) {
        return;
    }

    if (_keyboardMouseDevice->isActive()) {
        _keyboardMouseDevice->wheelEvent(event);
    }
}

void Application::dropEvent(QDropEvent *event) {
    const QMimeData* mimeData = event->mimeData();
    for (auto& url : mimeData->urls()) {
        QString urlString = url.toString();
        if (acceptURL(urlString, true)) {
            event->acceptProposedAction();
        }
    }
}

void Application::dragEnterEvent(QDragEnterEvent* event) {
    event->acceptProposedAction();
}

// This is currently not used, but could be invoked if the user wants to go to the place embedded in an
// Interface-taken snapshot. (It was developed for drag and drop, before we had asset-server loading or in-world browsers.)
bool Application::acceptSnapshot(const QString& urlString) {
    QUrl url(urlString);
    QString snapshotPath = url.toLocalFile();

    SnapshotMetaData* snapshotData = DependencyManager::get<Snapshot>()->parseSnapshotData(snapshotPath);
    if (snapshotData) {
        if (!snapshotData->getURL().toString().isEmpty()) {
            DependencyManager::get<AddressManager>()->handleLookupString(snapshotData->getURL().toString());
        }
    } else {
        OffscreenUi::asyncWarning("", "No location details were found in the file\n" +
                             snapshotPath + "\nTry dragging in an authentic Hifi snapshot.");
    }
    return true;
}

#ifdef Q_OS_WIN
#include <Windows.h>
#include <TCHAR.h>
#include <pdh.h>
#pragma comment(lib, "pdh.lib")
#pragma comment(lib, "ntdll.lib")

extern "C" {
    enum SYSTEM_INFORMATION_CLASS {
        SystemBasicInformation = 0,
        SystemProcessorPerformanceInformation = 8,
    };

    struct SYSTEM_PROCESSOR_PERFORMANCE_INFORMATION {
        LARGE_INTEGER IdleTime;
        LARGE_INTEGER KernelTime;
        LARGE_INTEGER UserTime;
        LARGE_INTEGER DpcTime;
        LARGE_INTEGER InterruptTime;
        ULONG InterruptCount;
    };

    struct SYSTEM_BASIC_INFORMATION {
        ULONG Reserved;
        ULONG TimerResolution;
        ULONG PageSize;
        ULONG NumberOfPhysicalPages;
        ULONG LowestPhysicalPageNumber;
        ULONG HighestPhysicalPageNumber;
        ULONG AllocationGranularity;
        ULONG_PTR MinimumUserModeAddress;
        ULONG_PTR MaximumUserModeAddress;
        ULONG_PTR ActiveProcessorsAffinityMask;
        CCHAR NumberOfProcessors;
    };

    NTSYSCALLAPI NTSTATUS NTAPI NtQuerySystemInformation(
        _In_ SYSTEM_INFORMATION_CLASS SystemInformationClass,
        _Out_writes_bytes_opt_(SystemInformationLength) PVOID SystemInformation,
        _In_ ULONG SystemInformationLength,
        _Out_opt_ PULONG ReturnLength
    );

}
template <typename T>
NTSTATUS NtQuerySystemInformation(SYSTEM_INFORMATION_CLASS SystemInformationClass, T& t) {
    return NtQuerySystemInformation(SystemInformationClass, &t, (ULONG)sizeof(T), nullptr);
}

template <typename T>
NTSTATUS NtQuerySystemInformation(SYSTEM_INFORMATION_CLASS SystemInformationClass, std::vector<T>& t) {
    return NtQuerySystemInformation(SystemInformationClass, t.data(), (ULONG)(sizeof(T) * t.size()), nullptr);
}


template <typename T>
void updateValueAndDelta(std::pair<T, T>& pair, T newValue) {
    auto& value = pair.first;
    auto& delta = pair.second;
    delta = (value != 0) ? newValue - value : 0;
    value = newValue;
}

struct MyCpuInfo {
    using ValueAndDelta = std::pair<LONGLONG, LONGLONG>;
    std::string name;
    ValueAndDelta kernel { 0, 0 };
    ValueAndDelta user { 0, 0 };
    ValueAndDelta idle { 0, 0 };
    float kernelUsage { 0.0f };
    float userUsage { 0.0f };

    void update(const SYSTEM_PROCESSOR_PERFORMANCE_INFORMATION& cpuInfo) {
        updateValueAndDelta(kernel, cpuInfo.KernelTime.QuadPart);
        updateValueAndDelta(user, cpuInfo.UserTime.QuadPart);
        updateValueAndDelta(idle, cpuInfo.IdleTime.QuadPart);
        auto totalTime = kernel.second + user.second + idle.second;
        if (totalTime != 0) {
            kernelUsage = (FLOAT)kernel.second / totalTime;
            userUsage = (FLOAT)user.second / totalTime;
        } else {
            kernelUsage = userUsage = 0.0f;
        }
    }
};

void updateCpuInformation() {
    static std::once_flag once;
    static SYSTEM_BASIC_INFORMATION systemInfo {};
    static SYSTEM_PROCESSOR_PERFORMANCE_INFORMATION cpuTotals;
    static std::vector<SYSTEM_PROCESSOR_PERFORMANCE_INFORMATION> cpuInfos;
    static std::vector<MyCpuInfo> myCpuInfos;
    static MyCpuInfo myCpuTotals;
    std::call_once(once, [&] {
        NtQuerySystemInformation( SystemBasicInformation, systemInfo);
        cpuInfos.resize(systemInfo.NumberOfProcessors);
        myCpuInfos.resize(systemInfo.NumberOfProcessors);
        for (size_t i = 0; i < systemInfo.NumberOfProcessors; ++i) {
            myCpuInfos[i].name = "cpu." + std::to_string(i);
        }
        myCpuTotals.name = "cpu.total";
    });
    NtQuerySystemInformation(SystemProcessorPerformanceInformation, cpuInfos);

    // Zero the CPU totals.
    memset(&cpuTotals, 0, sizeof(SYSTEM_PROCESSOR_PERFORMANCE_INFORMATION));
    for (size_t i = 0; i < systemInfo.NumberOfProcessors; ++i) {
        auto& cpuInfo = cpuInfos[i];
        // KernelTime includes IdleTime.
        cpuInfo.KernelTime.QuadPart -= cpuInfo.IdleTime.QuadPart;

        // Update totals
        cpuTotals.IdleTime.QuadPart += cpuInfo.IdleTime.QuadPart;
        cpuTotals.KernelTime.QuadPart += cpuInfo.KernelTime.QuadPart;
        cpuTotals.UserTime.QuadPart += cpuInfo.UserTime.QuadPart;

        // Update friendly structure
        auto& myCpuInfo = myCpuInfos[i];
        myCpuInfo.update(cpuInfo);
        PROFILE_COUNTER(app, myCpuInfo.name.c_str(), {
            { "kernel", myCpuInfo.kernelUsage },
            { "user", myCpuInfo.userUsage }
        });
    }

    myCpuTotals.update(cpuTotals);
    PROFILE_COUNTER(app, myCpuTotals.name.c_str(), {
        { "kernel", myCpuTotals.kernelUsage },
        { "user", myCpuTotals.userUsage }
    });
}


static ULARGE_INTEGER lastCPU, lastSysCPU, lastUserCPU;
static int numProcessors;
static HANDLE self;
static PDH_HQUERY cpuQuery;
static PDH_HCOUNTER cpuTotal;

void initCpuUsage() {
    SYSTEM_INFO sysInfo;
    FILETIME ftime, fsys, fuser;

    GetSystemInfo(&sysInfo);
    numProcessors = sysInfo.dwNumberOfProcessors;

    GetSystemTimeAsFileTime(&ftime);
    memcpy(&lastCPU, &ftime, sizeof(FILETIME));

    self = GetCurrentProcess();
    GetProcessTimes(self, &ftime, &ftime, &fsys, &fuser);
    memcpy(&lastSysCPU, &fsys, sizeof(FILETIME));
    memcpy(&lastUserCPU, &fuser, sizeof(FILETIME));

    PdhOpenQuery(NULL, NULL, &cpuQuery);
    PdhAddCounter(cpuQuery, "\\Processor(_Total)\\% Processor Time", NULL, &cpuTotal);
    PdhCollectQueryData(cpuQuery);
}

void getCpuUsage(vec3& systemAndUser) {
    FILETIME ftime, fsys, fuser;
    ULARGE_INTEGER now, sys, user;

    GetSystemTimeAsFileTime(&ftime);
    memcpy(&now, &ftime, sizeof(FILETIME));

    GetProcessTimes(self, &ftime, &ftime, &fsys, &fuser);
    memcpy(&sys, &fsys, sizeof(FILETIME));
    memcpy(&user, &fuser, sizeof(FILETIME));
    systemAndUser.x = (sys.QuadPart - lastSysCPU.QuadPart);
    systemAndUser.y = (user.QuadPart - lastUserCPU.QuadPart);
    systemAndUser /= (float)(now.QuadPart - lastCPU.QuadPart);
    systemAndUser /= (float)numProcessors;
    systemAndUser *= 100.0f;
    lastCPU = now;
    lastUserCPU = user;
    lastSysCPU = sys;

    PDH_FMT_COUNTERVALUE counterVal;
    PdhCollectQueryData(cpuQuery);
    PdhGetFormattedCounterValue(cpuTotal, PDH_FMT_DOUBLE, NULL, &counterVal);
    systemAndUser.z = (float)counterVal.doubleValue;
}

void setupCpuMonitorThread() {
    initCpuUsage();
    auto cpuMonitorThread = QThread::currentThread();

    QTimer* timer = new QTimer();
    timer->setInterval(50);
    QObject::connect(timer, &QTimer::timeout, [] {
        updateCpuInformation();
        vec3 kernelUserAndSystem;
        getCpuUsage(kernelUserAndSystem);
        PROFILE_COUNTER(app, "cpuProcess", { { "system", kernelUserAndSystem.x }, { "user", kernelUserAndSystem.y } });
        PROFILE_COUNTER(app, "cpuSystem", { { "system", kernelUserAndSystem.z } });
    });
    QObject::connect(cpuMonitorThread, &QThread::finished, [=] {
        timer->deleteLater();
        cpuMonitorThread->deleteLater();
    });
    timer->start();
}

#endif

void Application::idle() {
    PerformanceTimer perfTimer("idle");

    // Update the deadlock watchdog
    updateHeartbeat();

#if !defined(DISABLE_QML)
    auto offscreenUi = getOffscreenUI();

    // These tasks need to be done on our first idle, because we don't want the showing of
    // overlay subwindows to do a showDesktop() until after the first time through
    static bool firstIdle = true;
    if (firstIdle) {
        firstIdle = false;
        connect(offscreenUi.data(), &OffscreenUi::showDesktop, this, &Application::showDesktop);
    }
#endif

#ifdef Q_OS_WIN
    // If tracing is enabled then monitor the CPU in a separate thread
    static std::once_flag once;
    std::call_once(once, [&] {
        if (trace_app().isDebugEnabled()) {
            QThread* cpuMonitorThread = new QThread(qApp);
            cpuMonitorThread->setObjectName("cpuMonitorThread");
            QObject::connect(cpuMonitorThread, &QThread::started, [this] { setupCpuMonitorThread(); });
            QObject::connect(qApp, &QCoreApplication::aboutToQuit, cpuMonitorThread, &QThread::quit);
            cpuMonitorThread->start();
        }
    });
#endif

    auto displayPlugin = getActiveDisplayPlugin();
#if !defined(DISABLE_QML)
    if (displayPlugin) {
        auto uiSize = displayPlugin->getRecommendedUiSize();
        // Bit of a hack since there's no device pixel ratio change event I can find.
        if (offscreenUi->size() != fromGlm(uiSize)) {
            qCDebug(interfaceapp) << "Device pixel ratio changed, triggering resize to " << uiSize;
            offscreenUi->resize(fromGlm(uiSize));
        }
    }
#endif

    if (displayPlugin) {
        PROFILE_COUNTER_IF_CHANGED(app, "present", float, displayPlugin->presentRate());
    }
    PROFILE_COUNTER_IF_CHANGED(app, "renderLoopRate", float, getRenderLoopRate());
    PROFILE_COUNTER_IF_CHANGED(app, "currentDownloads", uint32_t, ResourceCache::getLoadingRequests().length());
    PROFILE_COUNTER_IF_CHANGED(app, "pendingDownloads", uint32_t, ResourceCache::getPendingRequestCount());
    PROFILE_COUNTER_IF_CHANGED(app, "currentProcessing", int, DependencyManager::get<StatTracker>()->getStat("Processing").toInt());
    PROFILE_COUNTER_IF_CHANGED(app, "pendingProcessing", int, DependencyManager::get<StatTracker>()->getStat("PendingProcessing").toInt());
    auto renderConfig = _graphicsEngine.getRenderEngine()->getConfiguration();
    PROFILE_COUNTER_IF_CHANGED(render, "gpuTime", float, (float)_graphicsEngine.getGPUContext()->getFrameTimerGPUAverage());

    PROFILE_RANGE(app, __FUNCTION__);

    if (auto steamClient = PluginManager::getInstance()->getSteamClientPlugin()) {
        steamClient->runCallbacks();
    }

    float secondsSinceLastUpdate = (float)_lastTimeUpdated.nsecsElapsed() / NSECS_PER_MSEC / MSECS_PER_SECOND;
    _lastTimeUpdated.start();

#if !defined(DISABLE_QML)
    // If the offscreen Ui has something active that is NOT the root, then assume it has keyboard focus.
    if (offscreenUi && offscreenUi->getWindow()) {
        auto activeFocusItem = offscreenUi->getWindow()->activeFocusItem();
        if (_keyboardDeviceHasFocus && activeFocusItem != offscreenUi->getRootItem()) {
            _keyboardMouseDevice->pluginFocusOutEvent();
            _keyboardDeviceHasFocus = false;
            synthesizeKeyReleasEvents();
        } else if (activeFocusItem == offscreenUi->getRootItem()) {
            _keyboardDeviceHasFocus = true;
        }
    }
#endif

    checkChangeCursor();

#if !defined(DISABLE_QML)
    auto stats = Stats::getInstance();
    if (stats) {
        stats->updateStats();
    }
    auto animStats = AnimStats::getInstance();
    if (animStats) {
        animStats->updateStats();
    }
#endif

    // Normally we check PipelineWarnings, but since idle will often take more than 10ms we only show these idle timing
    // details if we're in ExtraDebugging mode. However, the ::update() and its subcomponents will show their timing
    // details normally.
#ifndef Q_OS_ANDROID
    bool showWarnings = getLogger()->extraDebugging();
#else
    bool showWarnings = false;
#endif
    PerformanceWarning warn(showWarnings, "idle()");

    {
        _gameWorkload.updateViews(_viewFrustum, getMyAvatar()->getHeadPosition());
        _gameWorkload._engine->run();
    }
    {
        PerformanceTimer perfTimer("update");
        PerformanceWarning warn(showWarnings, "Application::idle()... update()");
        static const float BIGGEST_DELTA_TIME_SECS = 0.25f;
        update(glm::clamp(secondsSinceLastUpdate, 0.0f, BIGGEST_DELTA_TIME_SECS));
    }


    // Update focus highlight for entity or overlay.
    {
        if (!_keyboardFocusedEntity.get().isInvalidID() || _keyboardFocusedOverlay.get() != UNKNOWN_OVERLAY_ID) {
            const quint64 LOSE_FOCUS_AFTER_ELAPSED_TIME = 30 * USECS_PER_SECOND; // if idle for 30 seconds, drop focus
            quint64 elapsedSinceAcceptedKeyPress = usecTimestampNow() - _lastAcceptedKeyPress;
            if (elapsedSinceAcceptedKeyPress > LOSE_FOCUS_AFTER_ELAPSED_TIME) {
                setKeyboardFocusEntity(UNKNOWN_ENTITY_ID);
                setKeyboardFocusOverlay(UNKNOWN_OVERLAY_ID);
            } else {
                // update position of highlight overlay
                if (!_keyboardFocusedEntity.get().isInvalidID()) {
                    auto entity = getEntities()->getTree()->findEntityByID(_keyboardFocusedEntity.get());
                    if (entity && _keyboardFocusHighlight) {
                        _keyboardFocusHighlight->setWorldOrientation(entity->getWorldOrientation());
                        _keyboardFocusHighlight->setWorldPosition(entity->getWorldPosition());
                    }
                } else {
                    // Only Web overlays can have focus.
                    auto overlay =
                        std::dynamic_pointer_cast<Web3DOverlay>(getOverlays().getOverlay(_keyboardFocusedOverlay.get()));
                    if (overlay && _keyboardFocusHighlight) {
                        _keyboardFocusHighlight->setWorldOrientation(overlay->getWorldOrientation());
                        _keyboardFocusHighlight->setWorldPosition(overlay->getWorldPosition());
                    }
                }
            }
        }
    }

    {
        PerformanceTimer perfTimer("pluginIdle");
        PerformanceWarning warn(showWarnings, "Application::idle()... pluginIdle()");
        getActiveDisplayPlugin()->idle();
        auto inputPlugins = PluginManager::getInstance()->getInputPlugins();
        foreach(auto inputPlugin, inputPlugins) {
            if (inputPlugin->isActive()) {
                inputPlugin->idle();
            }
        }
    }
    {
        PerformanceTimer perfTimer("rest");
        PerformanceWarning warn(showWarnings, "Application::idle()... rest of it");
        _idleLoopStdev.addValue(secondsSinceLastUpdate);

        //  Record standard deviation and reset counter if needed
        const int STDEV_SAMPLES = 500;
        if (_idleLoopStdev.getSamples() > STDEV_SAMPLES) {
            _idleLoopMeasuredJitter = _idleLoopStdev.getStDev();
            _idleLoopStdev.reset();
        }
    }

    _overlayConductor.update(secondsSinceLastUpdate);

    _gameLoopCounter.increment();
}

ivec2 Application::getMouse() const {
    return getApplicationCompositor().getReticlePosition();
}

FaceTracker* Application::getActiveFaceTracker() {
    auto dde = DependencyManager::get<DdeFaceTracker>();

    return dde->isActive() ? static_cast<FaceTracker*>(dde.data()) : nullptr;
}

FaceTracker* Application::getSelectedFaceTracker() {
    FaceTracker* faceTracker = nullptr;
#ifdef HAVE_DDE
    if (Menu::getInstance()->isOptionChecked(MenuOption::UseCamera)) {
        faceTracker = DependencyManager::get<DdeFaceTracker>().data();
    }
#endif
    return faceTracker;
}

void Application::setActiveFaceTracker() const {
#ifdef HAVE_DDE
    bool isMuted = Menu::getInstance()->isOptionChecked(MenuOption::MuteFaceTracking);
    bool isUsingDDE = Menu::getInstance()->isOptionChecked(MenuOption::UseCamera);
    Menu::getInstance()->getActionForOption(MenuOption::BinaryEyelidControl)->setVisible(isUsingDDE);
    Menu::getInstance()->getActionForOption(MenuOption::CoupleEyelids)->setVisible(isUsingDDE);
    Menu::getInstance()->getActionForOption(MenuOption::UseAudioForMouth)->setVisible(isUsingDDE);
    Menu::getInstance()->getActionForOption(MenuOption::VelocityFilter)->setVisible(isUsingDDE);
    Menu::getInstance()->getActionForOption(MenuOption::CalibrateCamera)->setVisible(isUsingDDE);
    auto ddeTracker = DependencyManager::get<DdeFaceTracker>();
    ddeTracker->setIsMuted(isMuted);
    ddeTracker->setEnabled(isUsingDDE && !isMuted);
#endif
}

#ifdef HAVE_IVIEWHMD
void Application::setActiveEyeTracker() {
    auto eyeTracker = DependencyManager::get<EyeTracker>();
    if (!eyeTracker->isInitialized()) {
        return;
    }

    bool isEyeTracking = Menu::getInstance()->isOptionChecked(MenuOption::SMIEyeTracking);
    bool isSimulating = Menu::getInstance()->isOptionChecked(MenuOption::SimulateEyeTracking);
    eyeTracker->setEnabled(isEyeTracking, isSimulating);

    Menu::getInstance()->getActionForOption(MenuOption::OnePointCalibration)->setEnabled(isEyeTracking && !isSimulating);
    Menu::getInstance()->getActionForOption(MenuOption::ThreePointCalibration)->setEnabled(isEyeTracking && !isSimulating);
    Menu::getInstance()->getActionForOption(MenuOption::FivePointCalibration)->setEnabled(isEyeTracking && !isSimulating);
}

void Application::calibrateEyeTracker1Point() {
    DependencyManager::get<EyeTracker>()->calibrate(1);
}

void Application::calibrateEyeTracker3Points() {
    DependencyManager::get<EyeTracker>()->calibrate(3);
}

void Application::calibrateEyeTracker5Points() {
    DependencyManager::get<EyeTracker>()->calibrate(5);
}
#endif

bool Application::exportEntities(const QString& filename,
                                 const QVector<EntityItemID>& entityIDs,
                                 const glm::vec3* givenOffset) {
    QHash<EntityItemID, EntityItemPointer> entities;

    auto nodeList = DependencyManager::get<NodeList>();
    const QUuid myAvatarID = nodeList->getSessionUUID();

    auto entityTree = getEntities()->getTree();
    auto exportTree = std::make_shared<EntityTree>();
    exportTree->setMyAvatar(getMyAvatar());
    exportTree->createRootElement();
    glm::vec3 root(TREE_SCALE, TREE_SCALE, TREE_SCALE);
    bool success = true;
    entityTree->withReadLock([entityIDs, entityTree, givenOffset, myAvatarID, &root, &entities, &success, &exportTree] {
        for (auto entityID : entityIDs) { // Gather entities and properties.
            auto entityItem = entityTree->findEntityByEntityItemID(entityID);
            if (!entityItem) {
                qCWarning(interfaceapp) << "Skipping export of" << entityID << "that is not in scene.";
                continue;
            }

            if (!givenOffset) {
                EntityItemID parentID = entityItem->getParentID();
                bool parentIsAvatar = (parentID == AVATAR_SELF_ID || parentID == myAvatarID);
                if (!parentIsAvatar && (parentID.isInvalidID() ||
                                        !entityIDs.contains(parentID) ||
                                        !entityTree->findEntityByEntityItemID(parentID))) {
                    // If parent wasn't selected, we want absolute position, which isn't in properties.
                    auto position = entityItem->getWorldPosition();
                    root.x = glm::min(root.x, position.x);
                    root.y = glm::min(root.y, position.y);
                    root.z = glm::min(root.z, position.z);
                }
            }
            entities[entityID] = entityItem;
        }

        if (entities.size() == 0) {
            success = false;
            return;
        }

        if (givenOffset) {
            root = *givenOffset;
        }
        for (EntityItemPointer& entityDatum : entities) {
            auto properties = entityDatum->getProperties();
            EntityItemID parentID = properties.getParentID();
            bool parentIsAvatar = (parentID == AVATAR_SELF_ID || parentID == myAvatarID);
            if (parentIsAvatar) {
                properties.setParentID(AVATAR_SELF_ID);
            } else {
                if (parentID.isInvalidID()) {
                    properties.setPosition(properties.getPosition() - root);
                } else if (!entities.contains(parentID)) {
                    entityDatum->globalizeProperties(properties, "Parent %3 of %2 %1 is not selected for export.", -root);
                } // else valid parent -- don't offset
            }
            exportTree->addEntity(entityDatum->getEntityItemID(), properties);
        }
    });
    if (success) {
        success = exportTree->writeToJSONFile(filename.toLocal8Bit().constData());

        // restore the main window's active state
        _window->activateWindow();
    }
    return success;
}

bool Application::exportEntities(const QString& filename, float x, float y, float z, float scale) {
    glm::vec3 center(x, y, z);
    glm::vec3 minCorner = center - vec3(scale);
    float cubeSize = scale * 2;
    AACube boundingCube(minCorner, cubeSize);
    QVector<EntityItemPointer> entities;
    QVector<EntityItemID> ids;
    auto entityTree = getEntities()->getTree();
    entityTree->withReadLock([&] {
        entityTree->findEntities(boundingCube, entities);
        foreach(EntityItemPointer entity, entities) {
            ids << entity->getEntityItemID();
        }
    });
    return exportEntities(filename, ids, &center);
}

void Application::loadSettings() {

    sessionRunTime.set(0); // Just clean living. We're about to saveSettings, which will update value.
    DependencyManager::get<AudioClient>()->loadSettings();
    DependencyManager::get<LODManager>()->loadSettings();

    // DONT CHECK IN
    //DependencyManager::get<LODManager>()->setAutomaticLODAdjust(false);

    auto menu = Menu::getInstance();
    menu->loadSettings();

    // override the menu option show overlays to always be true on startup
    menu->setIsOptionChecked(MenuOption::Overlays, true);

    // If there is a preferred plugin, we probably messed it up with the menu settings, so fix it.
    auto pluginManager = PluginManager::getInstance();
    auto plugins = pluginManager->getPreferredDisplayPlugins();
    if (plugins.size() > 0) {
        for (auto plugin : plugins) {
            if (auto action = menu->getActionForOption(plugin->getName())) {
                action->setChecked(true);
                action->trigger();
                // Find and activated highest priority plugin, bail for the rest
                break;
            }
        }
    }

    Setting::Handle<bool> firstRun { Settings::firstRun, true };
    bool isFirstPerson = false;
    if (firstRun.get()) {
        // If this is our first run, and no preferred devices were set, default to
        // an HMD device if available.
        auto displayPlugins = pluginManager->getDisplayPlugins();
        for (auto& plugin : displayPlugins) {
            if (plugin->isHmd()) {
                if (auto action = menu->getActionForOption(plugin->getName())) {
                    action->setChecked(true);
                    action->trigger();
                    break;
                }
            }
        }

        isFirstPerson = (qApp->isHMDMode());

    } else {
        // if this is not the first run, the camera will be initialized differently depending on user settings

        if (qApp->isHMDMode()) {
            // if the HMD is active, use first-person camera, unless the appropriate setting is checked
            isFirstPerson = menu->isOptionChecked(MenuOption::FirstPersonHMD);
        } else {
            // if HMD is not active, only use first person if the menu option is checked
            isFirstPerson = menu->isOptionChecked(MenuOption::FirstPerson);
        }
    }

    // finish initializing the camera, based on everything we checked above. Third person camera will be used if no settings
    // dictated that we should be in first person
    Menu::getInstance()->setIsOptionChecked(MenuOption::FirstPerson, isFirstPerson);
    Menu::getInstance()->setIsOptionChecked(MenuOption::ThirdPerson, !isFirstPerson);
    _myCamera.setMode((isFirstPerson) ? CAMERA_MODE_FIRST_PERSON : CAMERA_MODE_THIRD_PERSON);
    cameraMenuChanged();

    auto inputs = pluginManager->getInputPlugins();
    for (auto plugin : inputs) {
        if (!plugin->isActive()) {
            plugin->activate();
        }
    }

    getMyAvatar()->loadData();
    _settingsLoaded = true;
}

void Application::saveSettings() const {
    sessionRunTime.set(_sessionRunTimer.elapsed() / MSECS_PER_SECOND);
    DependencyManager::get<AudioClient>()->saveSettings();
    DependencyManager::get<LODManager>()->saveSettings();

    Menu::getInstance()->saveSettings();
    getMyAvatar()->saveData();
    PluginManager::getInstance()->saveSettings();
}

bool Application::importEntities(const QString& urlOrFilename, const bool isObservable, const qint64 callerId) {
    bool success = false;
    _entityClipboard->withWriteLock([&] {
        _entityClipboard->eraseAllOctreeElements();

        success = _entityClipboard->readFromURL(urlOrFilename, isObservable, callerId);
        if (success) {
            _entityClipboard->reaverageOctreeElements();
        }
    });
    return success;
}

QVector<EntityItemID> Application::pasteEntities(float x, float y, float z) {
    return _entityClipboard->sendEntities(&_entityEditSender, getEntities()->getTree(), x, y, z);
}

void Application::init() {
    // Make sure Login state is up to date
#if !defined(DISABLE_QML)
    DependencyManager::get<DialogsManager>()->toggleLoginDialog();
#endif
    DependencyManager::get<AvatarManager>()->init();

    _timerStart.start();
    _lastTimeUpdated.start();

    if (auto steamClient = PluginManager::getInstance()->getSteamClientPlugin()) {
        // when +connect_lobby in command line, join steam lobby
        const QString STEAM_LOBBY_COMMAND_LINE_KEY = "+connect_lobby";
        int lobbyIndex = arguments().indexOf(STEAM_LOBBY_COMMAND_LINE_KEY);
        if (lobbyIndex != -1) {
            QString lobbyId = arguments().value(lobbyIndex + 1);
            steamClient->joinLobby(lobbyId);
        }
    }


    qCDebug(interfaceapp) << "Loaded settings";

    // fire off an immediate domain-server check in now that settings are loaded
    if (!isServerlessMode()) {
        DependencyManager::get<NodeList>()->sendDomainServerCheckIn();
    }

    // This allows collision to be set up properly for shape entities supported by GeometryCache.
    // This is before entity setup to ensure that it's ready for whenever instance collision is initialized.
    ShapeEntityItem::setShapeInfoCalulator(ShapeEntityItem::ShapeInfoCalculator(&shapeInfoCalculator));

    getEntities()->init();
    getEntities()->setEntityLoadingPriorityFunction([this](const EntityItem& item) {
        auto dims = item.getScaledDimensions();
        auto maxSize = glm::compMax(dims);

        if (maxSize <= 0.0f) {
            return 0.0f;
        }

        auto distance = glm::distance(getMyAvatar()->getWorldPosition(), item.getWorldPosition());
        return atan2(maxSize, distance);
    });

    ObjectMotionState::setShapeManager(&_shapeManager);
    _physicsEngine->init();

    EntityTreePointer tree = getEntities()->getTree();
    _entitySimulation->init(tree, _physicsEngine, &_entityEditSender);
    tree->setSimulation(_entitySimulation);

    auto entityScriptingInterface = DependencyManager::get<EntityScriptingInterface>();

    // connect the _entityCollisionSystem to our EntityTreeRenderer since that's what handles running entity scripts
    connect(_entitySimulation.get(), &PhysicalEntitySimulation::entityCollisionWithEntity,
            getEntities().data(), &EntityTreeRenderer::entityCollisionWithEntity);

    // connect the _entities (EntityTreeRenderer) to our script engine's EntityScriptingInterface for firing
    // of events related clicking, hovering over, and entering entities
    getEntities()->connectSignalsToSlots(entityScriptingInterface.data());

    // Make sure any new sounds are loaded as soon as know about them.
    connect(tree.get(), &EntityTree::newCollisionSoundURL, this, [this](QUrl newURL, EntityItemID id) {
        getEntities()->setCollisionSound(id, DependencyManager::get<SoundCache>()->getSound(newURL));
    }, Qt::QueuedConnection);
    connect(getMyAvatar().get(), &MyAvatar::newCollisionSoundURL, this, [this](QUrl newURL) {
        if (auto avatar = getMyAvatar()) {
            auto sound = DependencyManager::get<SoundCache>()->getSound(newURL);
            avatar->setCollisionSound(sound);
        }
    }, Qt::QueuedConnection);

    _gameWorkload.startup(getEntities()->getWorkloadSpace(), _graphicsEngine.getRenderScene(), _entitySimulation);
    _entitySimulation->setWorkloadSpace(getEntities()->getWorkloadSpace());
}

void Application::loadAvatarScripts(const QVector<QString>& urls) {
    auto scriptEngines = DependencyManager::get<ScriptEngines>();
    auto runningScripts = scriptEngines->getRunningScripts();
    for (auto url : urls) {
        int index = runningScripts.indexOf(url);
        if (index < 0) {
            auto scriptEnginePointer = scriptEngines->loadScript(url, false);
            if (scriptEnginePointer) {
                scriptEnginePointer->setType(ScriptEngine::Type::AVATAR);
            }
        }
    }
}

void Application::unloadAvatarScripts() {
    auto scriptEngines = DependencyManager::get<ScriptEngines>();
    auto urls = scriptEngines->getRunningScripts();
    for (auto url : urls) {
        auto scriptEngine = scriptEngines->getScriptEngine(url);
        if (scriptEngine->getType() == ScriptEngine::Type::AVATAR) {
            scriptEngines->stopScript(url, false);
        }
    }
}

void Application::updateLOD(float deltaTime) const {
    PerformanceTimer perfTimer("LOD");
    // adjust it unless we were asked to disable this feature, or if we're currently in throttleRendering mode
    if (!isThrottleRendering()) {
        float presentTime = getActiveDisplayPlugin()->getAveragePresentTime();
        float engineRunTime = (float)(_graphicsEngine.getRenderEngine()->getConfiguration().get()->getCPURunTime());
        float gpuTime = getGPUContext()->getFrameTimerGPUAverage();
        float batchTime = getGPUContext()->getFrameTimerBatchAverage();
        auto lodManager = DependencyManager::get<LODManager>();
        lodManager->setRenderTimes(presentTime, engineRunTime, batchTime, gpuTime);
        lodManager->autoAdjustLOD(deltaTime);
    } else {
        DependencyManager::get<LODManager>()->resetLODAdjust();
    }
}

void Application::pushPostUpdateLambda(void* key, const std::function<void()>& func) {
    std::unique_lock<std::mutex> guard(_postUpdateLambdasLock);
    _postUpdateLambdas[key] = func;
}

// Called during Application::update immediately before AvatarManager::updateMyAvatar, updating my data that is then sent to everyone.
// (Maybe this code should be moved there?)
// The principal result is to call updateLookAtTargetAvatar() and then setLookAtPosition().
// Note that it is called BEFORE we update position or joints based on sensors, etc.
void Application::updateMyAvatarLookAtPosition() {
    PerformanceTimer perfTimer("lookAt");
    bool showWarnings = Menu::getInstance()->isOptionChecked(MenuOption::PipelineWarnings);
    PerformanceWarning warn(showWarnings, "Application::updateMyAvatarLookAtPosition()");

    auto myAvatar = getMyAvatar();
    myAvatar->updateLookAtTargetAvatar();
    FaceTracker* faceTracker = getActiveFaceTracker();
    auto eyeTracker = DependencyManager::get<EyeTracker>();

    bool isLookingAtSomeone = false;
    bool isHMD = qApp->isHMDMode();
    glm::vec3 lookAtSpot;
    if (eyeTracker->isTracking() && (isHMD || eyeTracker->isSimulating())) {
        //  Look at the point that the user is looking at.
        glm::vec3 lookAtPosition = eyeTracker->getLookAtPosition();
        if (_myCamera.getMode() == CAMERA_MODE_MIRROR) {
            lookAtPosition.x = -lookAtPosition.x;
        }
        if (isHMD) {
            // TODO -- this code is probably wrong, getHeadPose() returns something in sensor frame, not avatar
            glm::mat4 headPose = getActiveDisplayPlugin()->getHeadPose();
            glm::quat hmdRotation = glm::quat_cast(headPose);
            lookAtSpot = _myCamera.getPosition() + myAvatar->getWorldOrientation() * (hmdRotation * lookAtPosition);
        } else {
            lookAtSpot = myAvatar->getHead()->getEyePosition()
                + (myAvatar->getHead()->getFinalOrientationInWorldFrame() * lookAtPosition);
        }
    } else {
        AvatarSharedPointer lookingAt = myAvatar->getLookAtTargetAvatar().lock();
        bool haveLookAtCandidate = lookingAt && myAvatar.get() != lookingAt.get();
        auto avatar = static_pointer_cast<Avatar>(lookingAt);
        bool mutualLookAtSnappingEnabled = avatar && avatar->getLookAtSnappingEnabled() && myAvatar->getLookAtSnappingEnabled();
        if (haveLookAtCandidate && mutualLookAtSnappingEnabled) {
            //  If I am looking at someone else, look directly at one of their eyes
            isLookingAtSomeone = true;
            auto lookingAtHead = avatar->getHead();

            const float MAXIMUM_FACE_ANGLE = 65.0f * RADIANS_PER_DEGREE;
            glm::vec3 lookingAtFaceOrientation = lookingAtHead->getFinalOrientationInWorldFrame() * IDENTITY_FORWARD;
            glm::vec3 fromLookingAtToMe = glm::normalize(myAvatar->getHead()->getEyePosition()
                - lookingAtHead->getEyePosition());
            float faceAngle = glm::angle(lookingAtFaceOrientation, fromLookingAtToMe);

            if (faceAngle < MAXIMUM_FACE_ANGLE) {
                // Randomly look back and forth between look targets
                eyeContactTarget target = Menu::getInstance()->isOptionChecked(MenuOption::FixGaze) ?
                    LEFT_EYE : myAvatar->getEyeContactTarget();
                switch (target) {
                    case LEFT_EYE:
                        lookAtSpot = lookingAtHead->getLeftEyePosition();
                        break;
                    case RIGHT_EYE:
                        lookAtSpot = lookingAtHead->getRightEyePosition();
                        break;
                    case MOUTH:
                        lookAtSpot = lookingAtHead->getMouthPosition();
                        break;
                }
            } else {
                // Just look at their head (mid point between eyes)
                lookAtSpot = lookingAtHead->getEyePosition();
            }
        } else {
            //  I am not looking at anyone else, so just look forward
            auto headPose = myAvatar->getControllerPoseInWorldFrame(controller::Action::HEAD);
            if (headPose.isValid()) {
                lookAtSpot = transformPoint(headPose.getMatrix(), glm::vec3(0.0f, 0.0f, TREE_SCALE));
            } else {
                lookAtSpot = myAvatar->getHead()->getEyePosition() +
                    (myAvatar->getHead()->getFinalOrientationInWorldFrame() * glm::vec3(0.0f, 0.0f, -TREE_SCALE));
            }
        }

        // Deflect the eyes a bit to match the detected gaze from the face tracker if active.
        if (faceTracker && !faceTracker->isMuted()) {
            float eyePitch = faceTracker->getEstimatedEyePitch();
            float eyeYaw = faceTracker->getEstimatedEyeYaw();
            const float GAZE_DEFLECTION_REDUCTION_DURING_EYE_CONTACT = 0.1f;
            glm::vec3 origin = myAvatar->getHead()->getEyePosition();
            float deflection = faceTracker->getEyeDeflection();
            if (isLookingAtSomeone) {
                deflection *= GAZE_DEFLECTION_REDUCTION_DURING_EYE_CONTACT;
            }
            lookAtSpot = origin + _myCamera.getOrientation() * glm::quat(glm::radians(glm::vec3(
                eyePitch * deflection, eyeYaw * deflection, 0.0f))) *
                glm::inverse(_myCamera.getOrientation()) * (lookAtSpot - origin);
        }
    }

    myAvatar->getHead()->setLookAtPosition(lookAtSpot);
}

void Application::updateThreads(float deltaTime) {
    PerformanceTimer perfTimer("updateThreads");
    bool showWarnings = Menu::getInstance()->isOptionChecked(MenuOption::PipelineWarnings);
    PerformanceWarning warn(showWarnings, "Application::updateThreads()");

    // parse voxel packets
    if (!_enableProcessOctreeThread) {
        _octreeProcessor.threadRoutine();
        _entityEditSender.threadRoutine();
    }
}

void Application::toggleOverlays() {
    auto menu = Menu::getInstance();
    menu->setIsOptionChecked(MenuOption::Overlays, !menu->isOptionChecked(MenuOption::Overlays));
}

void Application::setOverlaysVisible(bool visible) {
    auto menu = Menu::getInstance();
    menu->setIsOptionChecked(MenuOption::Overlays, visible);
}

void Application::centerUI() {
    _overlayConductor.centerUI();
}

void Application::cycleCamera() {
    auto menu = Menu::getInstance();
    if (menu->isOptionChecked(MenuOption::FullscreenMirror)) {

        menu->setIsOptionChecked(MenuOption::FullscreenMirror, false);
        menu->setIsOptionChecked(MenuOption::FirstPerson, true);

    } else if (menu->isOptionChecked(MenuOption::FirstPerson)) {

        menu->setIsOptionChecked(MenuOption::FirstPerson, false);
        menu->setIsOptionChecked(MenuOption::ThirdPerson, true);

    } else if (menu->isOptionChecked(MenuOption::ThirdPerson)) {

        menu->setIsOptionChecked(MenuOption::ThirdPerson, false);
        menu->setIsOptionChecked(MenuOption::FullscreenMirror, true);

    } else if (menu->isOptionChecked(MenuOption::IndependentMode) || menu->isOptionChecked(MenuOption::CameraEntityMode)) {
        // do nothing if in independent or camera entity modes
        return;
    }
    cameraMenuChanged(); // handle the menu change
}

void Application::cameraModeChanged() {
    switch (_myCamera.getMode()) {
        case CAMERA_MODE_FIRST_PERSON:
            Menu::getInstance()->setIsOptionChecked(MenuOption::FirstPerson, true);
            break;
        case CAMERA_MODE_THIRD_PERSON:
            Menu::getInstance()->setIsOptionChecked(MenuOption::ThirdPerson, true);
            break;
        case CAMERA_MODE_MIRROR:
            Menu::getInstance()->setIsOptionChecked(MenuOption::FullscreenMirror, true);
            break;
        case CAMERA_MODE_INDEPENDENT:
            Menu::getInstance()->setIsOptionChecked(MenuOption::IndependentMode, true);
            break;
        case CAMERA_MODE_ENTITY:
            Menu::getInstance()->setIsOptionChecked(MenuOption::CameraEntityMode, true);
            break;
        default:
            break;
    }
    cameraMenuChanged();
}

void Application::changeViewAsNeeded(float boomLength) {
    // Switch between first and third person views as needed
    // This is called when the boom length has changed
    bool boomLengthGreaterThanMinimum = (boomLength > MyAvatar::ZOOM_MIN);

    if (_myCamera.getMode() == CAMERA_MODE_FIRST_PERSON && boomLengthGreaterThanMinimum) {
        Menu::getInstance()->setIsOptionChecked(MenuOption::FirstPerson, false);
        Menu::getInstance()->setIsOptionChecked(MenuOption::ThirdPerson, true);
        cameraMenuChanged();
    } else if (_myCamera.getMode() == CAMERA_MODE_THIRD_PERSON && !boomLengthGreaterThanMinimum) {
        Menu::getInstance()->setIsOptionChecked(MenuOption::FirstPerson, true);
        Menu::getInstance()->setIsOptionChecked(MenuOption::ThirdPerson, false);
        cameraMenuChanged();
    }
}

void Application::cameraMenuChanged() {
    auto menu = Menu::getInstance();
    if (menu->isOptionChecked(MenuOption::FullscreenMirror)) {
        if (!isHMDMode() && _myCamera.getMode() != CAMERA_MODE_MIRROR) {
            _mirrorYawOffset = 0.0f;
            _myCamera.setMode(CAMERA_MODE_MIRROR);
            getMyAvatar()->reset(false, false, false); // to reset any active MyAvatar::FollowHelpers
            getMyAvatar()->setBoomLength(MyAvatar::ZOOM_DEFAULT);
        }
    } else if (menu->isOptionChecked(MenuOption::FirstPerson)) {
        if (_myCamera.getMode() != CAMERA_MODE_FIRST_PERSON) {
            _myCamera.setMode(CAMERA_MODE_FIRST_PERSON);
            getMyAvatar()->setBoomLength(MyAvatar::ZOOM_MIN);
        }
    } else if (menu->isOptionChecked(MenuOption::ThirdPerson)) {
        if (_myCamera.getMode() != CAMERA_MODE_THIRD_PERSON) {
            _myCamera.setMode(CAMERA_MODE_THIRD_PERSON);
            if (getMyAvatar()->getBoomLength() == MyAvatar::ZOOM_MIN) {
                getMyAvatar()->setBoomLength(MyAvatar::ZOOM_DEFAULT);
            }
        }
    } else if (menu->isOptionChecked(MenuOption::IndependentMode)) {
        if (_myCamera.getMode() != CAMERA_MODE_INDEPENDENT) {
            _myCamera.setMode(CAMERA_MODE_INDEPENDENT);
        }
    } else if (menu->isOptionChecked(MenuOption::CameraEntityMode)) {
        if (_myCamera.getMode() != CAMERA_MODE_ENTITY) {
            _myCamera.setMode(CAMERA_MODE_ENTITY);
        }
    }
}

void Application::resetPhysicsReadyInformation() {
    // we've changed domains or cleared out caches or something.  we no longer know enough about the
    // collision information of nearby entities to make running bullet be safe.
    _fullSceneReceivedCounter = 0;
    _fullSceneCounterAtLastPhysicsCheck = 0;
    _gpuTextureMemSizeStabilityCount = 0;
    _gpuTextureMemSizeAtLastCheck = 0;
    _physicsEnabled = false;
    _octreeProcessor.startEntitySequence();
}


void Application::reloadResourceCaches() {
    resetPhysicsReadyInformation();

    // Query the octree to refresh everything in view
    _queryExpiry = SteadyClock::now();
    _octreeQuery.incrementConnectionID();

    queryOctree(NodeType::EntityServer, PacketType::EntityQuery);

    // Clear the entities and their renderables
    getEntities()->clear();

    DependencyManager::get<AssetClient>()->clearCache();
    DependencyManager::get<ScriptCache>()->clearCache();

    // Clear all the resource caches
    DependencyManager::get<ResourceCacheSharedItems>()->clear();
    DependencyManager::get<AnimationCache>()->refreshAll();
    DependencyManager::get<SoundCache>()->refreshAll();
    MaterialCache::instance().refreshAll();
    DependencyManager::get<ModelCache>()->refreshAll();
    ShaderCache::instance().refreshAll();
    DependencyManager::get<TextureCache>()->refreshAll();
    DependencyManager::get<recording::ClipCache>()->refreshAll();

    DependencyManager::get<NodeList>()->reset();  // Force redownload of .fst models

    getMyAvatar()->resetFullAvatarURL();
}

void Application::rotationModeChanged() const {
    if (!Menu::getInstance()->isOptionChecked(MenuOption::CenterPlayerInView)) {
        getMyAvatar()->setHeadPitch(0);
    }
}

void Application::setKeyboardFocusHighlight(const glm::vec3& position, const glm::quat& rotation, const glm::vec3& dimensions) {
    // Create focus
    if (_keyboardFocusHighlightID == UNKNOWN_OVERLAY_ID || !getOverlays().isAddedOverlay(_keyboardFocusHighlightID)) {
        _keyboardFocusHighlight = std::make_shared<Cube3DOverlay>();
        _keyboardFocusHighlight->setAlpha(1.0f);
        _keyboardFocusHighlight->setColor({ 0xFF, 0xEF, 0x00 });
        _keyboardFocusHighlight->setIsSolid(false);
        _keyboardFocusHighlight->setPulseMin(0.5);
        _keyboardFocusHighlight->setPulseMax(1.0);
        _keyboardFocusHighlight->setColorPulse(1.0);
        _keyboardFocusHighlight->setIgnorePickIntersection(true);
        _keyboardFocusHighlight->setDrawInFront(false);
        _keyboardFocusHighlightID = getOverlays().addOverlay(_keyboardFocusHighlight);
    }

    // Position focus
    _keyboardFocusHighlight->setWorldOrientation(rotation);
    _keyboardFocusHighlight->setWorldPosition(position);
    _keyboardFocusHighlight->setDimensions(dimensions);
    _keyboardFocusHighlight->setVisible(true);
}

QUuid Application::getKeyboardFocusEntity() const {
    return _keyboardFocusedEntity.get();
}

static const float FOCUS_HIGHLIGHT_EXPANSION_FACTOR = 1.05f;

void Application::setKeyboardFocusEntity(const EntityItemID& entityItemID) {
    if (_keyboardFocusedEntity.get() != entityItemID) {
        _keyboardFocusedEntity.set(entityItemID);

        if (_keyboardFocusHighlight && _keyboardFocusedOverlay.get() == UNKNOWN_OVERLAY_ID) {
            _keyboardFocusHighlight->setVisible(false);
        }

        if (entityItemID == UNKNOWN_ENTITY_ID) {
            return;
        }

        auto entityScriptingInterface = DependencyManager::get<EntityScriptingInterface>();
        auto properties = entityScriptingInterface->getEntityProperties(entityItemID);
        if (!properties.getLocked() && properties.getVisible()) {

            auto entities = getEntities();
            auto entityId = _keyboardFocusedEntity.get();
            if (entities->wantsKeyboardFocus(entityId)) {
                entities->setProxyWindow(entityId, _window->windowHandle());
                if (_keyboardMouseDevice->isActive()) {
                    _keyboardMouseDevice->pluginFocusOutEvent();
                }
                _lastAcceptedKeyPress = usecTimestampNow();

                auto entity = getEntities()->getEntity(entityId);
                if (entity) {
                    setKeyboardFocusHighlight(entity->getWorldPosition(), entity->getWorldOrientation(),
                        entity->getScaledDimensions() * FOCUS_HIGHLIGHT_EXPANSION_FACTOR);
                }
            }
        }
    }
}

OverlayID Application::getKeyboardFocusOverlay() {
    return _keyboardFocusedOverlay.get();
}

void Application::setKeyboardFocusOverlay(const OverlayID& overlayID) {
    if (overlayID != _keyboardFocusedOverlay.get()) {
        _keyboardFocusedOverlay.set(overlayID);

        if (_keyboardFocusHighlight && _keyboardFocusedEntity.get() == UNKNOWN_ENTITY_ID) {
            _keyboardFocusHighlight->setVisible(false);
        }

        if (overlayID == UNKNOWN_OVERLAY_ID) {
            return;
        }

        auto overlayType = getOverlays().getOverlayType(overlayID);
        auto isVisible = getOverlays().getProperty(overlayID, "visible").value.toBool();
        if (overlayType == Web3DOverlay::TYPE && isVisible) {
            auto overlay = std::dynamic_pointer_cast<Web3DOverlay>(getOverlays().getOverlay(overlayID));
            overlay->setProxyWindow(_window->windowHandle());

            if (_keyboardMouseDevice->isActive()) {
                _keyboardMouseDevice->pluginFocusOutEvent();
            }
            _lastAcceptedKeyPress = usecTimestampNow();

            if (overlay->getProperty("showKeyboardFocusHighlight").toBool()) {
                auto size = overlay->getSize() * FOCUS_HIGHLIGHT_EXPANSION_FACTOR;
                const float OVERLAY_DEPTH = 0.0105f;
                setKeyboardFocusHighlight(overlay->getWorldPosition(), overlay->getWorldOrientation(), glm::vec3(size.x, size.y, OVERLAY_DEPTH));
            } else if (_keyboardFocusHighlight) {
                _keyboardFocusHighlight->setVisible(false);
            }
        }
    }
}

void Application::updateDialogs(float deltaTime) const {
    PerformanceTimer perfTimer("updateDialogs");
    bool showWarnings = Menu::getInstance()->isOptionChecked(MenuOption::PipelineWarnings);
    PerformanceWarning warn(showWarnings, "Application::updateDialogs()");
    auto dialogsManager = DependencyManager::get<DialogsManager>();

    QPointer<OctreeStatsDialog> octreeStatsDialog = dialogsManager->getOctreeStatsDialog();
    if (octreeStatsDialog) {
        octreeStatsDialog->update();
    }
}

void Application::updateSecondaryCameraViewFrustum() {
    // TODO: Fix this by modeling the way the secondary camera works on how the main camera works
    // ie. Use a camera object stored in the game logic and informs the Engine on where the secondary
    // camera should be.

    // Code based on SecondaryCameraJob
    auto renderConfig = _graphicsEngine.getRenderEngine()->getConfiguration();
    assert(renderConfig);
    auto camera = dynamic_cast<SecondaryCameraJobConfig*>(renderConfig->getConfig("SecondaryCamera"));

    if (!camera || !camera->isEnabled()) {
        return;
    }

    ViewFrustum secondaryViewFrustum;
    if (camera->mirrorProjection && !camera->attachedEntityId.isNull()) {
        auto entityScriptingInterface = DependencyManager::get<EntityScriptingInterface>();
        auto entityProperties = entityScriptingInterface->getEntityProperties(camera->attachedEntityId);
        glm::vec3 mirrorPropertiesPosition = entityProperties.getPosition();
        glm::quat mirrorPropertiesRotation = entityProperties.getRotation();
        glm::vec3 mirrorPropertiesDimensions = entityProperties.getDimensions();
        glm::vec3 halfMirrorPropertiesDimensions = 0.5f * mirrorPropertiesDimensions;

        // setup mirror from world as inverse of world from mirror transformation using inverted x and z for mirrored image
        // TODO: we are assuming here that UP is world y-axis
        glm::mat4 worldFromMirrorRotation = glm::mat4_cast(mirrorPropertiesRotation) * glm::scale(vec3(-1.0f, 1.0f, -1.0f));
        glm::mat4 worldFromMirrorTranslation = glm::translate(mirrorPropertiesPosition);
        glm::mat4 worldFromMirror = worldFromMirrorTranslation * worldFromMirrorRotation;
        glm::mat4 mirrorFromWorld = glm::inverse(worldFromMirror);

        // get mirror camera position by reflecting main camera position's z coordinate in mirror space
        glm::vec3 mainCameraPositionWorld = getCamera().getPosition();
        glm::vec3 mainCameraPositionMirror = vec3(mirrorFromWorld * vec4(mainCameraPositionWorld, 1.0f));
        glm::vec3 mirrorCameraPositionMirror = vec3(mainCameraPositionMirror.x, mainCameraPositionMirror.y,
                                                    -mainCameraPositionMirror.z);
        glm::vec3 mirrorCameraPositionWorld = vec3(worldFromMirror * vec4(mirrorCameraPositionMirror, 1.0f));

        // set frustum position to be mirrored camera and set orientation to mirror's adjusted rotation
        glm::quat mirrorCameraOrientation = glm::quat_cast(worldFromMirrorRotation);
        secondaryViewFrustum.setPosition(mirrorCameraPositionWorld);
        secondaryViewFrustum.setOrientation(mirrorCameraOrientation);

        // build frustum using mirror space translation of mirrored camera
        float nearClip = mirrorCameraPositionMirror.z + mirrorPropertiesDimensions.z * 2.0f;
        glm::vec3 upperRight = halfMirrorPropertiesDimensions - mirrorCameraPositionMirror;
        glm::vec3 bottomLeft = -halfMirrorPropertiesDimensions - mirrorCameraPositionMirror;
        glm::mat4 frustum = glm::frustum(bottomLeft.x, upperRight.x, bottomLeft.y, upperRight.y, nearClip, camera->farClipPlaneDistance);
        secondaryViewFrustum.setProjection(frustum);
    } else {
        if (!camera->attachedEntityId.isNull()) {
            auto entityScriptingInterface = DependencyManager::get<EntityScriptingInterface>();
            auto entityProperties = entityScriptingInterface->getEntityProperties(camera->attachedEntityId);
            secondaryViewFrustum.setPosition(entityProperties.getPosition());
            secondaryViewFrustum.setOrientation(entityProperties.getRotation());
        } else {
            secondaryViewFrustum.setPosition(camera->position);
            secondaryViewFrustum.setOrientation(camera->orientation);
        }

        float aspectRatio = (float)camera->textureWidth / (float)camera->textureHeight;
        secondaryViewFrustum.setProjection(camera->vFoV,
                                            aspectRatio,
                                            camera->nearClipPlaneDistance,
                                            camera->farClipPlaneDistance);
    }
    // Without calculating the bound planes, the secondary camera will use the same culling frustum as the main camera,
    // which is not what we want here.
    secondaryViewFrustum.calculate();

    _conicalViews.push_back(secondaryViewFrustum);
}

static bool domainLoadingInProgress = false;

void Application::update(float deltaTime) {
    PROFILE_RANGE_EX(app, __FUNCTION__, 0xffff0000, (uint64_t)_graphicsEngine._renderFrameCount + 1);

    if (_aboutToQuit) {
        return;
    }


    if (!_physicsEnabled) {
        if (!domainLoadingInProgress) {
            PROFILE_ASYNC_BEGIN(app, "Scene Loading", "");
            domainLoadingInProgress = true;
        }

        // we haven't yet enabled physics.  we wait until we think we have all the collision information
        // for nearby entities before starting bullet up.
        quint64 now = usecTimestampNow();
        if (isServerlessMode() || _octreeProcessor.isLoadSequenceComplete()) {
            bool enableInterstitial = DependencyManager::get<NodeList>()->getDomainHandler().getInterstitialModeEnabled();

            if (gpuTextureMemSizeStable() || !enableInterstitial) {
                // we've received a new full-scene octree stats packet, or it's been long enough to try again anyway
                _lastPhysicsCheckTime = now;
                _fullSceneCounterAtLastPhysicsCheck = _fullSceneReceivedCounter;
                _lastQueriedViews.clear();  // Force new view.

                // process octree stats packets are sent in between full sends of a scene (this isn't currently true).
                // We keep physics disabled until we've received a full scene and everything near the avatar in that
                // scene is ready to compute its collision shape.
                if (getMyAvatar()->isReadyForPhysics()) {
                    _physicsEnabled = true;
                    setIsInterstitialMode(false);
                    getMyAvatar()->updateMotionBehaviorFromMenu();
                }
            }
        }
    } else if (domainLoadingInProgress) {
        domainLoadingInProgress = false;
        PROFILE_ASYNC_END(app, "Scene Loading", "");
    }

    auto myAvatar = getMyAvatar();
    {
        PerformanceTimer perfTimer("devices");

        FaceTracker* tracker = getSelectedFaceTracker();
        if (tracker && Menu::getInstance()->isOptionChecked(MenuOption::MuteFaceTracking) != tracker->isMuted()) {
            tracker->toggleMute();
        }

        tracker = getActiveFaceTracker();
        if (tracker && !tracker->isMuted()) {
            tracker->update(deltaTime);

            // Auto-mute microphone after losing face tracking?
            if (tracker->isTracking()) {
                _lastFaceTrackerUpdate = usecTimestampNow();
            } else {
                const quint64 MUTE_MICROPHONE_AFTER_USECS = 5000000;  //5 secs
                Menu* menu = Menu::getInstance();
                auto audioClient = DependencyManager::get<AudioClient>();
                if (menu->isOptionChecked(MenuOption::AutoMuteAudio) && !audioClient->isMuted()) {
                    if (_lastFaceTrackerUpdate > 0
                        && ((usecTimestampNow() - _lastFaceTrackerUpdate) > MUTE_MICROPHONE_AFTER_USECS)) {
                        audioClient->setMuted(true);
                        _lastFaceTrackerUpdate = 0;
                    }
                } else {
                    _lastFaceTrackerUpdate = 0;
                }
            }
        } else {
            _lastFaceTrackerUpdate = 0;
        }

        auto userInputMapper = DependencyManager::get<UserInputMapper>();

        controller::InputCalibrationData calibrationData = {
            myAvatar->getSensorToWorldMatrix(),
            createMatFromQuatAndPos(myAvatar->getWorldOrientation(), myAvatar->getWorldPosition()),
            myAvatar->getHMDSensorMatrix(),
            myAvatar->getCenterEyeCalibrationMat(),
            myAvatar->getHeadCalibrationMat(),
            myAvatar->getSpine2CalibrationMat(),
            myAvatar->getHipsCalibrationMat(),
            myAvatar->getLeftFootCalibrationMat(),
            myAvatar->getRightFootCalibrationMat(),
            myAvatar->getRightArmCalibrationMat(),
            myAvatar->getLeftArmCalibrationMat(),
            myAvatar->getRightHandCalibrationMat(),
            myAvatar->getLeftHandCalibrationMat()
        };

        InputPluginPointer keyboardMousePlugin;
        for (auto inputPlugin : PluginManager::getInstance()->getInputPlugins()) {
            if (inputPlugin->getName() == KeyboardMouseDevice::NAME) {
                keyboardMousePlugin = inputPlugin;
            } else if (inputPlugin->isActive()) {
                inputPlugin->pluginUpdate(deltaTime, calibrationData);
            }
        }

        userInputMapper->setInputCalibrationData(calibrationData);
        userInputMapper->update(deltaTime);

        if (keyboardMousePlugin && keyboardMousePlugin->isActive()) {
            keyboardMousePlugin->pluginUpdate(deltaTime, calibrationData);
        }

        // Transfer the user inputs to the driveKeys
        // FIXME can we drop drive keys and just have the avatar read the action states directly?
        myAvatar->clearDriveKeys();
        if (_myCamera.getMode() != CAMERA_MODE_INDEPENDENT && !isInterstitialMode()) {
            if (!_controllerScriptingInterface->areActionsCaptured() && _myCamera.getMode() != CAMERA_MODE_MIRROR) {
                myAvatar->setDriveKey(MyAvatar::TRANSLATE_Z, -1.0f * userInputMapper->getActionState(controller::Action::TRANSLATE_Z));
                myAvatar->setDriveKey(MyAvatar::TRANSLATE_Y, userInputMapper->getActionState(controller::Action::TRANSLATE_Y));
                myAvatar->setDriveKey(MyAvatar::TRANSLATE_X, userInputMapper->getActionState(controller::Action::TRANSLATE_X));
                if (deltaTime > FLT_EPSILON) {
                    myAvatar->setDriveKey(MyAvatar::PITCH, -1.0f * userInputMapper->getActionState(controller::Action::PITCH));
                    myAvatar->setDriveKey(MyAvatar::YAW, -1.0f * userInputMapper->getActionState(controller::Action::YAW));
                    myAvatar->setDriveKey(MyAvatar::STEP_YAW, -1.0f * userInputMapper->getActionState(controller::Action::STEP_YAW));
                }
            }
            myAvatar->setDriveKey(MyAvatar::ZOOM, userInputMapper->getActionState(controller::Action::TRANSLATE_CAMERA_Z));
        }

        myAvatar->setSprintMode((bool)userInputMapper->getActionState(controller::Action::SPRINT));
        static const std::vector<controller::Action> avatarControllerActions = {
            controller::Action::LEFT_HAND,
            controller::Action::RIGHT_HAND,
            controller::Action::LEFT_FOOT,
            controller::Action::RIGHT_FOOT,
            controller::Action::HIPS,
            controller::Action::SPINE2,
            controller::Action::HEAD,
            controller::Action::LEFT_HAND_THUMB1,
            controller::Action::LEFT_HAND_THUMB2,
            controller::Action::LEFT_HAND_THUMB3,
            controller::Action::LEFT_HAND_THUMB4,
            controller::Action::LEFT_HAND_INDEX1,
            controller::Action::LEFT_HAND_INDEX2,
            controller::Action::LEFT_HAND_INDEX3,
            controller::Action::LEFT_HAND_INDEX4,
            controller::Action::LEFT_HAND_MIDDLE1,
            controller::Action::LEFT_HAND_MIDDLE2,
            controller::Action::LEFT_HAND_MIDDLE3,
            controller::Action::LEFT_HAND_MIDDLE4,
            controller::Action::LEFT_HAND_RING1,
            controller::Action::LEFT_HAND_RING2,
            controller::Action::LEFT_HAND_RING3,
            controller::Action::LEFT_HAND_RING4,
            controller::Action::LEFT_HAND_PINKY1,
            controller::Action::LEFT_HAND_PINKY2,
            controller::Action::LEFT_HAND_PINKY3,
            controller::Action::LEFT_HAND_PINKY4,
            controller::Action::RIGHT_HAND_THUMB1,
            controller::Action::RIGHT_HAND_THUMB2,
            controller::Action::RIGHT_HAND_THUMB3,
            controller::Action::RIGHT_HAND_THUMB4,
            controller::Action::RIGHT_HAND_INDEX1,
            controller::Action::RIGHT_HAND_INDEX2,
            controller::Action::RIGHT_HAND_INDEX3,
            controller::Action::RIGHT_HAND_INDEX4,
            controller::Action::RIGHT_HAND_MIDDLE1,
            controller::Action::RIGHT_HAND_MIDDLE2,
            controller::Action::RIGHT_HAND_MIDDLE3,
            controller::Action::RIGHT_HAND_MIDDLE4,
            controller::Action::RIGHT_HAND_RING1,
            controller::Action::RIGHT_HAND_RING2,
            controller::Action::RIGHT_HAND_RING3,
            controller::Action::RIGHT_HAND_RING4,
            controller::Action::RIGHT_HAND_PINKY1,
            controller::Action::RIGHT_HAND_PINKY2,
            controller::Action::RIGHT_HAND_PINKY3,
            controller::Action::RIGHT_HAND_PINKY4,
            controller::Action::LEFT_ARM,
            controller::Action::RIGHT_ARM,
            controller::Action::LEFT_SHOULDER,
            controller::Action::RIGHT_SHOULDER,
            controller::Action::LEFT_FORE_ARM,
            controller::Action::RIGHT_FORE_ARM,
            controller::Action::LEFT_LEG,
            controller::Action::RIGHT_LEG,
            controller::Action::LEFT_UP_LEG,
            controller::Action::RIGHT_UP_LEG,
            controller::Action::LEFT_TOE_BASE,
            controller::Action::RIGHT_TOE_BASE
        };

        // copy controller poses from userInputMapper to myAvatar.
        glm::mat4 myAvatarMatrix = createMatFromQuatAndPos(myAvatar->getWorldOrientation(), myAvatar->getWorldPosition());
        glm::mat4 worldToSensorMatrix = glm::inverse(myAvatar->getSensorToWorldMatrix());
        glm::mat4 avatarToSensorMatrix = worldToSensorMatrix * myAvatarMatrix;
        for (auto& action : avatarControllerActions) {
            controller::Pose pose = userInputMapper->getPoseState(action);
            myAvatar->setControllerPoseInSensorFrame(action, pose.transform(avatarToSensorMatrix));
        }

        static const std::vector<QString> trackedObjectStringLiterals = {
            QStringLiteral("_TrackedObject00"), QStringLiteral("_TrackedObject01"), QStringLiteral("_TrackedObject02"), QStringLiteral("_TrackedObject03"),
            QStringLiteral("_TrackedObject04"), QStringLiteral("_TrackedObject05"), QStringLiteral("_TrackedObject06"), QStringLiteral("_TrackedObject07"),
            QStringLiteral("_TrackedObject08"), QStringLiteral("_TrackedObject09"), QStringLiteral("_TrackedObject10"), QStringLiteral("_TrackedObject11"),
            QStringLiteral("_TrackedObject12"), QStringLiteral("_TrackedObject13"), QStringLiteral("_TrackedObject14"), QStringLiteral("_TrackedObject15")
        };

        // Controlled by the Developer > Avatar > Show Tracked Objects menu.
        if (_showTrackedObjects) {
            static const std::vector<controller::Action> trackedObjectActions = {
                controller::Action::TRACKED_OBJECT_00, controller::Action::TRACKED_OBJECT_01, controller::Action::TRACKED_OBJECT_02, controller::Action::TRACKED_OBJECT_03,
                controller::Action::TRACKED_OBJECT_04, controller::Action::TRACKED_OBJECT_05, controller::Action::TRACKED_OBJECT_06, controller::Action::TRACKED_OBJECT_07,
                controller::Action::TRACKED_OBJECT_08, controller::Action::TRACKED_OBJECT_09, controller::Action::TRACKED_OBJECT_10, controller::Action::TRACKED_OBJECT_11,
                controller::Action::TRACKED_OBJECT_12, controller::Action::TRACKED_OBJECT_13, controller::Action::TRACKED_OBJECT_14, controller::Action::TRACKED_OBJECT_15
            };

            int i = 0;
            glm::vec4 BLUE(0.0f, 0.0f, 1.0f, 1.0f);
            for (auto& action : trackedObjectActions) {
                controller::Pose pose = userInputMapper->getPoseState(action);
                if (pose.valid) {
                    glm::vec3 pos = transformPoint(myAvatarMatrix, pose.translation);
                    glm::quat rot = glmExtractRotation(myAvatarMatrix) * pose.rotation;
                    DebugDraw::getInstance().addMarker(trackedObjectStringLiterals[i], rot, pos, BLUE);
                } else {
                    DebugDraw::getInstance().removeMarker(trackedObjectStringLiterals[i]);
                }
                i++;
            }
        } else if (_prevShowTrackedObjects) {
            for (auto& key : trackedObjectStringLiterals) {
                DebugDraw::getInstance().removeMarker(key);
            }
        }
        _prevShowTrackedObjects = _showTrackedObjects;
    }

    updateThreads(deltaTime); // If running non-threaded, then give the threads some time to process...
    updateDialogs(deltaTime); // update various stats dialogs if present

    QSharedPointer<AvatarManager> avatarManager = DependencyManager::get<AvatarManager>();

    {
        PROFILE_RANGE(simulation_physics, "Simulation");
        PerformanceTimer perfTimer("simulation");

        if (_physicsEnabled) {
            auto t0 = std::chrono::high_resolution_clock::now();
            auto t1 = t0;
            {
                PROFILE_RANGE(simulation_physics, "PrePhysics");
                PerformanceTimer perfTimer("prePhysics)");
                {
                    const VectorOfMotionStates& motionStates = _entitySimulation->getObjectsToRemoveFromPhysics();
                    _physicsEngine->removeObjects(motionStates);
                    _entitySimulation->deleteObjectsRemovedFromPhysics();
                }

                VectorOfMotionStates motionStates;
                getEntities()->getTree()->withReadLock([&] {
                    _entitySimulation->getObjectsToAddToPhysics(motionStates);
                    _physicsEngine->addObjects(motionStates);

                });
                getEntities()->getTree()->withReadLock([&] {
                    _entitySimulation->getObjectsToChange(motionStates);
                    VectorOfMotionStates stillNeedChange = _physicsEngine->changeObjects(motionStates);
                    _entitySimulation->setObjectsToChange(stillNeedChange);
                });

                _entitySimulation->applyDynamicChanges();

                t1 = std::chrono::high_resolution_clock::now();

                PhysicsEngine::Transaction transaction;
                avatarManager->buildPhysicsTransaction(transaction);
                _physicsEngine->processTransaction(transaction);
                avatarManager->handleProcessedPhysicsTransaction(transaction);

                myAvatar->prepareForPhysicsSimulation();
                _physicsEngine->forEachDynamic([&](EntityDynamicPointer dynamic) {
                    dynamic->prepareForPhysicsSimulation();
                });
            }
            auto t2 = std::chrono::high_resolution_clock::now();
            {
                PROFILE_RANGE(simulation_physics, "StepPhysics");
                PerformanceTimer perfTimer("stepPhysics");
                getEntities()->getTree()->withWriteLock([&] {
                    _physicsEngine->stepSimulation();
                });
            }
            auto t3 = std::chrono::high_resolution_clock::now();
            {
                if (_physicsEngine->hasOutgoingChanges()) {
                    {
                        PROFILE_RANGE(simulation_physics, "PostPhysics");
                        PerformanceTimer perfTimer("postPhysics");
                        // grab the collision events BEFORE handleChangedMotionStates() because at this point
                        // we have a better idea of which objects we own or should own.
                        auto& collisionEvents = _physicsEngine->getCollisionEvents();

                        getEntities()->getTree()->withWriteLock([&] {
                            PROFILE_RANGE(simulation_physics, "HandleChanges");
                            PerformanceTimer perfTimer("handleChanges");

                            const VectorOfMotionStates& outgoingChanges = _physicsEngine->getChangedMotionStates();
                            _entitySimulation->handleChangedMotionStates(outgoingChanges);
                            avatarManager->handleChangedMotionStates(outgoingChanges);

                            const VectorOfMotionStates& deactivations = _physicsEngine->getDeactivatedMotionStates();
                            _entitySimulation->handleDeactivatedMotionStates(deactivations);
                        });

                        // handleCollisionEvents() AFTER handleChangedMotionStates()
                        {
                            PROFILE_RANGE(simulation_physics, "CollisionEvents");
                            avatarManager->handleCollisionEvents(collisionEvents);
                            // Collision events (and their scripts) must not be handled when we're locked, above. (That would risk
                            // deadlock.)
                            _entitySimulation->handleCollisionEvents(collisionEvents);
                        }

                        {
                            PROFILE_RANGE(simulation_physics, "MyAvatar");
                            myAvatar->harvestResultsFromPhysicsSimulation(deltaTime);
                        }

                        if (PerformanceTimer::isActive() &&
                                Menu::getInstance()->isOptionChecked(MenuOption::DisplayDebugTimingDetails) &&
                                Menu::getInstance()->isOptionChecked(MenuOption::ExpandPhysicsTiming)) {
                            _physicsEngine->harvestPerformanceStats();
                        }
                        // NOTE: the PhysicsEngine stats are written to stdout NOT to Qt log framework
                        _physicsEngine->dumpStatsIfNecessary();
                    }
                    auto t4 = std::chrono::high_resolution_clock::now();

                    // NOTE: the getEntities()->update() call below will wait for lock
                    // and will provide non-physical entity motion
                    getEntities()->update(true); // update the models...

                    auto t5 = std::chrono::high_resolution_clock::now();

                    workload::Timings timings(6);
                    timings[0] = t1 - t0; // prePhysics entities
                    timings[1] = t2 - t1; // prePhysics avatars
                    timings[2] = t3 - t2; // stepPhysics
                    timings[3] = t4 - t3; // postPhysics
                    timings[4] = t5 - t4; // non-physical kinematics
                    timings[5] = workload::Timing_ns((int32_t)(NSECS_PER_SECOND * deltaTime)); // game loop duration
                    _gameWorkload.updateSimulationTimings(timings);
                }
            }
        } else {
            // update the rendering without any simulation
            getEntities()->update(false);
        }
        // remove recently dead avatarEntities
        SetOfEntities deadAvatarEntities;
        _entitySimulation->takeDeadAvatarEntities(deadAvatarEntities);
        avatarManager->removeDeadAvatarEntities(deadAvatarEntities);
    }

    // AvatarManager update
    {
        {
            PROFILE_RANGE(simulation, "OtherAvatars");
            PerformanceTimer perfTimer("otherAvatars");
            avatarManager->updateOtherAvatars(deltaTime);
        }

        {
            PROFILE_RANGE(simulation, "MyAvatar");
            PerformanceTimer perfTimer("MyAvatar");
            qApp->updateMyAvatarLookAtPosition();
            avatarManager->updateMyAvatar(deltaTime);
        }
    }

    bool showWarnings = Menu::getInstance()->isOptionChecked(MenuOption::PipelineWarnings);
    PerformanceWarning warn(showWarnings, "Application::update()");

    updateLOD(deltaTime);

    // TODO: break these out into distinct perfTimers when they prove interesting
    {
        PROFILE_RANGE(app, "PickManager");
        PerformanceTimer perfTimer("pickManager");
        DependencyManager::get<PickManager>()->update();
    }

    {
        PROFILE_RANGE(app, "PointerManager");
        PerformanceTimer perfTimer("pointerManager");
        DependencyManager::get<PointerManager>()->update();
    }

    {
        PROFILE_RANGE_EX(app, "Overlays", 0xffff0000, (uint64_t)getActiveDisplayPlugin()->presentCount());
        PerformanceTimer perfTimer("overlays");
//        _overlays.update(deltaTime);
    }

    // Update _viewFrustum with latest camera and view frustum data...
    // NOTE: we get this from the view frustum, to make it simpler, since the
    // loadViewFrumstum() method will get the correct details from the camera
    // We could optimize this to not actually load the viewFrustum, since we don't
    // actually need to calculate the view frustum planes to send these details
    // to the server.
    {
        QMutexLocker viewLocker(&_viewMutex);
        _myCamera.loadViewFrustum(_viewFrustum);

        _conicalViews.clear();
        _conicalViews.push_back(_viewFrustum);
        // TODO: Fix this by modeling the way the secondary camera works on how the main camera works
        // ie. Use a camera object stored in the game logic and informs the Engine on where the secondary
        // camera should be.
    //    updateSecondaryCameraViewFrustum();
    }

    quint64 now = usecTimestampNow();

    // Update my voxel servers with my current voxel query...
    {
        PROFILE_RANGE_EX(app, "QueryOctree", 0xffff0000, (uint64_t)getActiveDisplayPlugin()->presentCount());
        PerformanceTimer perfTimer("queryOctree");
        QMutexLocker viewLocker(&_viewMutex);

        bool viewIsDifferentEnough = false;
        if (_conicalViews.size() == _lastQueriedViews.size()) {
            for (size_t i = 0; i < _conicalViews.size(); ++i) {
                if (!_conicalViews[i].isVerySimilar(_lastQueriedViews[i])) {
                    viewIsDifferentEnough = true;
                    break;
                }
            }
        } else {
            viewIsDifferentEnough = true;
        }


        // if it's been a while since our last query or the view has significantly changed then send a query, otherwise suppress it
        static const std::chrono::seconds MIN_PERIOD_BETWEEN_QUERIES { 3 };
        auto now = SteadyClock::now();
        if (now > _queryExpiry || viewIsDifferentEnough) {
            if (DependencyManager::get<SceneScriptingInterface>()->shouldRenderEntities()) {
                queryOctree(NodeType::EntityServer, PacketType::EntityQuery);
            }
            queryAvatars();

            _lastQueriedViews = _conicalViews;
            _queryExpiry = now + MIN_PERIOD_BETWEEN_QUERIES;
        }
    }

    // sent nack packets containing missing sequence numbers of received packets from nodes
    {
        quint64 sinceLastNack = now - _lastNackTime;
        const quint64 TOO_LONG_SINCE_LAST_NACK = 1 * USECS_PER_SECOND;
        if (sinceLastNack > TOO_LONG_SINCE_LAST_NACK) {
            _lastNackTime = now;
            sendNackPackets();
        }
    }

    // send packet containing downstream audio stats to the AudioMixer
    {
        quint64 sinceLastNack = now - _lastSendDownstreamAudioStats;
        if (sinceLastNack > TOO_LONG_SINCE_LAST_SEND_DOWNSTREAM_AUDIO_STATS && !isInterstitialMode()) {
            _lastSendDownstreamAudioStats = now;

            QMetaObject::invokeMethod(DependencyManager::get<AudioClient>().data(), "sendDownstreamAudioStatsPacket", Qt::QueuedConnection);
        }
    }

    {
        PerformanceTimer perfTimer("avatarManager/postUpdate");
        avatarManager->postUpdate(deltaTime, getMain3DScene());
    }

    {
        PROFILE_RANGE_EX(app, "PostUpdateLambdas", 0xffff0000, (uint64_t)0);
        PerformanceTimer perfTimer("postUpdateLambdas");
        std::unique_lock<std::mutex> guard(_postUpdateLambdasLock);
        for (auto& iter : _postUpdateLambdas) {
            iter.second();
        }
        _postUpdateLambdas.clear();
    }


    updateRenderArgs(deltaTime);

    {
        PerformanceTimer perfTimer("AnimDebugDraw");
        AnimDebugDraw::getInstance().update();
    }


    { // Game loop is done, mark the end of the frame for the scene transactions and the render loop to take over
        PerformanceTimer perfTimer("enqueueFrame");
        getMain3DScene()->enqueueFrame();
    }

    // If the display plugin is inactive then the frames won't be processed so process them here.
    if (!getActiveDisplayPlugin()->isActive()) {
        getMain3DScene()->processTransactionQueue();
    }
}

void Application::updateRenderArgs(float deltaTime) {
    _graphicsEngine.editRenderArgs([this, deltaTime](AppRenderArgs& appRenderArgs) {
        PerformanceTimer perfTimer("editRenderArgs");
        appRenderArgs._headPose = getHMDSensorPose();

        auto myAvatar = getMyAvatar();

        // update the avatar with a fresh HMD pose
        {
            PROFILE_RANGE(render, "/updateAvatar");
            myAvatar->updateFromHMDSensorMatrix(appRenderArgs._headPose);
        }

        auto lodManager = DependencyManager::get<LODManager>();

        float sensorToWorldScale = getMyAvatar()->getSensorToWorldScale();
        appRenderArgs._sensorToWorldScale = sensorToWorldScale;
        appRenderArgs._sensorToWorld = getMyAvatar()->getSensorToWorldMatrix();
        {
            PROFILE_RANGE(render, "/buildFrustrumAndArgs");
            {
                QMutexLocker viewLocker(&_viewMutex);
                // adjust near clip plane to account for sensor scaling.
                auto adjustedProjection = glm::perspective(glm::radians(_fieldOfView.get()),
                    getActiveDisplayPlugin()->getRecommendedAspectRatio(),
                    DEFAULT_NEAR_CLIP * sensorToWorldScale,
                    DEFAULT_FAR_CLIP);
                _viewFrustum.setProjection(adjustedProjection);
                _viewFrustum.calculate();
            }
            appRenderArgs._renderArgs = RenderArgs(_graphicsEngine.getGPUContext(), lodManager->getOctreeSizeScale(),
                lodManager->getBoundaryLevelAdjust(), lodManager->getLODAngleHalfTan(), RenderArgs::DEFAULT_RENDER_MODE,
                RenderArgs::MONO, RenderArgs::RENDER_DEBUG_NONE);
            appRenderArgs._renderArgs._scene = getMain3DScene();

            {
                QMutexLocker viewLocker(&_viewMutex);
                appRenderArgs._renderArgs.setViewFrustum(_viewFrustum);
            }
        }
        {
            PROFILE_RANGE(render, "/resizeGL");
            bool showWarnings = false;
            bool suppressShortTimings = false;
            auto menu = Menu::getInstance();
            if (menu) {
                suppressShortTimings = menu->isOptionChecked(MenuOption::SuppressShortTimings);
                showWarnings = menu->isOptionChecked(MenuOption::PipelineWarnings);
            }
            PerformanceWarning::setSuppressShortTimings(suppressShortTimings);
            PerformanceWarning warn(showWarnings, "Application::paintGL()");
            resizeGL();
        }

        this->updateCamera(appRenderArgs._renderArgs, deltaTime);
        appRenderArgs._eyeToWorld = _myCamera.getTransform();
        appRenderArgs._isStereo = false;

        {
            auto hmdInterface = DependencyManager::get<HMDScriptingInterface>();
            float ipdScale = hmdInterface->getIPDScale();

            // scale IPD by sensorToWorldScale, to make the world seem larger or smaller accordingly.
            ipdScale *= sensorToWorldScale;

            auto baseProjection = appRenderArgs._renderArgs.getViewFrustum().getProjection();

            if (getActiveDisplayPlugin()->isStereo()) {
                // Stereo modes will typically have a larger projection matrix overall,
                // so we ask for the 'mono' projection matrix, which for stereo and HMD
                // plugins will imply the combined projection for both eyes.
                //
                // This is properly implemented for the Oculus plugins, but for OpenVR
                // and Stereo displays I'm not sure how to get / calculate it, so we're
                // just relying on the left FOV in each case and hoping that the
                // overall culling margin of error doesn't cause popping in the
                // right eye.  There are FIXMEs in the relevant plugins
                _myCamera.setProjection(getActiveDisplayPlugin()->getCullingProjection(baseProjection));
                appRenderArgs._isStereo = true;

                auto& eyeOffsets = appRenderArgs._eyeOffsets;
                auto& eyeProjections = appRenderArgs._eyeProjections;

                // FIXME we probably don't need to set the projection matrix every frame,
                // only when the display plugin changes (or in non-HMD modes when the user
                // changes the FOV manually, which right now I don't think they can.
                for_each_eye([&](Eye eye) {
                    // For providing the stereo eye views, the HMD head pose has already been
                    // applied to the avatar, so we need to get the difference between the head
                    // pose applied to the avatar and the per eye pose, and use THAT as
                    // the per-eye stereo matrix adjustment.
                    mat4 eyeToHead = getActiveDisplayPlugin()->getEyeToHeadTransform(eye);
                    // Grab the translation
                    vec3 eyeOffset = glm::vec3(eyeToHead[3]);
                    // Apply IPD scaling
                    mat4 eyeOffsetTransform = glm::translate(mat4(), eyeOffset * -1.0f * ipdScale);
                    eyeOffsets[eye] = eyeOffsetTransform;
                    eyeProjections[eye] = getActiveDisplayPlugin()->getEyeProjection(eye, baseProjection);
                });

                // Configure the type of display / stereo
                appRenderArgs._renderArgs._displayMode = (isHMDMode() ? RenderArgs::STEREO_HMD : RenderArgs::STEREO_MONITOR);
            }
        }

        {
            QMutexLocker viewLocker(&_viewMutex);
            _myCamera.loadViewFrustum(_displayViewFrustum);
            appRenderArgs._view = glm::inverse(_displayViewFrustum.getView());
        }

        {
            QMutexLocker viewLocker(&_viewMutex);
            appRenderArgs._renderArgs.setViewFrustum(_displayViewFrustum);
        }


        // HACK
        // load the view frustum
        // FIXME: This preDisplayRender call is temporary until we create a separate render::scene for the mirror rendering.
        // Then we can move this logic into the Avatar::simulate call.
        myAvatar->preDisplaySide(&appRenderArgs._renderArgs);
    });
}

void Application::queryAvatars() {
    if (!isInterstitialMode()) {
        auto avatarPacket = NLPacket::create(PacketType::AvatarQuery);
        auto destinationBuffer = reinterpret_cast<unsigned char*>(avatarPacket->getPayload());
        unsigned char* bufferStart = destinationBuffer;

        uint8_t numFrustums = (uint8_t)_conicalViews.size();
        memcpy(destinationBuffer, &numFrustums, sizeof(numFrustums));
        destinationBuffer += sizeof(numFrustums);

        for (const auto& view : _conicalViews) {
            destinationBuffer += view.serialize(destinationBuffer);
        }

        avatarPacket->setPayloadSize(destinationBuffer - bufferStart);

        DependencyManager::get<NodeList>()->broadcastToNodes(std::move(avatarPacket), NodeSet() << NodeType::AvatarMixer);
    }
}


int Application::sendNackPackets() {

    // iterates through all nodes in NodeList
    auto nodeList = DependencyManager::get<NodeList>();

    int packetsSent = 0;

    nodeList->eachNode([&](const SharedNodePointer& node){

        if (node->getActiveSocket() && node->getType() == NodeType::EntityServer) {

            auto nackPacketList = NLPacketList::create(PacketType::OctreeDataNack);

            QUuid nodeUUID = node->getUUID();

            // if there are octree packets from this node that are waiting to be processed,
            // don't send a NACK since the missing packets may be among those waiting packets.
            if (_octreeProcessor.hasPacketsToProcessFrom(nodeUUID)) {
                return;
            }

            QSet<OCTREE_PACKET_SEQUENCE> missingSequenceNumbers;
            _octreeServerSceneStats.withReadLock([&] {
                // retrieve octree scene stats of this node
                if (_octreeServerSceneStats.find(nodeUUID) == _octreeServerSceneStats.end()) {
                    return;
                }
                // get sequence number stats of node, prune its missing set, and make a copy of the missing set
                SequenceNumberStats& sequenceNumberStats = _octreeServerSceneStats[nodeUUID].getIncomingOctreeSequenceNumberStats();
                sequenceNumberStats.pruneMissingSet();
                missingSequenceNumbers = sequenceNumberStats.getMissingSet();
            });

            _isMissingSequenceNumbers = (missingSequenceNumbers.size() != 0);

            // construct nack packet(s) for this node
            foreach(const OCTREE_PACKET_SEQUENCE& missingNumber, missingSequenceNumbers) {
                nackPacketList->writePrimitive(missingNumber);
            }

            if (nackPacketList->getNumPackets()) {
                packetsSent += (int)nackPacketList->getNumPackets();

                // send the packet list
                nodeList->sendPacketList(std::move(nackPacketList), *node);
            }
        }
    });

    return packetsSent;
}

void Application::queryOctree(NodeType_t serverType, PacketType packetType) {

    if (!_settingsLoaded) {
        return; // bail early if settings are not loaded
    }

    const bool isModifiedQuery = !_physicsEnabled;
    if (isModifiedQuery) {
        // Create modified view that is a simple sphere.
        bool interstitialModeEnabled = DependencyManager::get<NodeList>()->getDomainHandler().getInterstitialModeEnabled();

        ConicalViewFrustum sphericalView;
        sphericalView.setSimpleRadius(INITIAL_QUERY_RADIUS);

        if (interstitialModeEnabled) {
            ConicalViewFrustum farView;
            farView.set(_viewFrustum);
            _octreeQuery.setConicalViews({ sphericalView, farView });
        } else {
            _octreeQuery.setConicalViews({ sphericalView });
        }

        _octreeQuery.setOctreeSizeScale(DEFAULT_OCTREE_SIZE_SCALE);
        static constexpr float MIN_LOD_ADJUST = -20.0f;
        _octreeQuery.setBoundaryLevelAdjust(MIN_LOD_ADJUST);
    } else {
        _octreeQuery.setConicalViews(_conicalViews);
        auto lodManager = DependencyManager::get<LODManager>();
        _octreeQuery.setOctreeSizeScale(lodManager->getOctreeSizeScale());
        _octreeQuery.setBoundaryLevelAdjust(lodManager->getBoundaryLevelAdjust());
    }
    _octreeQuery.setReportInitialCompletion(isModifiedQuery);


    auto nodeList = DependencyManager::get<NodeList>();

    auto node = nodeList->soloNodeOfType(serverType);
    if (node && node->getActiveSocket()) {
        _octreeQuery.setMaxQueryPacketsPerSecond(getMaxOctreePacketsPerSecond());

        auto queryPacket = NLPacket::create(packetType);

        // encode the query data
        auto packetData = reinterpret_cast<unsigned char*>(queryPacket->getPayload());
        int packetSize = _octreeQuery.getBroadcastData(packetData);
        queryPacket->setPayloadSize(packetSize);

        // make sure we still have an active socket
        nodeList->sendUnreliablePacket(*queryPacket, *node);
    }
}


bool Application::isHMDMode() const {
    return getActiveDisplayPlugin()->isHmd();
}

float Application::getNumCollisionObjects() const {
    return _physicsEngine ? _physicsEngine->getNumCollisionObjects() : 0;
}

float Application::getTargetRenderFrameRate() const { return getActiveDisplayPlugin()->getTargetFrameRate(); }

QRect Application::getDesirableApplicationGeometry() const {
    QRect applicationGeometry = getWindow()->geometry();

    // If our parent window is on the HMD, then don't use its geometry, instead use
    // the "main screen" geometry.
    HMDToolsDialog* hmdTools = DependencyManager::get<DialogsManager>()->getHMDToolsDialog();
    if (hmdTools && hmdTools->hasHMDScreen()) {
        QScreen* hmdScreen = hmdTools->getHMDScreen();
        QWindow* appWindow = getWindow()->windowHandle();
        QScreen* appScreen = appWindow->screen();

        // if our app's screen is the hmd screen, we don't want to place the
        // running scripts widget on it. So we need to pick a better screen.
        // we will use the screen for the HMDTools since it's a guaranteed
        // better screen.
        if (appScreen == hmdScreen) {
            QScreen* betterScreen = hmdTools->windowHandle()->screen();
            applicationGeometry = betterScreen->geometry();
        }
    }
    return applicationGeometry;
}

PickRay Application::computePickRay(float x, float y) const {
    vec2 pickPoint { x, y };
    PickRay result;
    if (isHMDMode()) {
        getApplicationCompositor().computeHmdPickRay(pickPoint, result.origin, result.direction);
    } else {
        pickPoint /= getCanvasSize();
        if (_myCamera.getMode() == CameraMode::CAMERA_MODE_MIRROR) {
            pickPoint.x = 1.0f - pickPoint.x;
        }
        QMutexLocker viewLocker(&_viewMutex);
        _viewFrustum.computePickRay(pickPoint.x, pickPoint.y, result.origin, result.direction);
    }
    return result;
}

std::shared_ptr<MyAvatar> Application::getMyAvatar() const {
    return DependencyManager::get<AvatarManager>()->getMyAvatar();
}

glm::vec3 Application::getAvatarPosition() const {
    return getMyAvatar()->getWorldPosition();
}

void Application::copyViewFrustum(ViewFrustum& viewOut) const {
    QMutexLocker viewLocker(&_viewMutex);
    viewOut = _viewFrustum;
}

void Application::copyDisplayViewFrustum(ViewFrustum& viewOut) const {
    QMutexLocker viewLocker(&_viewMutex);
    viewOut = _displayViewFrustum;
}

// resentSensors() is a bit of vestigial feature. It used to be used for Oculus DK2 to recenter the view around
// the current head orientation.  With the introduction of "room scale" tracking we no longer need that particular
// feature.  However, we still use this to reset face trackers, eye trackers, audio and to optionally re-load the avatar
// rig and animations from scratch.
void Application::resetSensors(bool andReload) {
    DependencyManager::get<DdeFaceTracker>()->reset();
    DependencyManager::get<EyeTracker>()->reset();
    _overlayConductor.centerUI();
    getMyAvatar()->reset(true, andReload);
    QMetaObject::invokeMethod(DependencyManager::get<AudioClient>().data(), "reset", Qt::QueuedConnection);
}

void Application::hmdVisibleChanged(bool visible) {
<<<<<<< HEAD
    // if (visible) {
    //     QMetaObject::invokeMethod(DependencyManager::get<AudioClient>().data(), "start", Qt::QueuedConnection);
    // } else {
    //     QMetaObject::invokeMethod(DependencyManager::get<AudioClient>().data(), "stop", Qt::QueuedConnection);
    // }
=======
    // TODO
    // calling start and stop will change audio input and ouput to default audio devices.
    // we need to add a pause/unpause functionality to AudioClient for this to work properly
#if 0
    if (visible) {
        QMetaObject::invokeMethod(DependencyManager::get<AudioClient>().data(), "start", Qt::QueuedConnection);
    } else {
        QMetaObject::invokeMethod(DependencyManager::get<AudioClient>().data(), "stop", Qt::QueuedConnection);
    }
#endif
>>>>>>> 2d52fffa
}

void Application::updateWindowTitle() const {

    auto nodeList = DependencyManager::get<NodeList>();
    auto accountManager = DependencyManager::get<AccountManager>();
    auto isInErrorState = nodeList->getDomainHandler().isInErrorState();

    QString buildVersion = " - "
        + (BuildInfo::BUILD_TYPE == BuildInfo::BuildType::Stable ? QString("Version") : QString("Build"))
        + " " + applicationVersion();

    QString loginStatus = accountManager->isLoggedIn() ? "" : " (NOT LOGGED IN)";

    QString connectionStatus = isInErrorState ? " (ERROR CONNECTING)" :
        nodeList->getDomainHandler().isConnected() ? "" : " (NOT CONNECTED)";
    QString username = accountManager->getAccountInfo().getUsername();

    setCrashAnnotation("username", username.toStdString());

    QString currentPlaceName;
    if (isServerlessMode()) {
        if (isInErrorState) {
            currentPlaceName = "serverless: " + nodeList->getDomainHandler().getErrorDomainURL().toString();
        } else {
            currentPlaceName = "serverless: " + DependencyManager::get<AddressManager>()->getDomainURL().toString();
        }
    } else {
        currentPlaceName = DependencyManager::get<AddressManager>()->getDomainURL().host();
        if (currentPlaceName.isEmpty()) {
            currentPlaceName = nodeList->getDomainHandler().getHostname();
        }
    }

    QString title = QString() + (!username.isEmpty() ? username + " @ " : QString())
        + currentPlaceName + connectionStatus + loginStatus + buildVersion;

#ifndef WIN32
    // crashes with vs2013/win32
    qCDebug(interfaceapp, "Application title set to: %s", title.toStdString().c_str());
#endif
    _window->setWindowTitle(title);

    // updateTitleWindow gets called whenever there's a change regarding the domain, so rather
    // than placing this within domainURLChanged, it's placed here to cover the other potential cases.
    DependencyManager::get< MessagesClient >()->sendLocalMessage("Toolbar-DomainChanged", "");
}

void Application::clearDomainOctreeDetails() {

    // if we're about to quit, we really don't need to do any of these things...
    if (_aboutToQuit) {
        return;
    }

    qCDebug(interfaceapp) << "Clearing domain octree details...";

    resetPhysicsReadyInformation();
    setIsInterstitialMode(true);

    _octreeServerSceneStats.withWriteLock([&] {
        _octreeServerSceneStats.clear();
    });

    // reset the model renderer
    getEntities()->clear();

    auto skyStage = DependencyManager::get<SceneScriptingInterface>()->getSkyStage();

    skyStage->setBackgroundMode(graphics::SunSkyStage::SKY_DEFAULT);

    DependencyManager::get<AnimationCache>()->clearUnusedResources();
    DependencyManager::get<SoundCache>()->clearUnusedResources();
    MaterialCache::instance().clearUnusedResources();
    DependencyManager::get<ModelCache>()->clearUnusedResources();
    ShaderCache::instance().clearUnusedResources();
    DependencyManager::get<TextureCache>()->clearUnusedResources();
    DependencyManager::get<recording::ClipCache>()->clearUnusedResources();

    getMyAvatar()->setAvatarEntityDataChanged(true);
}

void Application::domainURLChanged(QUrl domainURL) {
    // disable physics until we have enough information about our new location to not cause craziness.
    resetPhysicsReadyInformation();
    setIsServerlessMode(domainURL.scheme() != URL_SCHEME_HIFI);
    if (isServerlessMode()) {
        loadServerlessDomain(domainURL);
    }
    updateWindowTitle();
}

void Application::goToErrorDomainURL(QUrl errorDomainURL) {
    // disable physics until we have enough information about our new location to not cause craziness.
    resetPhysicsReadyInformation();
    setIsServerlessMode(errorDomainURL.scheme() != URL_SCHEME_HIFI);
    if (isServerlessMode()) {
        loadServerlessDomain(errorDomainURL, true);
    }
    updateWindowTitle();
}


void Application::resettingDomain() {
    _notifiedPacketVersionMismatchThisDomain = false;

    clearDomainOctreeDetails();
}

void Application::nodeAdded(SharedNodePointer node) const {
    if (node->getType() == NodeType::EntityServer) {
        if (!_failedToConnectToEntityServer) {
            _entityServerConnectionTimer.stop();
            _entityServerConnectionTimer.setInterval(ENTITY_SERVER_CONNECTION_TIMEOUT);
            _entityServerConnectionTimer.start();
        }
    }
}

void Application::nodeActivated(SharedNodePointer node) {
    if (node->getType() == NodeType::AssetServer) {
        // asset server just connected - check if we have the asset browser showing

#if !defined(DISABLE_QML)
        auto offscreenUi = getOffscreenUI();
        auto assetDialog = offscreenUi ? offscreenUi->getRootItem()->findChild<QQuickItem*>("AssetServer") : nullptr;

        if (assetDialog) {
            auto nodeList = DependencyManager::get<NodeList>();

            if (nodeList->getThisNodeCanWriteAssets()) {
                // call reload on the shown asset browser dialog to get the mappings (if permissions allow)
                QMetaObject::invokeMethod(assetDialog, "reload");
            } else {
                // we switched to an Asset Server that we can't modify, hide the Asset Browser
                assetDialog->setVisible(false);
            }
        }
#endif
    }

    // If we get a new EntityServer activated, reset lastQueried time
    // so we will do a proper query during update
    if (node->getType() == NodeType::EntityServer) {
        _queryExpiry = SteadyClock::now();
        _octreeQuery.incrementConnectionID();

        if  (!_failedToConnectToEntityServer) {
            _entityServerConnectionTimer.stop();
        }
    }

    if (node->getType() == NodeType::AudioMixer && !isInterstitialMode()) {
        DependencyManager::get<AudioClient>()->negotiateAudioFormat();
    }

    if (node->getType() == NodeType::AvatarMixer) {
        _queryExpiry = SteadyClock::now();

        // new avatar mixer, send off our identity packet on next update loop
        // Reset skeletonModelUrl if the last server modified our choice.
        // Override the avatar url (but not model name) here too.
        if (_avatarOverrideUrl.isValid()) {
            getMyAvatar()->useFullAvatarURL(_avatarOverrideUrl);
        }

        if (getMyAvatar()->getFullAvatarURLFromPreferences() != getMyAvatar()->getSkeletonModelURL()) {
            getMyAvatar()->resetFullAvatarURL();
        }
        getMyAvatar()->markIdentityDataChanged();
        getMyAvatar()->resetLastSent();

        if (!isInterstitialMode()) {
            // transmit a "sendAll" packet to the AvatarMixer we just connected to.
            getMyAvatar()->sendAvatarDataPacket(true);
        }
    }
}

void Application::nodeKilled(SharedNodePointer node) {
    // These are here because connecting NodeList::nodeKilled to OctreePacketProcessor::nodeKilled doesn't work:
    // OctreePacketProcessor::nodeKilled is not being called when NodeList::nodeKilled is emitted.
    // This may have to do with GenericThread::threadRoutine() blocking the QThread event loop

    _octreeProcessor.nodeKilled(node);

    _entityEditSender.nodeKilled(node);

    if (node->getType() == NodeType::AudioMixer) {
        QMetaObject::invokeMethod(DependencyManager::get<AudioClient>().data(), "audioMixerKilled");
    } else if (node->getType() == NodeType::EntityServer) {
        // we lost an entity server, clear all of the domain octree details
        clearDomainOctreeDetails();
    } else if (node->getType() == NodeType::AssetServer) {
        // asset server going away - check if we have the asset browser showing

#if !defined(DISABLE_QML)
        auto offscreenUi = getOffscreenUI();
        auto assetDialog = offscreenUi ? offscreenUi->getRootItem()->findChild<QQuickItem*>("AssetServer") : nullptr;

        if (assetDialog) {
            // call reload on the shown asset browser dialog
            QMetaObject::invokeMethod(assetDialog, "clear");
        }
#endif
    }
}

void Application::trackIncomingOctreePacket(ReceivedMessage& message, SharedNodePointer sendingNode, bool wasStatsPacket) {
    // Attempt to identify the sender from its address.
    if (sendingNode) {
        const QUuid& nodeUUID = sendingNode->getUUID();

        // now that we know the node ID, let's add these stats to the stats for that node...
        _octreeServerSceneStats.withWriteLock([&] {
            if (_octreeServerSceneStats.find(nodeUUID) != _octreeServerSceneStats.end()) {
                OctreeSceneStats& stats = _octreeServerSceneStats[nodeUUID];
                stats.trackIncomingOctreePacket(message, wasStatsPacket, sendingNode->getClockSkewUsec());
            }
        });
    }
}

bool Application::gpuTextureMemSizeStable() {
    auto renderConfig = qApp->getRenderEngine()->getConfiguration();
    auto renderStats = renderConfig->getConfig<render::EngineStats>("Stats");

    qint64 textureResourceGPUMemSize = renderStats->textureResourceGPUMemSize;
    qint64 texturePopulatedGPUMemSize = renderStats->textureResourcePopulatedGPUMemSize;
    qint64 textureTransferSize = renderStats->texturePendingGPUTransferSize;

    if (_gpuTextureMemSizeAtLastCheck == textureResourceGPUMemSize) {
        _gpuTextureMemSizeStabilityCount++;
    } else {
        _gpuTextureMemSizeStabilityCount = 0;
    }
    _gpuTextureMemSizeAtLastCheck = textureResourceGPUMemSize;

    if (_gpuTextureMemSizeStabilityCount >= _minimumGPUTextureMemSizeStabilityCount) {
        return (textureResourceGPUMemSize == texturePopulatedGPUMemSize) && (textureTransferSize == 0);
    }
    return false;
}

int Application::processOctreeStats(ReceivedMessage& message, SharedNodePointer sendingNode) {
    // parse the incoming stats datas stick it in a temporary object for now, while we
    // determine which server it belongs to
    int statsMessageLength = 0;

    const QUuid& nodeUUID = sendingNode->getUUID();

    // now that we know the node ID, let's add these stats to the stats for that node...
    _octreeServerSceneStats.withWriteLock([&] {
        OctreeSceneStats& octreeStats = _octreeServerSceneStats[nodeUUID];
        statsMessageLength = octreeStats.unpackFromPacket(message);

        if (octreeStats.isFullScene()) {
            _fullSceneReceivedCounter++;
        }
    });

    return statsMessageLength;
}

void Application::packetSent(quint64 length) {
}

void Application::addingEntityWithCertificate(const QString& certificateID, const QString& placeName) {
    auto ledger = DependencyManager::get<Ledger>();
    ledger->updateLocation(certificateID, placeName);
}

void Application::registerScriptEngineWithApplicationServices(ScriptEnginePointer scriptEngine) {

    scriptEngine->setEmitScriptUpdatesFunction([this]() {
        SharedNodePointer entityServerNode = DependencyManager::get<NodeList>()->soloNodeOfType(NodeType::EntityServer);
        return !entityServerNode || isPhysicsEnabled();
    });

    // setup the packet sender of the script engine's scripting interfaces so
    // we can use the same ones from the application.
    auto entityScriptingInterface = DependencyManager::get<EntityScriptingInterface>();
    entityScriptingInterface->setPacketSender(&_entityEditSender);
    entityScriptingInterface->setEntityTree(getEntities()->getTree());

    if (property(hifi::properties::TEST).isValid()) {
        scriptEngine->registerGlobalObject("Test", TestScriptingInterface::getInstance());
    }

    scriptEngine->registerGlobalObject("Rates", new RatesScriptingInterface(this));

    // hook our avatar and avatar hash map object into this script engine
    getMyAvatar()->registerMetaTypes(scriptEngine);

    scriptEngine->registerGlobalObject("AvatarList", DependencyManager::get<AvatarManager>().data());

    scriptEngine->registerGlobalObject("Camera", &_myCamera);

#if defined(Q_OS_MAC) || defined(Q_OS_WIN)
    scriptEngine->registerGlobalObject("SpeechRecognizer", DependencyManager::get<SpeechRecognizer>().data());
#endif

    ClipboardScriptingInterface* clipboardScriptable = new ClipboardScriptingInterface();
    scriptEngine->registerGlobalObject("Clipboard", clipboardScriptable);
    connect(scriptEngine.data(), &ScriptEngine::finished, clipboardScriptable, &ClipboardScriptingInterface::deleteLater);

    scriptEngine->registerGlobalObject("Overlays", &_overlays);
    qScriptRegisterMetaType(scriptEngine.data(), OverlayPropertyResultToScriptValue, OverlayPropertyResultFromScriptValue);
    qScriptRegisterMetaType(scriptEngine.data(), RayToOverlayIntersectionResultToScriptValue,
                            RayToOverlayIntersectionResultFromScriptValue);

#if !defined(DISABLE_QML)
    scriptEngine->registerGlobalObject("OffscreenFlags", getOffscreenUI()->getFlags());
    scriptEngine->registerGlobalObject("Desktop", DependencyManager::get<DesktopScriptingInterface>().data());
#endif

    qScriptRegisterMetaType(scriptEngine.data(), wrapperToScriptValue<ToolbarProxy>, wrapperFromScriptValue<ToolbarProxy>);
    qScriptRegisterMetaType(scriptEngine.data(),
                            wrapperToScriptValue<ToolbarButtonProxy>, wrapperFromScriptValue<ToolbarButtonProxy>);
    scriptEngine->registerGlobalObject("Toolbars", DependencyManager::get<ToolbarScriptingInterface>().data());

    qScriptRegisterMetaType(scriptEngine.data(), wrapperToScriptValue<TabletProxy>, wrapperFromScriptValue<TabletProxy>);
    qScriptRegisterMetaType(scriptEngine.data(),
                            wrapperToScriptValue<TabletButtonProxy>, wrapperFromScriptValue<TabletButtonProxy>);
    scriptEngine->registerGlobalObject("Tablet", DependencyManager::get<TabletScriptingInterface>().data());
    // FIXME remove these deprecated names for the tablet scripting interface
    scriptEngine->registerGlobalObject("tabletInterface", DependencyManager::get<TabletScriptingInterface>().data());

    auto toolbarScriptingInterface = DependencyManager::get<ToolbarScriptingInterface>().data();
    DependencyManager::get<TabletScriptingInterface>().data()->setToolbarScriptingInterface(toolbarScriptingInterface);

    scriptEngine->registerGlobalObject("Window", DependencyManager::get<WindowScriptingInterface>().data());
    scriptEngine->registerGetterSetter("location", LocationScriptingInterface::locationGetter,
                        LocationScriptingInterface::locationSetter, "Window");
    // register `location` on the global object.
    scriptEngine->registerGetterSetter("location", LocationScriptingInterface::locationGetter,
                                       LocationScriptingInterface::locationSetter);

    bool clientScript = scriptEngine->isClientScript();
    scriptEngine->registerFunction("OverlayWindow", clientScript ? QmlWindowClass::constructor : QmlWindowClass::restricted_constructor);
#if !defined(Q_OS_ANDROID) && !defined(DISABLE_QML)
    scriptEngine->registerFunction("OverlayWebWindow", clientScript ? QmlWebWindowClass::constructor : QmlWebWindowClass::restricted_constructor);
#endif
    scriptEngine->registerFunction("QmlFragment", clientScript ? QmlFragmentClass::constructor : QmlFragmentClass::restricted_constructor);

    scriptEngine->registerGlobalObject("Menu", MenuScriptingInterface::getInstance());
    scriptEngine->registerGlobalObject("DesktopPreviewProvider", DependencyManager::get<DesktopPreviewProvider>().data());
#if !defined(DISABLE_QML)
    scriptEngine->registerGlobalObject("Stats", Stats::getInstance());
#endif
    scriptEngine->registerGlobalObject("Settings", SettingsScriptingInterface::getInstance());
    scriptEngine->registerGlobalObject("Snapshot", DependencyManager::get<Snapshot>().data());
    scriptEngine->registerGlobalObject("AudioStats", DependencyManager::get<AudioClient>()->getStats().data());
    scriptEngine->registerGlobalObject("AudioScope", DependencyManager::get<AudioScope>().data());
    scriptEngine->registerGlobalObject("AvatarBookmarks", DependencyManager::get<AvatarBookmarks>().data());
    scriptEngine->registerGlobalObject("LocationBookmarks", DependencyManager::get<LocationBookmarks>().data());

    scriptEngine->registerGlobalObject("RayPick", DependencyManager::get<RayPickScriptingInterface>().data());
    scriptEngine->registerGlobalObject("LaserPointers", DependencyManager::get<LaserPointerScriptingInterface>().data());
    scriptEngine->registerGlobalObject("Picks", DependencyManager::get<PickScriptingInterface>().data());
    scriptEngine->registerGlobalObject("Pointers", DependencyManager::get<PointerScriptingInterface>().data());

    // Caches
    scriptEngine->registerGlobalObject("AnimationCache", DependencyManager::get<AnimationCacheScriptingInterface>().data());
    scriptEngine->registerGlobalObject("TextureCache", DependencyManager::get<TextureCacheScriptingInterface>().data());
    scriptEngine->registerGlobalObject("ModelCache", DependencyManager::get<ModelCacheScriptingInterface>().data());
    scriptEngine->registerGlobalObject("SoundCache", DependencyManager::get<SoundCacheScriptingInterface>().data());

    scriptEngine->registerGlobalObject("DialogsManager", _dialogsManagerScriptingInterface);

    scriptEngine->registerGlobalObject("Account", AccountServicesScriptingInterface::getInstance()); // DEPRECATED - TO BE REMOVED
    scriptEngine->registerGlobalObject("GlobalServices", AccountServicesScriptingInterface::getInstance()); // DEPRECATED - TO BE REMOVED
    scriptEngine->registerGlobalObject("AccountServices", AccountServicesScriptingInterface::getInstance());
    qScriptRegisterMetaType(scriptEngine.data(), DownloadInfoResultToScriptValue, DownloadInfoResultFromScriptValue);

    scriptEngine->registerGlobalObject("FaceTracker", DependencyManager::get<DdeFaceTracker>().data());

    scriptEngine->registerGlobalObject("AvatarManager", DependencyManager::get<AvatarManager>().data());

    scriptEngine->registerGlobalObject("LODManager", DependencyManager::get<LODManager>().data());

    scriptEngine->registerGlobalObject("Keyboard", DependencyManager::get<KeyboardScriptingInterface>().data());

    scriptEngine->registerGlobalObject("Paths", DependencyManager::get<PathUtils>().data());

    scriptEngine->registerGlobalObject("HMD", DependencyManager::get<HMDScriptingInterface>().data());
    scriptEngine->registerFunction("HMD", "getHUDLookAtPosition2D", HMDScriptingInterface::getHUDLookAtPosition2D, 0);
    scriptEngine->registerFunction("HMD", "getHUDLookAtPosition3D", HMDScriptingInterface::getHUDLookAtPosition3D, 0);

    scriptEngine->registerGlobalObject("Scene", DependencyManager::get<SceneScriptingInterface>().data());
    scriptEngine->registerGlobalObject("Render", _graphicsEngine.getRenderEngine()->getConfiguration().get());
    scriptEngine->registerGlobalObject("Workload", _gameWorkload._engine->getConfiguration().get());

    GraphicsScriptingInterface::registerMetaTypes(scriptEngine.data());
    scriptEngine->registerGlobalObject("Graphics", DependencyManager::get<GraphicsScriptingInterface>().data());

    scriptEngine->registerGlobalObject("ScriptDiscoveryService", DependencyManager::get<ScriptEngines>().data());
    scriptEngine->registerGlobalObject("Reticle", getApplicationCompositor().getReticleInterface());

    scriptEngine->registerGlobalObject("UserActivityLogger", DependencyManager::get<UserActivityLoggerScriptingInterface>().data());
    scriptEngine->registerGlobalObject("Users", DependencyManager::get<UsersScriptingInterface>().data());

    scriptEngine->registerGlobalObject("GooglePoly", DependencyManager::get<GooglePolyScriptingInterface>().data());

    if (auto steamClient = PluginManager::getInstance()->getSteamClientPlugin()) {
        scriptEngine->registerGlobalObject("Steam", new SteamScriptingInterface(scriptEngine.data(), steamClient.get()));
    }
    auto scriptingInterface = DependencyManager::get<controller::ScriptingInterface>();
    scriptEngine->registerGlobalObject("Controller", scriptingInterface.data());
    UserInputMapper::registerControllerTypes(scriptEngine.data());

    auto recordingInterface = DependencyManager::get<RecordingScriptingInterface>();
    scriptEngine->registerGlobalObject("Recording", recordingInterface.data());

    auto entityScriptServerLog = DependencyManager::get<EntityScriptServerLogClient>();
    scriptEngine->registerGlobalObject("EntityScriptServerLog", entityScriptServerLog.data());
    scriptEngine->registerGlobalObject("AvatarInputs", AvatarInputs::getInstance());
    scriptEngine->registerGlobalObject("Selection", DependencyManager::get<SelectionScriptingInterface>().data());
    scriptEngine->registerGlobalObject("ContextOverlay", DependencyManager::get<ContextOverlayInterface>().data());
    scriptEngine->registerGlobalObject("WalletScriptingInterface", DependencyManager::get<WalletScriptingInterface>().data());
    scriptEngine->registerGlobalObject("AddressManager", DependencyManager::get<AddressManager>().data());
    scriptEngine->registerGlobalObject("HifiAbout", AboutUtil::getInstance());
    scriptEngine->registerGlobalObject("ResourceRequestObserver", DependencyManager::get<ResourceRequestObserver>().data());

    qScriptRegisterMetaType(scriptEngine.data(), OverlayIDtoScriptValue, OverlayIDfromScriptValue);

    registerInteractiveWindowMetaType(scriptEngine.data());

    auto pickScriptingInterface = DependencyManager::get<PickScriptingInterface>();
    pickScriptingInterface->registerMetaTypes(scriptEngine.data());

    // connect this script engines printedMessage signal to the global ScriptEngines these various messages
    auto scriptEngines = DependencyManager::get<ScriptEngines>().data();
    connect(scriptEngine.data(), &ScriptEngine::printedMessage, scriptEngines, &ScriptEngines::onPrintedMessage);
    connect(scriptEngine.data(), &ScriptEngine::errorMessage, scriptEngines, &ScriptEngines::onErrorMessage);
    connect(scriptEngine.data(), &ScriptEngine::warningMessage, scriptEngines, &ScriptEngines::onWarningMessage);
    connect(scriptEngine.data(), &ScriptEngine::infoMessage, scriptEngines, &ScriptEngines::onInfoMessage);
    connect(scriptEngine.data(), &ScriptEngine::clearDebugWindow, scriptEngines, &ScriptEngines::onClearDebugWindow);

}

bool Application::canAcceptURL(const QString& urlString) const {
    QUrl url(urlString);
    if (url.query().contains(WEB_VIEW_TAG)) {
        return false;
    } else if (urlString.startsWith(URL_SCHEME_HIFI)) {
        return true;
    }
    QString lowerPath = url.path().toLower();
    for (auto& pair : _acceptedExtensions) {
        if (lowerPath.endsWith(pair.first, Qt::CaseInsensitive)) {
            return true;
        }
    }
    return false;
}

bool Application::acceptURL(const QString& urlString, bool defaultUpload) {
    QUrl url(urlString);

    if (url.scheme() == URL_SCHEME_HIFI) {
        // this is a hifi URL - have the AddressManager handle it
        QMetaObject::invokeMethod(DependencyManager::get<AddressManager>().data(), "handleLookupString",
                                  Qt::AutoConnection, Q_ARG(const QString&, urlString));
        return true;
    }

    QString lowerPath = url.path().toLower();
    for (auto& pair : _acceptedExtensions) {
        if (lowerPath.endsWith(pair.first, Qt::CaseInsensitive)) {
            AcceptURLMethod method = pair.second;
            return (this->*method)(urlString);
        }
    }

    if (defaultUpload && !url.fileName().isEmpty() && url.isLocalFile()) {
        showAssetServerWidget(urlString);
    }
    return defaultUpload;
}

void Application::setSessionUUID(const QUuid& sessionUUID) const {
    Physics::setSessionUUID(sessionUUID);
}

bool Application::askToSetAvatarUrl(const QString& url) {
    QUrl realUrl(url);
    if (realUrl.isLocalFile()) {
        OffscreenUi::asyncWarning("", "You can not use local files for avatar components.");
        return false;
    }

    // Download the FST file, to attempt to determine its model type
    QVariantHash fstMapping = FSTReader::downloadMapping(url);

    FSTReader::ModelType modelType = FSTReader::predictModelType(fstMapping);

    QString modelName = fstMapping["name"].toString();
    QString modelLicense = fstMapping["license"].toString();

    bool agreeToLicense = true; // assume true
    //create set avatar callback
    auto setAvatar = [=] (QString url, QString modelName) {
        ModalDialogListener* dlg = OffscreenUi::asyncQuestion("Set Avatar",
                                                              "Would you like to use '" + modelName + "' for your avatar?",
                                                              QMessageBox::Ok | QMessageBox::Cancel, QMessageBox::Ok);
        QObject::connect(dlg, &ModalDialogListener::response, this, [=] (QVariant answer) {
            QObject::disconnect(dlg, &ModalDialogListener::response, this, nullptr);

            bool ok = (QMessageBox::Ok == static_cast<QMessageBox::StandardButton>(answer.toInt()));
            if (ok) {
                getMyAvatar()->useFullAvatarURL(url, modelName);
                emit fullAvatarURLChanged(url, modelName);
            } else {
                qCDebug(interfaceapp) << "Declined to use the avatar";
            }
        });
    };

    if (!modelLicense.isEmpty()) {
        // word wrap the license text to fit in a reasonable shaped message box.
        const int MAX_CHARACTERS_PER_LINE = 90;
        modelLicense = simpleWordWrap(modelLicense, MAX_CHARACTERS_PER_LINE);

        ModalDialogListener* dlg = OffscreenUi::asyncQuestion("Avatar Usage License",
                                                              modelLicense + "\nDo you agree to these terms?",
                                                              QMessageBox::Yes | QMessageBox::No, QMessageBox::Yes);
        QObject::connect(dlg, &ModalDialogListener::response, this, [=, &agreeToLicense] (QVariant answer) {
            QObject::disconnect(dlg, &ModalDialogListener::response, this, nullptr);

            agreeToLicense = (static_cast<QMessageBox::StandardButton>(answer.toInt()) == QMessageBox::Yes);
            if (agreeToLicense) {
                switch (modelType) {
                    case FSTReader::HEAD_AND_BODY_MODEL: {
                    setAvatar(url, modelName);
                    break;
                }
                default:
                    OffscreenUi::asyncWarning("", modelName + "Does not support a head and body as required.");
                    break;
                }
            } else {
                qCDebug(interfaceapp) << "Declined to agree to avatar license";
            }

            //auto offscreenUi = getOffscreenUI();
        });
    } else {
        setAvatar(url, modelName);
    }

    return true;
}


bool Application::askToLoadScript(const QString& scriptFilenameOrURL) {
    QString shortName = scriptFilenameOrURL;

    QUrl scriptURL { scriptFilenameOrURL };

    if (scriptURL.host().endsWith(MARKETPLACE_CDN_HOSTNAME)) {
        int startIndex = shortName.lastIndexOf('/') + 1;
        int endIndex = shortName.lastIndexOf('?');
        shortName = shortName.mid(startIndex, endIndex - startIndex);
    }

#ifdef DISABLE_QML
    DependencyManager::get<ScriptEngines>()->loadScript(scriptFilenameOrURL);
#else
    QString message = "Would you like to run this script:\n" + shortName;
    ModalDialogListener* dlg = OffscreenUi::asyncQuestion(getWindow(), "Run Script", message,
                                                           QMessageBox::Yes | QMessageBox::No);

    QObject::connect(dlg, &ModalDialogListener::response, this, [=] (QVariant answer) {
        const QString& fileName = scriptFilenameOrURL;
        if (static_cast<QMessageBox::StandardButton>(answer.toInt()) == QMessageBox::Yes) {
            qCDebug(interfaceapp) << "Chose to run the script: " << fileName;
            DependencyManager::get<ScriptEngines>()->loadScript(fileName);
        } else {
            qCDebug(interfaceapp) << "Declined to run the script";
        }
        QObject::disconnect(dlg, &ModalDialogListener::response, this, nullptr);
    });
#endif
    return true;
}

bool Application::askToWearAvatarAttachmentUrl(const QString& url) {
    QNetworkAccessManager& networkAccessManager = NetworkAccessManager::getInstance();
    QNetworkRequest networkRequest = QNetworkRequest(url);
    networkRequest.setAttribute(QNetworkRequest::FollowRedirectsAttribute, true);
    networkRequest.setHeader(QNetworkRequest::UserAgentHeader, HIGH_FIDELITY_USER_AGENT);
    QNetworkReply* reply = networkAccessManager.get(networkRequest);
    int requestNumber = ++_avatarAttachmentRequest;
    connect(reply, &QNetworkReply::finished, [this, reply, url, requestNumber]() {

        if (requestNumber != _avatarAttachmentRequest) {
            // this request has been superseded by another more recent request
            reply->deleteLater();
            return;
        }

        QNetworkReply::NetworkError networkError = reply->error();
        if (networkError == QNetworkReply::NoError) {
            // download success
            QByteArray contents = reply->readAll();

            QJsonParseError jsonError;
            auto doc = QJsonDocument::fromJson(contents, &jsonError);
            if (jsonError.error == QJsonParseError::NoError) {

                auto jsonObject = doc.object();

                // retrieve optional name field from JSON
                QString name = tr("Unnamed Attachment");
                auto nameValue = jsonObject.value("name");
                if (nameValue.isString()) {
                    name = nameValue.toString();
                }

                auto avatarAttachmentConfirmationTitle = tr("Avatar Attachment Confirmation");
                auto avatarAttachmentConfirmationMessage = tr("Would you like to wear '%1' on your avatar?").arg(name);
                ModalDialogListener* dlg = OffscreenUi::asyncQuestion(avatarAttachmentConfirmationTitle,
                                           avatarAttachmentConfirmationMessage,
                                           QMessageBox::Ok | QMessageBox::Cancel);
                QObject::connect(dlg, &ModalDialogListener::response, this, [=] (QVariant answer) {
                    QObject::disconnect(dlg, &ModalDialogListener::response, this, nullptr);
                    if (static_cast<QMessageBox::StandardButton>(answer.toInt()) == QMessageBox::Yes) {
                        // add attachment to avatar
                        auto myAvatar = getMyAvatar();
                        assert(myAvatar);
                        auto attachmentDataVec = myAvatar->getAttachmentData();
                        AttachmentData attachmentData;
                        attachmentData.fromJson(jsonObject);
                        attachmentDataVec.push_back(attachmentData);
                        myAvatar->setAttachmentData(attachmentDataVec);
                    } else {
                        qCDebug(interfaceapp) << "User declined to wear the avatar attachment";
                    }
                });
            } else {
                // json parse error
                auto avatarAttachmentParseErrorString = tr("Error parsing attachment JSON from url: \"%1\"");
                displayAvatarAttachmentWarning(avatarAttachmentParseErrorString.arg(url));
            }
        } else {
            // download failure
            auto avatarAttachmentDownloadErrorString = tr("Error downloading attachment JSON from url: \"%1\"");
            displayAvatarAttachmentWarning(avatarAttachmentDownloadErrorString.arg(url));
        }
        reply->deleteLater();
    });
    return true;
}

void Application::replaceDomainContent(const QString& url) {
    qCDebug(interfaceapp) << "Attempting to replace domain content";
    QByteArray urlData(url.toUtf8());
    auto limitedNodeList = DependencyManager::get<NodeList>();
    const auto& domainHandler = limitedNodeList->getDomainHandler();

    auto octreeFilePacket = NLPacket::create(PacketType::DomainContentReplacementFromUrl, urlData.size(), true);
    octreeFilePacket->write(urlData);
    limitedNodeList->sendPacket(std::move(octreeFilePacket), domainHandler.getSockAddr());

    auto addressManager = DependencyManager::get<AddressManager>();
    addressManager->handleLookupString(DOMAIN_SPAWNING_POINT);
    QString newHomeAddress = addressManager->getHost() + DOMAIN_SPAWNING_POINT;
    qCDebug(interfaceapp) << "Setting new home bookmark to: " << newHomeAddress;
    DependencyManager::get<LocationBookmarks>()->setHomeLocationToAddress(newHomeAddress);
}

bool Application::askToReplaceDomainContent(const QString& url) {
    QString methodDetails;
    const int MAX_CHARACTERS_PER_LINE = 90;
    if (DependencyManager::get<NodeList>()->getThisNodeCanReplaceContent()) {
        QUrl originURL { url };
        if (originURL.host().endsWith(MARKETPLACE_CDN_HOSTNAME)) {
            // Create a confirmation dialog when this call is made
            static const QString infoText = simpleWordWrap("Your domain's content will be replaced with a new content set. "
                "If you want to save what you have now, create a backup before proceeding. For more information about backing up "
                "and restoring content, visit the documentation page at: ", MAX_CHARACTERS_PER_LINE) +
                "\nhttps://docs.highfidelity.com/create-and-explore/start-working-in-your-sandbox/restoring-sandbox-content";

            ModalDialogListener* dig = OffscreenUi::asyncQuestion("Are you sure you want to replace this domain's content set?",
                                                                  infoText, QMessageBox::Yes | QMessageBox::No, QMessageBox::No);

            QObject::connect(dig, &ModalDialogListener::response, this, [=] (QVariant answer) {
                QString details;
                if (static_cast<QMessageBox::StandardButton>(answer.toInt()) == QMessageBox::Yes) {
                    // Given confirmation, send request to domain server to replace content
                    replaceDomainContent(url);
                    details = "SuccessfulRequestToReplaceContent";
                } else {
                    details = "UserDeclinedToReplaceContent";
                }
                QJsonObject messageProperties = {
                    { "status", details },
                    { "content_set_url", url }
                };
                UserActivityLogger::getInstance().logAction("replace_domain_content", messageProperties);
                QObject::disconnect(dig, &ModalDialogListener::response, this, nullptr);
            });
        } else {
            methodDetails = "ContentSetDidNotOriginateFromMarketplace";
            QJsonObject messageProperties = {
                { "status", methodDetails },
                { "content_set_url", url }
            };
            UserActivityLogger::getInstance().logAction("replace_domain_content", messageProperties);
        }
    } else {
            methodDetails = "UserDoesNotHavePermissionToReplaceContent";
            static const QString warningMessage = simpleWordWrap("The domain owner must enable 'Replace Content' "
                "permissions for you in this domain's server settings before you can continue.", MAX_CHARACTERS_PER_LINE);
            OffscreenUi::asyncWarning("You do not have permissions to replace domain content", warningMessage,
                                 QMessageBox::Ok, QMessageBox::Ok);

            QJsonObject messageProperties = {
                { "status", methodDetails },
                { "content_set_url", url }
            };
            UserActivityLogger::getInstance().logAction("replace_domain_content", messageProperties);
    }
    return true;
}

void Application::displayAvatarAttachmentWarning(const QString& message) const {
    auto avatarAttachmentWarningTitle = tr("Avatar Attachment Failure");
    OffscreenUi::asyncWarning(avatarAttachmentWarningTitle, message);
}

void Application::showDialog(const QUrl& widgetUrl, const QUrl& tabletUrl, const QString& name) const {
    auto tablet = DependencyManager::get<TabletScriptingInterface>()->getTablet(SYSTEM_TABLET);
    auto hmd = DependencyManager::get<HMDScriptingInterface>();
    bool onTablet = false;

    if (!tablet->getToolbarMode()) {
        onTablet = tablet->pushOntoStack(tabletUrl);
        if (onTablet) {
            toggleTabletUI(true);
        }
    } else {
#if !defined(DISABLE_QML)
        getOffscreenUI()->show(widgetUrl, name);
#endif
    }
}

void Application::showScriptLogs() {
    QUrl defaultScriptsLoc = PathUtils::defaultScriptsLocation();
    defaultScriptsLoc.setPath(defaultScriptsLoc.path() + "developer/debugging/debugWindow.js");
    DependencyManager::get<ScriptEngines>()->loadScript(defaultScriptsLoc.toString());
}

void Application::showAssetServerWidget(QString filePath) {
    if (!DependencyManager::get<NodeList>()->getThisNodeCanWriteAssets()) {
        return;
    }
    static const QUrl url { "hifi/AssetServer.qml" };

    auto startUpload = [=](QQmlContext* context, QObject* newObject){
        if (!filePath.isEmpty()) {
            emit uploadRequest(filePath);
        }
    };
    auto tabletScriptingInterface = DependencyManager::get<TabletScriptingInterface>();
    auto tablet = dynamic_cast<TabletProxy*>(tabletScriptingInterface->getTablet(SYSTEM_TABLET));
    auto hmd = DependencyManager::get<HMDScriptingInterface>();
    if (tablet->getToolbarMode()) {
        getOffscreenUI()->show(url, "AssetServer", startUpload);
    } else {
        if (!hmd->getShouldShowTablet() && !isHMDMode()) {
            getOffscreenUI()->show(url, "AssetServer", startUpload);
        } else {
            static const QUrl url("hifi/dialogs/TabletAssetServer.qml");
            if (!tablet->isPathLoaded(url)) {
                tablet->pushOntoStack(url);
            }
        }
    }

    startUpload(nullptr, nullptr);
}

void Application::addAssetToWorldFromURL(QString url) {

    QString filename;
    if (url.contains("filename")) {
        filename = url.section("filename=", 1, 1);  // Filename is in "?filename=" parameter at end of URL.
    }
    if (url.contains("poly.google.com/downloads")) {
        filename = url.section('/', -1);
        if (url.contains("noDownload")) {
            filename.remove(".zip?noDownload=false");
        } else {
            filename.remove(".zip");
        }

    }

    if (!DependencyManager::get<NodeList>()->getThisNodeCanWriteAssets()) {
        QString errorInfo = "You do not have permissions to write to the Asset Server.";
        qWarning(interfaceapp) << "Error downloading model: " + errorInfo;
        addAssetToWorldError(filename, errorInfo);
        return;
    }

    addAssetToWorldInfo(filename, "Downloading model file " + filename + ".");

    auto request = DependencyManager::get<ResourceManager>()->createResourceRequest(
        nullptr, QUrl(url), true, -1, "Application::addAssetToWorldFromURL");
    connect(request, &ResourceRequest::finished, this, &Application::addAssetToWorldFromURLRequestFinished);
    request->send();
}

void Application::addAssetToWorldFromURLRequestFinished() {
    auto request = qobject_cast<ResourceRequest*>(sender());
    auto url = request->getUrl().toString();
    auto result = request->getResult();

    QString filename;
    bool isBlocks = false;

    if (url.contains("filename")) {
        filename = url.section("filename=", 1, 1);  // Filename is in "?filename=" parameter at end of URL.
    }
    if (url.contains("poly.google.com/downloads")) {
        filename = url.section('/', -1);
        if (url.contains("noDownload")) {
            filename.remove(".zip?noDownload=false");
        } else {
            filename.remove(".zip");
        }
        isBlocks = true;
    }

    if (result == ResourceRequest::Success) {
        QTemporaryDir temporaryDir;
        temporaryDir.setAutoRemove(false);
        if (temporaryDir.isValid()) {
            QString temporaryDirPath = temporaryDir.path();
            QString downloadPath = temporaryDirPath + "/" + filename;

            QFile tempFile(downloadPath);
            if (tempFile.open(QIODevice::WriteOnly)) {
                tempFile.write(request->getData());
                addAssetToWorldInfoClear(filename);  // Remove message from list; next one added will have a different key.
                tempFile.close();
                qApp->getFileDownloadInterface()->runUnzip(downloadPath, url, true, false, isBlocks);
            } else {
                QString errorInfo = "Couldn't open temporary file for download";
                qWarning(interfaceapp) << errorInfo;
                addAssetToWorldError(filename, errorInfo);
            }
        } else {
            QString errorInfo = "Couldn't create temporary directory for download";
            qWarning(interfaceapp) << errorInfo;
            addAssetToWorldError(filename, errorInfo);
        }
    } else {
        qWarning(interfaceapp) << "Error downloading" << url << ":" << request->getResultString();
        addAssetToWorldError(filename, "Error downloading " + filename + " : " + request->getResultString());
    }

    request->deleteLater();
}


QString filenameFromPath(QString filePath) {
    return filePath.right(filePath.length() - filePath.lastIndexOf("/") - 1);
}

void Application::addAssetToWorldUnzipFailure(QString filePath) {
    QString filename = filenameFromPath(QUrl(filePath).toLocalFile());
    qWarning(interfaceapp) << "Couldn't unzip file" << filePath;
    addAssetToWorldError(filename, "Couldn't unzip file " + filename + ".");
}

void Application::addAssetToWorld(QString path, QString zipFile, bool isZip, bool isBlocks) {
    // Automatically upload and add asset to world as an alternative manual process initiated by showAssetServerWidget().
    QString mapping;
    QString filename = filenameFromPath(path);
    if (isZip || isBlocks) {
        QString assetName = zipFile.section("/", -1).remove(QRegExp("[.]zip(.*)$"));
        QString assetFolder = path.section("model_repo/", -1);
        mapping = "/" + assetName + "/" + assetFolder;
    } else {
        mapping = "/" + filename;
    }

    // Test repeated because possibly different code paths.
    if (!DependencyManager::get<NodeList>()->getThisNodeCanWriteAssets()) {
        QString errorInfo = "You do not have permissions to write to the Asset Server.";
        qWarning(interfaceapp) << "Error downloading model: " + errorInfo;
        addAssetToWorldError(filename, errorInfo);
        return;
    }

    addAssetToWorldInfo(filename, "Adding " + mapping.mid(1) + " to the Asset Server.");

    addAssetToWorldWithNewMapping(path, mapping, 0, isZip, isBlocks);
}

void Application::addAssetToWorldWithNewMapping(QString filePath, QString mapping, int copy, bool isZip, bool isBlocks) {
    auto request = DependencyManager::get<AssetClient>()->createGetMappingRequest(mapping);

    QObject::connect(request, &GetMappingRequest::finished, this, [=](GetMappingRequest* request) mutable {
        const int MAX_COPY_COUNT = 100;  // Limit number of duplicate assets; recursion guard.
        auto result = request->getError();
        if (result == GetMappingRequest::NotFound) {
            addAssetToWorldUpload(filePath, mapping, isZip, isBlocks);
        } else if (result != GetMappingRequest::NoError) {
            QString errorInfo = "Could not map asset name: "
                + mapping.left(mapping.length() - QString::number(copy).length() - 1);
            qWarning(interfaceapp) << "Error downloading model: " + errorInfo;
            addAssetToWorldError(filenameFromPath(filePath), errorInfo);
        } else if (copy < MAX_COPY_COUNT - 1) {
            if (copy > 0) {
                mapping = mapping.remove(mapping.lastIndexOf("-"), QString::number(copy).length() + 1);
            }
            copy++;
            mapping = mapping.insert(mapping.lastIndexOf("."), "-" + QString::number(copy));
            addAssetToWorldWithNewMapping(filePath, mapping, copy, isZip, isBlocks);
        } else {
            QString errorInfo = "Too many copies of asset name: "
                + mapping.left(mapping.length() - QString::number(copy).length() - 1);
            qWarning(interfaceapp) << "Error downloading model: " + errorInfo;
            addAssetToWorldError(filenameFromPath(filePath), errorInfo);
        }
        request->deleteLater();
    });

    request->start();
}

void Application::addAssetToWorldUpload(QString filePath, QString mapping, bool isZip, bool isBlocks) {
    qInfo(interfaceapp) << "Uploading" << filePath << "to Asset Server as" << mapping;
    auto upload = DependencyManager::get<AssetClient>()->createUpload(filePath);
    QObject::connect(upload, &AssetUpload::finished, this, [=](AssetUpload* upload, const QString& hash) mutable {
        if (upload->getError() != AssetUpload::NoError) {
            QString errorInfo = "Could not upload model to the Asset Server.";
            qWarning(interfaceapp) << "Error downloading model: " + errorInfo;
            addAssetToWorldError(filenameFromPath(filePath), errorInfo);
        } else {
            addAssetToWorldSetMapping(filePath, mapping, hash, isZip, isBlocks);
        }

        // Remove temporary directory created by Clara.io market place download.
        int index = filePath.lastIndexOf("/model_repo/");
        if (index > 0) {
            QString tempDir = filePath.left(index);
            qCDebug(interfaceapp) << "Removing temporary directory at: " + tempDir;
            QDir(tempDir).removeRecursively();
        }

        upload->deleteLater();
    });

    upload->start();
}

void Application::addAssetToWorldSetMapping(QString filePath, QString mapping, QString hash, bool isZip, bool isBlocks) {
    auto request = DependencyManager::get<AssetClient>()->createSetMappingRequest(mapping, hash);
    connect(request, &SetMappingRequest::finished, this, [=](SetMappingRequest* request) mutable {
        if (request->getError() != SetMappingRequest::NoError) {
            QString errorInfo = "Could not set asset mapping.";
            qWarning(interfaceapp) << "Error downloading model: " + errorInfo;
            addAssetToWorldError(filenameFromPath(filePath), errorInfo);
        } else {
            // to prevent files that aren't models or texture files from being loaded into world automatically
            if ((filePath.toLower().endsWith(OBJ_EXTENSION) || filePath.toLower().endsWith(FBX_EXTENSION)) ||
                ((filePath.toLower().endsWith(JPG_EXTENSION) || filePath.toLower().endsWith(PNG_EXTENSION)) &&
                ((!isBlocks) && (!isZip)))) {
                addAssetToWorldAddEntity(filePath, mapping);
            } else {
                qCDebug(interfaceapp) << "Zipped contents are not supported entity files";
                addAssetToWorldInfoDone(filenameFromPath(filePath));
            }
        }
        request->deleteLater();
    });

    request->start();
}

void Application::addAssetToWorldAddEntity(QString filePath, QString mapping) {
    EntityItemProperties properties;
    properties.setType(EntityTypes::Model);
    properties.setName(mapping.right(mapping.length() - 1));
    if (filePath.toLower().endsWith(PNG_EXTENSION) || filePath.toLower().endsWith(JPG_EXTENSION)) {
        QJsonObject textures {
            {"tex.picture", QString("atp:" + mapping) }
        };
        properties.setModelURL("https://hifi-content.s3.amazonaws.com/DomainContent/production/default-image-model.fbx");
        properties.setTextures(QJsonDocument(textures).toJson(QJsonDocument::Compact));
        properties.setShapeType(SHAPE_TYPE_BOX);
    } else {
        properties.setModelURL("atp:" + mapping);
        properties.setShapeType(SHAPE_TYPE_SIMPLE_COMPOUND);
    }
    properties.setCollisionless(true);  // Temporarily set so that doesn't collide with avatar.
    properties.setVisible(false);  // Temporarily set so that don't see at large unresized dimensions.
    bool grabbable = (Menu::getInstance()->isOptionChecked(MenuOption::CreateEntitiesGrabbable));
    properties.setUserData(grabbable ? GRABBABLE_USER_DATA : NOT_GRABBABLE_USER_DATA);
    glm::vec3 positionOffset = getMyAvatar()->getWorldOrientation() * (getMyAvatar()->getSensorToWorldScale() * glm::vec3(0.0f, 0.0f, -2.0f));
    properties.setPosition(getMyAvatar()->getWorldPosition() + positionOffset);
    properties.setRotation(getMyAvatar()->getWorldOrientation());
    properties.setGravity(glm::vec3(0.0f, 0.0f, 0.0f));
    auto entityID = DependencyManager::get<EntityScriptingInterface>()->addEntity(properties);

    // Note: Model dimensions are not available here; model is scaled per FBX mesh in RenderableModelEntityItem::update() later
    // on. But FBX dimensions may be in cm, so we monitor for the dimension change and rescale again if warranted.

    if (entityID == QUuid()) {
        QString errorInfo = "Could not add model " + mapping + " to world.";
        qWarning(interfaceapp) << "Could not add model to world: " + errorInfo;
        addAssetToWorldError(filenameFromPath(filePath), errorInfo);
    } else {
        // Monitor when asset is rendered in world so that can resize if necessary.
        _addAssetToWorldResizeList.insert(entityID, 0);  // List value is count of checks performed.
        if (!_addAssetToWorldResizeTimer.isActive()) {
            _addAssetToWorldResizeTimer.start();
        }

        // Close progress message box.
        addAssetToWorldInfoDone(filenameFromPath(filePath));
    }
}

void Application::addAssetToWorldCheckModelSize() {
    if (_addAssetToWorldResizeList.size() == 0) {
        return;
    }

    auto item = _addAssetToWorldResizeList.begin();
    while (item != _addAssetToWorldResizeList.end()) {
        auto entityID = item.key();

        EntityPropertyFlags propertyFlags;
        propertyFlags += PROP_NAME;
        propertyFlags += PROP_DIMENSIONS;
        auto entityScriptingInterface = DependencyManager::get<EntityScriptingInterface>();
        auto properties = entityScriptingInterface->getEntityProperties(entityID, propertyFlags);
        auto name = properties.getName();
        auto dimensions = properties.getDimensions();

        bool doResize = false;

        const glm::vec3 DEFAULT_DIMENSIONS = glm::vec3(0.1f, 0.1f, 0.1f);
        if (dimensions != DEFAULT_DIMENSIONS) {

            // Scale model so that its maximum is exactly specific size.
            const float MAXIMUM_DIMENSION = getMyAvatar()->getSensorToWorldScale();
            auto previousDimensions = dimensions;
            auto scale = std::min(MAXIMUM_DIMENSION / dimensions.x, std::min(MAXIMUM_DIMENSION / dimensions.y,
                MAXIMUM_DIMENSION / dimensions.z));
            dimensions *= scale;
            qInfo(interfaceapp) << "Model" << name << "auto-resized from" << previousDimensions << " to " << dimensions;
            doResize = true;

            item = _addAssetToWorldResizeList.erase(item);  // Finished with this entity; advance to next.
        } else {
            // Increment count of checks done.
            _addAssetToWorldResizeList[entityID]++;

            const int CHECK_MODEL_SIZE_MAX_CHECKS = 300;
            if (_addAssetToWorldResizeList[entityID] > CHECK_MODEL_SIZE_MAX_CHECKS) {
                // Have done enough checks; model was either the default size or something's gone wrong.

                // Rescale all dimensions.
                const glm::vec3 UNIT_DIMENSIONS = glm::vec3(1.0f, 1.0f, 1.0f);
                dimensions = UNIT_DIMENSIONS;
                qInfo(interfaceapp) << "Model" << name << "auto-resize timed out; resized to " << dimensions;
                doResize = true;

                item = _addAssetToWorldResizeList.erase(item);  // Finished with this entity; advance to next.
            } else {
                // No action on this entity; advance to next.
                ++item;
            }
        }

        if (doResize) {
            EntityItemProperties properties;
            properties.setDimensions(dimensions);
            properties.setVisible(true);
            if (!name.toLower().endsWith(PNG_EXTENSION) && !name.toLower().endsWith(JPG_EXTENSION)) {
                properties.setCollisionless(false);
            }
            bool grabbable = (Menu::getInstance()->isOptionChecked(MenuOption::CreateEntitiesGrabbable));
            properties.setUserData(grabbable ? GRABBABLE_USER_DATA : NOT_GRABBABLE_USER_DATA);
            properties.setLastEdited(usecTimestampNow());
            entityScriptingInterface->editEntity(entityID, properties);
        }
    }

    // Stop timer if nothing in list to check.
    if (_addAssetToWorldResizeList.size() == 0) {
        _addAssetToWorldResizeTimer.stop();
    }
}


void Application::addAssetToWorldInfo(QString modelName, QString infoText) {
    // Displays the most recent info message, subject to being overridden by error messages.

    if (_aboutToQuit) {
        return;
    }

    /*
    Cancel info timer if running.
    If list has an entry for modelName, delete it (just one).
    Append modelName, infoText to list.
    Display infoText in message box unless an error is being displayed (i.e., error timer is running).
    Show message box if not already visible.
    */

    _addAssetToWorldInfoTimer.stop();

    addAssetToWorldInfoClear(modelName);

    _addAssetToWorldInfoKeys.append(modelName);
    _addAssetToWorldInfoMessages.append(infoText);

    if (!_addAssetToWorldErrorTimer.isActive()) {
        if (!_addAssetToWorldMessageBox) {
            _addAssetToWorldMessageBox = getOffscreenUI()->createMessageBox(OffscreenUi::ICON_INFORMATION,
                "Downloading Model", "", QMessageBox::NoButton, QMessageBox::NoButton);
            connect(_addAssetToWorldMessageBox, SIGNAL(destroyed()), this, SLOT(onAssetToWorldMessageBoxClosed()));
        }

        _addAssetToWorldMessageBox->setProperty("text", "\n" + infoText);
        _addAssetToWorldMessageBox->setVisible(true);
    }
}

void Application::addAssetToWorldInfoClear(QString modelName) {
    // Clears modelName entry from message list without affecting message currently displayed.

    if (_aboutToQuit) {
        return;
    }

    /*
    Delete entry for modelName from list.
    */

    auto index = _addAssetToWorldInfoKeys.indexOf(modelName);
    if (index > -1) {
        _addAssetToWorldInfoKeys.removeAt(index);
        _addAssetToWorldInfoMessages.removeAt(index);
    }
}

void Application::addAssetToWorldInfoDone(QString modelName) {
    // Continues to display this message if the latest for a few seconds, then deletes it and displays the next latest.

    if (_aboutToQuit) {
        return;
    }

    /*
    Delete entry for modelName from list.
    (Re)start the info timer to update message box. ... onAddAssetToWorldInfoTimeout()
    */

    addAssetToWorldInfoClear(modelName);
    _addAssetToWorldInfoTimer.start();
}

void Application::addAssetToWorldInfoTimeout() {
    if (_aboutToQuit) {
        return;
    }

    /*
    If list not empty, display last message in list (may already be displayed ) unless an error is being displayed.
    If list empty, close the message box unless an error is being displayed.
    */

    if (!_addAssetToWorldErrorTimer.isActive() && _addAssetToWorldMessageBox) {
        if (_addAssetToWorldInfoKeys.length() > 0) {
            _addAssetToWorldMessageBox->setProperty("text", "\n" + _addAssetToWorldInfoMessages.last());
        } else {
            disconnect(_addAssetToWorldMessageBox);
            _addAssetToWorldMessageBox->setVisible(false);
            _addAssetToWorldMessageBox->deleteLater();
            _addAssetToWorldMessageBox = nullptr;
        }
    }
}

void Application::addAssetToWorldError(QString modelName, QString errorText) {
    // Displays the most recent error message for a few seconds.

    if (_aboutToQuit) {
        return;
    }

    /*
    If list has an entry for modelName, delete it.
    Display errorText in message box.
    Show message box if not already visible.
    (Re)start error timer. ... onAddAssetToWorldErrorTimeout()
    */

    addAssetToWorldInfoClear(modelName);

    if (!_addAssetToWorldMessageBox) {
        _addAssetToWorldMessageBox = getOffscreenUI()->createMessageBox(OffscreenUi::ICON_INFORMATION,
            "Downloading Model", "", QMessageBox::NoButton, QMessageBox::NoButton);
        connect(_addAssetToWorldMessageBox, SIGNAL(destroyed()), this, SLOT(onAssetToWorldMessageBoxClosed()));
    }

    _addAssetToWorldMessageBox->setProperty("text", "\n" + errorText);
    _addAssetToWorldMessageBox->setVisible(true);

    _addAssetToWorldErrorTimer.start();
}

void Application::addAssetToWorldErrorTimeout() {
    if (_aboutToQuit) {
        return;
    }

    /*
    If list is not empty, display message from last entry.
    If list is empty, close the message box.
    */

    if (_addAssetToWorldMessageBox) {
        if (_addAssetToWorldInfoKeys.length() > 0) {
            _addAssetToWorldMessageBox->setProperty("text", "\n" + _addAssetToWorldInfoMessages.last());
        } else {
            disconnect(_addAssetToWorldMessageBox);
            _addAssetToWorldMessageBox->setVisible(false);
            _addAssetToWorldMessageBox->deleteLater();
            _addAssetToWorldMessageBox = nullptr;
        }
    }
}


void Application::addAssetToWorldMessageClose() {
    // Clear messages, e.g., if Interface is being closed or domain changes.

    /*
    Call if user manually closes message box.
    Call if domain changes.
    Call if application is shutting down.

    Stop timers.
    Close the message box if open.
    Clear lists.
    */

    _addAssetToWorldInfoTimer.stop();
    _addAssetToWorldErrorTimer.stop();

    if (_addAssetToWorldMessageBox) {
        disconnect(_addAssetToWorldMessageBox);
        _addAssetToWorldMessageBox->setVisible(false);
        _addAssetToWorldMessageBox->deleteLater();
        _addAssetToWorldMessageBox = nullptr;
    }

    _addAssetToWorldInfoKeys.clear();
    _addAssetToWorldInfoMessages.clear();
}

void Application::onAssetToWorldMessageBoxClosed() {
    if (_addAssetToWorldMessageBox) {
        // User manually closed message box; perhaps because it has become stuck, so reset all messages.
        qInfo(interfaceapp) << "User manually closed download status message box";
        disconnect(_addAssetToWorldMessageBox);
        _addAssetToWorldMessageBox = nullptr;
        addAssetToWorldMessageClose();
    }
}


void Application::handleUnzip(QString zipFile, QStringList unzipFile, bool autoAdd, bool isZip, bool isBlocks) {
    if (autoAdd) {
        if (!unzipFile.isEmpty()) {
            for (int i = 0; i < unzipFile.length(); i++) {
                if (QFileInfo(unzipFile.at(i)).isFile()) {
                    qCDebug(interfaceapp) << "Preparing file for asset server: " << unzipFile.at(i);
                    addAssetToWorld(unzipFile.at(i), zipFile, isZip, isBlocks);
                }
            }
        } else {
            addAssetToWorldUnzipFailure(zipFile);
        }
    } else {
        showAssetServerWidget(unzipFile.first());
    }
}

void Application::packageModel() {
    ModelPackager::package();
}

void Application::openUrl(const QUrl& url) const {
    if (!url.isEmpty()) {
        if (url.scheme() == URL_SCHEME_HIFI) {
            DependencyManager::get<AddressManager>()->handleLookupString(url.toString());
        } else if (url.scheme() == URL_SCHEME_HIFIAPP) {
            QmlCommerce commerce;
            commerce.openSystemApp(url.path());
        } else {
            // address manager did not handle - ask QDesktopServices to handle
            QDesktopServices::openUrl(url);
        }
    }
}

void Application::loadDialog() {
    ModalDialogListener* dlg = OffscreenUi::getOpenFileNameAsync(_glWidget, tr("Open Script"),
                                                                 getPreviousScriptLocation(),
                                                                 tr("JavaScript Files (*.js)"));
    connect(dlg, &ModalDialogListener::response, this, [=] (QVariant answer) {
        disconnect(dlg, &ModalDialogListener::response, this, nullptr);
        const QString& response = answer.toString();
        if (!response.isEmpty() && QFile(response).exists()) {
            setPreviousScriptLocation(QFileInfo(response).absolutePath());
            DependencyManager::get<ScriptEngines>()->loadScript(response, true, false, false, true);  // Don't load from cache
        }
    });
}

QString Application::getPreviousScriptLocation() {
    QString result = _previousScriptLocation.get();
    return result;
}

void Application::setPreviousScriptLocation(const QString& location) {
    _previousScriptLocation.set(location);
}

void Application::loadScriptURLDialog() const {
    ModalDialogListener* dlg = OffscreenUi::getTextAsync(OffscreenUi::ICON_NONE, "Open and Run Script", "Script URL");
    connect(dlg, &ModalDialogListener::response, this, [=] (QVariant response) {
        disconnect(dlg, &ModalDialogListener::response, this, nullptr);
        const QString& newScript = response.toString();
        if (QUrl(newScript).scheme() == "atp") {
            OffscreenUi::asyncWarning("Error Loading Script", "Cannot load client script over ATP");
        } else if (!newScript.isEmpty()) {
            DependencyManager::get<ScriptEngines>()->loadScript(newScript.trimmed());
        }
    });
}

SharedSoundPointer Application::getSampleSound() const {
    return _sampleSound;
}

void Application::loadLODToolsDialog() {
    auto tabletScriptingInterface = DependencyManager::get<TabletScriptingInterface>();
    auto tablet = dynamic_cast<TabletProxy*>(tabletScriptingInterface->getTablet(SYSTEM_TABLET));
    if (tablet->getToolbarMode() || (!tablet->getTabletRoot() && !isHMDMode())) {
        auto dialogsManager = DependencyManager::get<DialogsManager>();
        dialogsManager->lodTools();
    } else {
        tablet->pushOntoStack("hifi/dialogs/TabletLODTools.qml");
    }
}

void Application::loadEntityStatisticsDialog() {
    auto tabletScriptingInterface = DependencyManager::get<TabletScriptingInterface>();
    auto tablet = dynamic_cast<TabletProxy*>(tabletScriptingInterface->getTablet(SYSTEM_TABLET));
    if (tablet->getToolbarMode() || (!tablet->getTabletRoot() && !isHMDMode())) {
        auto dialogsManager = DependencyManager::get<DialogsManager>();
        dialogsManager->octreeStatsDetails();
    } else {
        tablet->pushOntoStack("hifi/dialogs/TabletEntityStatistics.qml");
    }
}

void Application::loadDomainConnectionDialog() {
    auto tabletScriptingInterface = DependencyManager::get<TabletScriptingInterface>();
    auto tablet = dynamic_cast<TabletProxy*>(tabletScriptingInterface->getTablet(SYSTEM_TABLET));
    if (tablet->getToolbarMode() || (!tablet->getTabletRoot() && !isHMDMode())) {
        auto dialogsManager = DependencyManager::get<DialogsManager>();
        dialogsManager->showDomainConnectionDialog();
    } else {
        tablet->pushOntoStack("hifi/dialogs/TabletDCDialog.qml");
    }
}

void Application::toggleLogDialog() {
#ifndef Q_OS_ANDROID
    if (! _logDialog) {
        _logDialog = new LogDialog(nullptr, getLogger());
    }

    if (_logDialog->isVisible()) {
        _logDialog->hide();
    } else {
        _logDialog->show();
    }
#endif
}

void Application::toggleEntityScriptServerLogDialog() {
    if (! _entityScriptServerLogDialog) {
        _entityScriptServerLogDialog = new EntityScriptServerLogDialog(nullptr);
    }

    if (_entityScriptServerLogDialog->isVisible()) {
        _entityScriptServerLogDialog->hide();
    } else {
        _entityScriptServerLogDialog->show();
    }
}

void Application::loadAddAvatarBookmarkDialog() const {
    auto avatarBookmarks = DependencyManager::get<AvatarBookmarks>();
}

void Application::loadAvatarBrowser() const {
    auto tablet = dynamic_cast<TabletProxy*>(DependencyManager::get<TabletScriptingInterface>()->getTablet("com.highfidelity.interface.tablet.system"));
    // construct the url to the marketplace item
    QString url = NetworkingConstants::METAVERSE_SERVER_URL().toString() + "/marketplace?category=avatars";

    QString MARKETPLACES_INJECT_SCRIPT_PATH = "file:///" + qApp->applicationDirPath() + "/scripts/system/html/js/marketplacesInject.js";
    tablet->gotoWebScreen(url, MARKETPLACES_INJECT_SCRIPT_PATH);
    DependencyManager::get<HMDScriptingInterface>()->openTablet();
}

void Application::takeSnapshot(bool notify, bool includeAnimated, float aspectRatio, const QString& filename) {
    postLambdaEvent([notify, includeAnimated, aspectRatio, filename, this] {
        // Get a screenshot and save it
        QString path = DependencyManager::get<Snapshot>()->saveSnapshot(getActiveDisplayPlugin()->getScreenshot(aspectRatio), filename,
                                              TestScriptingInterface::getInstance()->getTestResultsLocation());

        // If we're not doing an animated snapshot as well...
        if (!includeAnimated) {
            if (!path.isEmpty()) {
                // Tell the dependency manager that the capture of the still snapshot has taken place.
                emit DependencyManager::get<WindowScriptingInterface>()->stillSnapshotTaken(path, notify);
            }
        } else if (!SnapshotAnimated::isAlreadyTakingSnapshotAnimated()) {
            // Get an animated GIF snapshot and save it
            SnapshotAnimated::saveSnapshotAnimated(path, aspectRatio, qApp, DependencyManager::get<WindowScriptingInterface>());
        }
    });
}

void Application::takeSecondaryCameraSnapshot(const bool& notify, const QString& filename) {
    postLambdaEvent([notify, filename, this] {
        QString snapshotPath = DependencyManager::get<Snapshot>()->saveSnapshot(getActiveDisplayPlugin()->getSecondaryCameraScreenshot(), filename,
                                                      TestScriptingInterface::getInstance()->getTestResultsLocation());

        emit DependencyManager::get<WindowScriptingInterface>()->stillSnapshotTaken(snapshotPath, notify);
    });
}

void Application::takeSecondaryCamera360Snapshot(const glm::vec3& cameraPosition, const bool& cubemapOutputFormat, const bool& notify, const QString& filename) {
    postLambdaEvent([notify, filename, cubemapOutputFormat, cameraPosition] {
        DependencyManager::get<Snapshot>()->save360Snapshot(cameraPosition, cubemapOutputFormat, notify, filename);
    });
}

void Application::shareSnapshot(const QString& path, const QUrl& href) {
    postLambdaEvent([path, href] {
        // not much to do here, everything is done in snapshot code...
        DependencyManager::get<Snapshot>()->uploadSnapshot(path, href);
    });
}

float Application::getRenderResolutionScale() const {
    auto menu = Menu::getInstance();
    if (!menu) {
        return 1.0f;
    }
    if (menu->isOptionChecked(MenuOption::RenderResolutionOne)) {
        return 1.0f;
    } else if (menu->isOptionChecked(MenuOption::RenderResolutionTwoThird)) {
        return 0.666f;
    } else if (menu->isOptionChecked(MenuOption::RenderResolutionHalf)) {
        return 0.5f;
    } else if (menu->isOptionChecked(MenuOption::RenderResolutionThird)) {
        return 0.333f;
    } else if (menu->isOptionChecked(MenuOption::RenderResolutionQuarter)) {
        return 0.25f;
    } else {
        return 1.0f;
    }
}

void Application::notifyPacketVersionMismatch() {
    if (!_notifiedPacketVersionMismatchThisDomain && !isInterstitialMode()) {
        _notifiedPacketVersionMismatchThisDomain = true;

        QString message = "The location you are visiting is running an incompatible server version.\n";
        message += "Content may not display properly.";

        OffscreenUi::asyncWarning("", message);
    }
}

void Application::checkSkeleton() const {
    if (getMyAvatar()->getSkeletonModel()->isActive() && !getMyAvatar()->getSkeletonModel()->hasSkeleton()) {
        qCDebug(interfaceapp) << "MyAvatar model has no skeleton";

        QString message = "Your selected avatar body has no skeleton.\n\nThe default body will be loaded...";
        OffscreenUi::asyncWarning("", message);

        getMyAvatar()->useFullAvatarURL(AvatarData::defaultFullAvatarModelUrl(), DEFAULT_FULL_AVATAR_MODEL_NAME);
    } else {
        _physicsEngine->setCharacterController(getMyAvatar()->getCharacterController());
    }
}

void Application::activeChanged(Qt::ApplicationState state) {
    switch (state) {
        case Qt::ApplicationActive:
            _isForeground = true;
            break;

        case Qt::ApplicationSuspended:
        case Qt::ApplicationHidden:
        case Qt::ApplicationInactive:
        default:
            _isForeground = false;
            break;
    }
}

void Application::windowMinimizedChanged(bool minimized) {
    // initialize the _minimizedWindowTimer
    static std::once_flag once;
    std::call_once(once, [&] {
        connect(&_minimizedWindowTimer, &QTimer::timeout, this, [] {
            QCoreApplication::postEvent(QCoreApplication::instance(), new QEvent(static_cast<QEvent::Type>(Idle)), Qt::HighEventPriority);
        });
    });

    // avoid rendering to the display plugin but continue posting Idle events,
    // so that physics continues to simulate and the deadlock watchdog knows we're alive
    if (!minimized && !getActiveDisplayPlugin()->isActive()) {
        _minimizedWindowTimer.stop();
        getActiveDisplayPlugin()->activate();
    } else if (minimized && getActiveDisplayPlugin()->isActive()) {
        getActiveDisplayPlugin()->deactivate();
        _minimizedWindowTimer.start(THROTTLED_SIM_FRAME_PERIOD_MS);
    }
}

void Application::postLambdaEvent(const std::function<void()>& f) {
    if (this->thread() == QThread::currentThread()) {
        f();
    } else {
        QCoreApplication::postEvent(this, new LambdaEvent(f));
    }
}

void Application::sendLambdaEvent(const std::function<void()>& f) {
    if (this->thread() == QThread::currentThread()) {
        f();
    } else {
        LambdaEvent event(f);
        QCoreApplication::sendEvent(this, &event);
    }
}

void Application::initPlugins(const QStringList& arguments) {
    QCommandLineOption display("display", "Preferred displays", "displays");
    QCommandLineOption disableDisplays("disable-displays", "Displays to disable", "displays");
    QCommandLineOption disableInputs("disable-inputs", "Inputs to disable", "inputs");

    QCommandLineParser parser;
    parser.addOption(display);
    parser.addOption(disableDisplays);
    parser.addOption(disableInputs);
    parser.parse(arguments);

    if (parser.isSet(display)) {
        auto preferredDisplays = parser.value(display).split(',', QString::SkipEmptyParts);
        qInfo() << "Setting prefered display plugins:" << preferredDisplays;
        PluginManager::getInstance()->setPreferredDisplayPlugins(preferredDisplays);
    }

    if (parser.isSet(disableDisplays)) {
        auto disabledDisplays = parser.value(disableDisplays).split(',', QString::SkipEmptyParts);
        qInfo() << "Disabling following display plugins:"  << disabledDisplays;
        PluginManager::getInstance()->disableDisplays(disabledDisplays);
    }

    if (parser.isSet(disableInputs)) {
        auto disabledInputs = parser.value(disableInputs).split(',', QString::SkipEmptyParts);
        qInfo() << "Disabling following input plugins:" << disabledInputs;
        PluginManager::getInstance()->disableInputs(disabledInputs);
    }
}

void Application::shutdownPlugins() {
}

glm::uvec2 Application::getCanvasSize() const {
    return glm::uvec2(_glWidget->width(), _glWidget->height());
}

QRect Application::getRenderingGeometry() const {
    auto geometry = _glWidget->geometry();
    auto topLeft = geometry.topLeft();
    auto topLeftScreen = _glWidget->mapToGlobal(topLeft);
    geometry.moveTopLeft(topLeftScreen);
    return geometry;
}

glm::uvec2 Application::getUiSize() const {
    static const uint MIN_SIZE = 1;
    glm::uvec2 result(MIN_SIZE);
    if (_displayPlugin) {
        result = getActiveDisplayPlugin()->getRecommendedUiSize();
    }
    return result;
}

QRect Application::getRecommendedHUDRect() const {
    auto uiSize = getUiSize();
    QRect result(0, 0, uiSize.x, uiSize.y);
    if (_displayPlugin) {
        result = getActiveDisplayPlugin()->getRecommendedHUDRect();
    }
    return result;
}

glm::vec2 Application::getDeviceSize() const {
    static const int MIN_SIZE = 1;
    glm::vec2 result(MIN_SIZE);
    if (_displayPlugin) {
        result = getActiveDisplayPlugin()->getRecommendedRenderSize();
    }
    return result;
}

bool Application::isThrottleRendering() const {
    if (_displayPlugin) {
        return getActiveDisplayPlugin()->isThrottled();
    }
    return false;
}

bool Application::hasFocus() const {
    bool result = (QApplication::activeWindow() != nullptr);
#if defined(Q_OS_WIN)
    // On Windows, QWidget::activateWindow() - as called in setFocus() - makes the application's taskbar icon flash but doesn't
    // take user focus away from their current window. So also check whether the application is the user's current foreground
    // window.
    result = result && (HWND)QApplication::activeWindow()->winId() == GetForegroundWindow();
#endif
    return result;
}

void Application::setFocus() {
    // Note: Windows doesn't allow a user focus to be taken away from another application. Instead, it changes the color of and
    // flashes the taskbar icon.
    auto window = qApp->getWindow();
    window->activateWindow();
}

void Application::raise() {
    auto windowState = qApp->getWindow()->windowState();
    if (windowState & Qt::WindowMinimized) {
        if (windowState & Qt::WindowMaximized) {
            qApp->getWindow()->showMaximized();
        } else if (windowState & Qt::WindowFullScreen) {
            qApp->getWindow()->showFullScreen();
        } else {
            qApp->getWindow()->showNormal();
        }
    }
    qApp->getWindow()->raise();
}

void Application::setMaxOctreePacketsPerSecond(int maxOctreePPS) {
    if (maxOctreePPS != _maxOctreePPS) {
        _maxOctreePPS = maxOctreePPS;
        maxOctreePacketsPerSecond.set(_maxOctreePPS);
    }
}

int Application::getMaxOctreePacketsPerSecond() const {
    return _maxOctreePPS;
}

qreal Application::getDevicePixelRatio() {
    return (_window && _window->windowHandle()) ? _window->windowHandle()->devicePixelRatio() : 1.0;
}

DisplayPluginPointer Application::getActiveDisplayPlugin() const {
    if (QThread::currentThread() != thread()) {
        std::unique_lock<std::mutex> lock(_displayPluginLock);
        return _displayPlugin;
    }

    if (!_aboutToQuit && !_displayPlugin) {
        const_cast<Application*>(this)->updateDisplayMode();
        Q_ASSERT(_displayPlugin);
    }
    return _displayPlugin;
}


#if !defined(DISABLE_QML)
static const char* EXCLUSION_GROUP_KEY = "exclusionGroup";

static void addDisplayPluginToMenu(const DisplayPluginPointer& displayPlugin, int index, bool active) {
    auto menu = Menu::getInstance();
    QString name = displayPlugin->getName();
    auto grouping = displayPlugin->getGrouping();
    QString groupingMenu { "" };
    Q_ASSERT(!menu->menuItemExists(MenuOption::OutputMenu, name));

    // assign the meny grouping based on plugin grouping
    switch (grouping) {
        case Plugin::ADVANCED:
            groupingMenu = "Advanced";
            break;
        case Plugin::DEVELOPER:
            groupingMenu = "Developer";
            break;
        default:
            groupingMenu = "Standard";
            break;
    }

    static QActionGroup* displayPluginGroup = nullptr;
    if (!displayPluginGroup) {
        displayPluginGroup = new QActionGroup(menu);
        displayPluginGroup->setExclusive(true);
    }
    auto parent = menu->getMenu(MenuOption::OutputMenu);
    auto action = menu->addActionToQMenuAndActionHash(parent,
        name, QKeySequence(Qt::CTRL + (Qt::Key_0 + index)), qApp,
        SLOT(updateDisplayMode()),
        QAction::NoRole, Menu::UNSPECIFIED_POSITION, groupingMenu);

    action->setCheckable(true);
    action->setChecked(active);
    displayPluginGroup->addAction(action);

    action->setProperty(EXCLUSION_GROUP_KEY, QVariant::fromValue(displayPluginGroup));
    Q_ASSERT(menu->menuItemExists(MenuOption::OutputMenu, name));
}
#endif

void Application::updateDisplayMode() {
    // Unsafe to call this method from anything but the main thread
    if (QThread::currentThread() != thread()) {
        qFatal("Attempted to switch display plugins from a non-main thread");
    }

    // Once time initialization code that depends on the UI being available
    auto displayPlugins = getDisplayPlugins();

    // Default to the first item on the list, in case none of the menu items match
    DisplayPluginPointer newDisplayPlugin = displayPlugins.at(0);
    auto menu = getPrimaryMenu();
    if (menu) {
        foreach(DisplayPluginPointer displayPlugin, PluginManager::getInstance()->getDisplayPlugins()) {
            QString name = displayPlugin->getName();
            QAction* action = menu->getActionForOption(name);
            // Menu might have been removed if the display plugin lost
            if (!action) {
                continue;
            }
            if (action->isChecked()) {
                newDisplayPlugin = displayPlugin;
                break;
            }
        }
    }

    if (newDisplayPlugin == _displayPlugin) {
        return;
    }

    setDisplayPlugin(newDisplayPlugin);
}

void Application::setDisplayPlugin(DisplayPluginPointer newDisplayPlugin) {
    if (newDisplayPlugin == _displayPlugin) {
        return;
    }

    // FIXME don't have the application directly set the state of the UI,
    // instead emit a signal that the display plugin is changing and let
    // the desktop lock itself.  Reduces coupling between the UI and display
    // plugins
    auto offscreenUi = getOffscreenUI();
    auto desktop = offscreenUi ? offscreenUi->getDesktop() : nullptr;
    auto menu = Menu::getInstance();

    // Make the switch atomic from the perspective of other threads
    {
        std::unique_lock<std::mutex> lock(_displayPluginLock);
        bool wasRepositionLocked = false;
        if (desktop) {
            // Tell the desktop to no reposition (which requires plugin info), until we have set the new plugin, below.
            wasRepositionLocked = desktop->property("repositionLocked").toBool();
            desktop->setProperty("repositionLocked", true);
        }

        if (_displayPlugin) {
            disconnect(_displayPlugin.get(), &DisplayPlugin::presented, this, &Application::onPresent);
            _displayPlugin->deactivate();
        }

        auto oldDisplayPlugin = _displayPlugin;
        bool active = newDisplayPlugin->activate();

        if (!active) {
            auto displayPlugins = PluginManager::getInstance()->getDisplayPlugins();

            // If the new plugin fails to activate, fallback to last display
            qWarning() << "Failed to activate display: " << newDisplayPlugin->getName();
            newDisplayPlugin = oldDisplayPlugin;

            if (newDisplayPlugin) {
                qWarning() << "Falling back to last display: " << newDisplayPlugin->getName();
                active = newDisplayPlugin->activate();
            }

            // If there is no last display, or
            // If the last display fails to activate, fallback to desktop
            if (!active) {
                newDisplayPlugin = displayPlugins.at(0);
                qWarning() << "Falling back to display: " << newDisplayPlugin->getName();
                active = newDisplayPlugin->activate();
            }

            if (!active) {
                qFatal("Failed to activate fallback plugin");
            }
        }

        if (offscreenUi) {
            offscreenUi->resize(fromGlm(newDisplayPlugin->getRecommendedUiSize()));
        }
        getApplicationCompositor().setDisplayPlugin(newDisplayPlugin);
        _displayPlugin = newDisplayPlugin;
        connect(_displayPlugin.get(), &DisplayPlugin::presented, this, &Application::onPresent, Qt::DirectConnection);
        if (desktop) {
            desktop->setProperty("repositionLocked", wasRepositionLocked);
        }
    }

    bool isHmd = _displayPlugin->isHmd();
    qCDebug(interfaceapp) << "Entering into" << (isHmd ? "HMD" : "Desktop") << "Mode";

    // Only log/emit after a successful change
    UserActivityLogger::getInstance().logAction("changed_display_mode", {
        { "previous_display_mode", _displayPlugin ? _displayPlugin->getName() : "" },
        { "display_mode", newDisplayPlugin ? newDisplayPlugin->getName() : "" },
        { "hmd", isHmd }
    });
    emit activeDisplayPluginChanged();

    // reset the avatar, to set head and hand palms back to a reasonable default pose.
    getMyAvatar()->reset(false);

    // switch to first person if entering hmd and setting is checked
    if (menu) {
        QAction* action = menu->getActionForOption(newDisplayPlugin->getName());
        if (action) {
            action->setChecked(true);
        }

        if (isHmd && menu->isOptionChecked(MenuOption::FirstPersonHMD)) {
            menu->setIsOptionChecked(MenuOption::FirstPerson, true);
            cameraMenuChanged();
        }

        // Remove the mirror camera option from menu if in HMD mode
        auto mirrorAction = menu->getActionForOption(MenuOption::FullscreenMirror);
        mirrorAction->setVisible(!isHmd);
    }

    Q_ASSERT_X(_displayPlugin, "Application::updateDisplayMode", "could not find an activated display plugin");
}

void Application::switchDisplayMode() {
    if (!_autoSwitchDisplayModeSupportedHMDPlugin) {
        return;
    }
    bool currentHMDWornStatus = _autoSwitchDisplayModeSupportedHMDPlugin->isDisplayVisible();
    if (currentHMDWornStatus != _previousHMDWornStatus) {
        // Switch to respective mode as soon as currentHMDWornStatus changes
        if (currentHMDWornStatus) {
            qCDebug(interfaceapp) << "Switching from Desktop to HMD mode";
            endHMDSession();
            setActiveDisplayPlugin(_autoSwitchDisplayModeSupportedHMDPluginName);
        } else {
            qCDebug(interfaceapp) << "Switching from HMD to desktop mode";
            setActiveDisplayPlugin(DESKTOP_DISPLAY_PLUGIN_NAME);
            startHMDStandBySession();
        }
    }
    _previousHMDWornStatus = currentHMDWornStatus;
}

void Application::setShowBulletWireframe(bool value) {
    _physicsEngine->setShowBulletWireframe(value);
}

void Application::setShowBulletAABBs(bool value) {
    _physicsEngine->setShowBulletAABBs(value);
}

void Application::setShowBulletContactPoints(bool value) {
    _physicsEngine->setShowBulletContactPoints(value);
}

void Application::setShowBulletConstraints(bool value) {
    _physicsEngine->setShowBulletConstraints(value);
}

void Application::setShowBulletConstraintLimits(bool value) {
    _physicsEngine->setShowBulletConstraintLimits(value);
}

void Application::setShowTrackedObjects(bool value) {
    _showTrackedObjects = value;
}

void Application::startHMDStandBySession() {
    _autoSwitchDisplayModeSupportedHMDPlugin->startStandBySession();
}

void Application::endHMDSession() {
    _autoSwitchDisplayModeSupportedHMDPlugin->endSession();
}

mat4 Application::getEyeProjection(int eye) const {
    QMutexLocker viewLocker(&_viewMutex);
    if (isHMDMode()) {
        return getActiveDisplayPlugin()->getEyeProjection((Eye)eye, _viewFrustum.getProjection());
    }
    return _viewFrustum.getProjection();
}

mat4 Application::getEyeOffset(int eye) const {
    // FIXME invert?
    return getActiveDisplayPlugin()->getEyeToHeadTransform((Eye)eye);
}

mat4 Application::getHMDSensorPose() const {
    if (isHMDMode()) {
        return getActiveDisplayPlugin()->getHeadPose();
    }
    return mat4();
}

void Application::deadlockApplication() {
    qCDebug(interfaceapp) << "Intentionally deadlocked Interface";
    // Using a loop that will *technically* eventually exit (in ~600 billion years)
    // to avoid compiler warnings about a loop that will never exit
    for (uint64_t i = 1; i != 0; ++i) {
        QThread::sleep(1);
    }
}

// cause main thread to be unresponsive for 35 seconds
void Application::unresponsiveApplication() {
    // to avoid compiler warnings about a loop that will never exit
    uint64_t start = usecTimestampNow();
    uint64_t UNRESPONSIVE_FOR_SECONDS = 35;
    uint64_t UNRESPONSIVE_FOR_USECS = UNRESPONSIVE_FOR_SECONDS * USECS_PER_SECOND;
    qCDebug(interfaceapp) << "Intentionally cause Interface to be unresponsive for " << UNRESPONSIVE_FOR_SECONDS << " seconds";
    while (usecTimestampNow() - start < UNRESPONSIVE_FOR_USECS) {
        QThread::sleep(1);
    }
}

void Application::setActiveDisplayPlugin(const QString& pluginName) {
    DisplayPluginPointer newDisplayPlugin;
    for (DisplayPluginPointer displayPlugin : PluginManager::getInstance()->getDisplayPlugins()) {
        QString name = displayPlugin->getName();
        if (pluginName == name) {
            newDisplayPlugin = displayPlugin;
            break;
        }
    }

    if (newDisplayPlugin) {
        setDisplayPlugin(newDisplayPlugin);
    }
}

void Application::handleLocalServerConnection() const {
    auto server = qobject_cast<QLocalServer*>(sender());

    qCDebug(interfaceapp) << "Got connection on local server from additional instance - waiting for parameters";

    auto socket = server->nextPendingConnection();

    connect(socket, &QLocalSocket::readyRead, this, &Application::readArgumentsFromLocalSocket);

    qApp->getWindow()->raise();
    qApp->getWindow()->activateWindow();
}

void Application::readArgumentsFromLocalSocket() const {
    auto socket = qobject_cast<QLocalSocket*>(sender());

    auto message = socket->readAll();
    socket->deleteLater();

    qCDebug(interfaceapp) << "Read from connection: " << message;

    // If we received a message, try to open it as a URL
    if (message.length() > 0) {
        qApp->openUrl(QString::fromUtf8(message));
    }
}

void Application::showDesktop() {
}

CompositorHelper& Application::getApplicationCompositor() const {
    return *DependencyManager::get<CompositorHelper>();
}


// virtual functions required for PluginContainer
ui::Menu* Application::getPrimaryMenu() {
    auto appMenu = _window->menuBar();
    auto uiMenu = dynamic_cast<ui::Menu*>(appMenu);
    return uiMenu;
}

void Application::showDisplayPluginsTools(bool show) {
    DependencyManager::get<DialogsManager>()->hmdTools(show);
}

GLWidget* Application::getPrimaryWidget() {
    return _glWidget;
}

MainWindow* Application::getPrimaryWindow() {
    return getWindow();
}

QOpenGLContext* Application::getPrimaryContext() {
    return _glWidget->qglContext();
}

bool Application::makeRenderingContextCurrent() {
    return true;
}

bool Application::isForeground() const {
    return _isForeground && !_window->isMinimized();
}

// FIXME?  perhaps two, one for the main thread and one for the offscreen UI rendering thread?
static const int UI_RESERVED_THREADS = 1;
// Windows won't let you have all the cores
static const int OS_RESERVED_THREADS = 1;

void Application::updateThreadPoolCount() const {
    auto reservedThreads = UI_RESERVED_THREADS + OS_RESERVED_THREADS + _displayPlugin->getRequiredThreadCount();
    auto availableThreads = QThread::idealThreadCount() - reservedThreads;
    auto threadPoolSize = std::max(MIN_PROCESSING_THREAD_POOL_SIZE, availableThreads);
    qCDebug(interfaceapp) << "Ideal Thread Count " << QThread::idealThreadCount();
    qCDebug(interfaceapp) << "Reserved threads " << reservedThreads;
    qCDebug(interfaceapp) << "Setting thread pool size to " << threadPoolSize;
    QThreadPool::globalInstance()->setMaxThreadCount(threadPoolSize);
}

void Application::updateSystemTabletMode() {
    if (_settingsLoaded) {
        qApp->setProperty(hifi::properties::HMD, isHMDMode());
        if (isHMDMode()) {
            DependencyManager::get<TabletScriptingInterface>()->setToolbarMode(getHmdTabletBecomesToolbarSetting());
        } else {
            DependencyManager::get<TabletScriptingInterface>()->setToolbarMode(getDesktopTabletBecomesToolbarSetting());
        }
    }
}

OverlayID Application::getTabletScreenID() const {
    auto HMD = DependencyManager::get<HMDScriptingInterface>();
    return HMD->getCurrentTabletScreenID();
}

OverlayID Application::getTabletHomeButtonID() const {
    auto HMD = DependencyManager::get<HMDScriptingInterface>();
    return HMD->getCurrentHomeButtonID();
}

QUuid Application::getTabletFrameID() const {
    auto HMD = DependencyManager::get<HMDScriptingInterface>();
    return HMD->getCurrentTabletFrameID();
}

QVector<QUuid> Application::getTabletIDs() const {
    // Most important overlays first. 
    QVector<QUuid> result;
    auto HMD = DependencyManager::get<HMDScriptingInterface>();
    result << HMD->getCurrentTabletScreenID();
    result << HMD->getCurrentHomeButtonID();
    result << HMD->getCurrentTabletFrameID();
    return result;
}

void Application::setAvatarOverrideUrl(const QUrl& url, bool save) {
    _avatarOverrideUrl = url;
    _saveAvatarOverrideUrl = save;
}

void Application::saveNextPhysicsStats(QString filename) {
    _physicsEngine->saveNextPhysicsStats(filename);
}

void Application::copyToClipboard(const QString& text) {
    if (QThread::currentThread() != qApp->thread()) {
        QMetaObject::invokeMethod(this, "copyToClipboard");
        return;
    }

    // assume that the address is being copied because the user wants a shareable address
    QApplication::clipboard()->setText(text);
}

#if defined(Q_OS_ANDROID)
void Application::beforeEnterBackground() {
    auto nodeList = DependencyManager::get<NodeList>();
    nodeList->setSendDomainServerCheckInEnabled(false);
    nodeList->reset(true);
    clearDomainOctreeDetails();
}

void Application::enterBackground() {
    QMetaObject::invokeMethod(DependencyManager::get<AudioClient>().data(),
                              "stop", Qt::BlockingQueuedConnection);
//    if (getActiveDisplayPlugin()->isActive()) {
//        getActiveDisplayPlugin()->deactivate();
//    }
}

void Application::enterForeground() {
    QMetaObject::invokeMethod(DependencyManager::get<AudioClient>().data(),
                                  "start", Qt::BlockingQueuedConnection);
//    if (!getActiveDisplayPlugin() || getActiveDisplayPlugin()->isActive() || !getActiveDisplayPlugin()->activate()) {
//        qWarning() << "Could not re-activate display plugin";
//    }
    auto nodeList = DependencyManager::get<NodeList>();
    nodeList->setSendDomainServerCheckInEnabled(true);
}
#endif

#include "Application.moc"<|MERGE_RESOLUTION|>--- conflicted
+++ resolved
@@ -6531,13 +6531,6 @@
 }
 
 void Application::hmdVisibleChanged(bool visible) {
-<<<<<<< HEAD
-    // if (visible) {
-    //     QMetaObject::invokeMethod(DependencyManager::get<AudioClient>().data(), "start", Qt::QueuedConnection);
-    // } else {
-    //     QMetaObject::invokeMethod(DependencyManager::get<AudioClient>().data(), "stop", Qt::QueuedConnection);
-    // }
-=======
     // TODO
     // calling start and stop will change audio input and ouput to default audio devices.
     // we need to add a pause/unpause functionality to AudioClient for this to work properly
@@ -6548,7 +6541,6 @@
         QMetaObject::invokeMethod(DependencyManager::get<AudioClient>().data(), "stop", Qt::QueuedConnection);
     }
 #endif
->>>>>>> 2d52fffa
 }
 
 void Application::updateWindowTitle() const {
