//
//  Application.cpp
//  interface
//
//  Created by Andrzej Kapolka on 5/10/13.
//  Copyright (c) 2013 High Fidelity, Inc. All rights reserved.

#include <sstream>

#include <stdlib.h>
#include <cmath>

#ifdef _WIN32
#include "Syssocket.h"
#include "Systime.h"
#else
#include <sys/time.h>
#include <arpa/inet.h>
#include <ifaddrs.h>
#endif

#include <glm/gtx/quaternion.hpp>
#include <glm/gtx/vector_angle.hpp>

// include this before QGLWidget, which includes an earlier version of OpenGL
#include "InterfaceConfig.h"

#include <QActionGroup>
#include <QColorDialog>
#include <QDesktopWidget>
#include <QCheckBox>
#include <QImage>
#include <QKeyEvent>
#include <QMainWindow>
#include <QMenuBar>
#include <QMouseEvent>
#include <QNetworkAccessManager>
#include <QNetworkDiskCache>
#include <QOpenGLFramebufferObject>
#include <QWheelEvent>
#include <QSettings>
#include <QShortcut>
#include <QTimer>
#include <QUrl>
#include <QtDebug>
#include <QFileDialog>
#include <QDesktopServices>

#include <NodeTypes.h>
#include <AudioInjectionManager.h>
#include <AudioInjector.h>
#include <Logging.h>
#include <OctalCode.h>
#include <PacketHeaders.h>
#include <PairingHandler.h>
#include <PerfStat.h>
#include <UUID.h>
#include <VoxelSceneStats.h>

#include "Application.h"
#include "DataServerClient.h"
#include "LogDisplay.h"
#include "Menu.h"
#include "Swatch.h"
#include "Util.h"
#include "devices/LeapManager.h"
#include "devices/OculusManager.h"
#include "renderer/ProgramObject.h"
#include "ui/TextRenderer.h"
#include "InfoView.h"

using namespace std;

//  Starfield information
static unsigned STARFIELD_NUM_STARS = 50000;
static unsigned STARFIELD_SEED = 1;

static const int BANDWIDTH_METER_CLICK_MAX_DRAG_LENGTH = 6; // farther dragged clicks are ignored 

const int IDLE_SIMULATE_MSECS = 16;              //  How often should call simulate and other stuff
                                                 //  in the idle loop?  (60 FPS is default)
static QTimer* idleTimer = NULL;

const int STARTUP_JITTER_SAMPLES = PACKET_LENGTH_SAMPLES_PER_CHANNEL / 2;
                                                 //  Startup optimistically with small jitter buffer that 
                                                 //  will start playback on the second received audio packet.

const int MIRROR_VIEW_TOP_PADDING = 5;
const int MIRROR_VIEW_LEFT_PADDING = 10;
const int MIRROR_VIEW_WIDTH = 265;
const int MIRROR_VIEW_HEIGHT = 215;
const float MAX_ZOOM_DISTANCE = 0.3f;
const float MIN_ZOOM_DISTANCE = 2.0f;

void messageHandler(QtMsgType type, const QMessageLogContext& context, const QString &message) {
    fprintf(stdout, "%s", message.toLocal8Bit().constData());
    LogDisplay::instance.addMessage(message.toLocal8Bit().constData());
}

Application::Application(int& argc, char** argv, timeval &startup_time) :
        QApplication(argc, argv),
        _window(new QMainWindow(desktop())),
        _glWidget(new GLCanvas()),
        _displayLevels(false),
        _frameCount(0),
        _fps(120.0f),
        _justStarted(true),
        _voxelImporter(_window),
        _wantToKillLocalVoxels(false),
        _audioScope(256, 200, true),
        _profile(QString()),
        _mirrorViewRect(QRect(MIRROR_VIEW_LEFT_PADDING, MIRROR_VIEW_TOP_PADDING, MIRROR_VIEW_WIDTH, MIRROR_VIEW_HEIGHT)),
        _mouseX(0),
        _mouseY(0),
        _lastMouseMove(usecTimestampNow()),
        _mouseHidden(false),
        _seenMouseMove(false),
        _touchAvgX(0.0f),
        _touchAvgY(0.0f),
        _isTouchPressed(false),
        _yawFromTouch(0.0f),
        _pitchFromTouch(0.0f),
        _mousePressed(false),
        _isHoverVoxel(false),
        _isHoverVoxelSounding(false),
        _mouseVoxelScale(1.0f / 1024.0f),
        _justEditedVoxel(false),
        _nudgeStarted(false),
        _lookingAlongX(false),
        _lookingAwayFromOrigin(true),
        _lookatTargetAvatar(NULL),
        _lookatIndicatorScale(1.0f),
        _perfStatsOn(false),
        _chatEntryOn(false),
        _oculusProgram(0),
        _oculusDistortionScale(1.25),
#ifndef _WIN32
        _audio(&_audioScope, STARTUP_JITTER_SAMPLES),
#endif
        _stopNetworkReceiveThread(false),  
        _voxelProcessor(),
        _voxelEditSender(this),
        _packetCount(0),
        _packetsPerSecond(0),
        _bytesPerSecond(0),
        _bytesCount(0),
        _recentMaxPackets(0),
        _resetRecentMaxPacketsSoon(true),
        _swatch(NULL),
        _pasteMode(false)
{
    _applicationStartupTime = startup_time;
    _window->setWindowTitle("Interface");
    
    qInstallMessageHandler(messageHandler);
    
    unsigned int listenPort = 0; // bind to an ephemeral port by default
    const char** constArgv = const_cast<const char**>(argv);
    const char* portStr = getCmdOption(argc, constArgv, "--listenPort");
    if (portStr) {
        listenPort = atoi(portStr);
    }
    
    NodeList::createInstance(NODE_TYPE_AGENT, listenPort);
    
    NodeList::getInstance()->addHook(&_voxels);
    NodeList::getInstance()->addHook(this);
    NodeList::getInstance()->addDomainListener(this);
    NodeList::getInstance()->addDomainListener(&_voxels);

    
    // network receive thread and voxel parsing thread are both controlled by the --nonblocking command line
    _enableProcessVoxelsThread = _enableNetworkThread = !cmdOptionExists(argc, constArgv, "--nonblocking");
    if (!_enableNetworkThread) {
        NodeList::getInstance()->getNodeSocket()->setBlocking(false);
    }
    
    // setup QSettings    
#ifdef Q_OS_MAC
    QString resourcesPath = QCoreApplication::applicationDirPath() + "/../Resources";
#else
    QString resourcesPath = QCoreApplication::applicationDirPath() + "/resources";
#endif
    
    // read the ApplicationInfo.ini file for Name/Version/Domain information
    QSettings applicationInfo(resourcesPath + "/info/ApplicationInfo.ini", QSettings::IniFormat);
    
    // set the associated application properties
    applicationInfo.beginGroup("INFO");
    
    setApplicationName(applicationInfo.value("name").toString());
    setApplicationVersion(applicationInfo.value("version").toString());
    setOrganizationName(applicationInfo.value("organizationName").toString());
    setOrganizationDomain(applicationInfo.value("organizationDomain").toString());
    
    _settings = new QSettings(this);
    
    // call Menu getInstance static method to set up the menu
    _window->setMenuBar(Menu::getInstance());

    // Check to see if the user passed in a command line option for loading a local
    // Voxel File.
    _voxelsFilename = getCmdOption(argc, constArgv, "-i");
    
    // the callback for our instance of NodeList is attachNewHeadToNode
    NodeList::getInstance()->linkedDataCreateCallback = &attachNewHeadToNode;
    
    #ifdef _WIN32
    WSADATA WsaData;
    int wsaresult = WSAStartup(MAKEWORD(2,2), &WsaData);
    #endif
    
    // tell the NodeList instance who to tell the domain server we care about
    const char nodeTypesOfInterest[] = {NODE_TYPE_AUDIO_MIXER, NODE_TYPE_AVATAR_MIXER, NODE_TYPE_VOXEL_SERVER};
    NodeList::getInstance()->setNodeTypesOfInterest(nodeTypesOfInterest, sizeof(nodeTypesOfInterest));

    // start the nodeList threads
    NodeList::getInstance()->startSilentNodeRemovalThread();
    
    _networkAccessManager = new QNetworkAccessManager(this);
    QNetworkDiskCache* cache = new QNetworkDiskCache(_networkAccessManager);
    cache->setCacheDirectory("interfaceCache");
    _networkAccessManager->setCache(cache);
    
    _window->setCentralWidget(_glWidget);
    
    restoreSizeAndPosition();
    _window->setVisible(true);
    _glWidget->setFocusPolicy(Qt::StrongFocus);
    _glWidget->setFocus();
    
    // enable mouse tracking; otherwise, we only get drag events
    _glWidget->setMouseTracking(true);
    
    // initialization continues in initializeGL when OpenGL context is ready
    
    // Tell our voxel edit sender about our known jurisdictions
    _voxelEditSender.setVoxelServerJurisdictions(&_voxelServerJurisdictions);
}

Application::~Application() {
    storeSizeAndPosition();
    NodeList::getInstance()->removeHook(&_voxels);
    NodeList::getInstance()->removeHook(this);
    NodeList::getInstance()->removeDomainListener(this);

    _sharedVoxelSystem.changeTree(new VoxelTree);

    _audio.shutdown();

    delete Menu::getInstance();
    
    delete _oculusProgram;
    delete _settings;
    delete _followMode;
    delete _glWidget;
}

void Application::restoreSizeAndPosition() {
    QSettings* settings = new QSettings(this);
    QRect available = desktop()->availableGeometry();
    
    settings->beginGroup("Window");
    
    int x = (int)loadSetting(settings, "x", 0);
    int y = (int)loadSetting(settings, "y", 0);
    _window->move(x, y);
    
    int width = (int)loadSetting(settings, "width", available.width());
    int height = (int)loadSetting(settings, "height", available.height());
    _window->resize(width, height);
    
    settings->endGroup();
}

void Application::storeSizeAndPosition() {
    QSettings* settings = new QSettings(this);
    
    settings->beginGroup("Window");
    
    settings->setValue("width", _window->rect().width());
    settings->setValue("height", _window->rect().height());
    
    settings->setValue("x", _window->pos().x());
    settings->setValue("y", _window->pos().y());
    
    settings->endGroup();
}

void Application::initializeGL() {
    qDebug( "Created Display Window.\n" );
    
    // initialize glut for shape drawing; Qt apparently initializes it on OS X
    #ifndef __APPLE__
    int argc = 0;
    glutInit(&argc, 0);
    #endif
    
    // Before we render anything, let's set up our viewFrustumOffsetCamera with a sufficiently large
    // field of view and near and far clip to make it interesting.
    //viewFrustumOffsetCamera.setFieldOfView(90.0);
    _viewFrustumOffsetCamera.setNearClip(0.1);
    _viewFrustumOffsetCamera.setFarClip(500.0 * TREE_SCALE);
    
    initDisplay();
    qDebug( "Initialized Display.\n" );
    
    init();
    qDebug( "Init() complete.\n" );
    
    // Check to see if the user passed in a command line option for randomizing colors
    bool wantColorRandomizer = !arguments().contains("--NoColorRandomizer");
    
    // Check to see if the user passed in a command line option for loading a local
    // Voxel File. If so, load it now.
    if (!_voxelsFilename.isEmpty()) {
        _voxels.loadVoxelsFile(_voxelsFilename.constData(), wantColorRandomizer);
        qDebug("Local Voxel File loaded.\n");
    }
    
    // create thread for receipt of data via UDP
    if (_enableNetworkThread) {
        pthread_create(&_networkReceiveThread, NULL, networkReceive, NULL);
        qDebug("Network receive thread created.\n"); 
    }

    // create thread for parsing of voxel data independent of the main network and rendering threads
    _voxelProcessor.initialize(_enableProcessVoxelsThread);
    _voxelEditSender.initialize(_enableProcessVoxelsThread);
    if (_enableProcessVoxelsThread) {
        qDebug("Voxel parsing thread created.\n");
    }
    
    // call terminate before exiting
    connect(this, SIGNAL(aboutToQuit()), SLOT(terminate()));
    
    // call our timer function every second
    QTimer* timer = new QTimer(this);
    connect(timer, SIGNAL(timeout()), SLOT(timer()));
    timer->start(1000);
    
    // call our idle function whenever we can
    idleTimer = new QTimer(this);
    connect(idleTimer, SIGNAL(timeout()), SLOT(idle()));
    idleTimer->start(0);
    _idleLoopStdev.reset();
    
    if (_justStarted) {
        float startupTime = (usecTimestampNow() - usecTimestamp(&_applicationStartupTime)) / 1000000.0;
        _justStarted = false;
        char title[50];
        sprintf(title, "Interface: %4.2f seconds\n", startupTime);
        qDebug("%s", title);
        const char LOGSTASH_INTERFACE_START_TIME_KEY[] = "interface-start-time";
        
        // ask the Logstash class to record the startup time
        Logging::stashValue(STAT_TYPE_TIMER, LOGSTASH_INTERFACE_START_TIME_KEY, startupTime);
    }
    
    // update before the first render
    update(0.0f);
    
    InfoView::showFirstTime();
}

void Application::paintGL() {
    PerformanceWarning::setSuppressShortTimings(Menu::getInstance()->isOptionChecked(MenuOption::SuppressShortTimings));
    bool showWarnings = Menu::getInstance()->isOptionChecked(MenuOption::PipelineWarnings);
    PerformanceWarning warn(showWarnings, "Application::paintGL()");
    
    glEnable(GL_LINE_SMOOTH);

    if (OculusManager::isConnected()) {
        _myCamera.setUpShift       (0.0f);
        _myCamera.setDistance      (0.0f);
        _myCamera.setTightness     (0.0f);     //  Camera is directly connected to head without smoothing
        _myCamera.setTargetPosition(_myAvatar.getHead().calculateAverageEyePosition());
        _myCamera.setTargetRotation(_myAvatar.getHead().getOrientation());
    
    } else if (_myCamera.getMode() == CAMERA_MODE_FIRST_PERSON) {
        _myCamera.setTightness(0.0f);  //  In first person, camera follows head exactly without delay
        _myCamera.setTargetPosition(_myAvatar.getHead().calculateAverageEyePosition());
        _myCamera.setTargetRotation(_myAvatar.getHead().getCameraOrientation());
        
    } else if (_myCamera.getMode() == CAMERA_MODE_THIRD_PERSON) {
        _myCamera.setTargetPosition(_myAvatar.getUprightHeadPosition());
        _myCamera.setTargetRotation(_myAvatar.getHead().getCameraOrientation());
    
    } else if (_myCamera.getMode() == CAMERA_MODE_MIRROR) {
        _myCamera.setTightness(0.0f);
        _myCamera.setDistance(MAX_ZOOM_DISTANCE);
        _myCamera.setTargetPosition(_myAvatar.getHead().calculateAverageEyePosition());
        _myCamera.setTargetRotation(_myAvatar.getWorldAlignedOrientation() * glm::quat(glm::vec3(0.0f, PIf, 0.0f)));
    }
    
    // Update camera position
    _myCamera.update( 1.f/_fps );
    
    
    // Note: whichCamera is used to pick between the normal camera myCamera for our 
    // main camera, vs, an alternate camera. The alternate camera we support right now
    // is the viewFrustumOffsetCamera. But theoretically, we could use this same mechanism
    // to add other cameras.
    //
    // Why have two cameras? Well, one reason is that because in the case of the renderViewFrustum()
    // code, we want to keep the state of "myCamera" intact, so we can render what the view frustum of
    // myCamera is. But we also want to do meaningful camera transforms on OpenGL for the offset camera
    Camera whichCamera = _myCamera;

    if (Menu::getInstance()->isOptionChecked(MenuOption::DisplayFrustum)) {
        
        ViewFrustumOffset viewFrustumOffset = Menu::getInstance()->getViewFrustumOffset();

        // set the camera to third-person view but offset so we can see the frustum
        _viewFrustumOffsetCamera.setTargetPosition(_myCamera.getTargetPosition());
        _viewFrustumOffsetCamera.setTargetRotation(_myCamera.getTargetRotation() * glm::quat(glm::radians(glm::vec3(
            viewFrustumOffset.pitch, viewFrustumOffset.yaw, viewFrustumOffset.roll))));
        _viewFrustumOffsetCamera.setUpShift(viewFrustumOffset.up);
        _viewFrustumOffsetCamera.setDistance(viewFrustumOffset.distance);
        _viewFrustumOffsetCamera.initialize(); // force immediate snap to ideal position and orientation
        _viewFrustumOffsetCamera.update(1.f/_fps);
        whichCamera = _viewFrustumOffsetCamera;
    }        

    if (OculusManager::isConnected()) {
        displayOculus(whichCamera);
        
    } else {
        _glowEffect.prepare(); 

        
        glMatrixMode(GL_MODELVIEW);
        glPushMatrix();
        glLoadIdentity();
        displaySide(whichCamera);
        glPopMatrix();
        
        _glowEffect.render();
        
        if (Menu::getInstance()->isOptionChecked(MenuOption::Mirror)) {
            
            if (_rearMirrorTools->getZoomLevel() == BODY) {
                _mirrorCamera.setDistance(MIN_ZOOM_DISTANCE);
                _mirrorCamera.setTargetPosition(_myAvatar.getChestJointPosition());
            } else { // HEAD zoom level
                _mirrorCamera.setDistance(MAX_ZOOM_DISTANCE);
                _mirrorCamera.setTargetPosition(_myAvatar.getHead().calculateAverageEyePosition());
            }
            
            _mirrorCamera.setTargetRotation(_myAvatar.getWorldAlignedOrientation() * glm::quat(glm::vec3(0.0f, PIf, 0.0f)));
            _mirrorCamera.update(1.0f/_fps);
            
            // set the bounds of rear mirror view
            glViewport(_mirrorViewRect.x(), _glWidget->height() - _mirrorViewRect.y() - _mirrorViewRect.height(), _mirrorViewRect.width(), _mirrorViewRect.height());
            glScissor(_mirrorViewRect.x(), _glWidget->height() - _mirrorViewRect.y() - _mirrorViewRect.height(), _mirrorViewRect.width(), _mirrorViewRect.height());
            bool updateViewFrustum = false;
            updateProjectionMatrix(_mirrorCamera, updateViewFrustum);
            glEnable(GL_SCISSOR_TEST);
            glClear(GL_COLOR_BUFFER_BIT | GL_DEPTH_BUFFER_BIT);
            
            // render rear mirror view
            glPushMatrix();
            bool selfAvatarOnly = true;
            displaySide(_mirrorCamera, selfAvatarOnly);
            glPopMatrix();
            
            _rearMirrorTools->render(false);
            
            // reset Viewport and projection matrix
            glViewport(0, 0, _glWidget->width(), _glWidget->height());
            glDisable(GL_SCISSOR_TEST);
            updateProjectionMatrix(_myCamera, updateViewFrustum);
        } else if (Menu::getInstance()->isOptionChecked(MenuOption::FullscreenMirror)) {
            _rearMirrorTools->render(true);
        }
        
        displayOverlay();
    }
    
    _frameCount++;
}

void Application::resetCamerasOnResizeGL(Camera& camera, int width, int height) {
    float aspectRatio = ((float)width/(float)height); // based on screen resize
    
    if (OculusManager::isConnected()) {
        // more magic numbers; see Oculus SDK docs, p. 32
        camera.setAspectRatio(aspectRatio *= 0.5);
        camera.setFieldOfView(2 * atan((0.0468 * _oculusDistortionScale) / 0.041) * (180 / PIf));
    } else {
        camera.setAspectRatio(aspectRatio);
        camera.setFieldOfView(Menu::getInstance()->getFieldOfView());
    }
}

void Application::resizeGL(int width, int height) {
    resetCamerasOnResizeGL(_viewFrustumOffsetCamera, width, height);
    resetCamerasOnResizeGL(_myCamera, width, height);
    
    glViewport(0, 0, width, height); // shouldn't this account for the menu???

    updateProjectionMatrix();
    glLoadIdentity();
}

void Application::updateProjectionMatrix() {
    updateProjectionMatrix(_myCamera);
}

void Application::updateProjectionMatrix(Camera& camera, bool updateViewFrustum) {
    glMatrixMode(GL_PROJECTION);
    glLoadIdentity();

    float left, right, bottom, top, nearVal, farVal;
    glm::vec4 nearClipPlane, farClipPlane;
    
    // Tell our viewFrustum about this change, using the application camera
    if (updateViewFrustum) {
        loadViewFrustum(camera, _viewFrustum);
        computeOffAxisFrustum(left, right, bottom, top, nearVal, farVal, nearClipPlane, farClipPlane);
    
        // If we're in Display Frustum mode, then we want to use the slightly adjust near/far clip values of the
        // _viewFrustumOffsetCamera, so that we can see more of the application content in the application's frustum
        if (Menu::getInstance()->isOptionChecked(MenuOption::DisplayFrustum)) {
            nearVal = _viewFrustumOffsetCamera.getNearClip();
            farVal = _viewFrustumOffsetCamera.getFarClip();
        }
    } else {
        ViewFrustum tempViewFrustum;
        loadViewFrustum(camera, tempViewFrustum);
        tempViewFrustum.computeOffAxisFrustum(left, right, bottom, top, nearVal, farVal, nearClipPlane, farClipPlane);
    }
    glFrustum(left, right, bottom, top, nearVal, farVal);
    
    glMatrixMode(GL_MODELVIEW);
}

void Application::resetProfile(const QString& username) {
    // call the destructor on the old profile and construct a new one
    (&_profile)->~Profile();
    new (&_profile) Profile(username);
    updateWindowTitle();
}

void Application::controlledBroadcastToNodes(unsigned char* broadcastData, size_t dataBytes, 
                                             const char* nodeTypes, int numNodeTypes) {
    Application* self = getInstance();
    for (int i = 0; i < numNodeTypes; ++i) {

        // Intercept data to voxel server when voxels are disabled
        if (nodeTypes[i] == NODE_TYPE_VOXEL_SERVER && !Menu::getInstance()->isOptionChecked(MenuOption::Voxels)) {
            continue;
        }
        
        // Perform the broadcast for one type
        int nReceivingNodes = NodeList::getInstance()->broadcastToNodes(broadcastData, dataBytes, & nodeTypes[i], 1);

        // Feed number of bytes to corresponding channel of the bandwidth meter, if any (done otherwise)
        BandwidthMeter::ChannelIndex channel;
        switch (nodeTypes[i]) {
            case NODE_TYPE_AGENT:
            case NODE_TYPE_AVATAR_MIXER:
                channel = BandwidthMeter::AVATARS;
                break;
            case NODE_TYPE_VOXEL_SERVER:
                channel = BandwidthMeter::VOXELS;
                break;
            default:
                continue;
        }
        self->_bandwidthMeter.outputStream(channel).updateValue(nReceivingNodes * dataBytes); 
    }
}

void Application::keyPressEvent(QKeyEvent* event) {
    if (activeWindow() == _window) {
        if (_chatEntryOn) {
            if (_chatEntry.keyPressEvent(event)) {
                _myAvatar.setKeyState(event->key() == Qt::Key_Backspace || event->key() == Qt::Key_Delete ?
                                      DELETE_KEY_DOWN : INSERT_KEY_DOWN);
                _myAvatar.setChatMessage(string(_chatEntry.getContents().size(), SOLID_BLOCK_CHAR));
                
            } else {
                _myAvatar.setChatMessage(_chatEntry.getContents());
                _chatEntry.clear();
                _chatEntryOn = false;
                setMenuShortcutsEnabled(true);
            }
            return;
        }

        //this is for switching between modes for the leap rave glove test
        if (Menu::getInstance()->isOptionChecked(MenuOption::SimulateLeapHand)
            || Menu::getInstance()->isOptionChecked(MenuOption::TestRaveGlove)) {
            _myAvatar.getHand().setRaveGloveEffectsMode((QKeyEvent*)event);
        }

        bool isShifted = event->modifiers().testFlag(Qt::ShiftModifier);
        bool isMeta = event->modifiers().testFlag(Qt::ControlModifier);
        switch (event->key()) {
            case Qt::Key_Shift:
                if (Menu::getInstance()->isOptionChecked(MenuOption::VoxelSelectMode)) {
                    _pasteMode = true;
                }
                break;
            case Qt::Key_BracketLeft:
            case Qt::Key_BracketRight:
            case Qt::Key_BraceLeft:
            case Qt::Key_BraceRight:
            case Qt::Key_ParenLeft:
            case Qt::Key_ParenRight:
            case Qt::Key_Less:
            case Qt::Key_Greater:
            case Qt::Key_Comma:
            case Qt::Key_Period:
                Menu::getInstance()->handleViewFrustumOffsetKeyModifier(event->key());
                break;
            case Qt::Key_Semicolon:
                _audio.ping();
                break;
            case Qt::Key_Apostrophe:
                _audioScope.inputPaused = !_audioScope.inputPaused;
                break; 
            case Qt::Key_L:
                if (!isShifted && !isMeta) {
                    _displayLevels = !_displayLevels;
                } else if (isShifted) {
                    Menu::getInstance()->triggerOption(MenuOption::LodTools);
                } else if (isMeta) {
                    Menu::getInstance()->triggerOption(MenuOption::Log);
                }
                break;
                
            case Qt::Key_E:
                if (_nudgeStarted) {
                    _nudgeGuidePosition.y += _mouseVoxel.s;
                } else {
                   if (!_myAvatar.getDriveKeys(UP)) {
                        _myAvatar.jump();
                    }
                    _myAvatar.setDriveKeys(UP, 1); 
                }
                break;

            case Qt::Key_Asterisk:
                Menu::getInstance()->triggerOption(MenuOption::Stars);
                break;
                
            case Qt::Key_C:
                if (isShifted)  {
                    Menu::getInstance()->triggerOption(MenuOption::OcclusionCulling);
                } else if (_nudgeStarted) {
                    _nudgeGuidePosition.y -= _mouseVoxel.s;
                } else {
                    _myAvatar.setDriveKeys(DOWN, 1);
                }
                break;
                
            case Qt::Key_W:
                if (_nudgeStarted) {
                    if (_lookingAlongX) {
                        if (_lookingAwayFromOrigin) {
                            _nudgeGuidePosition.x += _mouseVoxel.s;
                        } else {
                            _nudgeGuidePosition.x -= _mouseVoxel.s;
                        }
                    } else {
                        if (_lookingAwayFromOrigin) {
                            _nudgeGuidePosition.z += _mouseVoxel.s;
                        } else {
                            _nudgeGuidePosition.z -= _mouseVoxel.s;
                        }
                    }
                } else {
                    _myAvatar.setDriveKeys(FWD, 1);
                }
                break;
                
            case Qt::Key_S:
                if (isShifted && !isMeta)  {
                    _voxels.collectStatsForTreesAndVBOs();
                } else if (isShifted && isMeta)  {
                    Menu::getInstance()->triggerOption(MenuOption::SuppressShortTimings);
                } else if (_nudgeStarted) {
                    if (_lookingAlongX) {
                        if (_lookingAwayFromOrigin) {
                            _nudgeGuidePosition.x -= _mouseVoxel.s;
                        } else {
                            _nudgeGuidePosition.x += _mouseVoxel.s;
                        }
                    } else {
                        if (_lookingAwayFromOrigin) {
                            _nudgeGuidePosition.z -= _mouseVoxel.s;
                        } else {
                            _nudgeGuidePosition.z += _mouseVoxel.s;
                        }
                    }
                } else {
                    _myAvatar.setDriveKeys(BACK, 1);
                }
                break;
                
            case Qt::Key_Space:
                resetSensors();
                break;
                
            case Qt::Key_G:
                if (isShifted) {
                    Menu::getInstance()->triggerOption(MenuOption::Gravity);
                } else {
                    Menu::getInstance()->triggerOption(MenuOption::VoxelGetColorMode);
                }
                break;
                
            case Qt::Key_A:
                if (isShifted) {
                    Menu::getInstance()->triggerOption(MenuOption::Atmosphere);
                } else if (_nudgeStarted) {
                    if (_lookingAlongX) {
                        if (_lookingAwayFromOrigin) {
                            _nudgeGuidePosition.z -= _mouseVoxel.s;
                        } else {
                            _nudgeGuidePosition.z += _mouseVoxel.s;
                        }
                    } else {
                        if (_lookingAwayFromOrigin) {
                            _nudgeGuidePosition.x += _mouseVoxel.s;
                        } else {
                            _nudgeGuidePosition.x -= _mouseVoxel.s;
                        }
                    }
                } else {
                    _myAvatar.setDriveKeys(ROT_LEFT, 1);
                }
                break;
                
            case Qt::Key_D:
                if (_nudgeStarted) {
                    if (_lookingAlongX) {
                        if (_lookingAwayFromOrigin) {
                            _nudgeGuidePosition.z += _mouseVoxel.s;
                        } else {
                            _nudgeGuidePosition.z -= _mouseVoxel.s;
                        }
                    } else {
                        if (_lookingAwayFromOrigin) {
                            _nudgeGuidePosition.x -= _mouseVoxel.s;
                        } else {
                            _nudgeGuidePosition.x += _mouseVoxel.s;
                        }
                    }
                } else {
                    _myAvatar.setDriveKeys(ROT_RIGHT, 1);
                }
                break;
                
            case Qt::Key_Return:
            case Qt::Key_Enter:
                if (_nudgeStarted) {
                    nudgeVoxels();
                } else {
                    _chatEntryOn = true;
                    _myAvatar.setKeyState(NO_KEY_DOWN);
                    _myAvatar.setChatMessage(string());
                    setMenuShortcutsEnabled(false);
                }
                break;
                
            case Qt::Key_Up:
                if (_nudgeStarted && !isShifted) {
                    if (_lookingAlongX) {
                        if (_lookingAwayFromOrigin) {
                            _nudgeGuidePosition.x += _mouseVoxel.s;
                        } else {
                            _nudgeGuidePosition.x -= _mouseVoxel.s;
                        }
                    } else {
                        if (_lookingAwayFromOrigin) {
                            _nudgeGuidePosition.z += _mouseVoxel.s;
                        } else {
                            _nudgeGuidePosition.z -= _mouseVoxel.s;
                        }
                    }
                } else if (_nudgeStarted && isShifted) {
                    _nudgeGuidePosition.y += _mouseVoxel.s;
                } else {
                    _myAvatar.setDriveKeys(isShifted ? UP : FWD, 1);
                }
                break;
                
            case Qt::Key_Down:
                if (_nudgeStarted && !isShifted) {
                    if (_lookingAlongX) {
                        if (_lookingAwayFromOrigin) {
                            _nudgeGuidePosition.x -= _mouseVoxel.s;
                        } else {
                            _nudgeGuidePosition.x += _mouseVoxel.s;
                        }
                    } else {
                        if (_lookingAwayFromOrigin) {
                            _nudgeGuidePosition.z -= _mouseVoxel.s;
                        } else {
                            _nudgeGuidePosition.z += _mouseVoxel.s;
                        }
                    }
                } else if (_nudgeStarted && isShifted) {
                    _nudgeGuidePosition.y -= _mouseVoxel.s;
                } else {
                    _myAvatar.setDriveKeys(isShifted ? DOWN : BACK, 1);
                }
                break;
                
            case Qt::Key_Left:
                if (_nudgeStarted) {
                    if (_lookingAlongX) {
                        if (_lookingAwayFromOrigin) {
                            _nudgeGuidePosition.z -= _mouseVoxel.s;
                        } else {
                            _nudgeGuidePosition.z += _mouseVoxel.s;
                        }
                    } else {
                        if (_lookingAwayFromOrigin) {
                            _nudgeGuidePosition.x += _mouseVoxel.s;
                        } else {
                            _nudgeGuidePosition.x -= _mouseVoxel.s;
                        }
                    }
                } else {
                    _myAvatar.setDriveKeys(isShifted ? LEFT : ROT_LEFT, 1);
                }
                break;
                
            case Qt::Key_Right:
                if (_nudgeStarted) {
                    if (_lookingAlongX) {
                        if (_lookingAwayFromOrigin) {
                            _nudgeGuidePosition.z += _mouseVoxel.s;
                        } else {
                            _nudgeGuidePosition.z -= _mouseVoxel.s;
                        }
                    } else {
                        if (_lookingAwayFromOrigin) {
                            _nudgeGuidePosition.x -= _mouseVoxel.s;
                        } else {
                            _nudgeGuidePosition.x += _mouseVoxel.s;
                        }
                    }
                } else {
                    _myAvatar.setDriveKeys(isShifted ? RIGHT : ROT_RIGHT, 1);
                }
                break;
                
            case Qt::Key_I:
                if (isShifted) {
                    _myCamera.setEyeOffsetOrientation(glm::normalize(
                                                                     glm::quat(glm::vec3(0.002f, 0, 0)) * _myCamera.getEyeOffsetOrientation()));
                } else {
                    _myCamera.setEyeOffsetPosition(_myCamera.getEyeOffsetPosition() + glm::vec3(0, 0.001, 0));
                }
                updateProjectionMatrix();
                break;
                
            case Qt::Key_K:
                if (isShifted) {
                    _myCamera.setEyeOffsetOrientation(glm::normalize(
                                                                     glm::quat(glm::vec3(-0.002f, 0, 0)) * _myCamera.getEyeOffsetOrientation()));
                } else {
                    _myCamera.setEyeOffsetPosition(_myCamera.getEyeOffsetPosition() + glm::vec3(0, -0.001, 0));
                }
                updateProjectionMatrix();
                break;
                
            case Qt::Key_J:
                if (isShifted) {
                    _viewFrustum.setFocalLength(_viewFrustum.getFocalLength() - 0.1f);
                
                } else {
                    _myCamera.setEyeOffsetPosition(_myCamera.getEyeOffsetPosition() + glm::vec3(-0.001, 0, 0));
                }
                updateProjectionMatrix();
                break;
                
            case Qt::Key_M:
                if (isShifted) {
                    _viewFrustum.setFocalLength(_viewFrustum.getFocalLength() + 0.1f);
                
                } else {
                    _myCamera.setEyeOffsetPosition(_myCamera.getEyeOffsetPosition() + glm::vec3(0.001, 0, 0));
                }
                updateProjectionMatrix();
                break;
                
            case Qt::Key_U:
                if (isShifted) {
                    _myCamera.setEyeOffsetOrientation(glm::normalize(
                                                                     glm::quat(glm::vec3(0, 0, -0.002f)) * _myCamera.getEyeOffsetOrientation()));
                } else {
                    _myCamera.setEyeOffsetPosition(_myCamera.getEyeOffsetPosition() + glm::vec3(0, 0, -0.001));
                }
                updateProjectionMatrix();
                break;
                
            case Qt::Key_Y:
                if (isShifted) {
                    _myCamera.setEyeOffsetOrientation(glm::normalize(
                                                                     glm::quat(glm::vec3(0, 0, 0.002f)) * _myCamera.getEyeOffsetOrientation()));
                } else {
                    _myCamera.setEyeOffsetPosition(_myCamera.getEyeOffsetPosition() + glm::vec3(0, 0, 0.001));
                }
                updateProjectionMatrix();
                break;
            case Qt::Key_H:
                if (isShifted) {
                    Menu::getInstance()->triggerOption(MenuOption::Mirror);
                } else {
                    Menu::getInstance()->triggerOption(MenuOption::FullscreenMirror);
                }
                break;
            case Qt::Key_F:
                if (isShifted)  {
                    Menu::getInstance()->triggerOption(MenuOption::DisplayFrustum);
                }
                break;
            case Qt::Key_V:
                if (isShifted) {
                    Menu::getInstance()->triggerOption(MenuOption::Voxels);
                } else {
                    Menu::getInstance()->triggerOption(MenuOption::VoxelAddMode);
                    _nudgeStarted = false;
                }
                break;
            case Qt::Key_P:
                 Menu::getInstance()->triggerOption(MenuOption::FirstPerson);
                 break;
            case Qt::Key_R:
                if (isShifted)  {
                    Menu::getInstance()->triggerOption(MenuOption::FrustumRenderMode);
                } else {
                    Menu::getInstance()->triggerOption(MenuOption::VoxelDeleteMode);
                    _nudgeStarted = false;
                }
                break;
            case Qt::Key_B:
                Menu::getInstance()->triggerOption(MenuOption::VoxelColorMode);
                _nudgeStarted = false;
                break;
            case Qt::Key_O:
                Menu::getInstance()->triggerOption(MenuOption::VoxelSelectMode);
                _nudgeStarted = false;
                break;
            case Qt::Key_Slash:
                Menu::getInstance()->triggerOption(MenuOption::Stats);
                break;
            case Qt::Key_Backspace:
            case Qt::Key_Delete:
                if (Menu::getInstance()->isOptionChecked(MenuOption::VoxelDeleteMode) ||
                    Menu::getInstance()->isOptionChecked(MenuOption::VoxelSelectMode)) {
                    deleteVoxelUnderCursor();
                }
                break;
            case Qt::Key_Plus:
                _myAvatar.increaseSize();
                break;
            case Qt::Key_Minus:
                _myAvatar.decreaseSize();
                break;

            case Qt::Key_1:
            case Qt::Key_2:
            case Qt::Key_3:
            case Qt::Key_4:
            case Qt::Key_5:
            case Qt::Key_6:
            case Qt::Key_7:
            case Qt::Key_8:
                _swatch.handleEvent(event->key(), Menu::getInstance()->isOptionChecked(MenuOption::VoxelGetColorMode));
                break;
            case Qt::Key_At:
                Menu::getInstance()->goToUser();
                break;
            default:
                event->ignore();
                break;
        }
    }
}

void Application::keyReleaseEvent(QKeyEvent* event) {
    if (activeWindow() == _window) {
        if (_chatEntryOn) {
            _myAvatar.setKeyState(NO_KEY_DOWN);
            return;
        }
        
        switch (event->key()) {
            case Qt::Key_Shift:
                _pasteMode = false;
                break;
            case Qt::Key_E:
                _myAvatar.setDriveKeys(UP, 0);
                break;
                
            case Qt::Key_C:
                _myAvatar.setDriveKeys(DOWN, 0);
                break;
                
            case Qt::Key_W:
                _myAvatar.setDriveKeys(FWD, 0);
                break;
                
            case Qt::Key_S:
                _myAvatar.setDriveKeys(BACK, 0);
                break;
                
            case Qt::Key_A:
                _myAvatar.setDriveKeys(ROT_LEFT, 0);
                break;
                
            case Qt::Key_D:
                _myAvatar.setDriveKeys(ROT_RIGHT, 0);
                break;
                
            case Qt::Key_Up:
                _myAvatar.setDriveKeys(FWD, 0);
                _myAvatar.setDriveKeys(UP, 0);
                break;
                
            case Qt::Key_Down:
                _myAvatar.setDriveKeys(BACK, 0);
                _myAvatar.setDriveKeys(DOWN, 0);
                break;
                
            case Qt::Key_Left:
                _myAvatar.setDriveKeys(LEFT, 0);
                _myAvatar.setDriveKeys(ROT_LEFT, 0);
                break;
                
            case Qt::Key_Right:
                _myAvatar.setDriveKeys(RIGHT, 0);
                _myAvatar.setDriveKeys(ROT_RIGHT, 0);
                break;
                
            default:
                event->ignore();
                break;
        }
    }
}

void Application::mouseMoveEvent(QMouseEvent* event) {
    _lastMouseMove = usecTimestampNow();
    if (_mouseHidden) {
        getGLWidget()->setCursor(Qt::ArrowCursor);
        _mouseHidden = false;
        _seenMouseMove = true;
    }

    if (activeWindow() == _window) {
        _mouseX = event->x();
        _mouseY = event->y();

        // detect drag
        glm::vec3 mouseVoxelPos(_mouseVoxel.x, _mouseVoxel.y, _mouseVoxel.z);
        if (!_justEditedVoxel && mouseVoxelPos != _lastMouseVoxelPos) {
            if (event->buttons().testFlag(Qt::LeftButton)) {
                maybeEditVoxelUnderCursor();
                
            } else if (event->buttons().testFlag(Qt::RightButton) && Menu::getInstance()->isVoxelModeActionChecked()) {
                deleteVoxelUnderCursor();
            }
        }

        _pieMenu.mouseMoveEvent(_mouseX, _mouseY);
    }
}

const bool MAKE_SOUND_ON_VOXEL_HOVER = false;
const bool MAKE_SOUND_ON_VOXEL_CLICK = true;
const float HOVER_VOXEL_FREQUENCY = 7040.f;
const float HOVER_VOXEL_DECAY = 0.999f;

void Application::mousePressEvent(QMouseEvent* event) {
    if (activeWindow() == _window) {
        if (event->button() == Qt::LeftButton) {
            _mouseX = event->x();
            _mouseY = event->y();
            _mouseDragStartedX = _mouseX;
            _mouseDragStartedY = _mouseY;
            _mouseVoxelDragging = _mouseVoxel;
            _mousePressed = true;

            maybeEditVoxelUnderCursor();
            
            if (_audio.mousePressEvent(_mouseX, _mouseY)) {
                // stop propagation
                return;
            }
            
            if (_rearMirrorTools->mousePressEvent(_mouseX, _mouseY)) {
                // stop propagation
                return;
            }
            
            if (!_palette.isActive() && (!_isHoverVoxel || _lookatTargetAvatar)) {
                _pieMenu.mousePressEvent(_mouseX, _mouseY);
            }

            if (Menu::getInstance()->isOptionChecked(MenuOption::VoxelSelectMode) && _pasteMode) {
                pasteVoxels();
            }

            if (MAKE_SOUND_ON_VOXEL_CLICK && _isHoverVoxel && !_isHoverVoxelSounding) {
                _hoverVoxelOriginalColor[0] = _hoverVoxel.red;
                _hoverVoxelOriginalColor[1] = _hoverVoxel.green;
                _hoverVoxelOriginalColor[2] = _hoverVoxel.blue;
                _hoverVoxelOriginalColor[3] = 1;
                const float RED_CLICK_FREQUENCY = 1000.f;
                const float GREEN_CLICK_FREQUENCY = 1250.f;
                const float BLUE_CLICK_FREQUENCY = 1330.f;
                const float MIDDLE_A_FREQUENCY = 440.f;
                float frequency = MIDDLE_A_FREQUENCY + 
                    (_hoverVoxel.red / 255.f * RED_CLICK_FREQUENCY +
                    _hoverVoxel.green / 255.f * GREEN_CLICK_FREQUENCY +
                    _hoverVoxel.blue / 255.f * BLUE_CLICK_FREQUENCY) / 3.f;
                
                _audio.startCollisionSound(1.0, frequency, 0.0, HOVER_VOXEL_DECAY);
                _isHoverVoxelSounding = true;
                
                const float PERCENTAGE_TO_MOVE_TOWARD = 0.90f;
                glm::vec3 newTarget = getMouseVoxelWorldCoordinates(_hoverVoxel);
                glm::vec3 myPosition = _myAvatar.getPosition();
                
                // If there is not an action tool set (add, delete, color), move to this voxel
                if (!(Menu::getInstance()->isOptionChecked(MenuOption::VoxelAddMode) ||
                     Menu::getInstance()->isOptionChecked(MenuOption::VoxelDeleteMode) ||
                     Menu::getInstance()->isOptionChecked(MenuOption::VoxelColorMode))) {
                    _myAvatar.setMoveTarget(myPosition + (newTarget - myPosition) * PERCENTAGE_TO_MOVE_TOWARD);
                }
            }
            
        } else if (event->button() == Qt::RightButton && Menu::getInstance()->isVoxelModeActionChecked()) {
            deleteVoxelUnderCursor();
        }
    }
}

void Application::mouseReleaseEvent(QMouseEvent* event) {
    if (activeWindow() == _window) {
        if (event->button() == Qt::LeftButton) {
            _mouseX = event->x();
            _mouseY = event->y();
            _mousePressed = false;
            checkBandwidthMeterClick();

            _pieMenu.mouseReleaseEvent(_mouseX, _mouseY);
        }
    }
}

void Application::touchUpdateEvent(QTouchEvent* event) {
    bool validTouch = false;
    if (activeWindow() == _window) {
        const QList<QTouchEvent::TouchPoint>& tPoints = event->touchPoints();
        _touchAvgX = 0.0f;
        _touchAvgY = 0.0f;
        int numTouches = tPoints.count();
        if (numTouches > 1) {
            for (int i = 0; i < numTouches; ++i) {
                _touchAvgX += tPoints[i].pos().x();
                _touchAvgY += tPoints[i].pos().y();
            }
            _touchAvgX /= (float)(numTouches);
            _touchAvgY /= (float)(numTouches);
            validTouch = true;
        }
    }
    if (!_isTouchPressed) {
        _touchDragStartedAvgX = _touchAvgX;
        _touchDragStartedAvgY = _touchAvgY;
    }
    _isTouchPressed = validTouch;
}

void Application::touchBeginEvent(QTouchEvent* event) {
    touchUpdateEvent(event);
    _lastTouchAvgX = _touchAvgX;
    _lastTouchAvgY = _touchAvgY;
}

void Application::touchEndEvent(QTouchEvent* event) {
    _touchDragStartedAvgX = _touchAvgX;
    _touchDragStartedAvgY = _touchAvgY;
    _isTouchPressed = false;
}

const bool USE_MOUSEWHEEL = false; 
void Application::wheelEvent(QWheelEvent* event) {
    //  Wheel Events disabled for now because they are also activated by touch look pitch up/down.  
    if (USE_MOUSEWHEEL && (activeWindow() == _window)) {
        if (!Menu::getInstance()->isVoxelModeActionChecked()) {
            event->ignore();
            return;
        }
        if (event->delta() > 0) {
            increaseVoxelSize();
        } else {
            decreaseVoxelSize();
        }
    }
}

void Application::sendPingPackets() {

    const char nodesToPing[] = {NODE_TYPE_VOXEL_SERVER, NODE_TYPE_AUDIO_MIXER, NODE_TYPE_AVATAR_MIXER};

    uint64_t currentTime = usecTimestampNow();
    unsigned char pingPacket[numBytesForPacketHeader((unsigned char*) &PACKET_TYPE_PING) + sizeof(currentTime)];
    int numHeaderBytes = populateTypeAndVersion(pingPacket, PACKET_TYPE_PING);
    
    memcpy(pingPacket + numHeaderBytes, &currentTime, sizeof(currentTime));
    getInstance()->controlledBroadcastToNodes(pingPacket, sizeof(pingPacket),
                                              nodesToPing, sizeof(nodesToPing));
}

void Application::sendAvatarFaceVideoMessage(int frameCount, const QByteArray& data) {
    unsigned char packet[MAX_PACKET_SIZE];
    unsigned char* packetPosition = packet;
    
    packetPosition += populateTypeAndVersion(packetPosition, PACKET_TYPE_AVATAR_FACE_VIDEO);
    
    QByteArray rfcUUID = NodeList::getInstance()->getOwnerUUID().toRfc4122();
    memcpy(packetPosition, rfcUUID.constData(), rfcUUID.size());
    packetPosition += rfcUUID.size();
    
    *(uint32_t*)packetPosition = frameCount;
    packetPosition += sizeof(uint32_t);
    
    *(uint32_t*)packetPosition = data.size();
    packetPosition += sizeof(uint32_t);
    
    uint32_t* offsetPosition = (uint32_t*)packetPosition;
    packetPosition += sizeof(uint32_t);
    
    int headerSize = packetPosition - packet;
    
    // break the data up into submessages of the maximum size (at least one, for zero-length packets)
    *offsetPosition = 0;
    do {
        int payloadSize = min(data.size() - (int)*offsetPosition, MAX_PACKET_SIZE - headerSize);
        memcpy(packetPosition, data.constData() + *offsetPosition, payloadSize);
        getInstance()->controlledBroadcastToNodes(packet, headerSize + payloadSize, &NODE_TYPE_AVATAR_MIXER, 1);
        *offsetPosition += payloadSize;
         
    } while (*offsetPosition < data.size());
}

//  Every second, check the frame rates and other stuff
void Application::timer() {
    gettimeofday(&_timerEnd, NULL);

    if (Menu::getInstance()->isOptionChecked(MenuOption::TestPing)) {
        sendPingPackets();
    }
        
    _fps = (float)_frameCount / ((float)diffclock(&_timerStart, &_timerEnd) / 1000.f);
    _packetsPerSecond = (float)_packetCount / ((float)diffclock(&_timerStart, &_timerEnd) / 1000.f);
    _bytesPerSecond = (float)_bytesCount / ((float)diffclock(&_timerStart, &_timerEnd) / 1000.f);
    _frameCount = 0;
    _packetCount = 0;
    _bytesCount = 0;
    
    gettimeofday(&_timerStart, NULL);
    
    // if we haven't detected gyros, check for them now
    if (!_serialHeadSensor.isActive()) {
        _serialHeadSensor.pair();
    }
    
    // ask the node list to check in with the domain server
    NodeList::getInstance()->sendDomainServerCheckIn();
    
    // give the MyAvatar object position to the Profile so it can propagate to the data-server
    _profile.updatePosition(_myAvatar.getPosition());
}

static glm::vec3 getFaceVector(BoxFace face) {
    switch (face) {
        case MIN_X_FACE:
            return glm::vec3(-1, 0, 0);
        
        case MAX_X_FACE:
            return glm::vec3(1, 0, 0);
        
        case MIN_Y_FACE:
            return glm::vec3(0, -1, 0);
        
        case MAX_Y_FACE:
            return glm::vec3(0, 1, 0);
        
        case MIN_Z_FACE:
            return glm::vec3(0, 0, -1);
            
        case MAX_Z_FACE:
            return glm::vec3(0, 0, 1);
    }
}

void Application::idle() {
    // Normally we check PipelineWarnings, but since idle will often take more than 10ms we only show these idle timing 
    // details if we're in ExtraDebugging mode. However, the ::update() and it's subcomponents will show their timing 
    // details normally.
    bool showWarnings = Menu::getInstance()->isOptionChecked(MenuOption::ExtraDebugging);
    PerformanceWarning warn(showWarnings, "Application::idle()");
    
    timeval check;
    gettimeofday(&check, NULL);
    
    //  Only run simulation code if more than IDLE_SIMULATE_MSECS have passed since last time we ran

    double timeSinceLastUpdate = diffclock(&_lastTimeUpdated, &check);
    if (timeSinceLastUpdate > IDLE_SIMULATE_MSECS) {
        {
            PerformanceWarning warn(showWarnings, "Application::idle()... update()");
            const float BIGGEST_DELTA_TIME_SECS = 0.25f;
            update(glm::clamp((float)timeSinceLastUpdate / 1000.f, 0.f, BIGGEST_DELTA_TIME_SECS));
        }
        {
            PerformanceWarning warn(showWarnings, "Application::idle()... updateGL()");
            _glWidget->updateGL();
        }
        {
            PerformanceWarning warn(showWarnings, "Application::idle()... rest of it");
            _lastTimeUpdated = check;
            _idleLoopStdev.addValue(timeSinceLastUpdate);
    
            //  Record standard deviation and reset counter if needed
            const int STDEV_SAMPLES = 500;
            if (_idleLoopStdev.getSamples() > STDEV_SAMPLES) {
                _idleLoopMeasuredJitter = _idleLoopStdev.getStDev();
                _idleLoopStdev.reset();
            }

            // After finishing all of the above work, restart the idle timer, allowing 2ms to process events.
            idleTimer->start(2);
        }
    }
}
void Application::terminate() {
    // Close serial port
    // close(serial_fd);
    
    LeapManager::terminate();
    Menu::getInstance()->saveSettings();
    _rearMirrorTools->saveSettings(_settings);
    _settings->sync();

    if (_enableNetworkThread) {
        _stopNetworkReceiveThread = true;
        pthread_join(_networkReceiveThread, NULL); 
    }

    _voxelProcessor.terminate();
    _voxelEditSender.terminate();
}

static Avatar* processAvatarMessageHeader(unsigned char*& packetData, size_t& dataBytes) {
    // record the packet for stats-tracking
    Application::getInstance()->getBandwidthMeter()->inputStream(BandwidthMeter::AVATARS).updateValue(dataBytes);
    Node* avatarMixerNode = NodeList::getInstance()->soloNodeOfType(NODE_TYPE_AVATAR_MIXER);
    if (avatarMixerNode) {
        avatarMixerNode->recordBytesReceived(dataBytes);
    }
    
    // skip the header
    int numBytesPacketHeader = numBytesForPacketHeader(packetData);
    packetData += numBytesPacketHeader;
    dataBytes -= numBytesPacketHeader;
    
    // read the node id
    QUuid nodeUUID = QUuid::fromRfc4122(QByteArray((char*) packetData, NUM_BYTES_RFC4122_UUID));
    
    packetData += NUM_BYTES_RFC4122_UUID;
    dataBytes -= NUM_BYTES_RFC4122_UUID;
    
    // make sure the node exists
    Node* node = NodeList::getInstance()->nodeWithUUID(nodeUUID);
    if (!node || !node->getLinkedData()) {
        return NULL;
    }
    Avatar* avatar = static_cast<Avatar*>(node->getLinkedData());
    return avatar->isInitialized() ? avatar : NULL;
}

void Application::processAvatarURLsMessage(unsigned char* packetData, size_t dataBytes) {
    Avatar* avatar = processAvatarMessageHeader(packetData, dataBytes);
    if (!avatar) {
        return;
    }
    QDataStream in(QByteArray((char*)packetData, dataBytes));
    QUrl voxelURL;
    in >> voxelURL;
    
    // invoke the set URL functions on the simulate/render thread
    QMetaObject::invokeMethod(avatar->getVoxels(), "setVoxelURL", Q_ARG(QUrl, voxelURL));
    
    // use this timing to as the data-server for an updated mesh for this avatar (if we have UUID)
    DataServerClient::getValuesForKeysAndUUID(QStringList() << DataServerKey::FaceMeshURL << DataServerKey::SkeletonURL,
        avatar->getUUID());
}

void Application::processAvatarFaceVideoMessage(unsigned char* packetData, size_t dataBytes) {
    Avatar* avatar = processAvatarMessageHeader(packetData, dataBytes);
    if (!avatar) {
        return;
    }
    avatar->getHead().getVideoFace().processVideoMessage(packetData, dataBytes);
}

void Application::checkBandwidthMeterClick() {
    // ... to be called upon button release

    if (Menu::getInstance()->isOptionChecked(MenuOption::Bandwidth) &&
        glm::compMax(glm::abs(glm::ivec2(_mouseX - _mouseDragStartedX, _mouseY - _mouseDragStartedY))) <= BANDWIDTH_METER_CLICK_MAX_DRAG_LENGTH &&
        _bandwidthMeter.isWithinArea(_mouseX, _mouseY, _glWidget->width(), _glWidget->height())) {

        // The bandwidth meter is visible, the click didn't get dragged too far and
        // we actually hit the bandwidth meter
        Menu::getInstance()->bandwidthDetails();
    }
}

void Application::setFullscreen(bool fullscreen) {
    _window->setWindowState(fullscreen ? (_window->windowState() | Qt::WindowFullScreen) :
        (_window->windowState() & ~Qt::WindowFullScreen));
    updateCursor();
}

void Application::setRenderVoxels(bool voxelRender) {
    _voxelEditSender.setShouldSend(voxelRender);
    if (!voxelRender) {
        doKillLocalVoxels();
    }
}

void Application::doKillLocalVoxels() {
    _wantToKillLocalVoxels = true;
}

const glm::vec3 Application::getMouseVoxelWorldCoordinates(const VoxelDetail _mouseVoxel) {
    return glm::vec3((_mouseVoxel.x + _mouseVoxel.s / 2.f) * TREE_SCALE,
                     (_mouseVoxel.y + _mouseVoxel.s / 2.f) * TREE_SCALE,
                     (_mouseVoxel.z + _mouseVoxel.s / 2.f) * TREE_SCALE);
}

const float NUDGE_PRECISION_MIN = 1 / pow(2.0, 12.0);

void Application::decreaseVoxelSize() {
    if (_nudgeStarted) {
        if (_mouseVoxelScale >= NUDGE_PRECISION_MIN) {
            _mouseVoxelScale /= 2;
        }
    } else {
        _mouseVoxelScale /= 2;
    }
}

void Application::increaseVoxelSize() {
    if (_nudgeStarted) {
        if (_mouseVoxelScale < _nudgeVoxel.s) {
            _mouseVoxelScale *= 2;
        }
    } else {
        _mouseVoxelScale *= 2;
    }
}

const int MAXIMUM_EDIT_VOXEL_MESSAGE_SIZE = 1500;
struct SendVoxelsOperationArgs {
    const unsigned char*  newBaseOctCode;
};

bool Application::sendVoxelsOperation(VoxelNode* node, void* extraData) {
    SendVoxelsOperationArgs* args = (SendVoxelsOperationArgs*)extraData;
    if (node->isColored()) {
        const unsigned char* nodeOctalCode = node->getOctalCode();
        
        unsigned char* codeColorBuffer = NULL;
        int codeLength  = 0;
        int bytesInCode = 0;
        int codeAndColorLength;

        // If the newBase is NULL, then don't rebase
        if (args->newBaseOctCode) {
            codeColorBuffer = rebaseOctalCode(nodeOctalCode, args->newBaseOctCode, true);
            codeLength  = numberOfThreeBitSectionsInCode(codeColorBuffer);
            bytesInCode = bytesRequiredForCodeLength(codeLength);
            codeAndColorLength = bytesInCode + SIZE_OF_COLOR_DATA;
        } else {
            codeLength  = numberOfThreeBitSectionsInCode(nodeOctalCode);
            bytesInCode = bytesRequiredForCodeLength(codeLength);
            codeAndColorLength = bytesInCode + SIZE_OF_COLOR_DATA;
            codeColorBuffer = new unsigned char[codeAndColorLength];
            memcpy(codeColorBuffer, nodeOctalCode, bytesInCode);
        }

        // copy the colors over
        codeColorBuffer[bytesInCode + RED_INDEX  ] = node->getColor()[RED_INDEX  ];
        codeColorBuffer[bytesInCode + GREEN_INDEX] = node->getColor()[GREEN_INDEX];
        codeColorBuffer[bytesInCode + BLUE_INDEX ] = node->getColor()[BLUE_INDEX ];

        getInstance()->_voxelEditSender.queueVoxelEditMessage(PACKET_TYPE_SET_VOXEL_DESTRUCTIVE, 
                codeColorBuffer, codeAndColorLength);
        
        delete[] codeColorBuffer;
    }
    return true; // keep going
}

void Application::exportVoxels() {
    QString desktopLocation = QStandardPaths::writableLocation(QStandardPaths::DesktopLocation);
    QString suggestedName = desktopLocation.append("/voxels.svo");

    QString fileNameString = QFileDialog::getSaveFileName(_glWidget, tr("Export Voxels"), suggestedName, 
                                                          tr("Sparse Voxel Octree Files (*.svo)"));
    QByteArray fileNameAscii = fileNameString.toLocal8Bit();
    const char* fileName = fileNameAscii.data();
    VoxelNode* selectedNode = _voxels.getVoxelAt(_mouseVoxel.x, _mouseVoxel.y, _mouseVoxel.z, _mouseVoxel.s);
    if (selectedNode) {
        VoxelTree exportTree;
        _voxels.copySubTreeIntoNewTree(selectedNode, &exportTree, true);
        exportTree.writeToSVOFile(fileName);
    }

    // restore the main window's active state
    _window->activateWindow();
}

void Application::importVoxels() {
    if (_voxelImporter.exec()) {
        qDebug("[DEBUG] Import succedded.\n");
    } else {
        qDebug("[DEBUG] Import failed.\n");
    }

    // restore the main window's active state
    _window->activateWindow();
}

void Application::cutVoxels() {
    copyVoxels();
    deleteVoxelUnderCursor();
}

void Application::copyVoxels() {
    // switch to and clear the clipboard first...
    _sharedVoxelSystem.killLocalVoxels();
    if (_sharedVoxelSystem.getTree() != &_clipboard) {
        _clipboard.eraseAllVoxels();
        _sharedVoxelSystem.changeTree(&_clipboard);
    }

    // then copy onto it if there is something to copy
    VoxelNode* selectedNode = _voxels.getVoxelAt(_mouseVoxel.x, _mouseVoxel.y, _mouseVoxel.z, _mouseVoxel.s);
    if (selectedNode) {
        _voxels.copySubTreeIntoNewTree(selectedNode, &_sharedVoxelSystem, true);
    }
}

void Application::pasteVoxels() {
    unsigned char* calculatedOctCode = NULL;
    VoxelNode* selectedNode = _voxels.getVoxelAt(_mouseVoxel.x, _mouseVoxel.y, _mouseVoxel.z, _mouseVoxel.s);

    // Recurse the clipboard tree, where everything is root relative, and send all the colored voxels to 
    // the server as an set voxel message, this will also rebase the voxels to the new location
    SendVoxelsOperationArgs args;

    // we only need the selected voxel to get the newBaseOctCode, which we can actually calculate from the
    // voxel size/position details. If we don't have an actual selectedNode then use the mouseVoxel to create a 
    // target octalCode for where the user is pointing.
    if (selectedNode) {
        args.newBaseOctCode = selectedNode->getOctalCode();
    } else {
        args.newBaseOctCode = calculatedOctCode = pointToVoxel(_mouseVoxel.x, _mouseVoxel.y, _mouseVoxel.z, _mouseVoxel.s);
    }

    _sharedVoxelSystem.getTree()->recurseTreeWithOperation(sendVoxelsOperation, &args);

    if (_sharedVoxelSystem.getTree() != &_clipboard) {
        _sharedVoxelSystem.killLocalVoxels();
        _sharedVoxelSystem.changeTree(&_clipboard);
    }

    _voxelEditSender.releaseQueuedMessages();
    
    if (calculatedOctCode) {
        delete[] calculatedOctCode;
    }
}

void Application::findAxisAlignment() {
    glm::vec3 direction = _myAvatar.getMouseRayDirection();
    if (fabs(direction.z) > fabs(direction.x)) {
        _lookingAlongX = false;
        if (direction.z < 0) {
            _lookingAwayFromOrigin = false;
        } else {
            _lookingAwayFromOrigin = true;
        }
    } else {
        _lookingAlongX = true;
        if (direction.x < 0) {
            _lookingAwayFromOrigin = false;
        } else {
            _lookingAwayFromOrigin = true;
        }
    }
}

void Application::nudgeVoxels() {
    VoxelNode* selectedNode = _voxels.getVoxelAt(_mouseVoxel.x, _mouseVoxel.y, _mouseVoxel.z, _mouseVoxel.s);
    if (!Menu::getInstance()->isOptionChecked(MenuOption::VoxelSelectMode) && selectedNode) {
        Menu::getInstance()->triggerOption(MenuOption::VoxelSelectMode);
    }
    
    if (!_nudgeStarted && selectedNode) {
        _nudgeVoxel = _mouseVoxel;
        _nudgeStarted = true;
        _nudgeGuidePosition = glm::vec3(_nudgeVoxel.x, _nudgeVoxel.y, _nudgeVoxel.z);
        findAxisAlignment();
    } else {
        // calculate nudgeVec
        glm::vec3 nudgeVec(_nudgeGuidePosition.x - _nudgeVoxel.x, _nudgeGuidePosition.y - _nudgeVoxel.y, _nudgeGuidePosition.z - _nudgeVoxel.z);

        VoxelNode* nodeToNudge = _voxels.getVoxelAt(_nudgeVoxel.x, _nudgeVoxel.y, _nudgeVoxel.z, _nudgeVoxel.s);

        if (nodeToNudge) {
            _voxels.getTree()->nudgeSubTree(nodeToNudge, nudgeVec, _voxelEditSender);
            _nudgeStarted = false;
        }
    }
}

void Application::deleteVoxels() {
    deleteVoxelUnderCursor();
}

void Application::initDisplay() {
    glEnable(GL_BLEND);
    glBlendFuncSeparate(GL_SRC_ALPHA, GL_ONE_MINUS_SRC_ALPHA, GL_CONSTANT_ALPHA, GL_ONE);
    glShadeModel(GL_SMOOTH);
    glEnable(GL_LIGHTING);
    glEnable(GL_LIGHT0);
    glEnable(GL_DEPTH_TEST);
}

void Application::init() {
    _sharedVoxelSystemViewFrustum.setPosition(glm::vec3(TREE_SCALE / 2.0f,
                                                        TREE_SCALE / 2.0f,
                                                        3.0f * TREE_SCALE / 2.0f));
    _sharedVoxelSystemViewFrustum.setNearClip(TREE_SCALE / 2.0f);
    _sharedVoxelSystemViewFrustum.setFarClip(3.0f * TREE_SCALE / 2.0f);
    _sharedVoxelSystemViewFrustum.setFieldOfView(90);
    _sharedVoxelSystemViewFrustum.setOrientation(glm::quat());
    _sharedVoxelSystemViewFrustum.calculate();
    _sharedVoxelSystem.setViewFrustum(&_sharedVoxelSystemViewFrustum);

    VoxelNode::removeUpdateHook(&_sharedVoxelSystem);

    _sharedVoxelSystem.init();
    VoxelTree* tmpTree = _sharedVoxelSystem.getTree();
    _sharedVoxelSystem.changeTree(&_clipboard);
    delete tmpTree;

    _voxelImporter.init();
    
    _environment.init();

    _glowEffect.init();
    _ambientOcclusionEffect.init();
    _voxelShader.init();
    _pointShader.init();
    
    _handControl.setScreenDimensions(_glWidget->width(), _glWidget->height());

    _headMouseX = _mouseX = _glWidget->width() / 2;
    _headMouseY = _mouseY = _glWidget->height() / 2;
    QCursor::setPos(_headMouseX, _headMouseY);

    _myAvatar.init();
    _myAvatar.setPosition(START_LOCATION);
    _myCamera.setMode(CAMERA_MODE_FIRST_PERSON);
    _myCamera.setModeShiftRate(1.0f);
    _myAvatar.setDisplayingLookatVectors(false);
    
    _mirrorCamera.setMode(CAMERA_MODE_MIRROR);
    _mirrorCamera.setAspectRatio((float)MIRROR_VIEW_WIDTH / (float)MIRROR_VIEW_HEIGHT);
    _mirrorCamera.setFieldOfView(30);
    
    OculusManager::connect();
    if (OculusManager::isConnected()) {
        QMetaObject::invokeMethod(Menu::getInstance()->getActionForOption(MenuOption::Fullscreen),
                                  "trigger",
                                  Qt::QueuedConnection);
    }
    
    LeapManager::initialize();
    
    gettimeofday(&_timerStart, NULL);
    gettimeofday(&_lastTimeUpdated, NULL);

    Menu::getInstance()->loadSettings();
    if (Menu::getInstance()->getAudioJitterBufferSamples() != 0) {
        _audio.setJitterBufferSamples(Menu::getInstance()->getAudioJitterBufferSamples());
    }
    qDebug("Loaded settings.\n");
    
    if (!_profile.getUsername().isEmpty()) {
        // we have a username for this avatar, ask the data-server for the mesh URL for this avatar
        DataServerClient::getClientValueForKey(DataServerKey::FaceMeshURL);
        DataServerClient::getClientValueForKey(DataServerKey::SkeletonURL);
    }

    // Set up VoxelSystem after loading preferences so we can get the desired max voxel count    
    _voxels.setMaxVoxels(Menu::getInstance()->getMaxVoxels());
    _voxels.setUseVoxelShader(Menu::getInstance()->isOptionChecked(MenuOption::UseVoxelShader));
    _voxels.setVoxelsAsPoints(Menu::getInstance()->isOptionChecked(MenuOption::VoxelsAsPoints));
    _voxels.setDisableFastVoxelPipeline(Menu::getInstance()->isOptionChecked(MenuOption::DisableFastVoxelPipeline));
    _voxels.init();
    

    Avatar::sendAvatarURLsMessage(_myAvatar.getVoxels()->getVoxelURL());
   
    _palette.init(_glWidget->width(), _glWidget->height());
    _palette.addAction(Menu::getInstance()->getActionForOption(MenuOption::VoxelAddMode), 0, 0);
    _palette.addAction(Menu::getInstance()->getActionForOption(MenuOption::VoxelDeleteMode), 0, 1);
    _palette.addTool(&_swatch);
    _palette.addAction(Menu::getInstance()->getActionForOption(MenuOption::VoxelColorMode), 0, 2);
    _palette.addAction(Menu::getInstance()->getActionForOption(MenuOption::VoxelGetColorMode), 0, 3);
    _palette.addAction(Menu::getInstance()->getActionForOption(MenuOption::VoxelSelectMode), 0, 4);

    _pieMenu.init("./resources/images/hifi-interface-tools-v2-pie.svg",
                  _glWidget->width(),
                  _glWidget->height());

    _followMode = new QAction(this);
    connect(_followMode, SIGNAL(triggered()), this, SLOT(toggleFollowMode()));
    _pieMenu.addAction(_followMode);

    _audio.init(_glWidget);
    
    _rearMirrorTools = new RearMirrorTools(_glWidget, _mirrorViewRect, _settings);
    connect(_rearMirrorTools, SIGNAL(closeView()), SLOT(closeMirrorView()));
    connect(_rearMirrorTools, SIGNAL(restoreView()), SLOT(restoreMirrorView()));
    connect(_rearMirrorTools, SIGNAL(shrinkView()), SLOT(shrinkMirrorView()));
    connect(_rearMirrorTools, SIGNAL(resetView()), SLOT(resetSensors()));
}

void Application::closeMirrorView() {
    if (Menu::getInstance()->isOptionChecked(MenuOption::Mirror)) {
        Menu::getInstance()->triggerOption(MenuOption::Mirror);;
    }
}

void Application::restoreMirrorView() {
    if (Menu::getInstance()->isOptionChecked(MenuOption::Mirror)) {
        Menu::getInstance()->triggerOption(MenuOption::Mirror);;
    }
    
    if (!Menu::getInstance()->isOptionChecked(MenuOption::FullscreenMirror)) {
        Menu::getInstance()->triggerOption(MenuOption::FullscreenMirror);
    }
}

void Application::shrinkMirrorView() {
    if (!Menu::getInstance()->isOptionChecked(MenuOption::Mirror)) {
        Menu::getInstance()->triggerOption(MenuOption::Mirror);;
    }
    
    if (Menu::getInstance()->isOptionChecked(MenuOption::FullscreenMirror)) {
        Menu::getInstance()->triggerOption(MenuOption::FullscreenMirror);
    }
}

const float MAX_AVATAR_EDIT_VELOCITY = 1.0f;
const float MAX_VOXEL_EDIT_DISTANCE = 20.0f;
const float HEAD_SPHERE_RADIUS = 0.07;

static QUuid DEFAULT_NODE_ID_REF;

void Application::updateLookatTargetAvatar(const glm::vec3& mouseRayOrigin, const glm::vec3& mouseRayDirection,
    glm::vec3& eyePosition) {
    bool showWarnings = Menu::getInstance()->isOptionChecked(MenuOption::PipelineWarnings);
    PerformanceWarning warn(showWarnings, "Application::updateLookatTargetAvatar()");
    
    _lookatTargetAvatar = findLookatTargetAvatar(mouseRayOrigin, mouseRayDirection, eyePosition, DEFAULT_NODE_ID_REF);
}
        
Avatar* Application::findLookatTargetAvatar(const glm::vec3& mouseRayOrigin, const glm::vec3& mouseRayDirection,
    glm::vec3& eyePosition, QUuid& nodeUUID = DEFAULT_NODE_ID_REF) {
                                         
    NodeList* nodeList = NodeList::getInstance();
    for (NodeList::iterator node = nodeList->begin(); node != nodeList->end(); node++) {
        if (node->getLinkedData() != NULL && node->getType() == NODE_TYPE_AGENT) {
            Avatar* avatar = (Avatar *) node->getLinkedData();
            glm::vec3 headPosition = avatar->getHead().getPosition();
            float distance;
            if (rayIntersectsSphere(mouseRayOrigin, mouseRayDirection, headPosition,
                    HEAD_SPHERE_RADIUS * avatar->getHead().getScale(), distance)) {
                eyePosition = avatar->getHead().calculateAverageEyePosition();
                _lookatIndicatorScale = avatar->getHead().getScale();
                _lookatOtherPosition = headPosition;
                nodeUUID = avatar->getOwningNode()->getUUID();
                return avatar;
            }
        }
    }
    return NULL;
}

bool Application::isLookingAtMyAvatar(Avatar* avatar) {
    glm::vec3 theirLookat = avatar->getHead().getLookAtPosition();
    glm::vec3 myHeadPosition = _myAvatar.getHead().getPosition();
    
    if (pointInSphere(theirLookat, myHeadPosition, HEAD_SPHERE_RADIUS * _myAvatar.getScale())) {
        return true;
    }
    return false;
}

void Application::renderLookatIndicator(glm::vec3 pointOfInterest, Camera& whichCamera) {

    const float DISTANCE_FROM_HEAD_SPHERE = 0.1f * _lookatIndicatorScale;
    const float INDICATOR_RADIUS = 0.1f * _lookatIndicatorScale;
    const float YELLOW[] = { 1.0f, 1.0f, 0.0f };
    const int NUM_SEGMENTS = 30;
    glm::vec3 haloOrigin(pointOfInterest.x, pointOfInterest.y + DISTANCE_FROM_HEAD_SPHERE, pointOfInterest.z);
    glColor3f(YELLOW[0], YELLOW[1], YELLOW[2]);
    renderCircle(haloOrigin, INDICATOR_RADIUS, IDENTITY_UP, NUM_SEGMENTS);
}

void maybeBeginFollowIndicator(bool& began) {
    if (!began) {
        Application::getInstance()->getGlowEffect()->begin();
        glLineWidth(5);
        glBegin(GL_LINES);
        began = true;
    }
}

void Application::renderFollowIndicator() {
    NodeList* nodeList = NodeList::getInstance();

    // initialize lazily so that we don't enable the glow effect unnecessarily
    bool began = false;

    for (NodeList::iterator node = nodeList->begin(); node != nodeList->end(); ++node) {
        if (node->getLinkedData() != NULL && node->getType() == NODE_TYPE_AGENT) {
            Avatar* avatar = (Avatar *) node->getLinkedData();
            Avatar* leader = NULL;

            if (!avatar->getLeaderUUID().isNull()) {
                if (avatar->getLeaderUUID() == NodeList::getInstance()->getOwnerUUID()) {
                    leader = &_myAvatar;
                } else {
                    for (NodeList::iterator it = nodeList->begin(); it != nodeList->end(); ++it) {
                        if(it->getUUID() == avatar->getLeaderUUID()
                                && it->getType() == NODE_TYPE_AGENT) {
                            leader = (Avatar*) it->getLinkedData();
                        }
                    }
                }

                if (leader != NULL) {
                    maybeBeginFollowIndicator(began);
                    glColor3f(1.f, 0.f, 0.f);
                    glVertex3f((avatar->getHead().getPosition().x + avatar->getPosition().x) / 2.f,
                               (avatar->getHead().getPosition().y + avatar->getPosition().y) / 2.f,
                               (avatar->getHead().getPosition().z + avatar->getPosition().z) / 2.f);
                    glColor3f(0.f, 1.f, 0.f);
                    glVertex3f((leader->getHead().getPosition().x + leader->getPosition().x) / 2.f,
                               (leader->getHead().getPosition().y + leader->getPosition().y) / 2.f,
                               (leader->getHead().getPosition().z + leader->getPosition().z) / 2.f);
                }
            }
        }
    }

    if (_myAvatar.getLeadingAvatar() != NULL) {
        maybeBeginFollowIndicator(began);
        glColor3f(1.f, 0.f, 0.f);
        glVertex3f((_myAvatar.getHead().getPosition().x + _myAvatar.getPosition().x) / 2.f,
                   (_myAvatar.getHead().getPosition().y + _myAvatar.getPosition().y) / 2.f,
                   (_myAvatar.getHead().getPosition().z + _myAvatar.getPosition().z) / 2.f);
        glColor3f(0.f, 1.f, 0.f);
        glVertex3f((_myAvatar.getLeadingAvatar()->getHead().getPosition().x + _myAvatar.getLeadingAvatar()->getPosition().x) / 2.f,
                   (_myAvatar.getLeadingAvatar()->getHead().getPosition().y + _myAvatar.getLeadingAvatar()->getPosition().y) / 2.f,
                   (_myAvatar.getLeadingAvatar()->getHead().getPosition().z + _myAvatar.getLeadingAvatar()->getPosition().z) / 2.f);
    }

    if (began) {
        glEnd();
        _glowEffect.end();
    }
}

void Application::updateAvatars(float deltaTime, glm::vec3 mouseRayOrigin, glm::vec3 mouseRayDirection) {
    bool showWarnings = Menu::getInstance()->isOptionChecked(MenuOption::PipelineWarnings);
    PerformanceWarning warn(showWarnings, "Application::updateAvatars()");
    NodeList* nodeList = NodeList::getInstance();
    
    for(NodeList::iterator node = nodeList->begin(); node != nodeList->end(); node++) {
        node->lock();
        if (node->getLinkedData() != NULL) {
            Avatar *avatar = (Avatar *)node->getLinkedData();
            if (!avatar->isInitialized()) {
                avatar->init();
            }
            avatar->simulate(deltaTime, NULL);
            avatar->setMouseRay(mouseRayOrigin, mouseRayDirection);
        }
        node->unlock();
    }
}

void Application::updateMouseRay(float deltaTime, glm::vec3& mouseRayOrigin, glm::vec3& mouseRayDirection) {

    bool showWarnings = Menu::getInstance()->isOptionChecked(MenuOption::PipelineWarnings);
    PerformanceWarning warn(showWarnings, "Application::updateMouseRay()");

    _viewFrustum.computePickRay(_mouseX / (float)_glWidget->width(), _mouseY / (float)_glWidget->height(), 
                                mouseRayOrigin, mouseRayDirection);

    // adjust for mirroring
    if (_myCamera.getMode() == CAMERA_MODE_MIRROR) {
        glm::vec3 mouseRayOffset = mouseRayOrigin - _viewFrustum.getPosition();
        mouseRayOrigin -= 2.0f * (_viewFrustum.getDirection() * glm::dot(_viewFrustum.getDirection(), mouseRayOffset) +
            _viewFrustum.getRight() * glm::dot(_viewFrustum.getRight(), mouseRayOffset));
        mouseRayDirection -= 2.0f * (_viewFrustum.getDirection() * glm::dot(_viewFrustum.getDirection(), mouseRayDirection) +
            _viewFrustum.getRight() * glm::dot(_viewFrustum.getRight(), mouseRayDirection));
    }

    // tell my avatar if the mouse is being pressed...
    _myAvatar.setMousePressed(_mousePressed);

    // tell my avatar the posiion and direction of the ray projected ino the world based on the mouse position        
    _myAvatar.setMouseRay(mouseRayOrigin, mouseRayDirection);
}

void Application::updateFaceshift(float deltaTime, glm::vec3& mouseRayOrigin, glm::vec3& mouseRayDirection,
    glm::vec3& lookAtRayOrigin, glm::vec3& lookAtRayDirection) {

    bool showWarnings = Menu::getInstance()->isOptionChecked(MenuOption::PipelineWarnings);
    PerformanceWarning warn(showWarnings, "Application::updateFaceshift()");
    
    //  Update faceshift
    _faceshift.update();
    
    //  Copy angular velocity if measured by faceshift, to the head
    if (_faceshift.isActive()) {
        _myAvatar.getHead().setAngularVelocity(_faceshift.getHeadAngularVelocity());
    }

<<<<<<< HEAD
    updateLookatTargetAvatar(mouseRayOrigin, mouseRayDirection, lookAtSpot);
    if (!_lookatTargetAvatar) {
        if (_isHoverVoxel) {
            //  Look at the hovered voxel
            lookAtSpot = getMouseVoxelWorldCoordinates(_hoverVoxel);
=======
    // if we have faceshift, use that to compute the lookat direction
    if (_faceshift.isActive()) {
        lookAtRayOrigin = _myAvatar.getHead().calculateAverageEyePosition();
        lookAtRayDirection = _myAvatar.getHead().getOrientation() * glm::quat(glm::radians(glm::vec3(
            _faceshift.getEstimatedEyePitch(), _faceshift.getEstimatedEyeYaw(), 0.0f))) * glm::vec3(0.0f, 0.0f, -1.0f);
    }
}

void Application::updateMyAvatarLookAtPosition(glm::vec3& lookAtSpot, glm::vec3& lookAtRayOrigin, 
        glm::vec3& lookAtRayDirection) {

    bool showWarnings = Menu::getInstance()->isOptionChecked(MenuOption::PipelineWarnings);
    PerformanceWarning warn(showWarnings, "Application::updateMyAvatarLookAtPosition()");
    
    if (_lookatTargetAvatar && !_faceshift.isActive()) {
        // If the mouse is over another avatar's head...
         _myAvatar.getHead().setLookAtPosition(lookAtSpot);
    
    } else if (_isHoverVoxel && !_faceshift.isActive()) {
        //  Look at the hovered voxel
        lookAtSpot = getMouseVoxelWorldCoordinates(_hoverVoxel);
        _myAvatar.getHead().setLookAtPosition(lookAtSpot);
>>>>>>> a57f13e7
        
        } else if (_myCamera.getMode() == CAMERA_MODE_MIRROR) {
            lookAtSpot = _myCamera.getPosition();
        
        } else {
            //  Just look in direction of the mouse ray
            const float FAR_AWAY_STARE = TREE_SCALE;
            lookAtSpot = mouseRayOrigin + mouseRayDirection * FAR_AWAY_STARE;
        }
    }
<<<<<<< HEAD
    if (_faceshift.isActive()) {
        // deflect using Faceshift gaze data
        glm::vec3 origin = _myAvatar.getHead().calculateAverageEyePosition();
        float pitchSign = (_myCamera.getMode() == CAMERA_MODE_MIRROR) ? -1.0f : 1.0f;
        const float PITCH_SCALE = 0.5f;
        const float YAW_SCALE = 0.5f;
        lookAtSpot = origin + _myCamera.getRotation() * glm::quat(glm::radians(glm::vec3(
            _faceshift.getEstimatedEyePitch() * pitchSign * PITCH_SCALE, _faceshift.getEstimatedEyeYaw() * YAW_SCALE, 0.0f))) *
                glm::inverse(_myCamera.getRotation()) * (lookAtSpot - origin);
    }
    _myAvatar.getHead().setLookAtPosition(lookAtSpot);
=======
}

void Application::updateHoverVoxels(float deltaTime, glm::vec3& mouseRayOrigin, glm::vec3& mouseRayDirection, 
                                    float& distance, BoxFace& face) {

    bool showWarnings = Menu::getInstance()->isOptionChecked(MenuOption::PipelineWarnings);
    PerformanceWarning warn(showWarnings, "Application::updateHoverVoxels()");
>>>>>>> a57f13e7

    //  If we have clicked on a voxel, update it's color
    if (_isHoverVoxelSounding) {
        VoxelNode* hoveredNode = _voxels.getVoxelAt(_hoverVoxel.x, _hoverVoxel.y, _hoverVoxel.z, _hoverVoxel.s);
        if (hoveredNode) {
            float bright = _audio.getCollisionSoundMagnitude();
            nodeColor clickColor = { 255 * bright + _hoverVoxelOriginalColor[0] * (1.f - bright),
                                    _hoverVoxelOriginalColor[1] * (1.f - bright),
                                    _hoverVoxelOriginalColor[2] * (1.f - bright), 1 };
            hoveredNode->setColor(clickColor);
            if (bright < 0.01f) {
                hoveredNode->setColor(_hoverVoxelOriginalColor);
                _isHoverVoxelSounding = false;
            }
        } else {
            //  Voxel is not found, clear all
            _isHoverVoxelSounding = false;
            _isHoverVoxel = false; 
        }
    } else {
        //  Check for a new hover voxel
        glm::vec4 oldVoxel(_hoverVoxel.x, _hoverVoxel.y, _hoverVoxel.z, _hoverVoxel.s);
        // only do this work if MAKE_SOUND_ON_VOXEL_HOVER or MAKE_SOUND_ON_VOXEL_CLICK is enabled, 
        // and make sure the tree is not already busy... because otherwise you'll have to wait.
        if (!_voxels.treeIsBusy()) {
            {
                PerformanceWarning warn(showWarnings, "Application::updateHoverVoxels() _voxels.findRayIntersection()");
                _isHoverVoxel = _voxels.findRayIntersection(mouseRayOrigin, mouseRayDirection, _hoverVoxel, distance, face);
            }
            if (MAKE_SOUND_ON_VOXEL_HOVER && _isHoverVoxel && 
                    glm::vec4(_hoverVoxel.x, _hoverVoxel.y, _hoverVoxel.z, _hoverVoxel.s) != oldVoxel) {
                    
                _hoverVoxelOriginalColor[0] = _hoverVoxel.red;
                _hoverVoxelOriginalColor[1] = _hoverVoxel.green;
                _hoverVoxelOriginalColor[2] = _hoverVoxel.blue;
                _hoverVoxelOriginalColor[3] = 1;
                _audio.startCollisionSound(1.0, HOVER_VOXEL_FREQUENCY * _hoverVoxel.s * TREE_SCALE, 0.0, HOVER_VOXEL_DECAY);
                _isHoverVoxelSounding = true;
            }
        }
    }
}

void Application::updateMouseVoxels(float deltaTime, glm::vec3& mouseRayOrigin, glm::vec3& mouseRayDirection,
                                    float& distance, BoxFace& face) {

    bool showWarnings = Menu::getInstance()->isOptionChecked(MenuOption::PipelineWarnings);
    PerformanceWarning warn(showWarnings, "Application::updateMouseVoxels()");

    _mouseVoxel.s = 0.0f;
    if (Menu::getInstance()->isVoxelModeActionChecked() &&
        (fabs(_myAvatar.getVelocity().x) +
         fabs(_myAvatar.getVelocity().y) +
         fabs(_myAvatar.getVelocity().z)) / 3 < MAX_AVATAR_EDIT_VELOCITY) {

        if (_voxels.findRayIntersection(mouseRayOrigin, mouseRayDirection, _mouseVoxel, distance, face)) {
            if (distance < MAX_VOXEL_EDIT_DISTANCE) {
                // find the nearest voxel with the desired scale
                if (_mouseVoxelScale > _mouseVoxel.s) {
                    // choose the larger voxel that encompasses the one selected
                    _mouseVoxel.x = _mouseVoxelScale * floorf(_mouseVoxel.x / _mouseVoxelScale);
                    _mouseVoxel.y = _mouseVoxelScale * floorf(_mouseVoxel.y / _mouseVoxelScale);
                    _mouseVoxel.z = _mouseVoxelScale * floorf(_mouseVoxel.z / _mouseVoxelScale);
                    _mouseVoxel.s = _mouseVoxelScale;
                    
                } else {
                    glm::vec3 faceVector = getFaceVector(face);
                    if (_mouseVoxelScale < _mouseVoxel.s) {
                        // find the closest contained voxel
                        glm::vec3 pt = (mouseRayOrigin + mouseRayDirection * distance) / (float)TREE_SCALE -
                        faceVector * (_mouseVoxelScale * 0.5f);
                        _mouseVoxel.x = _mouseVoxelScale * floorf(pt.x / _mouseVoxelScale);
                        _mouseVoxel.y = _mouseVoxelScale * floorf(pt.y / _mouseVoxelScale);
                        _mouseVoxel.z = _mouseVoxelScale * floorf(pt.z / _mouseVoxelScale);
                        _mouseVoxel.s = _mouseVoxelScale;
                    }
                    if (Menu::getInstance()->isOptionChecked(MenuOption::VoxelAddMode)) {
                        // use the face to determine the side on which to create a neighbor
                        _mouseVoxel.x += faceVector.x * _mouseVoxel.s;
                        _mouseVoxel.y += faceVector.y * _mouseVoxel.s;
                        _mouseVoxel.z += faceVector.z * _mouseVoxel.s;
                    }
                }
            } else {
                _mouseVoxel.s = 0.0f;
            }
        } else if (Menu::getInstance()->isOptionChecked(MenuOption::VoxelAddMode)
                   || Menu::getInstance()->isOptionChecked(MenuOption::VoxelSelectMode)) {
            // place the voxel a fixed distance away
            float worldMouseVoxelScale = _mouseVoxelScale * TREE_SCALE;
            glm::vec3 pt = mouseRayOrigin + mouseRayDirection * (2.0f + worldMouseVoxelScale * 0.5f);
            _mouseVoxel.x = _mouseVoxelScale * floorf(pt.x / worldMouseVoxelScale);
            _mouseVoxel.y = _mouseVoxelScale * floorf(pt.y / worldMouseVoxelScale);
            _mouseVoxel.z = _mouseVoxelScale * floorf(pt.z / worldMouseVoxelScale);
            _mouseVoxel.s = _mouseVoxelScale;
        }
        
        if (Menu::getInstance()->isOptionChecked(MenuOption::VoxelDeleteMode)) {
            // red indicates deletion
            _mouseVoxel.red = 255;
            _mouseVoxel.green = _mouseVoxel.blue = 0;
        } else if (Menu::getInstance()->isOptionChecked(MenuOption::VoxelSelectMode)) {
            if (_nudgeStarted) {
                _mouseVoxel.red = _mouseVoxel.green = _mouseVoxel.blue = 255;
            } else {
                // yellow indicates selection
                _mouseVoxel.red = _mouseVoxel.green = 255;
                _mouseVoxel.blue = 0;
            }
        } else { // _addVoxelMode->isChecked() || _colorVoxelMode->isChecked()
            QColor paintColor = Menu::getInstance()->getActionForOption(MenuOption::VoxelPaintColor)->data().value<QColor>();
            _mouseVoxel.red = paintColor.red();
            _mouseVoxel.green = paintColor.green();
            _mouseVoxel.blue = paintColor.blue();
        }
        
        // if we just edited, use the currently selected voxel as the "last" for drag detection
        if (_justEditedVoxel) {
            _lastMouseVoxelPos = glm::vec3(_mouseVoxel.x, _mouseVoxel.y, _mouseVoxel.z);
            _justEditedVoxel = false;
        }
    }
}

void Application::updateHandAndTouch(float deltaTime) {
    bool showWarnings = Menu::getInstance()->isOptionChecked(MenuOption::PipelineWarnings);
    PerformanceWarning warn(showWarnings, "Application::updateHandAndTouch()");

    // walking triggers the handControl to stop
    if (_myAvatar.getMode() == AVATAR_MODE_WALKING) {
        _handControl.stop();
    }

    //  Update from Touch
    if (_isTouchPressed) {
        float TOUCH_YAW_SCALE = -0.25f;
        float TOUCH_PITCH_SCALE = -12.5f;
        float FIXED_TOUCH_TIMESTEP = 0.016f;
        _yawFromTouch += ((_touchAvgX - _lastTouchAvgX) * TOUCH_YAW_SCALE * FIXED_TOUCH_TIMESTEP);
        _pitchFromTouch += ((_touchAvgY - _lastTouchAvgY) * TOUCH_PITCH_SCALE * FIXED_TOUCH_TIMESTEP);
        _lastTouchAvgX = _touchAvgX;
        _lastTouchAvgY = _touchAvgY;
    }
}

void Application::updateLeap(float deltaTime) {
    bool showWarnings = Menu::getInstance()->isOptionChecked(MenuOption::PipelineWarnings);
    PerformanceWarning warn(showWarnings, "Application::updateLeap()");

    LeapManager::enableFakeFingers(Menu::getInstance()->isOptionChecked(MenuOption::SimulateLeapHand));
    _myAvatar.getHand().setRaveGloveActive(Menu::getInstance()->isOptionChecked(MenuOption::TestRaveGlove));
    LeapManager::nextFrame(_myAvatar);
}

void Application::updateSerialDevices(float deltaTime) {
    bool showWarnings = Menu::getInstance()->isOptionChecked(MenuOption::PipelineWarnings);
    PerformanceWarning warn(showWarnings, "Application::updateSerialDevices()");

    if (_serialHeadSensor.isActive()) {
        _serialHeadSensor.readData(deltaTime);
    }
}

void Application::updateThreads(float deltaTime) {
    bool showWarnings = Menu::getInstance()->isOptionChecked(MenuOption::PipelineWarnings);
    PerformanceWarning warn(showWarnings, "Application::updateThreads()");

    // read incoming packets from network
    if (!_enableNetworkThread) {
        networkReceive(0);
    }

    // parse voxel packets
    if (!_enableProcessVoxelsThread) {
        _voxelProcessor.threadRoutine();
        _voxelEditSender.threadRoutine();
    }
}

void Application::updateMyAvatarSimulation(float deltaTime) {
    bool showWarnings = Menu::getInstance()->isOptionChecked(MenuOption::PipelineWarnings);
    PerformanceWarning warn(showWarnings, "Application::updateMyAvatarSimulation()");

    if (Menu::getInstance()->isOptionChecked(MenuOption::Gravity)) {
        _myAvatar.setGravity(_environment.getGravity(_myAvatar.getPosition()));
    }
    else {
        _myAvatar.setGravity(glm::vec3(0.0f, 0.0f, 0.0f));
    }

    if (Menu::getInstance()->isOptionChecked(MenuOption::TransmitterDrive) && _myTransmitter.isConnected()) {
        _myAvatar.simulate(deltaTime, &_myTransmitter);
    } else {
        _myAvatar.simulate(deltaTime, NULL);
    }
}

void Application::updateParticles(float deltaTime) {
    bool showWarnings = Menu::getInstance()->isOptionChecked(MenuOption::PipelineWarnings);
    PerformanceWarning warn(showWarnings, "Application::updateParticles()");

    if (Menu::getInstance()->isOptionChecked(MenuOption::ParticleCloud)) {
        _cloud.simulate(deltaTime);
    }
}

void Application::updateTransmitter(float deltaTime) {
    bool showWarnings = Menu::getInstance()->isOptionChecked(MenuOption::PipelineWarnings);
    PerformanceWarning warn(showWarnings, "Application::updateTransmitter()");

    // no transmitter drive implies transmitter pick
    if (!Menu::getInstance()->isOptionChecked(MenuOption::TransmitterDrive) && _myTransmitter.isConnected()) {
        _transmitterPickStart = _myAvatar.getSkeleton().joint[AVATAR_JOINT_CHEST].position;
        glm::vec3 direction = _myAvatar.getOrientation() *
            glm::quat(glm::radians(_myTransmitter.getEstimatedRotation())) * IDENTITY_FRONT;
        
        // check against voxels, avatars
        const float MAX_PICK_DISTANCE = 100.0f;
        float minDistance = MAX_PICK_DISTANCE;
        VoxelDetail detail;
        float distance;
        BoxFace face;
        if (_voxels.findRayIntersection(_transmitterPickStart, direction, detail, distance, face)) {
            minDistance = min(minDistance, distance);
        }
        NodeList* nodeList = NodeList::getInstance();
        for(NodeList::iterator node = nodeList->begin(); node != nodeList->end(); node++) {
            node->lock();
            if (node->getLinkedData() != NULL) {
                Avatar *avatar = (Avatar*)node->getLinkedData();
                if (!avatar->isInitialized()) {
                    avatar->init();
                }
                if (avatar->findRayIntersection(_transmitterPickStart, direction, distance)) {
                    minDistance = min(minDistance, distance);
                }
            }
            node->unlock();
        }
        _transmitterPickEnd = _transmitterPickStart + direction * minDistance;
        
    } else {
        _transmitterPickStart = _transmitterPickEnd = glm::vec3();
    }
}

void Application::updateCamera(float deltaTime) {
    bool showWarnings = Menu::getInstance()->isOptionChecked(MenuOption::PipelineWarnings);
    PerformanceWarning warn(showWarnings, "Application::updateCamera()");

    if (!OculusManager::isConnected()) {        
        if (Menu::getInstance()->isOptionChecked(MenuOption::FullscreenMirror)) {
            if (_myCamera.getMode() != CAMERA_MODE_MIRROR) {
                _myCamera.setMode(CAMERA_MODE_MIRROR);
                _myCamera.setModeShiftRate(100.0f);
            }
        } else if (Menu::getInstance()->isOptionChecked(MenuOption::FirstPerson)) {
            if (_myCamera.getMode() != CAMERA_MODE_FIRST_PERSON) {
                _myCamera.setMode(CAMERA_MODE_FIRST_PERSON);
                _myCamera.setModeShiftRate(1.0f);
            }
        } else {
            if (_myCamera.getMode() != CAMERA_MODE_THIRD_PERSON) {
                _myCamera.setMode(CAMERA_MODE_THIRD_PERSON);
                _myCamera.setModeShiftRate(1.0f);
            }
        }
        
        if (Menu::getInstance()->isOptionChecked(MenuOption::OffAxisProjection)) {
            float xSign = _myCamera.getMode() == CAMERA_MODE_MIRROR ? 1.0f : -1.0f;
            if (_faceshift.isActive()) {
                const float EYE_OFFSET_SCALE = 0.025f;
                glm::vec3 position = _faceshift.getHeadTranslation() * EYE_OFFSET_SCALE;
                _myCamera.setEyeOffsetPosition(glm::vec3(position.x * xSign, position.y, -position.z));    
                updateProjectionMatrix();
                
            } else if (_webcam.isActive()) {
                const float EYE_OFFSET_SCALE = 0.5f;
                glm::vec3 position = _webcam.getEstimatedPosition() * EYE_OFFSET_SCALE;
                _myCamera.setEyeOffsetPosition(glm::vec3(position.x * xSign, -position.y, position.z));
                updateProjectionMatrix();
            }
        }
    }
}

void Application::updateDialogs(float deltaTime) {
    bool showWarnings = Menu::getInstance()->isOptionChecked(MenuOption::PipelineWarnings);
    PerformanceWarning warn(showWarnings, "Application::updateDialogs()");

    // Update bandwidth dialog, if any
    BandwidthDialog* bandwidthDialog = Menu::getInstance()->getBandwidthDialog();
    if (bandwidthDialog) {
        bandwidthDialog->update();
    }
    
    VoxelStatsDialog* voxelStatsDialog = Menu::getInstance()->getVoxelStatsDialog();
    if (voxelStatsDialog) {
        voxelStatsDialog->update();
    }
}

void Application::updateAudio(float deltaTime) {
    bool showWarnings = Menu::getInstance()->isOptionChecked(MenuOption::PipelineWarnings);
    PerformanceWarning warn(showWarnings, "Application::updateAudio()");

    //  Update audio stats for procedural sounds
    #ifndef _WIN32
    _audio.setLastAcceleration(_myAvatar.getThrust());
    _audio.setLastVelocity(_myAvatar.getVelocity());
    _audio.eventuallyAnalyzePing();
    #endif
}

void Application::updateCursor(float deltaTime) {
    bool showWarnings = Menu::getInstance()->isOptionChecked(MenuOption::PipelineWarnings);
    PerformanceWarning warn(showWarnings, "Application::updateCursor()");

    // watch mouse position, if it hasn't moved, hide the cursor
    bool underMouse = _glWidget->underMouse();
    if (!_mouseHidden) {
        uint64_t now = usecTimestampNow();
        int elapsed = now - _lastMouseMove;
        const int HIDE_CURSOR_TIMEOUT = 1 * 1000 * 1000; // 1 second
        if (elapsed > HIDE_CURSOR_TIMEOUT && (underMouse || !_seenMouseMove)) {
            getGLWidget()->setCursor(Qt::BlankCursor);
            _mouseHidden = true;
        }
    } else {
        // if the mouse is hidden, but we're not inside our window, then consider ourselves to be moving
        if (!underMouse && _seenMouseMove) {
            _lastMouseMove = usecTimestampNow();
            getGLWidget()->setCursor(Qt::ArrowCursor);
            _mouseHidden = false;
        }
    }
}

void Application::update(float deltaTime) {
    bool showWarnings = Menu::getInstance()->isOptionChecked(MenuOption::PipelineWarnings);
    PerformanceWarning warn(showWarnings, "Application::update()");
    
    // check what's under the mouse and update the mouse voxel
    glm::vec3 mouseRayOrigin, mouseRayDirection;
    updateMouseRay(deltaTime, mouseRayOrigin, mouseRayDirection);
    
    // Set where I am looking based on my mouse ray (so that other people can see)
    glm::vec3 lookAtSpot;
    glm::vec3 lookAtRayOrigin = mouseRayOrigin, lookAtRayDirection = mouseRayDirection;

    updateFaceshift(deltaTime, mouseRayOrigin, mouseRayDirection, lookAtRayOrigin, lookAtRayDirection);
    updateLookatTargetAvatar(mouseRayOrigin, mouseRayDirection, lookAtSpot);
    updateMyAvatarLookAtPosition(lookAtSpot, lookAtRayOrigin, lookAtRayDirection);
    
    //  Find the voxel we are hovering over, and respond if clicked
    float distance;
    BoxFace face;
    
    updateHoverVoxels(deltaTime, mouseRayOrigin, mouseRayDirection, distance, face); // clicking on voxels and making sounds
    updateMouseVoxels(deltaTime, mouseRayOrigin, mouseRayDirection, distance, face); // UI/UX related to voxels
    updateHandAndTouch(deltaTime); // Update state for touch sensors
    updateLeap(deltaTime); // Leap finger-sensing device
    updateSerialDevices(deltaTime); // Read serial port interface devices
    updateAvatar(deltaTime); // Sample hardware, update view frustum if needed, and send avatar data to mixer/nodes
    updateThreads(deltaTime); // If running non-threaded, then give the threads some time to process...
    updateAvatars(deltaTime, mouseRayOrigin, mouseRayDirection); //loop through all the other avatars and simulate them...
    updateMyAvatarSimulation(deltaTime); // Simulate myself
    updateParticles(deltaTime); // Simulate particle cloud movements
    updateTransmitter(deltaTime); // transmitter drive or pick
    updateCamera(deltaTime); // handle various camera tweaks like off axis projection
    updateDialogs(deltaTime); // update various stats dialogs if present
    updateAudio(deltaTime); // Update audio stats for procedural sounds
    updateCursor(deltaTime); // Handle cursor updates
}

void Application::updateAvatar(float deltaTime) {
    bool showWarnings = Menu::getInstance()->isOptionChecked(MenuOption::PipelineWarnings);
    PerformanceWarning warn(showWarnings, "Application::updateAvatar()");
    
    // rotate body yaw for yaw received from multitouch
    _myAvatar.setOrientation(_myAvatar.getOrientation()
                             * glm::quat(glm::vec3(0, _yawFromTouch, 0)));
    _yawFromTouch = 0.f;
    
    // Update my avatar's state from gyros and/or webcam
    _myAvatar.updateFromGyrosAndOrWebcam(_pitchFromTouch, Menu::getInstance()->isOptionChecked(MenuOption::TurnWithHead));
    
    // Update head mouse from faceshift if active
    if (_faceshift.isActive()) {
        glm::vec3 headVelocity = _faceshift.getHeadAngularVelocity();
        
        // sets how quickly head angular rotation moves the head mouse
        const float HEADMOUSE_FACESHIFT_YAW_SCALE = 40.f;
        const float HEADMOUSE_FACESHIFT_PITCH_SCALE = 30.f;
        _headMouseX -= headVelocity.y * HEADMOUSE_FACESHIFT_YAW_SCALE;
        _headMouseY -= headVelocity.x * HEADMOUSE_FACESHIFT_PITCH_SCALE;
    }
    
    if (_serialHeadSensor.isActive()) {

        //  Grab latest readings from the gyros
        float measuredPitchRate = _serialHeadSensor.getLastPitchRate();
        float measuredYawRate = _serialHeadSensor.getLastYawRate();
        
        //  Update gyro-based mouse (X,Y on screen)
        const float MIN_MOUSE_RATE = 3.0;
        const float HORIZONTAL_PIXELS_PER_DEGREE = 2880.f / 45.f;
        const float VERTICAL_PIXELS_PER_DEGREE = 1800.f / 30.f;
        if (powf(measuredYawRate * measuredYawRate +
                 measuredPitchRate * measuredPitchRate, 0.5) > MIN_MOUSE_RATE) {
            _headMouseX -= measuredYawRate * HORIZONTAL_PIXELS_PER_DEGREE * deltaTime;
            _headMouseY -= measuredPitchRate * VERTICAL_PIXELS_PER_DEGREE * deltaTime;
        }

        const float MIDPOINT_OF_SCREEN = 0.5;
        
        // Only use gyro to set lookAt if mouse hasn't selected an avatar
        if (!_lookatTargetAvatar) {

            // Set lookAtPosition if an avatar is at the center of the screen
            glm::vec3 screenCenterRayOrigin, screenCenterRayDirection;
            _viewFrustum.computePickRay(MIDPOINT_OF_SCREEN, MIDPOINT_OF_SCREEN, screenCenterRayOrigin, screenCenterRayDirection);

            glm::vec3 eyePosition;
            updateLookatTargetAvatar(screenCenterRayOrigin, screenCenterRayDirection, eyePosition);
            if (_lookatTargetAvatar) {
                glm::vec3 myLookAtFromMouse(eyePosition);
                _myAvatar.getHead().setLookAtPosition(myLookAtFromMouse);
            }
        }

    }
    
    //  Constrain head-driven mouse to edges of screen
    _headMouseX = glm::clamp(_headMouseX, 0, _glWidget->width());
    _headMouseY = glm::clamp(_headMouseY, 0, _glWidget->height());

    if (OculusManager::isConnected()) {
        float yaw, pitch, roll;
        OculusManager::getEulerAngles(yaw, pitch, roll);
    
        _myAvatar.getHead().setYaw(yaw + _yawFromTouch);
        _myAvatar.getHead().setPitch(pitch + _pitchFromTouch);
        _myAvatar.getHead().setRoll(roll);
    }
     
    //  Get audio loudness data from audio input device
    #ifndef _WIN32
        _myAvatar.getHead().setAudioLoudness(_audio.getLastInputLoudness());
    #endif

    NodeList* nodeList = NodeList::getInstance();
    
    // send head/hand data to the avatar mixer and voxel server
    unsigned char broadcastString[MAX_PACKET_SIZE];
    unsigned char* endOfBroadcastStringWrite = broadcastString;
    
    endOfBroadcastStringWrite += populateTypeAndVersion(endOfBroadcastStringWrite, PACKET_TYPE_HEAD_DATA);
    
    QByteArray ownerUUID = nodeList->getOwnerUUID().toRfc4122();
    memcpy(endOfBroadcastStringWrite, ownerUUID.constData(), ownerUUID.size());
    endOfBroadcastStringWrite += ownerUUID.size();
    
    endOfBroadcastStringWrite += _myAvatar.getBroadcastData(endOfBroadcastStringWrite);
    
    const char nodeTypesOfInterest[] = { NODE_TYPE_AVATAR_MIXER };
    controlledBroadcastToNodes(broadcastString, endOfBroadcastStringWrite - broadcastString,
                               nodeTypesOfInterest, sizeof(nodeTypesOfInterest));
    
    // once in a while, send my urls
    const float AVATAR_URLS_SEND_INTERVAL = 1.0f; // seconds
    if (shouldDo(AVATAR_URLS_SEND_INTERVAL, deltaTime)) {
        Avatar::sendAvatarURLsMessage(_myAvatar.getVoxels()->getVoxelURL());
    }

    // Update _viewFrustum with latest camera and view frustum data...
    // NOTE: we get this from the view frustum, to make it simpler, since the
    // loadViewFrumstum() method will get the correct details from the camera
    // We could optimize this to not actually load the viewFrustum, since we don't
    // actually need to calculate the view frustum planes to send these details 
    // to the server.
    loadViewFrustum(_myCamera, _viewFrustum);
    
    // Update my voxel servers with my current voxel query...
    queryVoxels();
}

void Application::queryVoxels() {

    // if voxels are disabled, then don't send this at all...
    if (!Menu::getInstance()->isOptionChecked(MenuOption::Voxels)) {
        return;
    }
    
    bool wantExtraDebugging = Menu::getInstance()->isOptionChecked(MenuOption::ExtraDebugging);
    
    // These will be the same for all servers, so we can set them up once and then reuse for each server we send to.
    _voxelQuery.setWantLowResMoving(Menu::getInstance()->isOptionChecked(MenuOption::LowRes));
    _voxelQuery.setWantColor(Menu::getInstance()->isOptionChecked(MenuOption::SendVoxelColors));
    _voxelQuery.setWantDelta(Menu::getInstance()->isOptionChecked(MenuOption::DeltaSending));
    _voxelQuery.setWantOcclusionCulling(Menu::getInstance()->isOptionChecked(MenuOption::OcclusionCulling));
    
    _voxelQuery.setCameraPosition(_viewFrustum.getPosition());
    _voxelQuery.setCameraOrientation(_viewFrustum.getOrientation());
    _voxelQuery.setCameraFov(_viewFrustum.getFieldOfView());
    _voxelQuery.setCameraAspectRatio(_viewFrustum.getAspectRatio());
    _voxelQuery.setCameraNearClip(_viewFrustum.getNearClip());
    _voxelQuery.setCameraFarClip(_viewFrustum.getFarClip());
    _voxelQuery.setCameraEyeOffsetPosition(_viewFrustum.getEyeOffsetPosition());
    _voxelQuery.setVoxelSizeScale(Menu::getInstance()->getVoxelSizeScale());
    _voxelQuery.setBoundaryLevelAdjust(Menu::getInstance()->getBoundaryLevelAdjust());

    unsigned char voxelQueryPacket[MAX_PACKET_SIZE];

    NodeList* nodeList = NodeList::getInstance();

    // Iterate all of the nodes, and get a count of how many voxel servers we have...
    int totalServers = 0;
    int inViewServers = 0;
    int unknownJurisdictionServers = 0;
    
    for (NodeList::iterator node = nodeList->begin(); node != nodeList->end(); node++) {
        // only send to the NodeTypes that are NODE_TYPE_VOXEL_SERVER
        if (node->getActiveSocket() != NULL && node->getType() == NODE_TYPE_VOXEL_SERVER) {
            totalServers++;

            // get the server bounds for this server
            QUuid nodeUUID = node->getUUID();
            
            // if we haven't heard from this voxel server, go ahead and send it a query, so we
            // can get the jurisdiction...
            if (_voxelServerJurisdictions.find(nodeUUID) == _voxelServerJurisdictions.end()) {
                unknownJurisdictionServers++;
            } else {
                const JurisdictionMap& map = (_voxelServerJurisdictions)[nodeUUID];

                unsigned char* rootCode = map.getRootOctalCode();
            
                if (rootCode) {
                    VoxelPositionSize rootDetails;
                    voxelDetailsForCode(rootCode, rootDetails);
                    AABox serverBounds(glm::vec3(rootDetails.x, rootDetails.y, rootDetails.z), rootDetails.s);
                    serverBounds.scale(TREE_SCALE);

                    ViewFrustum::location serverFrustumLocation = _viewFrustum.boxInFrustum(serverBounds);

                    if (serverFrustumLocation != ViewFrustum::OUTSIDE) {
                        inViewServers++;
                    }
                }
            }
        }
    }
    
    if (wantExtraDebugging && unknownJurisdictionServers > 0) {
        qDebug("Servers: total %d, in view %d, unknown jurisdiction %d \n", 
            totalServers, inViewServers, unknownJurisdictionServers);
    }

    int perServerPPS = 0;
    const int SMALL_BUDGET = 10;
    int perUnknownServer = SMALL_BUDGET;

    // determine PPS based on number of servers
    if (inViewServers >= 1) {
        // set our preferred PPS to be exactly evenly divided among all of the voxel servers... and allocate 1 PPS
        // for each unknown jurisdiction server
        perServerPPS = (DEFAULT_MAX_VOXEL_PPS / inViewServers) - (unknownJurisdictionServers * perUnknownServer);
    } else {
        if (unknownJurisdictionServers > 0) {
            perUnknownServer = (DEFAULT_MAX_VOXEL_PPS / unknownJurisdictionServers);
        }
    }
    
    if (wantExtraDebugging && unknownJurisdictionServers > 0) {
        qDebug("perServerPPS: %d perUnknownServer: %d\n", perServerPPS, perUnknownServer);
    }
    
    UDPSocket* nodeSocket = NodeList::getInstance()->getNodeSocket();
    for (NodeList::iterator node = nodeList->begin(); node != nodeList->end(); node++) {
        // only send to the NodeTypes that are NODE_TYPE_VOXEL_SERVER
        if (node->getActiveSocket() != NULL && node->getType() == NODE_TYPE_VOXEL_SERVER) {


            // get the server bounds for this server
            QUuid nodeUUID = node->getUUID();

            bool inView = false;
            bool unknownView = false;
            
            // if we haven't heard from this voxel server, go ahead and send it a query, so we
            // can get the jurisdiction...
            if (_voxelServerJurisdictions.find(nodeUUID) == _voxelServerJurisdictions.end()) {
                unknownView = true; // assume it's in view
                if (wantExtraDebugging) {
                    qDebug() << "no known jurisdiction for node " << *node << ", assume it's visible.\n";
                }
            } else {
                const JurisdictionMap& map = (_voxelServerJurisdictions)[nodeUUID];

                unsigned char* rootCode = map.getRootOctalCode();
            
                if (rootCode) {
                    VoxelPositionSize rootDetails;
                    voxelDetailsForCode(rootCode, rootDetails);
                    AABox serverBounds(glm::vec3(rootDetails.x, rootDetails.y, rootDetails.z), rootDetails.s);
                    serverBounds.scale(TREE_SCALE);

                    ViewFrustum::location serverFrustumLocation = _viewFrustum.boxInFrustum(serverBounds);
                    if (serverFrustumLocation != ViewFrustum::OUTSIDE) {
                        inView = true;
                    } else {
                        inView = false;
                    }
                } else {
                    if (wantExtraDebugging) {
                        qDebug() << "Jurisdiction without RootCode for node " << *node << ". That's unusual!\n";
                    }
                }
            }
            
            if (inView) {
                _voxelQuery.setMaxVoxelPacketsPerSecond(perServerPPS);
            } else if (unknownView) {
                if (wantExtraDebugging) {
                    qDebug() << "no known jurisdiction for node " << *node << ", give it budget of " 
                            << perUnknownServer << " to send us jurisdiction.\n";
                }
                
                // set the query's position/orientation to be degenerate in a manner that will get the scene quickly
                // If there's only one server, then don't do this, and just let the normal voxel query pass through 
                // as expected... this way, we will actually get a valid scene if there is one to be seen
                if (totalServers > 1) {
                    _voxelQuery.setCameraPosition(glm::vec3(-0.1,-0.1,-0.1));
                    const glm::quat OFF_IN_NEGATIVE_SPACE = glm::quat(-0.5, 0, -0.5, 1.0);
                    _voxelQuery.setCameraOrientation(OFF_IN_NEGATIVE_SPACE);
                    _voxelQuery.setCameraNearClip(0.1);
                    _voxelQuery.setCameraFarClip(0.1);
                    if (wantExtraDebugging) {
                        qDebug() << "Using 'minimal' camera position for node " << *node << "\n";
                    }
                } else {
                    if (wantExtraDebugging) {
                        qDebug() << "Using regular camera position for node " << *node << "\n";
                    }
                }
                _voxelQuery.setMaxVoxelPacketsPerSecond(perUnknownServer);
            } else {
                _voxelQuery.setMaxVoxelPacketsPerSecond(0);
            }
            // set up the packet for sending...
            unsigned char* endOfVoxelQueryPacket = voxelQueryPacket;

            // insert packet type/version and node UUID
            endOfVoxelQueryPacket += populateTypeAndVersion(endOfVoxelQueryPacket, PACKET_TYPE_VOXEL_QUERY);
            QByteArray ownerUUID = nodeList->getOwnerUUID().toRfc4122();
            memcpy(endOfVoxelQueryPacket, ownerUUID.constData(), ownerUUID.size());
            endOfVoxelQueryPacket += ownerUUID.size();

            // encode the query data...
            endOfVoxelQueryPacket += _voxelQuery.getBroadcastData(endOfVoxelQueryPacket);
    
            int packetLength = endOfVoxelQueryPacket - voxelQueryPacket;

            nodeSocket->send(node->getActiveSocket(), voxelQueryPacket, packetLength);

            // Feed number of bytes to corresponding channel of the bandwidth meter
            _bandwidthMeter.outputStream(BandwidthMeter::VOXELS).updateValue(packetLength);
        }
    }
}

/////////////////////////////////////////////////////////////////////////////////////
// loadViewFrustum()
//
// Description: this will load the view frustum bounds for EITHER the head
//                 or the "myCamera". 
//
void Application::loadViewFrustum(Camera& camera, ViewFrustum& viewFrustum) {
    // We will use these below, from either the camera or head vectors calculated above    
    glm::vec3 position(camera.getPosition());
    float fov         = camera.getFieldOfView();
    float nearClip    = camera.getNearClip();
    float farClip     = camera.getFarClip();
    float aspectRatio = camera.getAspectRatio();

    glm::quat rotation = camera.getRotation();

    // Set the viewFrustum up with the correct position and orientation of the camera    
    viewFrustum.setPosition(position);
    viewFrustum.setOrientation(rotation);
    
    // Also make sure it's got the correct lens details from the camera
    viewFrustum.setAspectRatio(aspectRatio);
    viewFrustum.setFieldOfView(fov);
    viewFrustum.setNearClip(nearClip);
    viewFrustum.setFarClip(farClip);
    viewFrustum.setEyeOffsetPosition(camera.getEyeOffsetPosition());
    viewFrustum.setEyeOffsetOrientation(camera.getEyeOffsetOrientation());

    // Ask the ViewFrustum class to calculate our corners
    viewFrustum.calculate();
}

// this shader is an adaptation (HLSL -> GLSL, removed conditional) of the one in the Oculus sample
// code (Samples/OculusRoomTiny/RenderTiny_D3D1X_Device.cpp), which is under the Apache license
// (http://www.apache.org/licenses/LICENSE-2.0)
static const char* DISTORTION_FRAGMENT_SHADER =
    "#version 120\n"
    "uniform sampler2D texture;"
    "uniform vec2 lensCenter;"
    "uniform vec2 screenCenter;"
    "uniform vec2 scale;"
    "uniform vec2 scaleIn;"
    "uniform vec4 hmdWarpParam;"
    "vec2 hmdWarp(vec2 in01) {"
    "   vec2 theta = (in01 - lensCenter) * scaleIn;"
    "   float rSq = theta.x * theta.x + theta.y * theta.y;"
    "   vec2 theta1 = theta * (hmdWarpParam.x + hmdWarpParam.y * rSq + "
    "                 hmdWarpParam.z * rSq * rSq + hmdWarpParam.w * rSq * rSq * rSq);"
    "   return lensCenter + scale * theta1;"
    "}"
    "void main(void) {"
    "   vec2 tc = hmdWarp(gl_TexCoord[0].st);"
    "   vec2 below = step(screenCenter.st + vec2(-0.25, -0.5), tc.st);"
    "   vec2 above = vec2(1.0, 1.0) - step(screenCenter.st + vec2(0.25, 0.5), tc.st);"
    "   gl_FragColor = mix(vec4(0.0, 0.0, 0.0, 1.0), texture2D(texture, tc), "
    "       above.s * above.t * below.s * below.t);"
    "}";
    
void Application::displayOculus(Camera& whichCamera) {
    _glowEffect.prepare();

    // magic numbers ahoy! in order to avoid pulling in the Oculus utility library that calculates
    // the rendering parameters from the hardware stats, i just folded their calculations into
    // constants using the stats for the current-model hardware as contained in the SDK file
    // LibOVR/Src/Util/Util_Render_Stereo.cpp

    // eye 

    // render the left eye view to the left side of the screen
    glMatrixMode(GL_PROJECTION);
    glPushMatrix();
    glLoadIdentity();
    glTranslatef(0.151976, 0, 0); // +h, see Oculus SDK docs p. 26
    gluPerspective(whichCamera.getFieldOfView(), whichCamera.getAspectRatio(),
        whichCamera.getNearClip(), whichCamera.getFarClip());
    
    glViewport(0, 0, _glWidget->width() / 2, _glWidget->height());
    glMatrixMode(GL_MODELVIEW);
    glPushMatrix();
    glLoadIdentity();
    glTranslatef(0.032, 0, 0); // dip/2, see p. 27
    
    displaySide(whichCamera);

    // and the right eye to the right side
    glMatrixMode(GL_PROJECTION);
    glLoadIdentity();
    glTranslatef(-0.151976, 0, 0); // -h
    gluPerspective(whichCamera.getFieldOfView(), whichCamera.getAspectRatio(),
        whichCamera.getNearClip(), whichCamera.getFarClip());
    
    glViewport(_glWidget->width() / 2, 0, _glWidget->width() / 2, _glWidget->height());
    glMatrixMode(GL_MODELVIEW);
    glLoadIdentity();
    glTranslatef(-0.032, 0, 0);
    
    displaySide(whichCamera);

    glPopMatrix();
    
    // restore our normal viewport
    glViewport(0, 0, _glWidget->width(), _glWidget->height());

    QOpenGLFramebufferObject* fbo = _glowEffect.render(true);
    glBindTexture(GL_TEXTURE_2D, fbo->texture());

    if (_oculusProgram == 0) {
        _oculusProgram = new ProgramObject();
        _oculusProgram->addShaderFromSourceCode(QGLShader::Fragment, DISTORTION_FRAGMENT_SHADER);
        _oculusProgram->link();
        
        _textureLocation = _oculusProgram->uniformLocation("texture");
        _lensCenterLocation = _oculusProgram->uniformLocation("lensCenter");
        _screenCenterLocation = _oculusProgram->uniformLocation("screenCenter");
        _scaleLocation = _oculusProgram->uniformLocation("scale");
        _scaleInLocation = _oculusProgram->uniformLocation("scaleIn");
        _hmdWarpParamLocation = _oculusProgram->uniformLocation("hmdWarpParam");        
    }
    
    glMatrixMode(GL_PROJECTION);
    glLoadIdentity();
    gluOrtho2D(0, _glWidget->width(), 0, _glWidget->height());
    glDisable(GL_DEPTH_TEST);
    
    // for reference on setting these values, see SDK file Samples/OculusRoomTiny/RenderTiny_Device.cpp
    
    float scaleFactor = 1.0 / _oculusDistortionScale;
    float aspectRatio = (_glWidget->width() * 0.5) / _glWidget->height();
    
    glDisable(GL_BLEND);
    _oculusProgram->bind();
    _oculusProgram->setUniformValue(_textureLocation, 0);
    _oculusProgram->setUniformValue(_lensCenterLocation, 0.287994, 0.5); // see SDK docs, p. 29
    _oculusProgram->setUniformValue(_screenCenterLocation, 0.25, 0.5);
    _oculusProgram->setUniformValue(_scaleLocation, 0.25 * scaleFactor, 0.5 * scaleFactor * aspectRatio);
    _oculusProgram->setUniformValue(_scaleInLocation, 4, 2 / aspectRatio);
    _oculusProgram->setUniformValue(_hmdWarpParamLocation, 1.0, 0.22, 0.24, 0);

    glColor3f(1, 0, 1);
    glBegin(GL_QUADS);
    glTexCoord2f(0, 0);
    glVertex2f(0, 0);
    glTexCoord2f(0.5, 0);
    glVertex2f(_glWidget->width()/2, 0);
    glTexCoord2f(0.5, 1);
    glVertex2f(_glWidget->width() / 2, _glWidget->height());
    glTexCoord2f(0, 1);
    glVertex2f(0, _glWidget->height());
    glEnd();
    
    _oculusProgram->setUniformValue(_lensCenterLocation, 0.787994, 0.5);
    _oculusProgram->setUniformValue(_screenCenterLocation, 0.75, 0.5);
    
    glBegin(GL_QUADS);
    glTexCoord2f(0.5, 0);
    glVertex2f(_glWidget->width() / 2, 0);
    glTexCoord2f(1, 0);
    glVertex2f(_glWidget->width(), 0);
    glTexCoord2f(1, 1);
    glVertex2f(_glWidget->width(), _glWidget->height());
    glTexCoord2f(0.5, 1);
    glVertex2f(_glWidget->width() / 2, _glWidget->height());
    glEnd();
    
    glEnable(GL_BLEND);           
    glBindTexture(GL_TEXTURE_2D, 0);
    _oculusProgram->release();
    
    glPopMatrix();
}

const GLfloat WHITE_SPECULAR_COLOR[] = { 1.0f, 1.0f, 1.0f, 1.0f };
const GLfloat NO_SPECULAR_COLOR[] = { 0.0f, 0.0f, 0.0f, 1.0f };

void Application::setupWorldLight(Camera& whichCamera) {
    
    //  Setup 3D lights (after the camera transform, so that they are positioned in world space)
    glEnable(GL_COLOR_MATERIAL);
    glColorMaterial(GL_FRONT_AND_BACK, GL_AMBIENT_AND_DIFFUSE);
    
    glm::vec3 relativeSunLoc = glm::normalize(_environment.getClosestData(whichCamera.getPosition()).getSunLocation() -
                                              whichCamera.getPosition());
    GLfloat light_position0[] = { relativeSunLoc.x, relativeSunLoc.y, relativeSunLoc.z, 0.0 };
    glLightfv(GL_LIGHT0, GL_POSITION, light_position0);
    GLfloat ambient_color[] = { 0.7, 0.7, 0.8 };
    glLightfv(GL_LIGHT0, GL_AMBIENT, ambient_color);
    GLfloat diffuse_color[] = { 0.8, 0.7, 0.7 };
    glLightfv(GL_LIGHT0, GL_DIFFUSE, diffuse_color);
    
    glLightfv(GL_LIGHT0, GL_SPECULAR, WHITE_SPECULAR_COLOR);    
    glMaterialfv(GL_FRONT, GL_SPECULAR, WHITE_SPECULAR_COLOR);
    glMateriali(GL_FRONT, GL_SHININESS, 96);
}

void Application::computeOffAxisFrustum(float& left, float& right, float& bottom, float& top, float& near,
    float& far, glm::vec4& nearClipPlane, glm::vec4& farClipPlane) const {
    
    _viewFrustum.computeOffAxisFrustum(left, right, bottom, top, near, far, nearClipPlane, farClipPlane);
}

void Application::displaySide(Camera& whichCamera, bool selfAvatarOnly) {
    PerformanceWarning warn(Menu::getInstance()->isOptionChecked(MenuOption::PipelineWarnings), "Application::displaySide()");
    // transform by eye offset

    // flip x if in mirror mode (also requires reversing winding order for backface culling)
    if (whichCamera.getMode() == CAMERA_MODE_MIRROR) {
        glScalef(-1.0f, 1.0f, 1.0f);
        glFrontFace(GL_CW);
    
    } else {
        glFrontFace(GL_CCW);
    }

    glm::vec3 eyeOffsetPos = whichCamera.getEyeOffsetPosition();
    glm::quat eyeOffsetOrient = whichCamera.getEyeOffsetOrientation();
    glm::vec3 eyeOffsetAxis = glm::axis(eyeOffsetOrient);
    glRotatef(-glm::angle(eyeOffsetOrient), eyeOffsetAxis.x, eyeOffsetAxis.y, eyeOffsetAxis.z);
    glTranslatef(-eyeOffsetPos.x, -eyeOffsetPos.y, -eyeOffsetPos.z);

    // transform view according to whichCamera
    // could be myCamera (if in normal mode)
    // or could be viewFrustumOffsetCamera if in offset mode

    glm::quat rotation = whichCamera.getRotation();
    glm::vec3 axis = glm::axis(rotation);
    glRotatef(-glm::angle(rotation), axis.x, axis.y, axis.z);

    glTranslatef(-whichCamera.getPosition().x, -whichCamera.getPosition().y, -whichCamera.getPosition().z);

    //  Setup 3D lights (after the camera transform, so that they are positioned in world space)
    setupWorldLight(whichCamera);
    
    if (!selfAvatarOnly && Menu::getInstance()->isOptionChecked(MenuOption::Stars)) {
        PerformanceWarning warn(Menu::getInstance()->isOptionChecked(MenuOption::PipelineWarnings), 
            "Application::displaySide() ... stars...");
        if (!_stars.isStarsLoaded()) {
            _stars.generate(STARFIELD_NUM_STARS, STARFIELD_SEED);
        }
        // should be the first rendering pass - w/o depth buffer / lighting

        // compute starfield alpha based on distance from atmosphere
        float alpha = 1.0f;
        if (Menu::getInstance()->isOptionChecked(MenuOption::Atmosphere)) {
            const EnvironmentData& closestData = _environment.getClosestData(whichCamera.getPosition());
            float height = glm::distance(whichCamera.getPosition(), closestData.getAtmosphereCenter());
            if (height < closestData.getAtmosphereInnerRadius()) {
                alpha = 0.0f;
                
            } else if (height < closestData.getAtmosphereOuterRadius()) {
                alpha = (height - closestData.getAtmosphereInnerRadius()) /
                    (closestData.getAtmosphereOuterRadius() - closestData.getAtmosphereInnerRadius());
            }
        }

        // finally render the starfield
        _stars.render(whichCamera.getFieldOfView(), whichCamera.getAspectRatio(), whichCamera.getNearClip(), alpha);
    }

    // draw the sky dome
    if (!selfAvatarOnly && Menu::getInstance()->isOptionChecked(MenuOption::Atmosphere)) {
        PerformanceWarning warn(Menu::getInstance()->isOptionChecked(MenuOption::PipelineWarnings), 
            "Application::displaySide() ... atmosphere...");
        _environment.renderAtmospheres(whichCamera);
    }
    
    glEnable(GL_LIGHTING);
    glEnable(GL_DEPTH_TEST);
    
    //  Enable to show line from me to the voxel I am touching
    //renderLineToTouchedVoxel();
    //renderThrustAtVoxel(_voxelThrust);
    
    if (!selfAvatarOnly) {
        // draw a red sphere  
        float sphereRadius = 0.25f;
        glColor3f(1,0,0);
        glPushMatrix();
            glutSolidSphere(sphereRadius, 15, 15);
        glPopMatrix();

        // disable specular lighting for ground and voxels
        glMaterialfv(GL_FRONT, GL_SPECULAR, NO_SPECULAR_COLOR);

        //  Draw Cloud Particles
        if (Menu::getInstance()->isOptionChecked(MenuOption::ParticleCloud)) {
            _cloud.render();
        }
        //  Draw voxels
        if (Menu::getInstance()->isOptionChecked(MenuOption::Voxels)) {
            PerformanceWarning warn(Menu::getInstance()->isOptionChecked(MenuOption::PipelineWarnings), 
                "Application::displaySide() ... voxels...");
            if (!Menu::getInstance()->isOptionChecked(MenuOption::DontRenderVoxels)) {
                _voxels.render(Menu::getInstance()->isOptionChecked(MenuOption::VoxelTextures));
            }
        }
    
    
        // restore default, white specular
        glMaterialfv(GL_FRONT, GL_SPECULAR, WHITE_SPECULAR_COLOR);
    
        // indicate what we'll be adding/removing in mouse mode, if anything
        if (_mouseVoxel.s != 0 && whichCamera.getMode() != CAMERA_MODE_MIRROR) {
            PerformanceWarning warn(Menu::getInstance()->isOptionChecked(MenuOption::PipelineWarnings), 
                "Application::displaySide() ... voxels TOOLS UX...");

            glDisable(GL_LIGHTING);
            glPushMatrix();
            glScalef(TREE_SCALE, TREE_SCALE, TREE_SCALE);
            if (_nudgeStarted) {
                renderNudgeGuide(_nudgeGuidePosition.x, _nudgeGuidePosition.y, _nudgeGuidePosition.z, _nudgeVoxel.s);
                renderNudgeGrid(_nudgeVoxel.x, _nudgeVoxel.y, _nudgeVoxel.z, _nudgeVoxel.s, _mouseVoxel.s);
                glPushMatrix();
                glTranslatef(_nudgeVoxel.x + _nudgeVoxel.s * 0.5f,
                    _nudgeVoxel.y + _nudgeVoxel.s * 0.5f,
                    _nudgeVoxel.z + _nudgeVoxel.s * 0.5f);
                glColor3ub(255, 255, 255);
                glLineWidth(4.0f);
                glutWireCube(_nudgeVoxel.s);
                glPopMatrix();
            } else {
                renderMouseVoxelGrid(_mouseVoxel.x, _mouseVoxel.y, _mouseVoxel.z, _mouseVoxel.s);
            }

            if (Menu::getInstance()->isOptionChecked(MenuOption::VoxelAddMode)) {
                // use a contrasting color so that we can see what we're doing
                glColor3ub(_mouseVoxel.red + 128, _mouseVoxel.green + 128, _mouseVoxel.blue + 128);
            } else {
                glColor3ub(_mouseVoxel.red, _mouseVoxel.green, _mouseVoxel.blue);
            }
        
            if (_nudgeStarted) {
                // render nudge guide cube
                glTranslatef(_nudgeGuidePosition.x + _nudgeVoxel.s*0.5f,
                    _nudgeGuidePosition.y + _nudgeVoxel.s*0.5f,
                    _nudgeGuidePosition.z + _nudgeVoxel.s*0.5f);
                glLineWidth(4.0f);
                glutWireCube(_nudgeVoxel.s);
            } else {
                glTranslatef(_mouseVoxel.x + _mouseVoxel.s*0.5f,
                    _mouseVoxel.y + _mouseVoxel.s*0.5f,
                    _mouseVoxel.z + _mouseVoxel.s*0.5f);
                glLineWidth(4.0f);
                glutWireCube(_mouseVoxel.s);
            }
            glLineWidth(1.0f);
            glPopMatrix();
            glEnable(GL_LIGHTING);
        }
    
        if (Menu::getInstance()->isOptionChecked(MenuOption::VoxelSelectMode) && _pasteMode && whichCamera.getMode() != CAMERA_MODE_MIRROR) {
            PerformanceWarning warn(Menu::getInstance()->isOptionChecked(MenuOption::PipelineWarnings), 
                "Application::displaySide() ... PASTE Preview...");

            glPushMatrix();
            glTranslatef(_mouseVoxel.x * TREE_SCALE,
                         _mouseVoxel.y * TREE_SCALE,
                         _mouseVoxel.z * TREE_SCALE);
            glScalef(_mouseVoxel.s,
                     _mouseVoxel.s,
                     _mouseVoxel.s);

            _sharedVoxelSystem.render(true);
            glPopMatrix();
        }
    }

    _myAvatar.renderScreenTint(SCREEN_TINT_BEFORE_AVATARS, whichCamera);
    
    if (Menu::getInstance()->isOptionChecked(MenuOption::Avatars)) {
        PerformanceWarning warn(Menu::getInstance()->isOptionChecked(MenuOption::PipelineWarnings), 
            "Application::displaySide() ... Avatars...");


        if (!selfAvatarOnly) {
            //  Render avatars of other nodes
            NodeList* nodeList = NodeList::getInstance();
        
            for (NodeList::iterator node = nodeList->begin(); node != nodeList->end(); node++) {
                node->lock();
            
                if (node->getLinkedData() != NULL && node->getType() == NODE_TYPE_AGENT) {
                    Avatar *avatar = (Avatar *)node->getLinkedData();
                    if (!avatar->isInitialized()) {
                        avatar->init();
                    }
                    // Set lookAt to myCamera on client side if other avatars are looking at client
                    if (isLookingAtMyAvatar(avatar)) {
                        avatar->getHead().setLookAtPosition(whichCamera.getPosition());
                    }
                    avatar->render(false, Menu::getInstance()->isOptionChecked(MenuOption::AvatarAsBalls));
                    avatar->setDisplayingLookatVectors(Menu::getInstance()->isOptionChecked(MenuOption::LookAtVectors));
                }
            
                node->unlock();
            }
        }
        
        // Render my own Avatar
        _myAvatar.render(whichCamera.getMode() == CAMERA_MODE_MIRROR,
                         Menu::getInstance()->isOptionChecked(MenuOption::AvatarAsBalls));
        _myAvatar.setDisplayingLookatVectors(Menu::getInstance()->isOptionChecked(MenuOption::LookAtVectors));

        if (Menu::getInstance()->isOptionChecked(MenuOption::LookAtIndicator) && _lookatTargetAvatar) {
            renderLookatIndicator(_lookatOtherPosition, whichCamera);
        }
    }

    _myAvatar.renderScreenTint(SCREEN_TINT_AFTER_AVATARS, whichCamera);

    if (!selfAvatarOnly) {
        //  Render the world box
        if (whichCamera.getMode() != CAMERA_MODE_MIRROR && Menu::getInstance()->isOptionChecked(MenuOption::Stats)) {
            renderWorldBox();
        }
    
        // render the ambient occlusion effect if enabled
        if (Menu::getInstance()->isOptionChecked(MenuOption::AmbientOcclusion)) {
            PerformanceWarning warn(Menu::getInstance()->isOptionChecked(MenuOption::PipelineWarnings), 
                "Application::displaySide() ... AmbientOcclusion...");
            _ambientOcclusionEffect.render();
        }
    
        // brad's frustum for debugging
        if (Menu::getInstance()->isOptionChecked(MenuOption::DisplayFrustum) && whichCamera.getMode() != CAMERA_MODE_MIRROR) {
            PerformanceWarning warn(Menu::getInstance()->isOptionChecked(MenuOption::PipelineWarnings), 
                "Application::displaySide() ... renderViewFrustum...");
            renderViewFrustum(_viewFrustum);
        }

        // render voxel fades if they exist
        if (_voxelFades.size() > 0) {
            PerformanceWarning warn(Menu::getInstance()->isOptionChecked(MenuOption::PipelineWarnings), 
                "Application::displaySide() ... voxel fades...");
            for(std::vector<VoxelFade>::iterator fade = _voxelFades.begin(); fade != _voxelFades.end();) {
                fade->render();
                if(fade->isDone()) {
                    fade = _voxelFades.erase(fade);
                } else {
                    ++fade;
                }
            }
        }

        {        
            PerformanceWarning warn(Menu::getInstance()->isOptionChecked(MenuOption::PipelineWarnings), 
                "Application::displaySide() ... renderFollowIndicator...");
            renderFollowIndicator();
        }
    
        // render transmitter pick ray, if non-empty
        if (_transmitterPickStart != _transmitterPickEnd) {
            PerformanceWarning warn(Menu::getInstance()->isOptionChecked(MenuOption::PipelineWarnings), 
                "Application::displaySide() ... transmitter pick ray...");

            Glower glower;
            const float TRANSMITTER_PICK_COLOR[] = { 1.0f, 1.0f, 0.0f };
            glColor3fv(TRANSMITTER_PICK_COLOR);
            glLineWidth(3.0f);
            glBegin(GL_LINES);
            glVertex3f(_transmitterPickStart.x, _transmitterPickStart.y, _transmitterPickStart.z);
            glVertex3f(_transmitterPickEnd.x, _transmitterPickEnd.y, _transmitterPickEnd.z);
            glEnd();
            glLineWidth(1.0f);
        
            glPushMatrix();
            glTranslatef(_transmitterPickEnd.x, _transmitterPickEnd.y, _transmitterPickEnd.z);
        
            const float PICK_END_RADIUS = 0.025f;
            glutSolidSphere(PICK_END_RADIUS, 8, 8);
        
            glPopMatrix();
        }
    }
}

void Application::displayOverlay() {
    PerformanceWarning warn(Menu::getInstance()->isOptionChecked(MenuOption::PipelineWarnings), "Application::displayOverlay()");

    //  Render 2D overlay:  I/O level bar graphs and text  
    glMatrixMode(GL_PROJECTION);
    glPushMatrix();
        glLoadIdentity(); 
        gluOrtho2D(0, _glWidget->width(), _glWidget->height(), 0);
        glDisable(GL_DEPTH_TEST);
        glDisable(GL_LIGHTING);
    
        //  Display a single screen-size quad to create an alpha blended 'collision' flash
        float collisionSoundMagnitude = _audio.getCollisionSoundMagnitude();
        const float VISIBLE_COLLISION_SOUND_MAGNITUDE = 0.5f;
        if (collisionSoundMagnitude > VISIBLE_COLLISION_SOUND_MAGNITUDE) {
                renderCollisionOverlay(_glWidget->width(), _glWidget->height(), _audio.getCollisionSoundMagnitude());
        }
   
        #ifndef _WIN32
        if (Menu::getInstance()->isOptionChecked(MenuOption::Stats)) {
            _audio.render(_glWidget->width(), _glWidget->height());
            if (Menu::getInstance()->isOptionChecked(MenuOption::Oscilloscope)) {
                _audioScope.render(45, _glWidget->height() - 200);
            }
        }
        #endif

       //noiseTest(_glWidget->width(), _glWidget->height());
    
    if (Menu::getInstance()->isOptionChecked(MenuOption::HeadMouse)
        && USING_INVENSENSE_MPU9150) {
        //  Display small target box at center or head mouse target that can also be used to measure LOD
        glColor3f(1.0, 1.0, 1.0);
        glDisable(GL_LINE_SMOOTH);
        const int PIXEL_BOX = 16;
        glBegin(GL_LINES);
        glVertex2f(_headMouseX - PIXEL_BOX/2, _headMouseY);
        glVertex2f(_headMouseX + PIXEL_BOX/2, _headMouseY);
        glVertex2f(_headMouseX, _headMouseY - PIXEL_BOX/2);
        glVertex2f(_headMouseX, _headMouseY + PIXEL_BOX/2);
        glEnd();            
        glEnable(GL_LINE_SMOOTH);
        glColor3f(1.f, 0.f, 0.f);
        glPointSize(3.0f);
        glDisable(GL_POINT_SMOOTH);
        glBegin(GL_POINTS);
        glVertex2f(_headMouseX - 1, _headMouseY + 1);
        glEnd();
        //  If Faceshift is active, show eye pitch and yaw as separate pointer
        if (_faceshift.isActive()) {
            const float EYE_TARGET_PIXELS_PER_DEGREE = 40.0;
            int eyeTargetX = (_glWidget->width() / 2) -  _faceshift.getEstimatedEyeYaw() * EYE_TARGET_PIXELS_PER_DEGREE;
            int eyeTargetY = (_glWidget->height() / 2) -  _faceshift.getEstimatedEyePitch() * EYE_TARGET_PIXELS_PER_DEGREE;
            
            glColor3f(0.0, 1.0, 1.0);
            glDisable(GL_LINE_SMOOTH);
            glBegin(GL_LINES);
            glVertex2f(eyeTargetX - PIXEL_BOX/2, eyeTargetY);
            glVertex2f(eyeTargetX + PIXEL_BOX/2, eyeTargetY);
            glVertex2f(eyeTargetX, eyeTargetY - PIXEL_BOX/2);
            glVertex2f(eyeTargetX, eyeTargetY + PIXEL_BOX/2);
            glEnd();

        }
    }
        
    //  Show detected levels from the serial I/O ADC channel sensors
    if (_displayLevels) _serialHeadSensor.renderLevels(_glWidget->width(), _glWidget->height());
    
    //  Show hand transmitter data if detected
    if (_myTransmitter.isConnected()) {
        _myTransmitter.renderLevels(_glWidget->width(), _glWidget->height());
    }
    //  Display stats and log text onscreen
    glLineWidth(1.0f);
    glPointSize(1.0f);
    
    if (Menu::getInstance()->isOptionChecked(MenuOption::Stats)) {
        //  Onscreen text about position, servers, etc 
        displayStats();
        //  Bandwidth meter 
        if (Menu::getInstance()->isOptionChecked(MenuOption::Bandwidth)) {
            _bandwidthMeter.render(_glWidget->width(), _glWidget->height());
        }
        //  Stats at upper right of screen about who domain server is telling us about
        glPointSize(1.0f);
        char nodes[100];
        
        NodeList* nodeList = NodeList::getInstance();
        int totalAvatars = 0, totalServers = 0;
        
        for (NodeList::iterator node = nodeList->begin(); node != nodeList->end(); node++) {
            node->getType() == NODE_TYPE_AGENT ? totalAvatars++ : totalServers++;
        }
        sprintf(nodes, "Servers: %d, Avatars: %d\n", totalServers, totalAvatars);
        drawtext(_glWidget->width() - 150, 20, 0.10, 0, 1.0, 0, nodes, 1, 0, 0);
    }

    // testing rendering coverage map
    if (Menu::getInstance()->isOptionChecked(MenuOption::CoverageMapV2)) {
        renderCoverageMapV2();
    }
    
    if (Menu::getInstance()->isOptionChecked(MenuOption::CoverageMap)) {
        renderCoverageMap();
    }
    

    if (Menu::getInstance()->isOptionChecked(MenuOption::Log)) {
        LogDisplay::instance.render(_glWidget->width(), _glWidget->height());
    }

    //  Show chat entry field
    if (_chatEntryOn) {
        _chatEntry.render(_glWidget->width(), _glWidget->height());
    }
    
    //  Show on-screen msec timer
    if (Menu::getInstance()->isOptionChecked(MenuOption::FrameTimer)) {
        char frameTimer[10];
        uint64_t mSecsNow = floor(usecTimestampNow() / 1000.0 + 0.5);
        sprintf(frameTimer, "%d\n", (int)(mSecsNow % 1000));
        drawtext(_glWidget->width() - 100, _glWidget->height() - 20, 0.30, 0, 1.0, 0, frameTimer, 0, 0, 0);
        drawtext(_glWidget->width() - 102, _glWidget->height() - 22, 0.30, 0, 1.0, 0, frameTimer, 1, 1, 1);
    }

    
    // render the webcam input frame
    _webcam.renderPreview(_glWidget->width(), _glWidget->height());

    _palette.render(_glWidget->width(), _glWidget->height());

    QAction* paintColorAction = NULL;
    if (Menu::getInstance()->isOptionChecked(MenuOption::VoxelGetColorMode)
        && (paintColorAction = Menu::getInstance()->getActionForOption(MenuOption::VoxelPaintColor))->data().value<QColor>()
            != _swatch.getColor()) {
        QColor color = paintColorAction->data().value<QColor>();
        TextRenderer textRenderer(SANS_FONT_FAMILY, 11, 50);
        const char line1[] = "Assign this color to a swatch";
        const char line2[] = "by choosing a key from 1 to 8.";

        int left = (_glWidget->width() - POPUP_WIDTH - 2 * POPUP_MARGIN) / 2;
        int top = _glWidget->height() / 40;

        glBegin(GL_POLYGON);
        glColor3f(0.0f, 0.0f, 0.0f);
        for (double a = M_PI; a < 1.5f * M_PI; a += POPUP_STEP) {
            glVertex2f(left + POPUP_MARGIN * cos(a)              , top + POPUP_MARGIN * sin(a));
        }
        for (double a = 1.5f * M_PI; a < 2.0f * M_PI; a += POPUP_STEP) {
            glVertex2f(left + POPUP_WIDTH + POPUP_MARGIN * cos(a), top + POPUP_MARGIN * sin(a));
        }
        for (double a = 0.0f; a < 0.5f * M_PI; a += POPUP_STEP) {
            glVertex2f(left + POPUP_WIDTH + POPUP_MARGIN * cos(a), top + POPUP_HEIGHT + POPUP_MARGIN * sin(a));
        }
        for (double a = 0.5f * M_PI; a < 1.0f * M_PI; a += POPUP_STEP) {
            glVertex2f(left + POPUP_MARGIN * cos(a)              , top + POPUP_HEIGHT + POPUP_MARGIN * sin(a));
        }
        glEnd();

        glBegin(GL_QUADS);
        glColor3f(color.redF(),
                  color.greenF(),
                  color.blueF());
        glVertex2f(left               , top);
        glVertex2f(left + SWATCH_WIDTH, top);
        glVertex2f(left + SWATCH_WIDTH, top + SWATCH_HEIGHT);
        glVertex2f(left               , top + SWATCH_HEIGHT);
        glEnd();

        glColor3f(1.0f, 1.0f, 1.0f);
        textRenderer.draw(left + SWATCH_WIDTH + POPUP_MARGIN, top + FIRST_LINE_OFFSET , line1);
        textRenderer.draw(left + SWATCH_WIDTH + POPUP_MARGIN, top + SECOND_LINE_OFFSET, line2);
    }
    else {
        _swatch.checkColor();
    }

    if (_pieMenu.isDisplayed()) {
        _pieMenu.render();
    }
    
    glPopMatrix();
}

void Application::displayStats() {
    int statsVerticalOffset = 8;
    const int PELS_PER_LINE = 15;
    char stats[200];
    statsVerticalOffset += PELS_PER_LINE;
    sprintf(stats, "%3.0f FPS, %d Pkts/sec, %3.2f Mbps   ", 
            _fps, _packetsPerSecond,  (float)_bytesPerSecond * 8.f / 1000000.f);
    drawtext(10, statsVerticalOffset, 0.10f, 0, 1.0, 0, stats);

    if (Menu::getInstance()->isOptionChecked(MenuOption::TestPing)) {
        int pingAudio = 0, pingAvatar = 0, pingVoxel = 0, pingVoxelMax = 0;

        NodeList* nodeList = NodeList::getInstance();
        Node* audioMixerNode = nodeList->soloNodeOfType(NODE_TYPE_AUDIO_MIXER);
        Node* avatarMixerNode = nodeList->soloNodeOfType(NODE_TYPE_AVATAR_MIXER);

        pingAudio = audioMixerNode ? audioMixerNode->getPingMs() : 0;
        pingAvatar = avatarMixerNode ? avatarMixerNode->getPingMs() : 0;


        // Now handle voxel servers, since there could be more than one, we average their ping times
        unsigned long totalPingVoxel = 0;
        int voxelServerCount = 0;
        for (NodeList::iterator node = nodeList->begin(); node != nodeList->end(); node++) {
            if (node->getType() == NODE_TYPE_VOXEL_SERVER) {
                totalPingVoxel += node->getPingMs();
                voxelServerCount++;
                if (pingVoxelMax < node->getPingMs()) {
                    pingVoxelMax = node->getPingMs();
                }
            }
        }
        if (voxelServerCount) {
            pingVoxel = totalPingVoxel/voxelServerCount;
        }

        char pingStats[200];
        statsVerticalOffset += PELS_PER_LINE;
        sprintf(pingStats, "Ping audio/avatar/voxel: %d / %d / %d avg %d max ", pingAudio, pingAvatar, pingVoxel, pingVoxelMax);
        drawtext(10, statsVerticalOffset, 0.10f, 0, 1.0, 0, pingStats);
    }
    
    char avatarStats[200];
    statsVerticalOffset += PELS_PER_LINE;
    glm::vec3 avatarPos = _myAvatar.getPosition();
    sprintf(avatarStats, "Avatar: pos %.3f, %.3f, %.3f, vel %.1f, yaw = %.2f", avatarPos.x, avatarPos.y, avatarPos.z, glm::length(_myAvatar.getVelocity()), _myAvatar.getBodyYaw());
    drawtext(10, statsVerticalOffset, 0.10f, 0, 1.0, 0, avatarStats);

 
    QLocale locale(QLocale::English);

    std::stringstream voxelStats;
    voxelStats.precision(4);
    voxelStats << "Voxels " << 
        "Max: " << _voxels.getMaxVoxels() / 1000.f << "K " << 
        "Rendered: " << _voxels.getVoxelsRendered() / 1000.f << "K " <<
        "Written: " << _voxels.getVoxelsWritten() / 1000.f << "K " <<
        "Abandoned: " << _voxels.getAbandonedVoxels() / 1000.f << "K " <<
        "Updated: " << _voxels.getVoxelsUpdated() / 1000.f << "K ";
    statsVerticalOffset += PELS_PER_LINE;
    drawtext(10, statsVerticalOffset, 0.10f, 0, 1.0, 0, (char*)voxelStats.str().c_str());

    voxelStats.str("");
    voxelStats << 
        "Voxels Memory Nodes: " << VoxelNode::getTotalMemoryUsage() / 1000000.f << "MB "
        "Geometry RAM: " << _voxels.getVoxelMemoryUsageRAM() / 1000000.f << "MB " <<
        "VBO: " << _voxels.getVoxelMemoryUsageVBO() / 1000000.f << "MB ";
    if (_voxels.hasVoxelMemoryUsageGPU()) {
        voxelStats << "GPU: " << _voxels.getVoxelMemoryUsageGPU() / 1000000.f << "MB ";
    }
    statsVerticalOffset += PELS_PER_LINE;
    drawtext(10, statsVerticalOffset, 0.10f, 0, 1.0, 0, (char*)voxelStats.str().c_str());

    unsigned long localTotal = VoxelNode::getNodeCount();
    unsigned long localInternal = VoxelNode::getInternalNodeCount();
    unsigned long localLeaves = VoxelNode::getLeafNodeCount();
    QString localTotalString = locale.toString((uint)localTotal); // consider adding: .rightJustified(10, ' ');
    QString localInternalString = locale.toString((uint)localInternal);
    QString localLeavesString = locale.toString((uint)localLeaves);


    voxelStats.str("");
    voxelStats << 
        "Local Voxels Total: " << localTotalString.toLocal8Bit().constData() << " / " <<
        "Internal: " << localInternalString.toLocal8Bit().constData() << " / " <<
        "Leaves: " << localLeavesString.toLocal8Bit().constData() << "";
    statsVerticalOffset += PELS_PER_LINE;
    drawtext(10, statsVerticalOffset, 0.10f, 0, 1.0, 0, (char*)voxelStats.str().c_str());

    voxelStats.str("");
    char* voxelDetails = _voxelSceneStats.getItemValue(VoxelSceneStats::ITEM_VOXELS);
    voxelStats << "Voxels Sent from Server: " << voxelDetails;
    statsVerticalOffset += PELS_PER_LINE;
    drawtext(10, statsVerticalOffset, 0.10f, 0, 1.0, 0, (char*)voxelStats.str().c_str());

    voxelStats.str("");
    voxelDetails = _voxelSceneStats.getItemValue(VoxelSceneStats::ITEM_ELAPSED);
    voxelStats << "Scene Send Time from Server: " << voxelDetails;
    statsVerticalOffset += PELS_PER_LINE;
    drawtext(10, statsVerticalOffset, 0.10f, 0, 1.0, 0, (char*)voxelStats.str().c_str());

    voxelStats.str("");
    voxelDetails = _voxelSceneStats.getItemValue(VoxelSceneStats::ITEM_ENCODE);
    voxelStats << "Encode Time on Server: " << voxelDetails;
    statsVerticalOffset += PELS_PER_LINE;
    drawtext(10, statsVerticalOffset, 0.10f, 0, 1.0, 0, (char*)voxelStats.str().c_str());

    voxelStats.str("");
    voxelDetails = _voxelSceneStats.getItemValue(VoxelSceneStats::ITEM_MODE);
    voxelStats << "Sending Mode: " << voxelDetails;
    statsVerticalOffset += PELS_PER_LINE;
    drawtext(10, statsVerticalOffset, 0.10f, 0, 1.0, 0, (char*)voxelStats.str().c_str());

    voxelStats.str("");
    int voxelPacketsToProcess = _voxelProcessor.packetsToProcessCount();
    QString packetsString = locale.toString((int)voxelPacketsToProcess);
    QString maxString = locale.toString((int)_recentMaxPackets);

    voxelStats << "Voxel Packets to Process: " << packetsString.toLocal8Bit().constData() 
                << " [Recent Max: " << maxString.toLocal8Bit().constData() << "]";
                
    if (_resetRecentMaxPacketsSoon && voxelPacketsToProcess > 0) {
        _recentMaxPackets = 0;
        _resetRecentMaxPacketsSoon = false;
    }
    if (voxelPacketsToProcess == 0) {
        _resetRecentMaxPacketsSoon = true;
    } else {
        if (voxelPacketsToProcess > _recentMaxPackets) {
            _recentMaxPackets = voxelPacketsToProcess;
        }
    }
    statsVerticalOffset += PELS_PER_LINE;
    drawtext(10, statsVerticalOffset, 0.10f, 0, 1.0, 0, (char*)voxelStats.str().c_str());

    
    Node *avatarMixer = NodeList::getInstance()->soloNodeOfType(NODE_TYPE_AVATAR_MIXER);
    char avatarMixerStats[200];
    
    if (avatarMixer) {
        sprintf(avatarMixerStats, "Avatar Mixer: %.f kbps, %.f pps",
                roundf(avatarMixer->getAverageKilobitsPerSecond()),
                roundf(avatarMixer->getAveragePacketsPerSecond()));
    } else {
        sprintf(avatarMixerStats, "No Avatar Mixer");
    }
    statsVerticalOffset += PELS_PER_LINE;
    drawtext(10, statsVerticalOffset, 0.10f, 0, 1.0, 0, avatarMixerStats);
    statsVerticalOffset += PELS_PER_LINE;
    drawtext(10, statsVerticalOffset, 0.10f, 0, 1.0, 0, (char*)LeapManager::statusString().c_str());
    
    if (_perfStatsOn) {
        // Get the PerfStats group details. We need to allocate and array of char* long enough to hold 1+groups
        char** perfStatLinesArray = new char*[PerfStat::getGroupCount()+1];
        int lines = PerfStat::DumpStats(perfStatLinesArray);
    
        for (int line=0; line < lines; line++) {
            statsVerticalOffset += PELS_PER_LINE;
            drawtext(10, statsVerticalOffset, 0.10f, 0, 1.0, 0, perfStatLinesArray[line]);
            delete perfStatLinesArray[line]; // we're responsible for cleanup
            perfStatLinesArray[line]=NULL;
        }
        delete []perfStatLinesArray; // we're responsible for cleanup
    }
}

void Application::renderThrustAtVoxel(const glm::vec3& thrust) {
    if (_mousePressed) {
        glColor3f(1, 0, 0);
        glLineWidth(2.0f);
        glBegin(GL_LINES);
        glm::vec3 voxelTouched = getMouseVoxelWorldCoordinates(_mouseVoxelDragging);
        glVertex3f(voxelTouched.x, voxelTouched.y, voxelTouched.z);
        glVertex3f(voxelTouched.x + thrust.x, voxelTouched.y + thrust.y, voxelTouched.z + thrust.z);
        glEnd();
    }
}

void Application::renderLineToTouchedVoxel() {
    //  Draw a teal line to the voxel I am currently dragging on
    if (_mousePressed) {
        glColor3f(0, 1, 1);
        glLineWidth(2.0f);
        glBegin(GL_LINES);
        glm::vec3 voxelTouched = getMouseVoxelWorldCoordinates(_mouseVoxelDragging);
        glVertex3f(voxelTouched.x, voxelTouched.y, voxelTouched.z);
        glm::vec3 headPosition = _myAvatar.getHeadJointPosition();
        glVertex3fv(&headPosition.x);
        glEnd();
    }
}


glm::vec2 Application::getScaledScreenPoint(glm::vec2 projectedPoint) {
    float horizontalScale = _glWidget->width() / 2.0f;
    float verticalScale   = _glWidget->height() / 2.0f;
    
    // -1,-1 is 0,windowHeight 
    // 1,1 is windowWidth,0
    
    // -1,1                    1,1
    // +-----------------------+ 
    // |           |           |
    // |           |           |
    // | -1,0      |           |
    // |-----------+-----------|
    // |          0,0          |
    // |           |           |
    // |           |           |
    // |           |           |
    // +-----------------------+
    // -1,-1                   1,-1
    
    glm::vec2 screenPoint((projectedPoint.x + 1.0) * horizontalScale, 
        ((projectedPoint.y + 1.0) * -verticalScale) + _glWidget->height());
        
    return screenPoint;
}

// render the coverage map on screen
void Application::renderCoverageMapV2() {
    
    //qDebug("renderCoverageMap()\n");
    
    glDisable(GL_LIGHTING);
    glLineWidth(2.0);
    glBegin(GL_LINES);
    glColor3f(0,1,1);
    
    renderCoverageMapsV2Recursively(&_voxels.myCoverageMapV2);

    glEnd();
    glEnable(GL_LIGHTING);
}

void Application::renderCoverageMapsV2Recursively(CoverageMapV2* map) {
    // render ourselves...
    if (map->isCovered()) {
        BoundingBox box = map->getBoundingBox();

        glm::vec2 firstPoint = getScaledScreenPoint(box.getVertex(0));
        glm::vec2 lastPoint(firstPoint);
    
        for (int i = 1; i < box.getVertexCount(); i++) {
            glm::vec2 thisPoint = getScaledScreenPoint(box.getVertex(i));

            glVertex2f(lastPoint.x, lastPoint.y);
            glVertex2f(thisPoint.x, thisPoint.y);
            lastPoint = thisPoint;
        }

        glVertex2f(lastPoint.x, lastPoint.y);
        glVertex2f(firstPoint.x, firstPoint.y);
    } else {
        // iterate our children and call render on them.
        for (int i = 0; i < CoverageMapV2::NUMBER_OF_CHILDREN; i++) {
            CoverageMapV2* childMap = map->getChild(i);
            if (childMap) {
                renderCoverageMapsV2Recursively(childMap);
            }
        }
    }
}

// render the coverage map on screen
void Application::renderCoverageMap() {
    
    //qDebug("renderCoverageMap()\n");
    
    glDisable(GL_LIGHTING);
    glLineWidth(2.0);
    glBegin(GL_LINES);
    glColor3f(0,0,1);
    
    renderCoverageMapsRecursively(&_voxels.myCoverageMap);

    glEnd();
    glEnable(GL_LIGHTING);
}

void Application::renderCoverageMapsRecursively(CoverageMap* map) {
    for (int i = 0; i < map->getPolygonCount(); i++) {
    
        VoxelProjectedPolygon* polygon = map->getPolygon(i);
        
        if (polygon->getProjectionType()        == (PROJECTION_RIGHT | PROJECTION_NEAR | PROJECTION_BOTTOM)) {
            glColor3f(.5,0,0); // dark red
        } else if (polygon->getProjectionType() == (PROJECTION_NEAR | PROJECTION_RIGHT)) {
            glColor3f(.5,.5,0); // dark yellow
        } else if (polygon->getProjectionType() == (PROJECTION_NEAR | PROJECTION_LEFT)) {
            glColor3f(.5,.5,.5); // gray
        } else if (polygon->getProjectionType() == (PROJECTION_NEAR | PROJECTION_LEFT | PROJECTION_BOTTOM)) {
            glColor3f(.5,0,.5); // dark magenta
        } else if (polygon->getProjectionType() == (PROJECTION_NEAR | PROJECTION_BOTTOM)) {
            glColor3f(.75,0,0); // red
        } else if (polygon->getProjectionType() == (PROJECTION_NEAR | PROJECTION_TOP)) {
            glColor3f(1,0,1); // magenta
        } else if (polygon->getProjectionType() == (PROJECTION_NEAR | PROJECTION_LEFT | PROJECTION_TOP)) {
            glColor3f(0,0,1); // Blue
        } else if (polygon->getProjectionType() == (PROJECTION_NEAR | PROJECTION_RIGHT | PROJECTION_TOP)) {
            glColor3f(0,1,0); // green
        } else if (polygon->getProjectionType() == (PROJECTION_NEAR)) {
            glColor3f(1,1,0); // yellow
        } else if (polygon->getProjectionType() == (PROJECTION_FAR | PROJECTION_RIGHT | PROJECTION_BOTTOM)) {
            glColor3f(0,.5,.5); // dark cyan
        } else {
            glColor3f(1,0,0);
        }

        glm::vec2 firstPoint = getScaledScreenPoint(polygon->getVertex(0));
        glm::vec2 lastPoint(firstPoint);
    
        for (int i = 1; i < polygon->getVertexCount(); i++) {
            glm::vec2 thisPoint = getScaledScreenPoint(polygon->getVertex(i));

            glVertex2f(lastPoint.x, lastPoint.y);
            glVertex2f(thisPoint.x, thisPoint.y);
            lastPoint = thisPoint;
        }

        glVertex2f(lastPoint.x, lastPoint.y);
        glVertex2f(firstPoint.x, firstPoint.y);
    }

    // iterate our children and call render on them.
    for (int i = 0; i < CoverageMapV2::NUMBER_OF_CHILDREN; i++) {
        CoverageMap* childMap = map->getChild(i);
        if (childMap) {
            renderCoverageMapsRecursively(childMap);
        }
    }
}



// renderViewFrustum()
//
// Description: this will render the view frustum bounds for EITHER the head
//                 or the "myCamera". 
//
// Frustum rendering mode. For debug purposes, we allow drawing the frustum in a couple of different ways.
// We can draw it with each of these parts:
//    * Origin Direction/Up/Right vectors - these will be drawn at the point of the camera
//    * Near plane - this plane is drawn very close to the origin point.
//    * Right/Left planes - these two planes are drawn between the near and far planes.
//    * Far plane - the plane is drawn in the distance.
// Modes - the following modes, will draw the following parts.
//    * All - draws all the parts listed above
//    * Planes - draws the planes but not the origin vectors
//    * Origin Vectors - draws the origin vectors ONLY
//    * Near Plane - draws only the near plane
//    * Far Plane - draws only the far plane
void Application::renderViewFrustum(ViewFrustum& viewFrustum) {
    // Load it with the latest details!
    loadViewFrustum(_myCamera, viewFrustum);
    
    glm::vec3 position  = viewFrustum.getOffsetPosition();
    glm::vec3 direction = viewFrustum.getOffsetDirection();
    glm::vec3 up        = viewFrustum.getOffsetUp();
    glm::vec3 right     = viewFrustum.getOffsetRight();
    
    //  Get ready to draw some lines
    glDisable(GL_LIGHTING);
    glColor4f(1.0, 1.0, 1.0, 1.0);
    glLineWidth(1.0);
    glBegin(GL_LINES);

    if (Menu::getInstance()->getFrustumDrawMode() == FRUSTUM_DRAW_MODE_ALL
        || Menu::getInstance()->getFrustumDrawMode() == FRUSTUM_DRAW_MODE_VECTORS) {
        // Calculate the origin direction vectors
        glm::vec3 lookingAt      = position + (direction * 0.2f);
        glm::vec3 lookingAtUp    = position + (up * 0.2f);
        glm::vec3 lookingAtRight = position + (right * 0.2f);

        // Looking At = white
        glColor3f(1,1,1);
        glVertex3f(position.x, position.y, position.z);
        glVertex3f(lookingAt.x, lookingAt.y, lookingAt.z);

        // Looking At Up = purple
        glColor3f(1,0,1);
        glVertex3f(position.x, position.y, position.z);
        glVertex3f(lookingAtUp.x, lookingAtUp.y, lookingAtUp.z);

        // Looking At Right = cyan
        glColor3f(0,1,1);
        glVertex3f(position.x, position.y, position.z);
        glVertex3f(lookingAtRight.x, lookingAtRight.y, lookingAtRight.z);
    }

    if (Menu::getInstance()->getFrustumDrawMode() == FRUSTUM_DRAW_MODE_ALL
        || Menu::getInstance()->getFrustumDrawMode() == FRUSTUM_DRAW_MODE_PLANES
        || Menu::getInstance()->getFrustumDrawMode() == FRUSTUM_DRAW_MODE_NEAR_PLANE) {
        // Drawing the bounds of the frustum
        // viewFrustum.getNear plane - bottom edge 
        glColor3f(1,0,0);
        glVertex3f(viewFrustum.getNearBottomLeft().x, viewFrustum.getNearBottomLeft().y, viewFrustum.getNearBottomLeft().z);
        glVertex3f(viewFrustum.getNearBottomRight().x, viewFrustum.getNearBottomRight().y, viewFrustum.getNearBottomRight().z);

        // viewFrustum.getNear plane - top edge
        glVertex3f(viewFrustum.getNearTopLeft().x, viewFrustum.getNearTopLeft().y, viewFrustum.getNearTopLeft().z);
        glVertex3f(viewFrustum.getNearTopRight().x, viewFrustum.getNearTopRight().y, viewFrustum.getNearTopRight().z);

        // viewFrustum.getNear plane - right edge
        glVertex3f(viewFrustum.getNearBottomRight().x, viewFrustum.getNearBottomRight().y, viewFrustum.getNearBottomRight().z);
        glVertex3f(viewFrustum.getNearTopRight().x, viewFrustum.getNearTopRight().y, viewFrustum.getNearTopRight().z);

        // viewFrustum.getNear plane - left edge
        glVertex3f(viewFrustum.getNearBottomLeft().x, viewFrustum.getNearBottomLeft().y, viewFrustum.getNearBottomLeft().z);
        glVertex3f(viewFrustum.getNearTopLeft().x, viewFrustum.getNearTopLeft().y, viewFrustum.getNearTopLeft().z);
    }

    if (Menu::getInstance()->getFrustumDrawMode() == FRUSTUM_DRAW_MODE_ALL
        || Menu::getInstance()->getFrustumDrawMode() == FRUSTUM_DRAW_MODE_PLANES
        || Menu::getInstance()->getFrustumDrawMode() == FRUSTUM_DRAW_MODE_FAR_PLANE) {
        // viewFrustum.getFar plane - bottom edge 
        glColor3f(0,1,0);
        glVertex3f(viewFrustum.getFarBottomLeft().x, viewFrustum.getFarBottomLeft().y, viewFrustum.getFarBottomLeft().z);
        glVertex3f(viewFrustum.getFarBottomRight().x, viewFrustum.getFarBottomRight().y, viewFrustum.getFarBottomRight().z);

        // viewFrustum.getFar plane - top edge
        glVertex3f(viewFrustum.getFarTopLeft().x, viewFrustum.getFarTopLeft().y, viewFrustum.getFarTopLeft().z);
        glVertex3f(viewFrustum.getFarTopRight().x, viewFrustum.getFarTopRight().y, viewFrustum.getFarTopRight().z);

        // viewFrustum.getFar plane - right edge
        glVertex3f(viewFrustum.getFarBottomRight().x, viewFrustum.getFarBottomRight().y, viewFrustum.getFarBottomRight().z);
        glVertex3f(viewFrustum.getFarTopRight().x, viewFrustum.getFarTopRight().y, viewFrustum.getFarTopRight().z);

        // viewFrustum.getFar plane - left edge
        glVertex3f(viewFrustum.getFarBottomLeft().x, viewFrustum.getFarBottomLeft().y, viewFrustum.getFarBottomLeft().z);
        glVertex3f(viewFrustum.getFarTopLeft().x, viewFrustum.getFarTopLeft().y, viewFrustum.getFarTopLeft().z);
    }

    if (Menu::getInstance()->getFrustumDrawMode() == FRUSTUM_DRAW_MODE_ALL
        || Menu::getInstance()->getFrustumDrawMode() == FRUSTUM_DRAW_MODE_PLANES) {
        // RIGHT PLANE IS CYAN
        // right plane - bottom edge - viewFrustum.getNear to distant 
        glColor3f(0,1,1);
        glVertex3f(viewFrustum.getNearBottomRight().x, viewFrustum.getNearBottomRight().y, viewFrustum.getNearBottomRight().z);
        glVertex3f(viewFrustum.getFarBottomRight().x, viewFrustum.getFarBottomRight().y, viewFrustum.getFarBottomRight().z);

        // right plane - top edge - viewFrustum.getNear to distant
        glVertex3f(viewFrustum.getNearTopRight().x, viewFrustum.getNearTopRight().y, viewFrustum.getNearTopRight().z);
        glVertex3f(viewFrustum.getFarTopRight().x, viewFrustum.getFarTopRight().y, viewFrustum.getFarTopRight().z);

        // LEFT PLANE IS BLUE
        // left plane - bottom edge - viewFrustum.getNear to distant
        glColor3f(0,0,1);
        glVertex3f(viewFrustum.getNearBottomLeft().x, viewFrustum.getNearBottomLeft().y, viewFrustum.getNearBottomLeft().z);
        glVertex3f(viewFrustum.getFarBottomLeft().x, viewFrustum.getFarBottomLeft().y, viewFrustum.getFarBottomLeft().z);

        // left plane - top edge - viewFrustum.getNear to distant
        glVertex3f(viewFrustum.getNearTopLeft().x, viewFrustum.getNearTopLeft().y, viewFrustum.getNearTopLeft().z);
        glVertex3f(viewFrustum.getFarTopLeft().x, viewFrustum.getFarTopLeft().y, viewFrustum.getFarTopLeft().z);
    
        // focal plane - bottom edge
        glColor3f(1.0f, 0.0f, 1.0f);
        float focalProportion = (viewFrustum.getFocalLength() - viewFrustum.getNearClip()) /
            (viewFrustum.getFarClip() - viewFrustum.getNearClip());
        glm::vec3 focalBottomLeft = glm::mix(viewFrustum.getNearBottomLeft(), viewFrustum.getFarBottomLeft(), focalProportion);
        glm::vec3 focalBottomRight = glm::mix(viewFrustum.getNearBottomRight(),
            viewFrustum.getFarBottomRight(), focalProportion);
        glVertex3f(focalBottomLeft.x, focalBottomLeft.y, focalBottomLeft.z);
        glVertex3f(focalBottomRight.x, focalBottomRight.y, focalBottomRight.z);

        // focal plane - top edge
        glm::vec3 focalTopLeft = glm::mix(viewFrustum.getNearTopLeft(), viewFrustum.getFarTopLeft(), focalProportion);
        glm::vec3 focalTopRight = glm::mix(viewFrustum.getNearTopRight(), viewFrustum.getFarTopRight(), focalProportion);
        glVertex3f(focalTopLeft.x, focalTopLeft.y, focalTopLeft.z);
        glVertex3f(focalTopRight.x, focalTopRight.y, focalTopRight.z);

        // focal plane - left edge
        glVertex3f(focalBottomLeft.x, focalBottomLeft.y, focalBottomLeft.z);
        glVertex3f(focalTopLeft.x, focalTopLeft.y, focalTopLeft.z);

        // focal plane - right edge
        glVertex3f(focalBottomRight.x, focalBottomRight.y, focalBottomRight.z);
        glVertex3f(focalTopRight.x, focalTopRight.y, focalTopRight.z);
    }
    glEnd();
    glEnable(GL_LIGHTING);

    if (Menu::getInstance()->getFrustumDrawMode() == FRUSTUM_DRAW_MODE_ALL
        || Menu::getInstance()->getFrustumDrawMode() == FRUSTUM_DRAW_MODE_KEYHOLE) {
        // Draw the keyhole
        float keyholeRadius = viewFrustum.getKeyholeRadius();
        if (keyholeRadius > 0.0f) {
            glPushMatrix();
            glColor4f(1, 1, 0, 1);
            glTranslatef(position.x, position.y, position.z); // where we actually want it!
            glutWireSphere(keyholeRadius, 20, 20);
            glPopMatrix();
        }
    }
}

void Application::injectVoxelAddedSoundEffect() {
    AudioInjector* voxelInjector = AudioInjectionManager::injectorWithCapacity(11025);
    
    if (voxelInjector) {
        voxelInjector->setPosition(glm::vec3(_mouseVoxel.x, _mouseVoxel.y, _mouseVoxel.z));
        //voxelInjector->setBearing(-1 * _myAvatar.getAbsoluteHeadYaw());
        voxelInjector->setVolume (16 * pow (_mouseVoxel.s, 2) / .0000001); //255 is max, and also default value
    
        /* for (int i = 0; i
         < 22050; i++) {
         if (i % 4 == 0) {
         voxelInjector->addSample(4000);
         } else if (i % 4 == 1) {
         voxelInjector->addSample(0);
         } else if (i % 4 == 2) {
         voxelInjector->addSample(-4000);
         } else {
         voxelInjector->addSample(0);
         }
         */
    
        const float BIG_VOXEL_MIN_SIZE = .01f;
    
        for (int i = 0; i < 11025; i++) {
        
            /*
             A440 square wave
             if (sin(i * 2 * PIE / 50)>=0) {
             voxelInjector->addSample(4000);
             } else {
             voxelInjector->addSample(-4000);
             }
             */
        
            if (_mouseVoxel.s > BIG_VOXEL_MIN_SIZE) {
                voxelInjector->addSample(20000 * sin((i * 2 * PIE) / (500 * sin((i + 1) / 200))));
            } else {
                voxelInjector->addSample(16000 * sin(i / (1.5 * log (_mouseVoxel.s / .0001) * ((i + 11025) / 5512.5)))); //808
            }
        }
    
        //voxelInjector->addSample(32500 * sin(i/(2 * 1 * ((i+5000)/5512.5)))); //80
        //voxelInjector->addSample(20000 * sin(i/(6 * (_mouseVoxel.s/.001) *((i+5512.5)/5512.5)))); //808
        //voxelInjector->addSample(20000 * sin(i/(6 * ((i+5512.5)/5512.5)))); //808
        //voxelInjector->addSample(4000 * sin(i * 2 * PIE /50)); //A440 sine wave
        //voxelInjector->addSample(4000 * sin(i * 2 * PIE /50) * sin (i/500)); //A440 sine wave with amplitude modulation
    
        //FM library
        //voxelInjector->addSample(20000 * sin((i * 2 * PIE) /(500*sin((i+1)/200))));  //FM 1 dubstep
        //voxelInjector->addSample(20000 * sin((i * 2 * PIE) /(300*sin((i+1)/5.0))));  //FM 2 flange sweep
        //voxelInjector->addSample(10000 * sin((i * 2 * PIE) /(500*sin((i+1)/500.0))));  //FM 3 resonant pulse

        AudioInjectionManager::threadInjector(voxelInjector);
    }
}

bool Application::maybeEditVoxelUnderCursor() {
    if (Menu::getInstance()->isOptionChecked(MenuOption::VoxelAddMode)
        || Menu::getInstance()->isOptionChecked(MenuOption::VoxelColorMode)) {
        if (_mouseVoxel.s != 0) {
            PACKET_TYPE message = Menu::getInstance()->isOptionChecked(MenuOption::DestructiveAddVoxel)
                ? PACKET_TYPE_SET_VOXEL_DESTRUCTIVE
                : PACKET_TYPE_SET_VOXEL;
            _voxelEditSender.sendVoxelEditMessage(message, _mouseVoxel);
            
            // create the voxel locally so it appears immediately
            _voxels.createVoxel(_mouseVoxel.x, _mouseVoxel.y, _mouseVoxel.z, _mouseVoxel.s,
                                _mouseVoxel.red, _mouseVoxel.green, _mouseVoxel.blue,
                                Menu::getInstance()->isOptionChecked(MenuOption::DestructiveAddVoxel));

            // Implement voxel fade effect
            VoxelFade fade(VoxelFade::FADE_OUT, 1.0f, 1.0f, 1.0f);
            const float VOXEL_BOUNDS_ADJUST = 0.01f;
            float slightlyBigger = _mouseVoxel.s * VOXEL_BOUNDS_ADJUST;
            fade.voxelDetails.x = _mouseVoxel.x - slightlyBigger;
            fade.voxelDetails.y = _mouseVoxel.y - slightlyBigger;
            fade.voxelDetails.z = _mouseVoxel.z - slightlyBigger;
            fade.voxelDetails.s = _mouseVoxel.s + slightlyBigger + slightlyBigger;
            _voxelFades.push_back(fade);
            
            // inject a sound effect
            injectVoxelAddedSoundEffect();
            
            // remember the position for drag detection
            _justEditedVoxel = true;
            
        }
    } else if (Menu::getInstance()->isOptionChecked(MenuOption::VoxelDeleteMode)) {
        deleteVoxelUnderCursor();
        VoxelFade fade(VoxelFade::FADE_OUT, 1.0f, 1.0f, 1.0f);
        const float VOXEL_BOUNDS_ADJUST = 0.01f;
        float slightlyBigger = _mouseVoxel.s * VOXEL_BOUNDS_ADJUST;
        fade.voxelDetails.x = _mouseVoxel.x - slightlyBigger;
        fade.voxelDetails.y = _mouseVoxel.y - slightlyBigger;
        fade.voxelDetails.z = _mouseVoxel.z - slightlyBigger;
        fade.voxelDetails.s = _mouseVoxel.s + slightlyBigger + slightlyBigger;
        _voxelFades.push_back(fade);
        
    } else if (Menu::getInstance()->isOptionChecked(MenuOption::VoxelGetColorMode)) {
        eyedropperVoxelUnderCursor();
    } else {
        return false;
    }

    return true;
}

void Application::deleteVoxelUnderCursor() {
    if (_mouseVoxel.s != 0) {
        // sending delete to the server is sufficient, server will send new version so we see updates soon enough
        _voxelEditSender.sendVoxelEditMessage(PACKET_TYPE_ERASE_VOXEL, _mouseVoxel);

        // delete it locally to see the effect immediately (and in case no voxel server is present)
        _voxels.deleteVoxelAt(_mouseVoxel.x, _mouseVoxel.y, _mouseVoxel.z, _mouseVoxel.s);

        AudioInjector* voxelInjector = AudioInjectionManager::injectorWithCapacity(5000);
        
        if (voxelInjector) {
            voxelInjector->setPosition(glm::vec3(_mouseVoxel.x, _mouseVoxel.y, _mouseVoxel.z));
            //voxelInjector->setBearing(0); //straight down the z axis
            voxelInjector->setVolume (255); //255 is max, and also default value
            
            
            for (int i = 0; i < 5000; i++) {
                voxelInjector->addSample(10000 * sin((i * 2 * PIE) / (500 * sin((i + 1) / 500.0))));  //FM 3 resonant pulse
                //voxelInjector->addSample(20000 * sin((i) /((4 / _mouseVoxel.s) * sin((i)/(20 * _mouseVoxel.s / .001)))));  //FM 2 comb filter
            }
            
            AudioInjectionManager::threadInjector(voxelInjector);
        }
    }
    // remember the position for drag detection
    _justEditedVoxel = true;
}

void Application::eyedropperVoxelUnderCursor() {
    VoxelNode* selectedNode = _voxels.getVoxelAt(_mouseVoxel.x, _mouseVoxel.y, _mouseVoxel.z, _mouseVoxel.s);
    if (selectedNode && selectedNode->isColored()) {
        QColor selectedColor(selectedNode->getColor()[RED_INDEX], 
                             selectedNode->getColor()[GREEN_INDEX], 
                             selectedNode->getColor()[BLUE_INDEX]);

        if (selectedColor.isValid()) {
            QAction* voxelPaintColorAction = Menu::getInstance()->getActionForOption(MenuOption::VoxelPaintColor);
            voxelPaintColorAction->setData(selectedColor);
            voxelPaintColorAction->setIcon(Swatch::createIcon(selectedColor));
        }
    }
}

void Application::toggleFollowMode() {
    glm::vec3 mouseRayOrigin, mouseRayDirection;
    _viewFrustum.computePickRay(_pieMenu.getX() / (float)_glWidget->width(),
                                _pieMenu.getY() / (float)_glWidget->height(),
                                mouseRayOrigin, mouseRayDirection);
    glm::vec3 eyePositionIgnored;
    QUuid nodeUUIDIgnored;
    Avatar* leadingAvatar = findLookatTargetAvatar(mouseRayOrigin, mouseRayDirection, eyePositionIgnored, nodeUUIDIgnored);

    _myAvatar.follow(leadingAvatar);
}

void Application::resetSensors() {
    _headMouseX = _mouseX = _glWidget->width() / 2;
    _headMouseY = _mouseY = _glWidget->height() / 2;
    
    if (_serialHeadSensor.isActive()) {
        _serialHeadSensor.resetAverages();
    }
    _webcam.reset();
    _faceshift.reset();
    QCursor::setPos(_headMouseX, _headMouseY);
    _myAvatar.reset();
    _myTransmitter.resetLevels();
    _myAvatar.setVelocity(glm::vec3(0,0,0));
    _myAvatar.setThrust(glm::vec3(0,0,0));
    
    _audio.reset();
}

static void setShortcutsEnabled(QWidget* widget, bool enabled) {
    foreach (QAction* action, widget->actions()) {
        QKeySequence shortcut = action->shortcut();
        if (!shortcut.isEmpty() && (shortcut[0] & (Qt::CTRL | Qt::ALT | Qt::META)) == 0) {
            // it's a shortcut that may coincide with a "regular" key, so switch its context
            action->setShortcutContext(enabled ? Qt::WindowShortcut : Qt::WidgetShortcut);
        }
    }
    foreach (QObject* child, widget->children()) {
        if (child->isWidgetType()) {
            setShortcutsEnabled(static_cast<QWidget*>(child), enabled);
        }
    }
}

void Application::setMenuShortcutsEnabled(bool enabled) {
    setShortcutsEnabled(_window->menuBar(), enabled);
}

void Application::updateCursor() {
    _glWidget->setCursor(OculusManager::isConnected() && _window->windowState().testFlag(Qt::WindowFullScreen) ?
        Qt::BlankCursor : Qt::ArrowCursor);
}

void Application::attachNewHeadToNode(Node* newNode) {
    if (newNode->getLinkedData() == NULL) {
        newNode->setLinkedData(new Avatar(newNode));
    }
}

void Application::updateWindowTitle(){
    QString title = "";
    QString username = _profile.getUsername();
    if(!username.isEmpty()){
        title += _profile.getUsername();
        title += " @ ";
    }
    title += _profile.getLastDomain();

    qDebug("Application title set to: %s.\n", title.toStdString().c_str());
    _window->setWindowTitle(title);
}

void Application::domainChanged(QString domain) {
    // update the user's last domain in their Profile (which will propagate to data-server)
    _profile.updateDomain(domain);
    
    updateWindowTitle();

    // reset the environment so that we don't erroneously end up with multiple
    _environment.resetToDefault();
}

void Application::nodeAdded(Node* node) {
    
}

void Application::nodeKilled(Node* node) {
    if (node->getType() == NODE_TYPE_VOXEL_SERVER) {
        QUuid nodeUUID = node->getUUID();
        // see if this is the first we've heard of this node...
        if (_voxelServerJurisdictions.find(nodeUUID) != _voxelServerJurisdictions.end()) {
            unsigned char* rootCode = _voxelServerJurisdictions[nodeUUID].getRootOctalCode();
            VoxelPositionSize rootDetails;
            voxelDetailsForCode(rootCode, rootDetails);

            printf("voxel server going away...... v[%f, %f, %f, %f]\n",
                rootDetails.x, rootDetails.y, rootDetails.z, rootDetails.s);
                
            // Add the jurisditionDetails object to the list of "fade outs"
            VoxelFade fade(VoxelFade::FADE_OUT, NODE_KILLED_RED, NODE_KILLED_GREEN, NODE_KILLED_BLUE);
            fade.voxelDetails = rootDetails;
            const float slightly_smaller = 0.99;
            fade.voxelDetails.s = fade.voxelDetails.s * slightly_smaller;
            _voxelFades.push_back(fade);
        }
    } else if (node->getLinkedData() == _lookatTargetAvatar) {
        _lookatTargetAvatar = NULL;
    }
}

int Application::parseVoxelStats(unsigned char* messageData, ssize_t messageLength, sockaddr senderAddress) {

    // parse the incoming stats data, and stick it into our averaging stats object for now... even though this
    // means mixing in stats from potentially multiple servers.
    int statsMessageLength = _voxelSceneStats.unpackFromMessage(messageData, messageLength);

    // But, also identify the sender, and keep track of the contained jurisdiction root for this server
    Node* voxelServer = NodeList::getInstance()->nodeWithAddress(&senderAddress);
    
    // quick fix for crash... why would voxelServer be NULL?
    if (voxelServer) {
        QUuid nodeUUID = voxelServer->getUUID();

        VoxelPositionSize rootDetails;
        voxelDetailsForCode(_voxelSceneStats.getJurisdictionRoot(), rootDetails);
        
        // see if this is the first we've heard of this node...
        if (_voxelServerJurisdictions.find(nodeUUID) == _voxelServerJurisdictions.end()) {
            printf("stats from new voxel server... v[%f, %f, %f, %f]\n",
                rootDetails.x, rootDetails.y, rootDetails.z, rootDetails.s);

            // Add the jurisditionDetails object to the list of "fade outs"
            VoxelFade fade(VoxelFade::FADE_OUT, NODE_ADDED_RED, NODE_ADDED_GREEN, NODE_ADDED_BLUE);
            fade.voxelDetails = rootDetails;
            const float slightly_smaller = 0.99;
            fade.voxelDetails.s = fade.voxelDetails.s * slightly_smaller;
            _voxelFades.push_back(fade);
        }
        // store jurisdiction details for later use
        // This is bit of fiddling is because JurisdictionMap assumes it is the owner of the values used to construct it
        // but VoxelSceneStats thinks it's just returning a reference to it's contents. So we need to make a copy of the
        // details from the VoxelSceneStats to construct the JurisdictionMap
        JurisdictionMap jurisdictionMap;
        jurisdictionMap.copyContents(_voxelSceneStats.getJurisdictionRoot(), _voxelSceneStats.getJurisdictionEndNodes());
        _voxelServerJurisdictions[nodeUUID] = jurisdictionMap;
    }
    return statsMessageLength;
}

//  Receive packets from other nodes/servers and decide what to do with them!
void* Application::networkReceive(void* args) {
    PerformanceWarning warn(Menu::getInstance()->isOptionChecked(MenuOption::PipelineWarnings), 
        "Application::networkReceive()");

    sockaddr senderAddress;
    ssize_t bytesReceived;
    
    Application* app = Application::getInstance();
    while (!app->_stopNetworkReceiveThread) {
        if (NodeList::getInstance()->getNodeSocket()->receive(&senderAddress, app->_incomingPacket, &bytesReceived)) {
        
            app->_packetCount++;
            app->_bytesCount += bytesReceived;
            
            if (packetVersionMatch(app->_incomingPacket)) {
                // only process this packet if we have a match on the packet version
                switch (app->_incomingPacket[0]) {
                    case PACKET_TYPE_TRANSMITTER_DATA_V2:
                        //  V2 = IOS transmitter app
                        app->_myTransmitter.processIncomingData(app->_incomingPacket, bytesReceived);
                        
                        break;
                    case PACKET_TYPE_MIXED_AUDIO:
                        app->_audio.addReceivedAudioToBuffer(app->_incomingPacket, bytesReceived);
                        break;
                    case PACKET_TYPE_VOXEL_DATA:
                    case PACKET_TYPE_VOXEL_DATA_MONOCHROME:
                    case PACKET_TYPE_Z_COMMAND:
                    case PACKET_TYPE_ERASE_VOXEL:
                    case PACKET_TYPE_VOXEL_STATS:
                    case PACKET_TYPE_ENVIRONMENT_DATA: {
                        PerformanceWarning warn(Menu::getInstance()->isOptionChecked(MenuOption::PipelineWarnings), 
                            "Application::networkReceive()... _voxelProcessor.queueReceivedPacket()");
                    
                        // add this packet to our list of voxel packets and process them on the voxel processing
                        app->_voxelProcessor.queueReceivedPacket(senderAddress, app->_incomingPacket, bytesReceived);
                        break;
                    }
                    case PACKET_TYPE_BULK_AVATAR_DATA:
                        NodeList::getInstance()->processBulkNodeData(&senderAddress,
                                                                     app->_incomingPacket,
                                                                     bytesReceived);
                        getInstance()->_bandwidthMeter.inputStream(BandwidthMeter::AVATARS).updateValue(bytesReceived);
                        break;
                    case PACKET_TYPE_AVATAR_URLS:
                        processAvatarURLsMessage(app->_incomingPacket, bytesReceived);
                        break;
                    case PACKET_TYPE_AVATAR_FACE_VIDEO:
                        processAvatarFaceVideoMessage(app->_incomingPacket, bytesReceived);
                        break;
                    case PACKET_TYPE_DATA_SERVER_GET:
                    case PACKET_TYPE_DATA_SERVER_PUT:
                    case PACKET_TYPE_DATA_SERVER_SEND:
                    case PACKET_TYPE_DATA_SERVER_CONFIRM:
                        DataServerClient::processMessageFromDataServer(app->_incomingPacket, bytesReceived);
                        break;
                    default:
                        NodeList::getInstance()->processNodeData(&senderAddress, app->_incomingPacket, bytesReceived);
                        break;
                }
            }
        } else if (!app->_enableNetworkThread) {
            break;
        }
    }
    
    if (app->_enableNetworkThread) {
        pthread_exit(0); 
    }
    return NULL; 
}

void Application::packetSentNotification(ssize_t length) {
    _bandwidthMeter.outputStream(BandwidthMeter::VOXELS).updateValue(length); 
}
<|MERGE_RESOLUTION|>--- conflicted
+++ resolved
@@ -1959,48 +1959,28 @@
     if (_faceshift.isActive()) {
         _myAvatar.getHead().setAngularVelocity(_faceshift.getHeadAngularVelocity());
     }
-
-<<<<<<< HEAD
-    updateLookatTargetAvatar(mouseRayOrigin, mouseRayDirection, lookAtSpot);
+}
+
+void Application::updateMyAvatarLookAtPosition(glm::vec3& lookAtSpot, glm::vec3& lookAtRayOrigin, 
+        glm::vec3& lookAtRayDirection) {
+
+    bool showWarnings = Menu::getInstance()->isOptionChecked(MenuOption::PipelineWarnings);
+    PerformanceWarning warn(showWarnings, "Application::updateMyAvatarLookAtPosition()");
+    
     if (!_lookatTargetAvatar) {
         if (_isHoverVoxel) {
             //  Look at the hovered voxel
             lookAtSpot = getMouseVoxelWorldCoordinates(_hoverVoxel);
-=======
-    // if we have faceshift, use that to compute the lookat direction
-    if (_faceshift.isActive()) {
-        lookAtRayOrigin = _myAvatar.getHead().calculateAverageEyePosition();
-        lookAtRayDirection = _myAvatar.getHead().getOrientation() * glm::quat(glm::radians(glm::vec3(
-            _faceshift.getEstimatedEyePitch(), _faceshift.getEstimatedEyeYaw(), 0.0f))) * glm::vec3(0.0f, 0.0f, -1.0f);
-    }
-}
-
-void Application::updateMyAvatarLookAtPosition(glm::vec3& lookAtSpot, glm::vec3& lookAtRayOrigin, 
-        glm::vec3& lookAtRayDirection) {
-
-    bool showWarnings = Menu::getInstance()->isOptionChecked(MenuOption::PipelineWarnings);
-    PerformanceWarning warn(showWarnings, "Application::updateMyAvatarLookAtPosition()");
-    
-    if (_lookatTargetAvatar && !_faceshift.isActive()) {
-        // If the mouse is over another avatar's head...
-         _myAvatar.getHead().setLookAtPosition(lookAtSpot);
-    
-    } else if (_isHoverVoxel && !_faceshift.isActive()) {
-        //  Look at the hovered voxel
-        lookAtSpot = getMouseVoxelWorldCoordinates(_hoverVoxel);
-        _myAvatar.getHead().setLookAtPosition(lookAtSpot);
->>>>>>> a57f13e7
-        
+            
         } else if (_myCamera.getMode() == CAMERA_MODE_MIRROR) {
             lookAtSpot = _myCamera.getPosition();
         
         } else {
             //  Just look in direction of the mouse ray
             const float FAR_AWAY_STARE = TREE_SCALE;
-            lookAtSpot = mouseRayOrigin + mouseRayDirection * FAR_AWAY_STARE;
-        }
-    }
-<<<<<<< HEAD
+            lookAtSpot = lookAtRayOrigin + lookAtRayDirection * FAR_AWAY_STARE;
+        }
+    }
     if (_faceshift.isActive()) {
         // deflect using Faceshift gaze data
         glm::vec3 origin = _myAvatar.getHead().calculateAverageEyePosition();
@@ -2012,7 +1992,6 @@
                 glm::inverse(_myCamera.getRotation()) * (lookAtSpot - origin);
     }
     _myAvatar.getHead().setLookAtPosition(lookAtSpot);
-=======
 }
 
 void Application::updateHoverVoxels(float deltaTime, glm::vec3& mouseRayOrigin, glm::vec3& mouseRayDirection, 
@@ -2020,7 +1999,6 @@
 
     bool showWarnings = Menu::getInstance()->isOptionChecked(MenuOption::PipelineWarnings);
     PerformanceWarning warn(showWarnings, "Application::updateHoverVoxels()");
->>>>>>> a57f13e7
 
     //  If we have clicked on a voxel, update it's color
     if (_isHoverVoxelSounding) {
