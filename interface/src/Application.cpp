--- conflicted
+++ resolved
@@ -629,17 +629,8 @@
     auto userInputMapper = DependencyManager::get<UserInputMapper>();
     connect(userInputMapper.data(), &UserInputMapper::actionEvent, _controllerScriptingInterface, &ControllerScriptingInterface::actionEvent);
     connect(userInputMapper.data(), &UserInputMapper::actionEvent, [this](int action, float state) {
-<<<<<<< HEAD
-        if (state) {
-            switch (controller::Action(action)) {
-            case controller::Action::TOGGLE_MUTE:
-                DependencyManager::get<AudioClient>()->toggleMute();
-                break;
-            }
-=======
         if (state && action == toInt(controller::Action::TOGGLE_MUTE)) {
             DependencyManager::get<AudioClient>()->toggleMute();
->>>>>>> 5466fa1d
         }
     });
 
