--- conflicted
+++ resolved
@@ -125,13 +125,7 @@
 }
 
 void Faceshift::noteConnected() {
-<<<<<<< HEAD
-    qDebug("Faceshift: Connected.\n");
-
-=======
     qDebug("Faceshift: Connected.");
-    
->>>>>>> 83257539
     // request the list of blendshape names
     string message;
     fsBinaryStream::encode_message(message, fsMsgSendBlendshapeNames());
