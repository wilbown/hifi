--- conflicted
+++ resolved
@@ -322,12 +322,7 @@
             qCDebug(commerce) << "read private key";
             RSA_free(key);
             // K -- add the public key since we have a legit private key associated with it
-<<<<<<< HEAD
             _publicKeys.push_back(QUrl::toPercentEncoding(publicKey.toBase64()));
-
-=======
-            _publicKeys.push_back(publicKey.toBase64());
->>>>>>> 06641ade
             return false;
         }
     }
