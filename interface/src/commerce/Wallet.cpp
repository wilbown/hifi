--- conflicted
+++ resolved
@@ -338,14 +338,11 @@
         walletScriptingInterface->setWalletStatus(status);
         emit walletStatusResult(status);
     });
-<<<<<<< HEAD
-=======
 
     auto accountManager = DependencyManager::get<AccountManager>();
     connect(accountManager.data(), &AccountManager::usernameChanged, this, [&]() {
         getWalletStatus();
     });
->>>>>>> b105248d
 }
 
 Wallet::~Wallet() {
