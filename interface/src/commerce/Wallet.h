//
//  Wallet.h
//  interface/src/commerce
//
//  API for secure keypair management
//
//  Created by Howard Stearns on 8/4/17.
//  Copyright 2017 High Fidelity, Inc.
//
//  Distributed under the Apache License, Version 2.0.
//  See the accompanying file LICENSE or http://www.apache.org/licenses/LICENSE-2.0.html
//

#ifndef hifi_Wallet_h
#define hifi_Wallet_h

#include <DependencyManager.h>

class Wallet : public QObject, public Dependency {
    Q_OBJECT
    SINGLETON_DEPENDENCY

public:
    // These are currently blocking calls, although they might take a moment.
    bool createIfNeeded();
    bool generateKeyPair();
    QStringList listPublicKeys();
<<<<<<< HEAD
    QString signWithKey(const QByteArray& text, const QString& key);

private:
    QStringList _publicKeys{};

=======
    QString signWithKey(const QString& text, const QString& key);
    void chooseSecurityImage(uint imageID);
    void getSecurityImage();

signals:
    void securityImageResult(uint imageID);

protected:
    // ALWAYS add SecurityImage enum values to the END of the enum.
    // They must be in the same order as the images are listed in
    //     SecurityImageSelection.qml
    enum SecurityImage {
        NONE = 0,
        Cat,
        Car,
        Dog,
        Stars,
        Plane,
        Gingerbread
    };

private:
    QStringList _publicKeys{};
    SecurityImage _chosenSecurityImage = SecurityImage::NONE;
>>>>>>> 714027d2
};

#endif // hifi_Wallet_h<|MERGE_RESOLUTION|>--- conflicted
+++ resolved
@@ -25,14 +25,7 @@
     bool createIfNeeded();
     bool generateKeyPair();
     QStringList listPublicKeys();
-<<<<<<< HEAD
     QString signWithKey(const QByteArray& text, const QString& key);
-
-private:
-    QStringList _publicKeys{};
-
-=======
-    QString signWithKey(const QString& text, const QString& key);
     void chooseSecurityImage(uint imageID);
     void getSecurityImage();
 
@@ -56,7 +49,6 @@
 private:
     QStringList _publicKeys{};
     SecurityImage _chosenSecurityImage = SecurityImage::NONE;
->>>>>>> 714027d2
 };
 
 #endif // hifi_Wallet_h