//
//  main.cpp
//  Voxel Server
//
//  Created by Stephen Birara on 03/06/13.
//  Copyright (c) 2012 High Fidelity, Inc. All rights reserved.
//


#include <cmath>
#include <cstdlib>
#include <cstring>
#include <cstdio>
#include <OctalCode.h>
#include <AgentList.h>
#include <VoxelTree.h>
#include "VoxelAgentData.h"
#include <SharedUtil.h>

#ifdef _WIN32
#include "Syssocket.h"
#include "Systime.h"
#else
#include <sys/time.h>
#include <arpa/inet.h>
#include <ifaddrs.h>
#endif

const int VOXEL_LISTEN_PORT = 40106;

const int VERTICES_PER_VOXEL = 8;
const int VERTEX_POINTS_PER_VOXEL = 3 * VERTICES_PER_VOXEL;
const int COLOR_VALUES_PER_VOXEL = 3 * VERTICES_PER_VOXEL;

const int VOXEL_SIZE_BYTES = 3 + (3 * sizeof(float));
const int VOXELS_PER_PACKET = (MAX_PACKET_SIZE - 1) / VOXEL_SIZE_BYTES;

const int MIN_BRIGHTNESS = 64;
const float DEATH_STAR_RADIUS = 4.0;
const float MAX_CUBE = 0.05f;

const int VOXEL_SEND_INTERVAL_USECS = 30 * 1000;
const int PACKETS_PER_CLIENT_PER_INTERVAL = 3;

const int MAX_VOXEL_TREE_DEPTH_LEVELS = 4;

AgentList agentList('V', VOXEL_LISTEN_PORT);
VoxelTree randomTree;

<<<<<<< HEAD
void randomlyFillVoxelTree(int levelsToGo, VoxelNode *currentRootNode) {
=======
void addRandomSphere(VoxelTree * tree) {
	float r = randFloatInRange(0.05,0.1);
	float xc = randFloatInRange(r,(1-r));
	float yc = randFloatInRange(r,(1-r));
	float zc = randFloatInRange(r,(1-r));
	float s = 0.001; // size of voxels to make up surface of sphere
	bool solid = true;

	printf("random sphere\n");
	printf("radius=%f\n",r);
	printf("xc=%f\n",xc);
	printf("yc=%f\n",yc);
	printf("zc=%f\n",zc);

	tree->createSphere(r,xc,yc,zc,s,solid);
}

int randomlyFillVoxelTree(int levelsToGo, VoxelNode *currentRootNode) {
>>>>>>> 055c46c6
    // randomly generate children for this node
    // the first level of the tree (where levelsToGo = MAX_VOXEL_TREE_DEPTH_LEVELS) has all 8
    if (levelsToGo > 0) {

        bool createdChildren = false;
        int colorArray[4] = {};
        
        createdChildren = false;
        
        for (int i = 0; i < 8; i++) {
            if (true) {
                // create a new VoxelNode to put here
                currentRootNode->children[i] = new VoxelNode();
                
                // give this child it's octal code
                currentRootNode->children[i]->octalCode = childOctalCode(currentRootNode->octalCode, i);
                
                randomlyFillVoxelTree(levelsToGo - 1, currentRootNode->children[i]);

                if (currentRootNode->children[i]->color[3] == 1) {
                    for (int c = 0; c < 3; c++) {
                        colorArray[c] += currentRootNode->children[i]->color[c];
                    }
                    
                    colorArray[3]++;
                }
                
                createdChildren = true;
            }
        }
        
        if (!createdChildren) {
            // we didn't create any children for this node, making it a leaf
            // give it a random color
            currentRootNode->setRandomColor(MIN_BRIGHTNESS);
        } else {
            // set the color value for this node
            currentRootNode->setColorFromAverageOfChildren(colorArray);
        }
    } else {
        // this is a leaf node, just give it a color
        currentRootNode->setRandomColor(MIN_BRIGHTNESS);
    }
}

void *distributeVoxelsToListeners(void *args) {
    
    timeval lastSendTime;
    
    unsigned char *stopOctal;
    int packetCount;
    
    int totalBytesSent;
    
    unsigned char *voxelPacket = new unsigned char[MAX_VOXEL_PACKET_SIZE];
    unsigned char *voxelPacketEnd;
    
    float treeRoot[3] = {-40, 0, -40};
    
    while (true) {
        gettimeofday(&lastSendTime, NULL);
        
        // enumerate the agents to send 3 packets to each
        for (int i = 0; i < agentList.getAgents().size(); i++) {
            
            Agent *thisAgent = (Agent *)&agentList.getAgents()[i];
            VoxelAgentData *agentData = (VoxelAgentData *)(thisAgent->getLinkedData());
            
            // lock this agent's delete mutex so that the delete thread doesn't
            // kill the agent while we are working with it
            pthread_mutex_lock(&thisAgent->deleteMutex);
            
            stopOctal = NULL;
            packetCount = 0;
            totalBytesSent = 0;
            randomTree.leavesWrittenToBitstream = 0;
            
            for (int j = 0; j < PACKETS_PER_CLIENT_PER_INTERVAL; j++) {
                voxelPacketEnd = voxelPacket;
                stopOctal = randomTree.loadBitstreamBuffer(voxelPacketEnd,
                                                           randomTree.rootNode,
                                                           agentData->rootMarkerNode,
                                                           agentData->position,
                                                           treeRoot,
                                                           stopOctal);
                
                agentList.getAgentSocket().send(thisAgent->getActiveSocket(), voxelPacket, voxelPacketEnd - voxelPacket);
                
                packetCount++;
                totalBytesSent += voxelPacketEnd - voxelPacket;
                
                if (agentData->rootMarkerNode->childrenVisitedMask == 255) {
                    break;
                }
            }
            
            // for any agent that has a root marker node with 8 visited children
            // recursively delete its marker nodes so we can revisit
            if (agentData->rootMarkerNode->childrenVisitedMask == 255) {
                delete agentData->rootMarkerNode;
                agentData->rootMarkerNode = new MarkerNode();
            }
            
            // unlock the delete mutex so the other thread can
            // kill the agent if it has dissapeared
            pthread_mutex_unlock(&thisAgent->deleteMutex);
        }
        
        // dynamically sleep until we need to fire off the next set of voxels
        double usecToSleep =  VOXEL_SEND_INTERVAL_USECS - (usecTimestampNow() - usecTimestamp(&lastSendTime));
        
        if (usecToSleep > 0) {
            usleep(usecToSleep);
        } else {
            std::cout << "Last send took too much time, not sleeping!\n";
        }
    }
    
    pthread_exit(0);
}

void attachVoxelAgentDataToAgent(Agent *newAgent) {
    if (newAgent->getLinkedData() == NULL) {
        newAgent->setLinkedData(new VoxelAgentData());
    }
}


int main(int argc, const char * argv[])
{
    setvbuf(stdout, NULL, _IOLBF, 0);

    // Handle Local Domain testing with the --local command line
    bool wantLocalDomain = cmdOptionExists(argc, argv, "--local");
    if (wantLocalDomain) {
    	printf("Local Domain MODE!\n");
		int ip = getLocalAddress();
		sprintf(DOMAIN_IP,"%d.%d.%d.%d", (ip & 0xFF), ((ip >> 8) & 0xFF),((ip >> 16) & 0xFF), ((ip >> 24) & 0xFF));
    }

    agentList.linkedDataCreateCallback = &attachVoxelAgentDataToAgent;
    agentList.startSilentAgentRemovalThread();
    agentList.startDomainServerCheckInThread();
    
    srand((unsigned)time(0));

<<<<<<< HEAD
    // create an octal code buffer and load it with 0 so that the recursive tree fill can give
    // octal codes to the tree nodes that it is creating
    randomlyFillVoxelTree(MAX_VOXEL_TREE_DEPTH_LEVELS, randomTree.rootNode);
=======
    // use our method to create a random voxel tree
    VoxelTree randomTree;

	// Check to see if the user passed in a command line option for loading a local
	// Voxel File. If so, load it now.
    bool wantColorRandomizer = !cmdOptionExists(argc, argv, "--NoColorRandomizer");
    const char* voxelsFilename = getCmdOption(argc, argv, "-i");
    if (voxelsFilename) {
	    randomTree.loadVoxelsFile(voxelsFilename,wantColorRandomizer);
	}
	if (!cmdOptionExists(argc, argv, "--NoRandomVoxelSheet")) {
		// create an octal code buffer and load it with 0 so that the recursive tree fill can give
		// octal codes to the tree nodes that it is creating
	    randomlyFillVoxelTree(MAX_VOXEL_TREE_DEPTH_LEVELS, randomTree.rootNode);
	}
	
	if (cmdOptionExists(argc, argv, "--AddRandomSpheres")) {
		addRandomSphere(&randomTree);
	}

    unsigned char *voxelPacket = new unsigned char[MAX_VOXEL_PACKET_SIZE];
    unsigned char *voxelPacketEnd;
    
    unsigned char *stopOctal;
    int packetCount;
    int totalBytesSent;
>>>>>>> 055c46c6
    
    pthread_t sendVoxelThread;
    pthread_create(&sendVoxelThread, NULL, distributeVoxelsToListeners, NULL);

    sockaddr agentPublicAddress;
    
    char *packetData = new char[MAX_PACKET_SIZE];
    ssize_t receivedBytes;

    // loop to send to agents requesting data
    while (true) {
        if (agentList.getAgentSocket().receive(&agentPublicAddress, packetData, &receivedBytes)) {
        	// XXXBHG: Hacked in support for 'I' insert command
            if (packetData[0] == 'I') {
            	unsigned short int itemNumber = (*((unsigned short int*)&packetData[1]));
            	printf("got I command from client receivedBytes=%ld itemNumber=%d\n",receivedBytes,itemNumber);
            	int atByte = 3;
            	unsigned char* pVoxelData = (unsigned char*)&packetData[3];
            	while (atByte < receivedBytes) {
            		unsigned char octets = (unsigned char)*pVoxelData;
            		int voxelDataSize = bytesRequiredForCodeLength(octets)+3; // 3 for color!
		            randomTree.readCodeColorBufferToTree(pVoxelData);
	            	//printf("readCodeColorBufferToTree() of size=%d  atByte=%d receivedBytes=%ld\n",voxelDataSize,atByte,receivedBytes);
            		// skip to next
            		pVoxelData+=voxelDataSize;
            		atByte+=voxelDataSize;
            	}
            	//printf("about to call pruneTree()\n");
				//randomTree.pruneTree(randomTree.rootNode); // hack
            }
            if (packetData[0] == 'H') {
<<<<<<< HEAD
                if (agentList.addOrUpdateAgent(&agentPublicAddress,
                                               &agentPublicAddress,
                                               packetData[0],
                                               agentList.getLastAgentId())) {
=======
                if (agentList.addOrUpdateAgent(&agentPublicAddress, &agentPublicAddress, packetData[0], agentList.getLastAgentId())) {
>>>>>>> 055c46c6
                    agentList.increaseAgentId();
                }
                
                agentList.updateAgentWithData(&agentPublicAddress, (void *)packetData, receivedBytes);
<<<<<<< HEAD
=======
                
                VoxelAgentData *agentData = (VoxelAgentData *) agentList.getAgents()[agentList.indexOfMatchingAgent(&agentPublicAddress)].getLinkedData();
                int newLevel = 10;
                if (newLevel > agentData->lastSentLevel) {
                    // the agent has already received a deeper level than this from us
                    // do nothing
                    
                    stopOctal = randomTree.rootNode->octalCode;
                    packetCount = 0;
                    totalBytesSent = 0;
                    randomTree.leavesWrittenToBitstream = 0;
                    while (stopOctal != NULL) {
                        voxelPacketEnd = voxelPacket;
                        stopOctal = randomTree.loadBitstreamBuffer(voxelPacketEnd,
                                                                   stopOctal,
                                                                   randomTree.rootNode,
                                                                   newLevel);
                        
                        agentList.getAgentSocket().send((sockaddr *)&agentPublicAddress,
                                                        voxelPacket,
                                                        voxelPacketEnd - voxelPacket);
                        
                        packetCount++;
                        totalBytesSent += voxelPacketEnd - voxelPacket;
                    }
                    
                    printf("%d packets sent to client totalling %d bytes\n", packetCount, totalBytesSent);
                    printf("%d leaves were sent - %f bpv\n",
                           randomTree.leavesWrittenToBitstream,
                           (float)totalBytesSent / randomTree.leavesWrittenToBitstream);
                    
                    agentData->lastSentLevel = newLevel;
                }
>>>>>>> 055c46c6
            }
        }
    }
    
    pthread_join(sendVoxelThread, NULL);

    return 0;
}<|MERGE_RESOLUTION|>--- conflicted
+++ resolved
@@ -47,28 +47,7 @@
 AgentList agentList('V', VOXEL_LISTEN_PORT);
 VoxelTree randomTree;
 
-<<<<<<< HEAD
 void randomlyFillVoxelTree(int levelsToGo, VoxelNode *currentRootNode) {
-=======
-void addRandomSphere(VoxelTree * tree) {
-	float r = randFloatInRange(0.05,0.1);
-	float xc = randFloatInRange(r,(1-r));
-	float yc = randFloatInRange(r,(1-r));
-	float zc = randFloatInRange(r,(1-r));
-	float s = 0.001; // size of voxels to make up surface of sphere
-	bool solid = true;
-
-	printf("random sphere\n");
-	printf("radius=%f\n",r);
-	printf("xc=%f\n",xc);
-	printf("yc=%f\n",yc);
-	printf("zc=%f\n",zc);
-
-	tree->createSphere(r,xc,yc,zc,s,solid);
-}
-
-int randomlyFillVoxelTree(int levelsToGo, VoxelNode *currentRootNode) {
->>>>>>> 055c46c6
     // randomly generate children for this node
     // the first level of the tree (where levelsToGo = MAX_VOXEL_TREE_DEPTH_LEVELS) has all 8
     if (levelsToGo > 0) {
@@ -215,38 +194,9 @@
     
     srand((unsigned)time(0));
 
-<<<<<<< HEAD
     // create an octal code buffer and load it with 0 so that the recursive tree fill can give
     // octal codes to the tree nodes that it is creating
     randomlyFillVoxelTree(MAX_VOXEL_TREE_DEPTH_LEVELS, randomTree.rootNode);
-=======
-    // use our method to create a random voxel tree
-    VoxelTree randomTree;
-
-	// Check to see if the user passed in a command line option for loading a local
-	// Voxel File. If so, load it now.
-    bool wantColorRandomizer = !cmdOptionExists(argc, argv, "--NoColorRandomizer");
-    const char* voxelsFilename = getCmdOption(argc, argv, "-i");
-    if (voxelsFilename) {
-	    randomTree.loadVoxelsFile(voxelsFilename,wantColorRandomizer);
-	}
-	if (!cmdOptionExists(argc, argv, "--NoRandomVoxelSheet")) {
-		// create an octal code buffer and load it with 0 so that the recursive tree fill can give
-		// octal codes to the tree nodes that it is creating
-	    randomlyFillVoxelTree(MAX_VOXEL_TREE_DEPTH_LEVELS, randomTree.rootNode);
-	}
-	
-	if (cmdOptionExists(argc, argv, "--AddRandomSpheres")) {
-		addRandomSphere(&randomTree);
-	}
-
-    unsigned char *voxelPacket = new unsigned char[MAX_VOXEL_PACKET_SIZE];
-    unsigned char *voxelPacketEnd;
-    
-    unsigned char *stopOctal;
-    int packetCount;
-    int totalBytesSent;
->>>>>>> 055c46c6
     
     pthread_t sendVoxelThread;
     pthread_create(&sendVoxelThread, NULL, distributeVoxelsToListeners, NULL);
@@ -278,54 +228,14 @@
 				//randomTree.pruneTree(randomTree.rootNode); // hack
             }
             if (packetData[0] == 'H') {
-<<<<<<< HEAD
                 if (agentList.addOrUpdateAgent(&agentPublicAddress,
                                                &agentPublicAddress,
                                                packetData[0],
                                                agentList.getLastAgentId())) {
-=======
-                if (agentList.addOrUpdateAgent(&agentPublicAddress, &agentPublicAddress, packetData[0], agentList.getLastAgentId())) {
->>>>>>> 055c46c6
                     agentList.increaseAgentId();
                 }
                 
                 agentList.updateAgentWithData(&agentPublicAddress, (void *)packetData, receivedBytes);
-<<<<<<< HEAD
-=======
-                
-                VoxelAgentData *agentData = (VoxelAgentData *) agentList.getAgents()[agentList.indexOfMatchingAgent(&agentPublicAddress)].getLinkedData();
-                int newLevel = 10;
-                if (newLevel > agentData->lastSentLevel) {
-                    // the agent has already received a deeper level than this from us
-                    // do nothing
-                    
-                    stopOctal = randomTree.rootNode->octalCode;
-                    packetCount = 0;
-                    totalBytesSent = 0;
-                    randomTree.leavesWrittenToBitstream = 0;
-                    while (stopOctal != NULL) {
-                        voxelPacketEnd = voxelPacket;
-                        stopOctal = randomTree.loadBitstreamBuffer(voxelPacketEnd,
-                                                                   stopOctal,
-                                                                   randomTree.rootNode,
-                                                                   newLevel);
-                        
-                        agentList.getAgentSocket().send((sockaddr *)&agentPublicAddress,
-                                                        voxelPacket,
-                                                        voxelPacketEnd - voxelPacket);
-                        
-                        packetCount++;
-                        totalBytesSent += voxelPacketEnd - voxelPacket;
-                    }
-                    
-                    printf("%d packets sent to client totalling %d bytes\n", packetCount, totalBytesSent);
-                    printf("%d leaves were sent - %f bpv\n",
-                           randomTree.leavesWrittenToBitstream,
-                           (float)totalBytesSent / randomTree.leavesWrittenToBitstream);
-                    
-                    agentData->lastSentLevel = newLevel;
-                }
->>>>>>> 055c46c6
             }
         }
     }
