--- conflicted
+++ resolved
@@ -41,17 +41,14 @@
     const QString getName() const override { return NAME; }
 
     bool isHandController() const override { return true; }
-<<<<<<< HEAD
     bool configurable() override { return true; }
 
     QString configurationLayout() override;
     void setConfigurationSettings(const QJsonObject configurationSettings) override;
     QJsonObject configurationSettings() override;
     void calibrate() override { _inputDevice->calibrateNextFrame(); }
-=======
     bool isHeadController() const override { return true; }
     bool isHeadControllerMounted() const;
->>>>>>> 92fe8145
 
     bool activate() override;
     void deactivate() override;
