--- conflicted
+++ resolved
@@ -12,28 +12,18 @@
 
 //
 var PLANT_SCRIPT_URL = Script.resolvePath("atp:/growingPlant/growingPlantEntityScript.js");
-<<<<<<< HEAD
 var WATER_CAN_SCRIPT_URL = Script.resolvePath("atp:/growingPlant/waterCanEntityScript.js"); 
-
-=======
-var WATER_CAN_SCRIPT_URL = Script.resolvePath("atp:/growingPlant/waterCanEntityScript.js");
->>>>>>> c87dae69
 Plant = function(spawnPosition, spawnRotation) {
-  print("EBL PLANT CONSTRUCTOR!")
   var orientation;
   if (spawnRotation !== undefined) {
     orientation = Quat.fromPitchYawRollDegrees(spawnRotation.x, spawnRotation.y, spawnRotation.z);
   } else {
     orientation = Camera.getOrientation();
   }
-  print("EBL ORIENTATION " + JSON.stringify(orientation));
   var bowlPosition = spawnPosition;
   var BOWL_MODEL_URL = "atp:/growingPlant/Flowers-Bowl.fbx";
-<<<<<<< HEAD
+  var BOWL_COLLISION_HULL_URL = "atp:/growingPlant/bowl.obj";
 
-=======
-  var BOWL_COLLISION_HULL_URL = "atp:/growingPlant/bowl.obj";
->>>>>>> c87dae69
   var bowlDimensions = {
     x: 0.518,
     y: 0.1938,
@@ -43,16 +33,10 @@
     type: "Model",
     modelURL: BOWL_MODEL_URL,
     dimensions: bowlDimensions,
-<<<<<<< HEAD
     dynamic: true,
     shapeType: 'compound',
     compoundShapeURL: BOWL_COLLISION_HULL_URL,
-    name: "home_model_plantNowl",
-=======
-    shapeType: 'compound',
-    compoundShapeURL: BOWL_COLLISION_HULL_URL,
-    name: "plant bowl",
->>>>>>> c87dae69
+    name: "home_model_plantBowl",
     position: bowlPosition,
     userData: JSON.stringify({
       'hifiHomeKey': {
@@ -92,21 +76,14 @@
 
   var WATER_CAN_MODEL_URL = "atp:/growingPlant/waterCan.fbx";
   var WATER_CAN_COLLIISION_HULL_URL = "atp:/growingPlant/can.obj";
-<<<<<<< HEAD
-=======
 
->>>>>>> c87dae69
   var waterCanPosition = Vec3.sum(plantPosition, Vec3.multiply(0.6, Quat.getRight(orientation)));
   var waterCanRotation = orientation;
   var waterCan = Entities.addEntity({
     type: "Model",
-<<<<<<< HEAD
     shapeType: 'compound',
     compoundShapeURL: WATER_CAN_COLLIISION_HULL_URL,
     name: "home_model_waterCan",
-=======
-    name: "hifi-water-can-newest",
->>>>>>> c87dae69
     modelURL: WATER_CAN_MODEL_URL,
     script: WATER_CAN_SCRIPT_URL,
     dimensions: {
