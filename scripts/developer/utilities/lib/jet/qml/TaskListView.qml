//
//  jet/TaskListView.qml
//
//  Created by Sam Gateau, 2018/05/09
//  Copyright 2018 High Fidelity, Inc.
//
//  Distributed under the Apache License, Version 2.0.
//  See the accompanying file LICENSE or http://www.apache.org/licenses/LICENSE-2.0.html
//

import QtQuick 2.7
import QtQuick.Controls 1.4 as Original
import QtQuick.Controls.Styles 1.4

import stylesUit 1.0
import controlsUit 1.0 as HifiControls

import "../jet.js" as Jet

Rectangle {
    HifiConstants { id: hifi;}
    color: Qt.rgba(hifi.colors.baseGray.r, hifi.colors.baseGray.g, hifi.colors.baseGray.b, 0.8);
    id: root;
    
    property var rootConfig : Workload
    

    Component.onCompleted: {
<<<<<<< HEAD
        var message = ""
        var maxDepth = 5;
        
        var jobTreePath = []
        var jobsRoot;

        var functor = function (job, depth, index) {
            var newItem = {"name": job.objectName, "level": depth, "index": index, "subNode": [], "init": depth < maxDepth, "path": ""}
            if (depth == 0) {
                jobsModel.append(newItem)
                jobsRoot = jobsModel.get(0).subNode;
            } else {
                if (jobTreePath.length < depth) {
                    var node = jobsRoot;
                    var path;
                    for (var n = 0; n < jobTreePath.length; n++) {
                        newItem.path += (n > 0 ? "." : "") + node.get(jobTreePath[n]).name
                        node = node.get(jobTreePath[n]).subNode
                    }
                    node.append(newItem)
                    jobTreePath.push(0);
                } else if (jobTreePath.length >= depth) {
                    var node = jobsRoot;
                    for (var n = 0; n < (depth - 1); n++) {
                        newItem.path += (n > 0 ? "." : "") + node.get(jobTreePath[n]).name
                        node = node.get(jobTreePath[n]).subNode
                    }
                    node.append(newItem)
                    jobTreePath[depth-1] = index;
                    while (jobTreePath.length > depth) {
                        jobTreePath.pop();
                    }                       
                }
            }
            return true;
        }

=======
        var functor = Jet.job_tree_model_functor(jobsModel, 3, function(node) {
              node["cpuT"] = 0.0
        })
>>>>>>> 77e1c982
        Jet.task_traverseTree(rootConfig, functor);
    }
        
    
    ListModel {
        id: jobsModel
        property var engineJobItemModel : []
    }

    Component {
        id: objRecursiveDelegate
        Column {
            id: objRecursiveColumn
            clip: true
            visible: model.init
   
            function switchFold() {
                for(var i = 1; i < children.length - 1; ++i) {
                    children[i].visible = !children[i].visible
                }
            }
            
            Row {
                id: objRow
                Item {
                    height: 1
                    width: model.level * 15
                }

                HifiControls.CheckBox {
                    id: objCheck
                    property var config: root.rootConfig.getConfig(model.path + "." + model.name);
                    text: " "
                    checked: root.rootConfig.getConfig(model.path + "." + model.name).enabled
                    onCheckedChanged: { root.rootConfig.getConfig(model.path + "." + model.name).enabled = checked }
                }

                MouseArea {
                    width: objLabel.implicitWidth
                    height: objLabel.implicitHeight 
                    onDoubleClicked: {
                        parent.parent.switchFold()
                    }

                    HifiControls.Label {
                        id: objLabel
                        colorScheme: (root.rootConfig.getConfig(model.path + "." + model.name) ? hifi.colorSchemes.dark : hifi.colorSchemes.light)
                        text: (objRecursiveColumn.children.length > 2 ?
                                objRecursiveColumn.children[1].visible ?
                                qsTr("-  ") : qsTr("+ ") : qsTr("   ")) + model.name
                                + " id=" + model.id
                    }
                }
            }

            Repeater {
                model: subNode
                delegate: objRecursiveDelegate
            }
        }
    }

    Original.ScrollView {
        anchors.fill: parent 
        ListView {
            id: theView
            model: jobsModel
            delegate: objRecursiveDelegate
        }
    }
}<|MERGE_RESOLUTION|>--- conflicted
+++ resolved
@@ -26,49 +26,9 @@
     
 
     Component.onCompleted: {
-<<<<<<< HEAD
-        var message = ""
-        var maxDepth = 5;
-        
-        var jobTreePath = []
-        var jobsRoot;
-
-        var functor = function (job, depth, index) {
-            var newItem = {"name": job.objectName, "level": depth, "index": index, "subNode": [], "init": depth < maxDepth, "path": ""}
-            if (depth == 0) {
-                jobsModel.append(newItem)
-                jobsRoot = jobsModel.get(0).subNode;
-            } else {
-                if (jobTreePath.length < depth) {
-                    var node = jobsRoot;
-                    var path;
-                    for (var n = 0; n < jobTreePath.length; n++) {
-                        newItem.path += (n > 0 ? "." : "") + node.get(jobTreePath[n]).name
-                        node = node.get(jobTreePath[n]).subNode
-                    }
-                    node.append(newItem)
-                    jobTreePath.push(0);
-                } else if (jobTreePath.length >= depth) {
-                    var node = jobsRoot;
-                    for (var n = 0; n < (depth - 1); n++) {
-                        newItem.path += (n > 0 ? "." : "") + node.get(jobTreePath[n]).name
-                        node = node.get(jobTreePath[n]).subNode
-                    }
-                    node.append(newItem)
-                    jobTreePath[depth-1] = index;
-                    while (jobTreePath.length > depth) {
-                        jobTreePath.pop();
-                    }                       
-                }
-            }
-            return true;
-        }
-
-=======
         var functor = Jet.job_tree_model_functor(jobsModel, 3, function(node) {
               node["cpuT"] = 0.0
         })
->>>>>>> 77e1c982
         Jet.task_traverseTree(rootConfig, functor);
     }
         
