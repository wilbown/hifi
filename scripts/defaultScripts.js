--- conflicted
+++ resolved
@@ -25,11 +25,7 @@
     "system/tablet-goto.js",
     "system/marketplaces/marketplaces.js",
     "system/edit.js",
-<<<<<<< HEAD
     "system/spectatorCamera.js",
-    "system/selectAudioDevice.js",
-=======
->>>>>>> a0cd210b
     "system/notifications.js",
     "system/dialTone.js",
     "system/firstPersonHMD.js",
