--- conflicted
+++ resolved
@@ -133,21 +133,6 @@
                             </div>
                         </div>
                     </fieldset>
-<<<<<<< HEAD
-                    <fieldset style="display:none;">
-                        <div class="column" id="group-cloneable-group" style="display:none;">
-                            <div class="sub-section-header">
-                                <span>Cloneable Settings</span>
-                            </div>
-                            <div class="cloneable-group property gen">
-                                <div><label>Clone Lifetime</label><input type="number" data-user-data-type="cloneLifetime" id="property-cloneable-lifetime"></div>
-                                <div><label>Clone Limit</label><input type="number" data-user-data-type="cloneLimit" id="property-cloneable-limit"></div>
-                                <div class="property checkbox">
-                                    <input type="checkbox" id="property-cloneable-dynamic">
-                                    <label for="property-cloneable-dynamic">Clone Dynamic</label>
-                                </div>
-                            </div>
-=======
 
                     <fieldset class="column" id="group-cloneable-group" style="display:none;">
                         <legend class="sub-section-header">
@@ -162,7 +147,6 @@
                         <div class="property checkbox">
                              <input type="checkbox" id="property-cloneable-dynamic">
                              <label for="property-cloneable-dynamic">Clone Dynamic</label>
->>>>>>> 8474bfb5
                         </div>
                     </fieldset>
                 </div>
@@ -462,6 +446,10 @@
                             <input type="checkbox" id="property-model-animation-hold">
                             <label for="property-model-animation-hold">Animation hold</label>
                         </div>
+                        <div class="property checkbox indent">
+                            <input type="checkbox" id="property-model-animation-allow-translation">
+                            <label for="property-model-animation-allow-translation">Animation Allow Translation</label>
+                        </div>
                         <div id="animation-fps" class="property number">
                             <label>Animation FPS</label>
                             <input type="number" id="property-model-animation-fps">
@@ -530,15 +518,6 @@
                         <div><input type="number" class="green" id="property-zone-key-light-color-green" min="0" max="255" step="1"><label for="property-zone-key-light-color-green">Green:</label></div>
                         <div><input type="number" class="blue" id="property-zone-key-light-color-blue" min="0" max="255" step="1"><label for="property-zone-key-light-color-blue">Blue:</label></div>
                     </div>
-<<<<<<< HEAD
-                    <div class="property checkbox indent">
-                        <input type="checkbox" id="property-model-animation-allow-translation">
-                        <label for="property-model-animation-allow-translation">Animation Allow Translation</label>
-                    </div>
-                    <div id="animation-fps" class="property number">
-                        <label>Animation FPS</label>
-                        <input type="number" id="property-model-animation-fps">
-=======
                 </div>
                 <div class="zone-section keylight-section zone-group property number">
                     <label>Light intensity</label>
@@ -549,7 +528,6 @@
                         <div><label>Light altitude <span class="unit">deg</span></label><input type="number" id="property-zone-key-light-direction-x"></div>
                         <div><label>Light azimuth <span class="unit">deg</span></label><input type="number" id="property-zone-key-light-direction-y"></div>
                         <div></div>
->>>>>>> upstream/master
                     </div>
                 </div>
                 <div class="zone-group zone-section keylight-section property number">
@@ -668,10 +646,6 @@
             </div>
         </fieldset>
 
-
-
-
-
         <fieldset id="polyvox" class="major">
             <legend class="section-header spatial-group poly-vox-section property xyz">
                 Voxel volume size <span>m</span>
