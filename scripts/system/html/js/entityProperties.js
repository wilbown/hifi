--- conflicted
+++ resolved
@@ -906,10 +906,7 @@
             {
                 type: "triple",
                 label: "Spin",
-<<<<<<< HEAD
-=======
                 propertyID: "particleSpinTriple",
->>>>>>> 18328d2c
                 properties: [
                     {
                         label: "Start",
@@ -978,11 +975,7 @@
                 properties: [
                     {
                         label: "Start",
-<<<<<<< HEAD
-                        type: "number",
-=======
                         type: "number-draggable",
->>>>>>> 18328d2c
                         min: 0,
                         max: 180,
                         step: 1,
@@ -1011,11 +1004,7 @@
                 properties: [
                     {
                         label: "Start",
-<<<<<<< HEAD
-                        type: "number",
-=======
                         type: "number-draggable",
->>>>>>> 18328d2c
                         min: -180,
                         max: 180,
                         step: 1,
@@ -1026,11 +1015,7 @@
                     },
                     {
                         label: "Finish",
-<<<<<<< HEAD
-                        type: "number",
-=======
                         type: "number-draggable",
->>>>>>> 18328d2c
                         min: -180,
                         max: 180,
                         step: 1,
