--- conflicted
+++ resolved
@@ -201,11 +201,8 @@
         this.elInput.style.opacity = 0;
         this.elInput.addEventListener("change", this.onInputChange);
         this.elInput.addEventListener("blur", this.onInputBlur);
-<<<<<<< HEAD
         this.elInput.addEventListener("keypress", this.onKeyPress);
-=======
         this.elInput.addEventListener("focus", this.showInput.bind(this));
->>>>>>> 3c43f441
         
         this.elDiv.appendChild(this.elLeftArrow);
         this.elDiv.appendChild(this.elInput);
