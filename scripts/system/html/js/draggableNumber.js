--- conflicted
+++ resolved
@@ -147,11 +147,7 @@
     },
 
     keyPress: function(event) {
-<<<<<<< HEAD
-        if (event.keyCode === 13) {
-=======
         if (event.keyCode === ENTER_KEY) {
->>>>>>> 18328d2c
             this.inputBlur();
         }
     },
@@ -209,11 +205,6 @@
         this.elInput.addEventListener("focus", this.showInput.bind(this));
         
         this.elDiv.appendChild(this.elLeftArrow);
-<<<<<<< HEAD
-        this.elDiv.appendChild(this.elInput);
-        this.elDiv.appendChild(this.elRightArrow);
-=======
->>>>>>> 18328d2c
         this.elDiv.appendChild(this.elText);
         this.elDiv.appendChild(this.elInput);
         this.elDiv.appendChild(this.elRightArrow);
