--- conflicted
+++ resolved
@@ -589,8 +589,6 @@
     }, AUDIO_LEVEL_UPDATE_INTERVAL_MS);
 }
 
-<<<<<<< HEAD
-=======
 //
 // Manage the connection between the button and the window.
 //
@@ -647,7 +645,7 @@
     }
     pal.setVisible(!pal.visible);
 }
->>>>>>> 03851d41
+
 function avatarDisconnected(nodeID) {
     // remove from the pal list
     pal.sendToQml({method: 'avatarDisconnected', params: [nodeID]});
