--- conflicted
+++ resolved
@@ -1806,11 +1806,7 @@
 
         if (selectionManager.selections.length == 1) {
             var properties = Entities.getEntityProperties(selectionManager.selections[0]);
-<<<<<<< HEAD
-            if (properties.type == "Light" && properties.isSpotlight === true) {
-=======
             if (properties.type == "Light" && properties.isSpotlight) {
->>>>>>> b6b6ad78
                 stretchHandlesVisible = false;
                 extendedStretchHandlesVisible = false;
 
@@ -1905,11 +1901,7 @@
                 Overlays.editOverlay(grabberPointLightN, {
                     visible: false
                 });
-<<<<<<< HEAD
-            } else if (properties.type == "Light" && properties.isSpotlight === false) {
-=======
             } else if (properties.type == "Light" && !properties.isSpotlight) {
->>>>>>> b6b6ad78
                 stretchHandlesVisible = false;
                 extendedStretchHandlesVisible = false;
                 Overlays.editOverlay(grabberPointLightT, {
