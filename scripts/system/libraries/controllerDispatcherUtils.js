--- conflicted
+++ resolved
@@ -323,13 +323,8 @@
         entityIsGrabbable: entityIsGrabbable,
         NEAR_GRAB_RADIUS: NEAR_GRAB_RADIUS,
         projectOntoOverlayXYPlane: projectOntoOverlayXYPlane,
-<<<<<<< HEAD
         projectOntoEntityXYPlane: projectOntoEntityXYPlane,
         TRIGGER_OFF_VALUE: TRIGGER_OFF_VALUE,
         TRIGGER_ON_VALUE: TRIGGER_ON_VALUE
-=======
-        projectOntoEntityXYPlane: projectOntoEntityXYPlane
-
->>>>>>> 030da7d8
     };
 }