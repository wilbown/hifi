//
//  toolBars.js
//  examples
//
//  Created by Clément Brisset on 5/7/14.
//  Persistable drag position by HRS 6/11/15.
//  Copyright 2014 High Fidelity, Inc.
//
//  Distributed under the Apache License, Version 2.0.
//  See the accompanying file LICENSE or http://www.apache.org/licenses/LICENSE-2.0.html
//

Overlay2D = function(properties, overlay) { // overlay is an optional variable
    if (!(typeof(properties) === 'undefined')) {
        if(typeof(overlay) === 'undefined') {
            overlay = Overlays.addOverlay("image", properties);
        } else {
            Overlays.editOverlay(overlay, properties);
        }
    }
    
    this.overlay = function() {
        return overlay;
    }
    this.x = function() {
        return properties.x;
    }
    this.y = function() {
        return properties.y;
    }
    this.width = function() {
        return properties.width;
    }
    this.height = function() {
        return properties.height;
    }
    this.alpha = function() {
        return properties.alpha;
    }
    this.visible = function() {
        return properties.visible;
    }
    
    
    this.move = function(x, y) {
        properties.x = x;
        properties.y = y;
        Overlays.editOverlay(overlay, { x: x, y: y });
    }
    this.resize = function(width, height) {
        properties.width = width;
        properties.height = height;
        Overlays.editOverlay(overlay, { width: width, height: height });
    }
    this.setAlpha = function(alpha) {
        properties.alpha = alpha;
        Overlays.editOverlay(overlay, { alpha: alpha });
    }
    this.setImageURL = function(imageURL) {
        properties.imageURL = imageURL;
        Overlays.editOverlay(overlay, { imageURL: imageURL });
    }
    this.show = function(doShow) {
        properties.visible = doShow;
        Overlays.editOverlay(overlay, { visible: doShow });
    }
    
    this.clicked = function(clickedOverlay) {
        return overlay === clickedOverlay;
    }
    
    this.cleanup = function() {
        Overlays.deleteOverlay(overlay);
    }
}


Tool = function(properties, selectable, selected) { // selectable and selected are optional variables.
    Overlay2D.call(this, properties);
    
    if(typeof(selectable)==='undefined') {
        selectable = false;
        if(typeof(selected)==='undefined') {
            selected = false;
            
        }
    }
    
    this.selectable = function() {
        return selectable;
    }
    
    this.selected = function() {
        return selected;
    }
    this.select = function(doSelect) {
        if (!selectable) {
            return;
        }

        selected = doSelect;
        properties.subImage.y = (selected ? 0 : 1) * properties.subImage.height;
        Overlays.editOverlay(this.overlay(), { subImage: properties.subImage });
    }
    this.toggle = function() {
        if (!selectable) {
            return;
        }
        selected = !selected;
        properties.subImage.y = (selected ? 0 : 1) * properties.subImage.height;
        Overlays.editOverlay(this.overlay(), { subImage: properties.subImage });
        
        return selected;
    }
    
    this.select(selected);

    this.isButtonDown = false;
    this.buttonDown = function (down) {
        if (down !== this.isButtonDown) {
            properties.subImage.y = (down ? 0 : 1) * properties.subImage.height;
            Overlays.editOverlay(this.overlay(), { subImage: properties.subImage });
            this.isButtonDown = down;
        }
    }

    this.baseClicked = this.clicked;
    this.clicked = function(clickedOverlay, update) {
        if (this.baseClicked(clickedOverlay)) {
            if (update) {
                if (selectable) {
                    this.toggle();
                } else if (properties.showButtonDown) {
                    this.buttonDown(true);
                }
            }
            return true;
        }
        return false;
    }
}
Tool.prototype = new Overlay2D;
Tool.IMAGE_HEIGHT = 50;
Tool.IMAGE_WIDTH = 50;

ToolBar = function(x, y, direction, optionalPersistenceKey, optionalInitialPositionFunction, optionalOffset) {
    this.tools = new Array();
    this.x = x;
    this.y = y;
    this.offset = optionalOffset ? optionalOffset : { x: 0, y: 0 };
    this.width = 0;
    this.height = 0;
    this.backAlpha = 1.0;
    this.back = Overlays.addOverlay("rectangle", {
                    color: { red: 255, green: 255, blue: 255 },
                    x: this.x,
                    y: this.y,
                    radius: 4,
                    width: this.width,
                    height: this.height,
                    alpha: this.backAlpha,
                    visible: false
                });
    this.spacing = [];
    
    this.addTool = function(properties, selectable, selected) {
        if (direction == ToolBar.HORIZONTAL) {
            properties.x = this.x + this.width;
            properties.y = this.y;
            this.width += properties.width + ToolBar.SPACING;
            this.height = Math.max(properties.height, this.height);
        } else {
            properties.x = this.x;
            properties.y = this.y + this.height;
            this.width = Math.max(properties.width, this.width);
            this.height += properties.height + ToolBar.SPACING;
        }
        
        if (this.back != null) {
            Overlays.editOverlay(this.back, {
                                 width: this.width +
                                 ((direction == ToolBar.HORIZONTAL) ? 1 : 2) * ToolBar.SPACING,
                                 height: this.height +
                                 ((direction == ToolBar.VERTICAL) ? 1 : 2) * ToolBar.SPACING,
            });
        }
        
        this.tools.push(new Tool(properties, selectable, selected));
        return ((this.tools.length) - 1);
    }
    
    this.addSpacing = function(size) {
        if (direction == ToolBar.HORIZONTAL) {
            this.width += size;
        } else {
            this.height += size;
        }
        this.spacing[this.tools.length] = size;
        
        return (this.tools.length);
    }
    
    this.changeSpacing = function(size, id) {
        if (this.spacing[id] === null) {
            this.spacing[id] = 0;
        }
        var diff = size - this.spacing[id];
        this.spacing[id] = size;
        
        var dx = (direction == ToolBar.HORIZONTAL) ? diff : 0;
        var dy = (direction == ToolBar.VERTICAL) ? diff : 0;
        this.width += dx;
        this.height += dy;
        
        for(i = id; i < this.tools.length; i++) {
            this.tools[i].move(this.tools[i].x() + dx,
                               this.tools[i].y() + dy);
        }
        if (this.back != null) {
            Overlays.editOverlay(this.back, {
                                 width: this.width +
                                 ((direction == ToolBar.HORIZONTAL) ? 1 : 2) * ToolBar.SPACING,
                                 height: this.height +
                                 ((direction == ToolBar.VERTICAL) ? 1 : 2) * ToolBar.SPACING,
                                 });
        }
    }

    this.removeLastTool = function() {
        this.tools.pop().cleanup();

        if (direction == ToolBar.HORIZONTAL) {
            this.width -= Tool.IMAGE_WIDTH + ToolBar.SPACING;
        } else {
            this.height -= Tool.IMAGE_HEIGHT + ToolBar.SPACING;
        }
        if (this.back != null) {
            Overlays.editOverlay(this.back, {
                width: this.width + 2 * ToolBar.SPACING,
                height: this.height + 2 * ToolBar.SPACING
            });
        }
    }
    
    this.move = function (x, y) {
        var dx = x - this.x;
        var dy = y - this.y;
        this.x = x;
        this.y = y;
        for(var tool in this.tools) {
            this.tools[tool].move(this.tools[tool].x() + dx, this.tools[tool].y() + dy);
        }
        if (this.back != null) {
            Overlays.editOverlay(this.back, {
                x: x - ToolBar.SPACING,
                y: y - ToolBar.SPACING
            });
        }
<<<<<<< HEAD
        //this.save();
=======
>>>>>>> f2bedc54
    }

    this.setAlpha = function(alpha, tool) {
        if(typeof(tool) === 'undefined') {
            for(var tool in this.tools) {
                this.tools[tool].setAlpha(alpha);
            }
            if (this.back != null) {
                this.backAlpha = alpha;
                Overlays.editOverlay(this.back, { alpha: alpha });
            }
        } else {
            this.tools[tool].setAlpha(alpha);
        }
    }

    this.setImageURL = function(imageURL, tool) {
        this.tools[tool].setImageURL(imageURL);
    }

    this.setBack = function(color, alpha) {
        if (color == null) {
            Overlays.editOverlay(this.back, { visible: false });
        } else {
            Overlays.editOverlay(this.back, {
                                 width: this.width +
                                 ((direction == ToolBar.HORIZONTAL) ? 1 : 2) * ToolBar.SPACING,
                                 height: this.height +
                                 ((direction == ToolBar.VERTICAL) ? 1 : 2) * ToolBar.SPACING,
                                 visible: true,
                                 color: color,
                                 alpha: alpha
                                 });
        }
    }

    this.showTool = function(tool, doShow) {
        this.tools[tool].show(doShow);
    }
    
    this.show = function(doShow) {
        for(var tool in this.tools) {
            this.tools[tool].show(doShow);
        }
        if (this.back != null) {
            Overlays.editOverlay(this.back, { visible: doShow});
        }
    }
    
    this.clicked = function(clickedOverlay, update) {
        if(typeof(update) === 'undefined') {
            update = true;
        }
        
        for(var tool in this.tools) {
            if (this.tools[tool].visible() && this.tools[tool].clicked(clickedOverlay, update)) {
                return parseInt(tool);
            }
        }
        return -1;
    }
    
    this.numberOfTools = function() {
        return this.tools.length;
    }
    
    this.selectTool = function (tool, select) {
        this.tools[tool].select(select);
    }

    this.toolSelected = function (tool) {
        return this.tools[tool].selected();
    }

    this.cleanup = function() {
        for(var tool in this.tools) {
            this.tools[tool].cleanup();
        }

        if (this.back != null) {
            Overlays.deleteOverlay(this.back);
            this.back = null;
        }

        this.tools = [];
        this.x = x;
        this.y = y;
        this.width = 0;
        this.height = 0;
    }

    var that = this;
    this.contains = function (xOrPoint, optionalY) {  // All four margins are draggable.
        var x = (optionalY === undefined) ? xOrPoint.x : xOrPoint,
            y = (optionalY === undefined) ? xOrPoint.y : optionalY;
        return ((that.x - ToolBar.SPACING) <= x) && (x <= (that.x + that.width + ToolBar.SPACING)) &&
            ((that.y - ToolBar.SPACING) <= y) && (y <= (that.y + that.height));
    }
    that.hover = function (enable) {  // Can be overridden or extended by clients.
        that.isHovering = enable;
        if (that.back) {
            Overlays.editOverlay(this.back, {
                visible: enable,
                alpha: enable ? 0.5 : that.backAlpha
            });
        }
    };

    function clamp(value, min, max) {
        return Math.min(Math.max(value, min), max);
    }

    var recommendedRect = Controller.getRecommendedOverlayRect();
    var recommendedDimmensions = { x: recommendedRect.width, y: recommendedRect.height };
    that.windowDimensions = recommendedDimmensions; // Controller.getViewportDimensions();
    that.origin = { x: recommendedRect.x, y: recommendedRect.y };
    // Maybe fixme: Keeping the same percent of the window size isn't always the right thing.
    // For example, maybe we want "keep the same percentage to whatever two edges are closest to the edge of screen".
    // If we change that, the places to do so are onResizeViewport, save (maybe), and the initial move based on Settings, below.
    that.onResizeViewport = function (newSize) { // Can be overridden or extended by clients.
        var recommendedRect = Controller.getRecommendedOverlayRect();
        var recommendedDimmensions = { x: recommendedRect.width, y: recommendedRect.height };
        var originRelativeX = (that.x - that.origin.x - that.offset.x);
        var originRelativeY = (that.y - that.origin.y - that.offset.y);
        var fractionX = clamp(originRelativeX / that.windowDimensions.x, 0, 1);
        var fractionY = clamp(originRelativeY / that.windowDimensions.y, 0, 1);
        that.windowDimensions = newSize || recommendedDimmensions;
        that.origin = { x: recommendedRect.x, y: recommendedRect.y };
        var newX = (fractionX * that.windowDimensions.x) + recommendedRect.x + that.offset.x;
        var newY = (fractionY * that.windowDimensions.y) + recommendedRect.y + that.offset.y;
        that.move(newX, newY);
    };
    if (optionalPersistenceKey) {
        this.fractionKey = optionalPersistenceKey + '.fraction';
        // FIXME: New default position in RC8 is bottom center of screen instead of right. Can remove this key and associated
        // code once the new toolbar position is well established with users.
        this.isNewPositionKey = optionalPersistenceKey + '.isNewPosition';
        this.save = function () {
            var recommendedRect = Controller.getRecommendedOverlayRect();
            var screenSize = { x: recommendedRect.width, y: recommendedRect.height };
            if (screenSize.x > 0 && screenSize.y > 0) {
                // Guard against invalid screen size that can occur at shut-down.
                var fraction = {x: (that.x - that.offset.x) / screenSize.x, y: (that.y - that.offset.y) / screenSize.y};
                Settings.setValue(this.fractionKey, JSON.stringify(fraction));
            }
        }
    } else {
        this.save = function () { }; // Called on move. Can be overriden or extended by clients.
    }
    // These are currently only doing that which is necessary for toolbar hover and toolbar drag.
    // They have not yet been extended to tool hover/click/release, etc.
    this.mousePressEvent = function (event) {
        if (Overlays.getOverlayAtPoint({ x: event.x, y: event.y }) == that.back) {
            that.mightBeDragging = true;
            that.dragOffsetX = that.x - event.x;
            that.dragOffsetY = that.y - event.y;
        } else {
            that.mightBeDragging = false;
        }
    };
    this.mouseReleaseEvent = function (event) {
        for (var tool in that.tools) {
            that.tools[tool].buttonDown(false);
        }
        if (that.mightBeDragging) {
            that.save();
        }
    }
    this.mouseMove  = function (event) {
        if (!that.mightBeDragging || !event.isLeftButton) {
            that.mightBeDragging = false;
            if (!that.contains(event)) {
                if (that.isHovering) {
                    that.hover(false);
                }
                return;
            }
            if (!that.isHovering) {
                that.hover(true);
            }
            return;
        }
        that.move(that.dragOffsetX + event.x, that.dragOffsetY + event.y);
    };
    that.checkResize = function () { // Can be overriden or extended, but usually not. See onResizeViewport.
        var recommendedRect = Controller.getRecommendedOverlayRect();
        var currentWindowSize = { x: recommendedRect.width, y: recommendedRect.height };

        if ((currentWindowSize.x !== that.windowDimensions.x) || (currentWindowSize.y !== that.windowDimensions.y)) {
            that.onResizeViewport(currentWindowSize);            
        }
    };
    Controller.mousePressEvent.connect(this.mousePressEvent);
    Controller.mouseReleaseEvent.connect(this.mouseReleaseEvent);
    Controller.mouseMoveEvent.connect(this.mouseMove);
    Script.update.connect(that.checkResize);
    // This compatability hack breaks the model, but makes converting existing scripts easier:
    this.addOverlay = function (ignored, oldSchoolProperties) {
        var properties = JSON.parse(JSON.stringify(oldSchoolProperties)); // a copy
        if ((that.numberOfTools() === 0) && (properties.x != undefined)  && (properties.y != undefined)) {
            that.move(properties.x, properties.y);
        }
        delete properties.x;
        delete properties.y;
        var index = that.addTool(properties);
        var id = that.tools[index].overlay();
        return id;
    }
    if (this.fractionKey || optionalInitialPositionFunction) {
        var isNewPosition = Settings.getValue(this.isNewPositionKey);
        var savedFraction = isNewPosition ? JSON.parse(Settings.getValue(this.fractionKey) || "0") : 0;
        Settings.setValue(this.isNewPositionKey, true);

        var recommendedRect = Controller.getRecommendedOverlayRect();
        var screenSize = { x: recommendedRect.width, y: recommendedRect.height };
        if (savedFraction) {
            // If we have saved data, keep the toolbar at the same proportion of the screen width/height.
            that.move(savedFraction.x * screenSize.x + that.offset.x, savedFraction.y * screenSize.y + that.offset.y);
        } else if (!optionalInitialPositionFunction) {
            print("No initPosition(screenSize, intializedToolbar) specified for ToolBar");
        } else {
            // Call the optionalInitialPositionFunctinon() AFTER the client has had a chance to set up.
            var that = this;
            Script.setTimeout(function () {
                var position = optionalInitialPositionFunction(screenSize, that);
                that.move(position.x + that.offset.x, position.y + that.offset.y);
            }, 0);
        }
    }
}
ToolBar.SPACING = 6;
ToolBar.VERTICAL = 0;
ToolBar.HORIZONTAL = 1;<|MERGE_RESOLUTION|>--- conflicted
+++ resolved
@@ -256,10 +256,6 @@
                 y: y - ToolBar.SPACING
             });
         }
-<<<<<<< HEAD
-        //this.save();
-=======
->>>>>>> f2bedc54
     }
 
     this.setAlpha = function(alpha, tool) {
