--- conflicted
+++ resolved
@@ -34,11 +34,7 @@
         module.exports.onHidden();
         break;
     case 'openAndroidActivity':
-<<<<<<< HEAD
-        App.openAndroidActivity("Goto");
-=======
         App.openAndroidActivity("Home");
->>>>>>> c8fe45eb
         break;
     default:
         print('[goto-android.js] Unrecognized message from AddressBarDialog.qml:', JSON.stringify(message));
