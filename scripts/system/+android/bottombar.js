--- conflicted
+++ resolved
@@ -248,11 +248,7 @@
 
 function onUsernameChanged(username) {
     if (Account.isLoggedIn()) {
-<<<<<<< HEAD
-        MyAvatar.displayName=username;
-=======
         MyAvatar.displayName = username;
->>>>>>> c8fe45eb
     }
 }
 
