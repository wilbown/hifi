"use strict";

//  handControllerGrab.js
//
//  Created by Eric Levin on  9/2/15
//  Additions by James B. Pollack @imgntn on 9/24/2015
//  Additions By Seth Alves on 10/20/2015
//  Copyright 2015 High Fidelity, Inc.
//
//  Grabs physically moveable entities with hydra-like controllers; it works for either near or far objects.
//
//  Distributed under the Apache License, Version 2.0.
//  See the accompanying file LICENSE or http://www.apache.org/licenses/LICENSE-2.0.html

/* global getEntityCustomData, flatten, Xform, Script, Quat, Vec3, MyAvatar, Entities, Overlays, Settings,
    Reticle, Controller, Camera, Messages, Mat4, getControllerWorldLocation, getGrabPointSphereOffset,
   setGrabCommunications, Menu, HMD, isInEditMode, isInVREditMode, AvatarList */
/* eslint indent: ["error", 4, { "outerIIFEBody": 0 }] */

(function() { // BEGIN LOCAL_SCOPE

Script.include("/~/system/libraries/utils.js");
Script.include("/~/system/libraries/Xform.js");
Script.include("/~/system/libraries/controllers.js");

//
// add lines where the hand ray picking is happening
//

var WANT_DEBUG = false;
var WANT_DEBUG_STATE = false;
var WANT_DEBUG_SEARCH_NAME = null;

var UPDATE_SLEEP_MS = 16; // how many milliseconds to wait between "update" calls

var FORCE_IGNORE_IK = false;
var SHOW_GRAB_POINT_SPHERE = false;

//
// these tune time-averaging and "on" value for analog trigger
//

var TRIGGER_SMOOTH_RATIO = 0.1; //  Time averaging of trigger - 0.0 disables smoothing
var TRIGGER_OFF_VALUE = 0.1;
var TRIGGER_ON_VALUE = TRIGGER_OFF_VALUE + 0.05; //  Squeezed just enough to activate search or near grab

var BUMPER_ON_VALUE = 0.5;

var THUMB_ON_VALUE = 0.5;

var HAPTIC_PULSE_STRENGTH = 1.0;
var HAPTIC_PULSE_DURATION = 13.0;
var HAPTIC_TEXTURE_STRENGTH = 0.1;
var HAPTIC_TEXTURE_DURATION = 3.0;
var HAPTIC_TEXTURE_DISTANCE = 0.002;
var HAPTIC_DEQUIP_STRENGTH = 0.75;
var HAPTIC_DEQUIP_DURATION = 50.0;

// triggered when stylus presses a web overlay/entity
var HAPTIC_STYLUS_STRENGTH = 1.0;
var HAPTIC_STYLUS_DURATION = 20.0;

// triggerd when ui laser presses a web overlay/entity
var HAPTIC_LASER_UI_STRENGTH = 1.0;
var HAPTIC_LASER_UI_DURATION = 20.0;

var PICK_WITH_HAND_RAY = true;

var EQUIP_SPHERE_SCALE_FACTOR = 0.65;

var WEB_DISPLAY_STYLUS_DISTANCE = 0.5;
var WEB_STYLUS_LENGTH = 0.2;
var WEB_TOUCH_Y_OFFSET = 0.05; // how far forward (or back with a negative number) to slide stylus in hand

//
// distant manipulation
//
var DISTANCE_HOLDING_RADIUS_FACTOR = 3.5; // multiplied by distance between hand and object
var DISTANCE_HOLDING_ACTION_TIMEFRAME = 0.1; // how quickly objects move to their new position
var DISTANCE_HOLDING_UNITY_MASS = 1200; //  The mass at which the distance holding action timeframe is unmodified
var DISTANCE_HOLDING_UNITY_DISTANCE = 6; //  The distance at which the distance holding action timeframe is unmodified
var MOVE_WITH_HEAD = true; // experimental head-control of distantly held objects

var COLORS_GRAB_SEARCHING_HALF_SQUEEZE = {
    red: 10,
    green: 10,
    blue: 255
};

var COLORS_GRAB_SEARCHING_FULL_SQUEEZE = {
    red: 250,
    green: 10,
    blue: 10
};

var COLORS_GRAB_DISTANCE_HOLD = {
    red: 238,
    green: 75,
    blue: 214
};

var PICK_MAX_DISTANCE = 500; // max length of pick-ray

//
// near grabbing
//

var EQUIP_RADIUS = 0.2; // radius used for palm vs equip-hotspot for equipping.
// if EQUIP_HOTSPOT_RENDER_RADIUS is greater than zero, the hotspot will appear before the hand
// has reached the required position, and then grow larger once the hand is close enough to equip.
var EQUIP_HOTSPOT_RENDER_RADIUS = 0.0; // radius used for palm vs equip-hotspot for rendering hot-spots
var MAX_EQUIP_HOTSPOT_RADIUS = 1.0;
var MAX_FAR_TO_NEAR_EQUIP_HOTSPOT_RADIUS = 0.5; // radius used for far to near equipping object.
var NEAR_GRABBING_ACTION_TIMEFRAME = 0.05; // how quickly objects move to their new position

var NEAR_GRAB_RADIUS = 0.1; // radius used for palm vs object for near grabbing.
var NEAR_GRAB_MAX_DISTANCE = 1.0; // you cannot grab objects that are this far away from your hand
var FAR_TO_NEAR_GRAB_MAX_DISTANCE = 0.3; // In far to near grabbing conversion,grab the object if distancetoObject from hand is less than this.
var NEAR_GRAB_PICK_RADIUS = 0.25; // radius used for search ray vs object for near grabbing.
var NEAR_GRABBING_KINEMATIC = true; // force objects to be kinematic when near-grabbed

// if an equipped item is "adjusted" to be too far from the hand it's in, it will be unequipped.
var CHECK_TOO_FAR_UNEQUIP_TIME = 0.3; // seconds, duration between checks


var GRAB_POINT_SPHERE_RADIUS = NEAR_GRAB_RADIUS;
var GRAB_POINT_SPHERE_COLOR = { red: 240, green: 240, blue: 240 };
var GRAB_POINT_SPHERE_ALPHA = 0.85;

//
// other constants
//
var RIGHT_HAND = 1;
var LEFT_HAND = 0;

var ZERO_VEC = {
    x: 0,
    y: 0,
    z: 0
};

var ONE_VEC = {
    x: 1,
    y: 1,
    z: 1
};

var NULL_UUID = "{00000000-0000-0000-0000-000000000000}";
var AVATAR_SELF_ID = "{00000000-0000-0000-0000-000000000001}";

var DEFAULT_REGISTRATION_POINT = { x: 0.5, y: 0.5, z: 0.5 };
var INCHES_TO_METERS = 1.0 / 39.3701;


// these control how long an abandoned pointer line or action will hang around
var ACTION_TTL = 15; // seconds
var ACTION_TTL_REFRESH = 5;
var MSECS_PER_SEC = 1000.0;
var GRABBABLE_PROPERTIES = [
    "position",
    "registrationPoint",
    "rotation",
    "gravity",
    "collidesWith",
    "dynamic",
    "collisionless",
    "locked",
    "name",
    "shapeType",
    "parentID",
    "parentJointIndex",
    "density",
    "dimensions",
    "userData"
];

var GRABBABLE_DATA_KEY = "grabbableKey"; // shared with grab.js

var DEFAULT_GRABBABLE_DATA = {
    disableReleaseVelocity: false
};

// sometimes we want to exclude objects from being picked
var USE_BLACKLIST = true;
var blacklist = [];

var hoveredEntityID = false;
var contextOverlayTimer = false;
var entityWithContextOverlay = false;
var contextualHand = -1;

var FORBIDDEN_GRAB_NAMES = ["Grab Debug Entity", "grab pointer"];
var FORBIDDEN_GRAB_TYPES = ["Unknown", "Light", "PolyLine", "Zone"];

var holdEnabled = true;
var nearGrabEnabled = true;
var farGrabEnabled = true;
var myAvatarScalingEnabled = true;
var objectScalingEnabled = true;
var mostRecentSearchingHand = RIGHT_HAND;
var DEFAULT_SPHERE_MODEL_URL = "http://hifi-content.s3.amazonaws.com/alan/dev/equip-Fresnel-3.fbx";
var HARDWARE_MOUSE_ID = 0;  // Value reserved for hardware mouse.

// states for the state machine
var STATE_OFF = 0;
var STATE_SEARCHING = 1;
var STATE_DISTANCE_HOLDING = 2;
var STATE_DISTANCE_ROTATING = 3;
var STATE_NEAR_GRABBING = 4;
var STATE_NEAR_TRIGGER = 5;
var STATE_FAR_TRIGGER = 6;
var STATE_HOLD = 7;
var STATE_ENTITY_LASER_TOUCHING = 8;
var STATE_OVERLAY_LASER_TOUCHING = 9;
var STATE_STYLUS_TOUCHING = 10;

var CONTROLLER_STATE_MACHINE = {};

CONTROLLER_STATE_MACHINE[STATE_OFF] = {
    name: "off",
    enterMethod: "offEnter",
    updateMethod: "off"
};
CONTROLLER_STATE_MACHINE[STATE_SEARCHING] = {
    name: "searching",
    enterMethod: "searchEnter",
    exitMethod: "searchExit",
    updateMethod: "search"
};
CONTROLLER_STATE_MACHINE[STATE_DISTANCE_HOLDING] = {
    name: "distance_holding",
    enterMethod: "distanceHoldingEnter",
    updateMethod: "distanceHolding"
};
CONTROLLER_STATE_MACHINE[STATE_DISTANCE_ROTATING] = {
    name: "distance_rotating",
    enterMethod: "distanceRotatingEnter",
    updateMethod: "distanceRotating"
};
CONTROLLER_STATE_MACHINE[STATE_NEAR_GRABBING] = {
    name: "near_grabbing",
    enterMethod: "nearGrabbingEnter",
    updateMethod: "nearGrabbing"
};
CONTROLLER_STATE_MACHINE[STATE_HOLD] = {
    name: "hold",
    enterMethod: "nearGrabbingEnter",
    updateMethod: "nearGrabbing"
};
CONTROLLER_STATE_MACHINE[STATE_NEAR_TRIGGER] = {
    name: "trigger",
    enterMethod: "nearTriggerEnter",
    updateMethod: "nearTrigger"
};
CONTROLLER_STATE_MACHINE[STATE_FAR_TRIGGER] = {
    name: "far_trigger",
    enterMethod: "farTriggerEnter",
    updateMethod: "farTrigger"
};
CONTROLLER_STATE_MACHINE[STATE_ENTITY_LASER_TOUCHING] = {
    name: "entityLaserTouching",
    enterMethod: "entityLaserTouchingEnter",
    exitMethod: "entityLaserTouchingExit",
    updateMethod: "entityLaserTouching"
};
CONTROLLER_STATE_MACHINE[STATE_OVERLAY_LASER_TOUCHING] = {
    name: "overlayLaserTouching",
    enterMethod: "overlayLaserTouchingEnter",
    exitMethod: "overlayLaserTouchingExit",
    updateMethod: "overlayLaserTouching"
};
CONTROLLER_STATE_MACHINE[STATE_STYLUS_TOUCHING] = {
    name: "stylusTouching",
    enterMethod: "stylusTouchingEnter",
    exitMethod: "stylusTouchingExit",
    updateMethod: "stylusTouching"
};

function distance2D(a, b) {
    var dx = (a.x - b.x);
    var dy = (a.y - b.y);
    return Math.sqrt(dx * dx + dy * dy);
}

function getFingerWorldLocation(hand) {
    var fingerJointName = (hand === RIGHT_HAND) ? "RightHandIndex4" : "LeftHandIndex4";

    var fingerJointIndex = MyAvatar.getJointIndex(fingerJointName);
    var fingerPosition = MyAvatar.getAbsoluteJointTranslationInObjectFrame(fingerJointIndex);
    var fingerRotation = MyAvatar.getAbsoluteJointRotationInObjectFrame(fingerJointIndex);
    var worldFingerRotation = Quat.multiply(MyAvatar.orientation, fingerRotation);
    var worldFingerPosition = Vec3.sum(MyAvatar.position, Vec3.multiplyQbyV(MyAvatar.orientation, fingerPosition));

    return {
        position: worldFingerPosition,
        orientation: worldFingerRotation,
        rotation: worldFingerRotation,
        valid: true
    };
}

// Object assign  polyfill
if (typeof Object.assign != 'function') {
    Object.assign = function(target, varArgs) {
        if (target === null) {
            throw new TypeError('Cannot convert undefined or null to object');
        }
        var to = Object(target);
        for (var index = 1; index < arguments.length; index++) {
            var nextSource = arguments[index];
            if (nextSource !== null) {
                for (var nextKey in nextSource) {
                    if (Object.prototype.hasOwnProperty.call(nextSource, nextKey)) {
                        to[nextKey] = nextSource[nextKey];
                    }
                }
            }
        }
        return to;
    };
}

function distanceBetweenPointAndEntityBoundingBox(point, entityProps) {
    var entityXform = new Xform(entityProps.rotation, entityProps.position);
    var localPoint = entityXform.inv().xformPoint(point);
    var minOffset = Vec3.multiplyVbyV(entityProps.registrationPoint, entityProps.dimensions);
    var maxOffset = Vec3.multiplyVbyV(Vec3.subtract(ONE_VEC, entityProps.registrationPoint), entityProps.dimensions);
    var localMin = Vec3.subtract(entityXform.trans, minOffset);
    var localMax = Vec3.sum(entityXform.trans, maxOffset);

    var v = {x: localPoint.x, y: localPoint.y, z: localPoint.z};
    v.x = Math.max(v.x, localMin.x);
    v.x = Math.min(v.x, localMax.x);
    v.y = Math.max(v.y, localMin.y);
    v.y = Math.min(v.y, localMax.y);
    v.z = Math.max(v.z, localMin.z);
    v.z = Math.min(v.z, localMax.z);

    return Vec3.distance(v, localPoint);
}

function projectOntoXYPlane(worldPos, position, rotation, dimensions, registrationPoint) {
    var invRot = Quat.inverse(rotation);
    var localPos = Vec3.multiplyQbyV(invRot, Vec3.subtract(worldPos, position));
    var invDimensions = { x: 1 / dimensions.x,
                          y: 1 / dimensions.y,
                          z: 1 / dimensions.z };
    var normalizedPos = Vec3.sum(Vec3.multiplyVbyV(localPos, invDimensions), registrationPoint);
    return { x: normalizedPos.x * dimensions.x,
             y: (1 - normalizedPos.y) * dimensions.y }; // flip y-axis
}

function projectOntoEntityXYPlane(entityID, worldPos) {
    var props = entityPropertiesCache.getProps(entityID);
    if (props && props.position && props.rotation && props.dimensions && props.registrationPoint) {
        return projectOntoXYPlane(worldPos, props.position, props.rotation, props.dimensions, props.registrationPoint);
    }
}

function projectOntoOverlayXYPlane(overlayID, worldPos) {
    var position = Overlays.getProperty(overlayID, "position");
    var rotation = Overlays.getProperty(overlayID, "rotation");
    var dimensions;

    var dpi = Overlays.getProperty(overlayID, "dpi");
    if (dpi) {
        // Calculate physical dimensions for web3d overlay from resolution and dpi; "dimensions" property is used as a scale.
        var resolution = Overlays.getProperty(overlayID, "resolution");
        resolution.z = 1;  // Circumvent divide-by-zero.
        var scale = Overlays.getProperty(overlayID, "dimensions");
        if (scale) {
            scale.z = 0.01;    // overlay dimensions are 2D, not 3D.
            dimensions = Vec3.multiplyVbyV(Vec3.multiply(resolution, INCHES_TO_METERS / dpi), scale);
        }
    } else {
        dimensions = Overlays.getProperty(overlayID, "dimensions");
        if (dimensions && dimensions.z) {
            dimensions.z = 0.01;    // overlay dimensions are 2D, not 3D.
        }
    }

    if (position && rotation && dimensions) {
        return projectOntoXYPlane(worldPos, position, rotation, dimensions, DEFAULT_REGISTRATION_POINT);
    }
}

function handLaserIntersectItem(position, rotation, start) {
    var worldHandPosition = start.position;
    var worldHandRotation = start.orientation;

    if (position) {
        var planePosition = position;
        var planeNormal = Vec3.multiplyQbyV(rotation, {x: 0, y: 0, z: 1.0});
        var rayStart = worldHandPosition;
        var rayDirection = Quat.getUp(worldHandRotation);
        var intersectionInfo = rayIntersectPlane(planePosition, planeNormal, rayStart, rayDirection);

        var intersectionPoint = planePosition;
        if (intersectionInfo.hit && intersectionInfo.distance > 0) {
            intersectionPoint = Vec3.sum(rayStart, Vec3.multiply(intersectionInfo.distance, rayDirection));
        } else {
            intersectionPoint = planePosition;
        }
        intersectionInfo.point = intersectionPoint;
        intersectionInfo.normal = planeNormal;
        intersectionInfo.searchRay = {
            origin: rayStart,
            direction: rayDirection,
            length: PICK_MAX_DISTANCE
        };

        return intersectionInfo;
    } else {
        // entity has been destroyed? or is no longer in cache
        return null;
    }
}

function handLaserIntersectEntity(entityID, start) {
    var props = entityPropertiesCache.getProps(entityID);
    return handLaserIntersectItem(props.position, props.rotation, start);
}

function handLaserIntersectOverlay(overlayID, start) {
    var position = Overlays.getProperty(overlayID, "position");
    var rotation = Overlays.getProperty(overlayID, "rotation");
    return handLaserIntersectItem(position, rotation, start);
}

function rayIntersectPlane(planePosition, planeNormal, rayStart, rayDirection) {
    var rayDirectionDotPlaneNormal = Vec3.dot(rayDirection, planeNormal);
    if (rayDirectionDotPlaneNormal > 0.00001 || rayDirectionDotPlaneNormal < -0.00001) {
        var rayStartDotPlaneNormal = Vec3.dot(Vec3.subtract(planePosition, rayStart), planeNormal);
        var distance = rayStartDotPlaneNormal / rayDirectionDotPlaneNormal;
        return {hit: true, distance: distance};
    } else {
        // ray is parallel to the plane
        return {hit: false, distance: 0};
    }
}

function stateToName(state) {
    return CONTROLLER_STATE_MACHINE[state] ? CONTROLLER_STATE_MACHINE[state].name : "???";
}

function getTag() {
    return "grab-" + MyAvatar.sessionUUID;
}

function colorPow(color, power) {
    return {
        red: Math.pow(color.red / 255.0, power) * 255,
        green: Math.pow(color.green / 255.0, power) * 255,
        blue: Math.pow(color.blue / 255.0, power) * 255
    };
}

function entityHasActions(entityID) {
    return Entities.getActionIDs(entityID).length > 0;
}

function entityIsGrabbedByOther(entityID) {
    // by convention, a distance grab sets the tag of its action to be grab-*owner-session-id*.
    var actionIDs = Entities.getActionIDs(entityID);
    for (var actionIndex = 0; actionIndex < actionIDs.length; actionIndex++) {
        var actionID = actionIDs[actionIndex];
        var actionArguments = Entities.getActionArguments(entityID, actionID);
        var tag = actionArguments.tag;
        if (tag === getTag()) {
            // we see a grab-*uuid* shaped tag, but it's our tag, so that's okay.
            continue;
        }
        var GRAB_PREFIX_LENGTH = 5;
        var UUID_LENGTH = 38;
        if (tag && tag.slice(0, GRAB_PREFIX_LENGTH) == "grab-") {
            // we see a grab-*uuid* shaped tag and it's not ours, so someone else is grabbing it.
            return tag.slice(GRAB_PREFIX_LENGTH, GRAB_PREFIX_LENGTH + UUID_LENGTH - 1);
        }
    }
    return null;
}

function propsArePhysical(props) {
    if (!props.dynamic) {
        return false;
    }
    var isPhysical = (props.shapeType && props.shapeType != 'none');
    return isPhysical;
}

var USE_ATTACH_POINT_SETTINGS = true;

var ATTACH_POINT_SETTINGS = "io.highfidelity.attachPoints";

function getAttachPointSettings() {
    try {
        var str = Settings.getValue(ATTACH_POINT_SETTINGS);
        if (str === "false") {
            return {};
        } else {
            return JSON.parse(str);
        }
    } catch (err) {
        print("Error parsing attachPointSettings: " + err);
        return {};
    }
}

function setAttachPointSettings(attachPointSettings) {
    var str = JSON.stringify(attachPointSettings);
    Settings.setValue(ATTACH_POINT_SETTINGS, str);
}

function getAttachPointForHotspotFromSettings(hotspot, hand) {
    var attachPointSettings = getAttachPointSettings();
    var jointName = (hand === RIGHT_HAND) ? "RightHand" : "LeftHand";
    var joints = attachPointSettings[hotspot.key];
    if (joints) {
        return joints[jointName];
    } else {
        return undefined;
    }
}

function storeAttachPointForHotspotInSettings(hotspot, hand, offsetPosition, offsetRotation) {
    var attachPointSettings = getAttachPointSettings();
    var jointName = (hand === RIGHT_HAND) ? "RightHand" : "LeftHand";
    var joints = attachPointSettings[hotspot.key];
    if (!joints) {
        joints = {};
        attachPointSettings[hotspot.key] = joints;
    }
    joints[jointName] = [offsetPosition, offsetRotation];
    setAttachPointSettings(attachPointSettings);
}

// If another script is managing the reticle (as is done by HandControllerPointer), we should not be setting it here,
// and we should not be showing lasers when someone else is using the Reticle to indicate a 2D minor mode.
var EXTERNALLY_MANAGED_2D_MINOR_MODE = true;

function isEditing() {
    return EXTERNALLY_MANAGED_2D_MINOR_MODE && (isInEditMode() || isInVREditMode());
}

function isIn2DMode() {
    // In this version, we make our own determination of whether we're aimed a HUD element,
    // because other scripts (such as handControllerPointer) might be using some other visualization
    // instead of setting Reticle.visible.
    return (EXTERNALLY_MANAGED_2D_MINOR_MODE &&
        (Reticle.pointingAtSystemOverlay || Overlays.getOverlayAtPoint(Reticle.position)));
}

function restore2DMode() {
    if (!EXTERNALLY_MANAGED_2D_MINOR_MODE) {
        Reticle.setVisible(true);
    }
}

function stylusTargetHasKeyboardFocus(stylusTarget) {
    if (stylusTarget.entityID && stylusTarget.entityID !== NULL_UUID) {
        return Entities.keyboardFocusEntity === stylusTarget.entityID;
    } else if (stylusTarget.overlayID && stylusTarget.overlayID !== NULL_UUID) {
        return Overlays.keyboardFocusOverlay === stylusTarget.overlayID;
    }
}

function setKeyboardFocusOnStylusTarget(stylusTarget) {
    if (stylusTarget.entityID && stylusTarget.entityID !== NULL_UUID && Entities.wantsHandControllerPointerEvents(stylusTarget.entityID)) {
        Overlays.keyboardFocusOverlay = NULL_UUID;
        Entities.keyboardFocusEntity = stylusTarget.entityID;
    } else if (stylusTarget.overlayID && stylusTarget.overlayID !== NULL_UUID) {
        Overlays.keyboardFocusOverlay = stylusTarget.overlayID;
        Entities.keyboardFocusEntity = NULL_UUID;
    }
}

function sendHoverEnterEventToStylusTarget(hand, stylusTarget) {
    var pointerEvent = {
        type: "Move",
        id: hand + 1, // 0 is reserved for hardware mouse
        pos2D: stylusTarget.position2D,
        pos3D: stylusTarget.position,
        normal: stylusTarget.normal,
        direction: Vec3.subtract(ZERO_VEC, stylusTarget.normal),
        button: "None"
    };

    if (stylusTarget.entityID && stylusTarget.entityID !== NULL_UUID) {
        Entities.sendHoverEnterEntity(stylusTarget.entityID, pointerEvent);
    } else if (stylusTarget.overlayID && stylusTarget.overlayID !== NULL_UUID) {
        Overlays.sendHoverEnterOverlay(stylusTarget.overlayID, pointerEvent);
    }
}

function sendHoverOverEventToStylusTarget(hand, stylusTarget) {
    var pointerEvent = {
        type: "Move",
        id: hand + 1, // 0 is reserved for hardware mouse
        pos2D: stylusTarget.position2D,
        pos3D: stylusTarget.position,
        normal: stylusTarget.normal,
        direction: Vec3.subtract(ZERO_VEC, stylusTarget.normal),
        button: "None"
    };

    if (stylusTarget.entityID && stylusTarget.entityID !== NULL_UUID) {
        Entities.sendMouseMoveOnEntity(stylusTarget.entityID, pointerEvent);
        Entities.sendHoverOverEntity(stylusTarget.entityID, pointerEvent);
    } else if (stylusTarget.overlayID && stylusTarget.overlayID !== NULL_UUID) {
        Overlays.sendMouseMoveOnOverlay(stylusTarget.overlayID, pointerEvent);
        Overlays.sendHoverOverOverlay(stylusTarget.overlayID, pointerEvent);
    }
}

function sendTouchStartEventToStylusTarget(hand, stylusTarget) {
    var pointerEvent = {
        type: "Press",
        id: hand + 1, // 0 is reserved for hardware mouse
        pos2D: stylusTarget.position2D,
        pos3D: stylusTarget.position,
        normal: stylusTarget.normal,
        direction: Vec3.subtract(ZERO_VEC, stylusTarget.normal),
        button: "Primary",
        isPrimaryHeld: true
    };

    if (stylusTarget.entityID && stylusTarget.entityID !== NULL_UUID) {
        Entities.sendMousePressOnEntity(stylusTarget.entityID, pointerEvent);
        Entities.sendClickDownOnEntity(stylusTarget.entityID, pointerEvent);
    } else if (stylusTarget.overlayID && stylusTarget.overlayID !== NULL_UUID) {
        Overlays.sendMousePressOnOverlay(stylusTarget.overlayID, pointerEvent);
    }
}

function sendTouchEndEventToStylusTarget(hand, stylusTarget) {
    var pointerEvent = {
        type: "Release",
        id: hand + 1, // 0 is reserved for hardware mouse
        pos2D: stylusTarget.position2D,
        pos3D: stylusTarget.position,
        normal: stylusTarget.normal,
        direction: Vec3.subtract(ZERO_VEC, stylusTarget.normal),
        button: "Primary"
    };

    if (stylusTarget.entityID && stylusTarget.entityID !== NULL_UUID) {
        Entities.sendMouseReleaseOnEntity(stylusTarget.entityID, pointerEvent);
        Entities.sendClickReleaseOnEntity(stylusTarget.entityID, pointerEvent);
        Entities.sendHoverLeaveEntity(stylusTarget.entityID, pointerEvent);
    } else if (stylusTarget.overlayID && stylusTarget.overlayID !== NULL_UUID) {
        Overlays.sendMouseReleaseOnOverlay(stylusTarget.overlayID, pointerEvent);
    }
}

function sendTouchMoveEventToStylusTarget(hand, stylusTarget) {
    var pointerEvent = {
        type: "Move",
        id: hand + 1, // 0 is reserved for hardware mouse
        pos2D: stylusTarget.position2D,
        pos3D: stylusTarget.position,
        normal: stylusTarget.normal,
        direction: Vec3.subtract(ZERO_VEC, stylusTarget.normal),
        button: "Primary",
        isPrimaryHeld: true
    };

    if (stylusTarget.entityID && stylusTarget.entityID !== NULL_UUID) {
        Entities.sendMouseMoveOnEntity(stylusTarget.entityID, pointerEvent);
        Entities.sendHoldingClickOnEntity(stylusTarget.entityID, pointerEvent);
    } else if (stylusTarget.overlayID && stylusTarget.overlayID !== NULL_UUID) {
        Overlays.sendMouseMoveOnOverlay(stylusTarget.overlayID, pointerEvent);
    }
}

// will return undefined if entity does not exist.
function calculateStylusTargetFromEntity(stylusTip, entityID) {
    var props = entityPropertiesCache.getProps(entityID);
    if (props.rotation === undefined) {
        // if rotation is missing from props object, then this entity has probably been deleted.
        return;
    }

    // project stylus tip onto entity plane.
    var normal = Vec3.multiplyQbyV(props.rotation, {x: 0, y: 0, z: 1});
    Vec3.multiplyQbyV(props.rotation, {x: 0, y: 1, z: 0});
    var distance = Vec3.dot(Vec3.subtract(stylusTip.position, props.position), normal);
    var position = Vec3.subtract(stylusTip.position, Vec3.multiply(normal, distance));

    // generate normalized coordinates
    var invRot = Quat.inverse(props.rotation);
    var localPos = Vec3.multiplyQbyV(invRot, Vec3.subtract(position, props.position));
    var invDimensions = { x: 1 / props.dimensions.x, y: 1 / props.dimensions.y, z: 1 / props.dimensions.z };
    var normalizedPosition = Vec3.sum(Vec3.multiplyVbyV(localPos, invDimensions), props.registrationPoint);

    // 2D position on entity plane in meters, relative to the bounding box upper-left hand corner.
    var position2D = { x: normalizedPosition.x * props.dimensions.x, y: (1 - normalizedPosition.y) * props.dimensions.y }; // flip y-axis

    return {
        entityID: entityID,
        overlayID: null,
        distance: distance,
        position: position,
        position2D: position2D,
        normal: normal,
        normalizedPosition: normalizedPosition,
        dimensions: props.dimensions,
        valid: true
    };
}

// will return undefined if overlayID does not exist.
function calculateStylusTargetFromOverlay(stylusTip, overlayID) {
    var overlayPosition = Overlays.getProperty(overlayID, "position");
    if (overlayPosition === undefined) {
        return;
    }

    // project stylusTip onto overlay plane.
    var overlayRotation = Overlays.getProperty(overlayID, "rotation");
    if (overlayRotation === undefined) {
        return;
    }
    var normal = Vec3.multiplyQbyV(overlayRotation, {x: 0, y: 0, z: 1});
    var distance = Vec3.dot(Vec3.subtract(stylusTip.position, overlayPosition), normal);
    var position = Vec3.subtract(stylusTip.position, Vec3.multiply(normal, distance));

    // calclulate normalized position
    var invRot = Quat.inverse(overlayRotation);
    var localPos = Vec3.multiplyQbyV(invRot, Vec3.subtract(position, overlayPosition));
    var dpi = Overlays.getProperty(overlayID, "dpi");

    var dimensions;
    if (dpi) {
        // Calculate physical dimensions for web3d overlay from resolution and dpi; "dimensions" property is used as a scale.
        var resolution = Overlays.getProperty(overlayID, "resolution");
        if (resolution === undefined) {
            return;
        }
        resolution.z = 1;  // Circumvent divide-by-zero.
        var scale = Overlays.getProperty(overlayID, "dimensions");
        if (scale === undefined) {
            return;
        }
        scale.z = 0.01;    // overlay dimensions are 2D, not 3D.
        dimensions = Vec3.multiplyVbyV(Vec3.multiply(resolution, INCHES_TO_METERS / dpi), scale);
    } else {
        dimensions = Overlays.getProperty(overlayID, "dimensions");
        if (dimensions === undefined) {
            return;
        }
        if (!dimensions.z) {
            dimensions.z = 0.01;    // sometimes overlay dimensions are 2D, not 3D.
        }
    }
    var invDimensions = { x: 1 / dimensions.x, y: 1 / dimensions.y, z: 1 / dimensions.z };
    var normalizedPosition = Vec3.sum(Vec3.multiplyVbyV(localPos, invDimensions), DEFAULT_REGISTRATION_POINT);

    // 2D position on overlay plane in meters, relative to the bounding box upper-left hand corner.
    var position2D = { x: normalizedPosition.x * dimensions.x, y: (1 - normalizedPosition.y) * dimensions.y }; // flip y-axis

    return {
        entityID: null,
        overlayID: overlayID,
        distance: distance,
        position: position,
        position2D: position2D,
        normal: normal,
        normalizedPosition: normalizedPosition,
        dimensions: dimensions,
        valid: true
    };
}

function isNearStylusTarget(stylusTargets, edgeBorder, minNormalDistance, maxNormalDistance) {
    for (var i = 0; i < stylusTargets.length; i++) {
        var stylusTarget = stylusTargets[i];

        // check to see if the projected stylusTip is within within the 2d border
        var borderMin = {x: -edgeBorder, y: -edgeBorder};
        var borderMax = {x: stylusTarget.dimensions.x + edgeBorder, y: stylusTarget.dimensions.y + edgeBorder};
        if (stylusTarget.distance >= minNormalDistance && stylusTarget.distance <= maxNormalDistance &&
            stylusTarget.position2D.x >= borderMin.x && stylusTarget.position2D.y >= borderMin.y &&
            stylusTarget.position2D.x <= borderMax.x && stylusTarget.position2D.y <= borderMax.y) {
            return true;
        }
    }
    return false;
}

function calculateNearestStylusTarget(stylusTargets) {
    var nearestStylusTarget;

    for (var i = 0; i < stylusTargets.length; i++) {
        var stylusTarget = stylusTargets[i];

        if ((!nearestStylusTarget || stylusTarget.distance < nearestStylusTarget.distance) &&
            stylusTarget.normalizedPosition.x >= 0 && stylusTarget.normalizedPosition.y >= 0 &&
            stylusTarget.normalizedPosition.x <= 1 && stylusTarget.normalizedPosition.y <= 1) {
            nearestStylusTarget = stylusTarget;
        }
    }

    return nearestStylusTarget;
}

// EntityPropertiesCache is a helper class that contains a cache of entity properties.
// the hope is to prevent excess calls to Entity.getEntityProperties()
//
// usage:
//   call EntityPropertiesCache.addEntities with all the entities that you are interested in.
//   This will fetch their properties.  Then call EntityPropertiesCache.getProps to receive an object
//   containing a cache of all the properties previously fetched.
function EntityPropertiesCache() {
    this.cache = {};
}
EntityPropertiesCache.prototype.clear = function() {
    this.cache = {};
};
EntityPropertiesCache.prototype.addEntity = function(entityID) {
    var cacheEntry = this.cache[entityID];
    if (cacheEntry && cacheEntry.refCount) {
        cacheEntry.refCount += 1;
    } else {
        this._updateCacheEntry(entityID);
    }
};
EntityPropertiesCache.prototype.addEntities = function(entities) {
    var _this = this;
    entities.forEach(function(entityID) {
        _this.addEntity(entityID);
    });
};
EntityPropertiesCache.prototype._updateCacheEntry = function(entityID) {
    var props = Entities.getEntityProperties(entityID, GRABBABLE_PROPERTIES);

    // convert props.userData from a string to an object.
    var userData = {};
    if (props.userData) {
        try {
            userData = JSON.parse(props.userData);
        } catch (err) {
            print("WARNING: malformed userData on " + entityID + ", name = " + props.name + ", error = " + err);
        }
    }
    props.userData = userData;
    props.refCount = 1;

    this.cache[entityID] = props;
};
EntityPropertiesCache.prototype.update = function() {
    // delete any cacheEntries with zero refCounts.
    var entities = Object.keys(this.cache);
    for (var i = 0; i < entities.length; i++) {
        var props = this.cache[entities[i]];
        if (props.refCount === 0) {
            delete this.cache[entities[i]];
        } else {
            props.refCount = 0;
        }
    }
};
EntityPropertiesCache.prototype.getProps = function(entityID) {
    var obj = this.cache[entityID];
    return obj ? obj : undefined;
};
EntityPropertiesCache.prototype.getGrabbableProps = function(entityID) {
    var props = this.cache[entityID];
    if (props) {
        return props.userData.grabbableKey ? props.userData.grabbableKey : DEFAULT_GRABBABLE_DATA;
    } else {
        return undefined;
    }
};
EntityPropertiesCache.prototype.getGrabProps = function(entityID) {
    var props = this.cache[entityID];
    if (props) {
        return props.userData.grabKey ? props.userData.grabKey : {};
    } else {
        return undefined;
    }
};
EntityPropertiesCache.prototype.getWearableProps = function(entityID) {
    var props = this.cache[entityID];
    if (props) {
        return props.userData.wearable ? props.userData.wearable : {};
    } else {
        return undefined;
    }
};
EntityPropertiesCache.prototype.getEquipHotspotsProps = function(entityID) {
    var props = this.cache[entityID];
    if (props) {
        return props.userData.equipHotspots ? props.userData.equipHotspots : {};
    } else {
        return undefined;
    }
};

// global cache
var entityPropertiesCache = new EntityPropertiesCache();

// Each overlayInfoSet describes a single equip hotspot.
// It is an object with the following keys:
//   timestamp - last time this object was updated, used to delete stale hotspot overlays.
//   entityID - entity assosicated with this hotspot
//   localPosition - position relative to the entity
//   hotspot - hotspot object
//   overlays - array of overlay objects created by Overlay.addOverlay()
//   currentSize - current animated scale value
//   targetSize - the target of our scale animations
//   type - "sphere" or "model".
function EquipHotspotBuddy() {
    // holds map from {string} hotspot.key to {object} overlayInfoSet.
    this.map = {};

    // array of all hotspots that are highlighed.
    this.highlightedHotspots = [];
}
EquipHotspotBuddy.prototype.clear = function() {
    var keys = Object.keys(this.map);
    for (var i = 0; i < keys.length; i++) {
        var overlayInfoSet = this.map[keys[i]];
        this.deleteOverlayInfoSet(overlayInfoSet);
    }
    this.map = {};
    this.highlightedHotspots = [];
};
EquipHotspotBuddy.prototype.highlightHotspot = function(hotspot) {
    this.highlightedHotspots.push(hotspot.key);
};
EquipHotspotBuddy.prototype.updateHotspot = function(hotspot, timestamp) {
    var overlayInfoSet = this.map[hotspot.key];
    if (!overlayInfoSet) {
        // create a new overlayInfoSet
        overlayInfoSet = {
            timestamp: timestamp,
            entityID: hotspot.entityID,
            localPosition: hotspot.localPosition,
            hotspot: hotspot,
            currentSize: 0,
            targetSize: 1,
            overlays: []
        };

        var diameter = hotspot.radius * 2;

        // override default sphere with a user specified model, if it exists.
        overlayInfoSet.overlays.push(Overlays.addOverlay("model", {
            name: "hotspot overlay",
            url: hotspot.modelURL ? hotspot.modelURL : DEFAULT_SPHERE_MODEL_URL,
            position: hotspot.worldPosition,
            rotation: {
                x: 0,
                y: 0,
                z: 0,
                w: 1
            },
            dimensions: diameter * EQUIP_SPHERE_SCALE_FACTOR,
            scale: hotspot.modelScale,
            ignoreRayIntersection: true
        }));
        overlayInfoSet.type = "model";
        this.map[hotspot.key] = overlayInfoSet;
    } else {
        overlayInfoSet.timestamp = timestamp;
    }
};
EquipHotspotBuddy.prototype.updateHotspots = function(hotspots, timestamp) {
    var _this = this;
    hotspots.forEach(function(hotspot) {
        _this.updateHotspot(hotspot, timestamp);
    });
    this.highlightedHotspots = [];
};
EquipHotspotBuddy.prototype.update = function(deltaTime, timestamp) {

    var HIGHLIGHT_SIZE = 1.1;
    var NORMAL_SIZE = 1.0;

    var keys = Object.keys(this.map);
    for (var i = 0; i < keys.length; i++) {
        var overlayInfoSet = this.map[keys[i]];

        // this overlayInfo is highlighted.
        if (this.highlightedHotspots.indexOf(keys[i]) != -1) {
            overlayInfoSet.targetSize = HIGHLIGHT_SIZE;
        } else {
            overlayInfoSet.targetSize = NORMAL_SIZE;
        }

        // start to fade out this hotspot.
        if (overlayInfoSet.timestamp != timestamp) {
            // because this item timestamp has expired, it might not be in the cache anymore....
            entityPropertiesCache.addEntity(overlayInfoSet.entityID);
            overlayInfoSet.targetSize = 0;
        }

        // animate the size.
        var SIZE_TIMESCALE = 0.1;
        var tau = deltaTime / SIZE_TIMESCALE;
        if (tau > 1.0) {
            tau = 1.0;
        }
        overlayInfoSet.currentSize += (overlayInfoSet.targetSize - overlayInfoSet.currentSize) * tau;

        if (overlayInfoSet.timestamp != timestamp && overlayInfoSet.currentSize <= 0.05) {
            // this is an old overlay, that has finished fading out, delete it!
            overlayInfoSet.overlays.forEach(Overlays.deleteOverlay);
            delete this.map[keys[i]];
        } else {
            // update overlay position, rotation to follow the object it's attached to.

            var props = entityPropertiesCache.getProps(overlayInfoSet.entityID);
            var entityXform = new Xform(props.rotation, props.position);
            var position = entityXform.xformPoint(overlayInfoSet.localPosition);

            var dimensions;
            if (overlayInfoSet.type == "sphere") {
                dimensions = overlayInfoSet.hotspot.radius * 2 * overlayInfoSet.currentSize * EQUIP_SPHERE_SCALE_FACTOR;
            } else {
                dimensions = overlayInfoSet.hotspot.radius * 2 * overlayInfoSet.currentSize;
            }

            overlayInfoSet.overlays.forEach(function(overlay) {
                Overlays.editOverlay(overlay, {
                    position: position,
                    rotation: props.rotation,
                    dimensions: dimensions
                });
            });
        }
    }
};

function getControllerJointIndex(hand) {
    if (HMD.isHandControllerAvailable()) {
        var controllerJointIndex = -1;
        if (Camera.mode === "first person") {
            controllerJointIndex = MyAvatar.getJointIndex(hand === RIGHT_HAND ?
                                                          "_CONTROLLER_RIGHTHAND" :
                                                          "_CONTROLLER_LEFTHAND");
        } else if (Camera.mode === "third person") {
            controllerJointIndex = MyAvatar.getJointIndex(hand === RIGHT_HAND ?
                                                          "_CAMERA_RELATIVE_CONTROLLER_RIGHTHAND" :
                                                          "_CAMERA_RELATIVE_CONTROLLER_LEFTHAND");
        }
        
        return controllerJointIndex;
    }

    return MyAvatar.getJointIndex("Head");
}

// global EquipHotspotBuddy instance
var equipHotspotBuddy = new EquipHotspotBuddy();

var halfPath = {
    type: "line3d",
    color: COLORS_GRAB_SEARCHING_HALF_SQUEEZE,
    visible: true,
    alpha: 1,
    solid: true,
    glow: 1.0,
    lineWidth: 5,
    ignoreRayIntersection: true, // always ignore this
    drawInFront: true, // Even when burried inside of something, show it.
    parentID: AVATAR_SELF_ID
}
var halfEnd = {
    type: "sphere",
    solid: true,
    color: COLORS_GRAB_SEARCHING_HALF_SQUEEZE,
    alpha: 0.9,
    ignoreRayIntersection: true,
    drawInFront: true, // Even when burried inside of something, show it.
    visible: true
}
var fullPath = {
    type: "line3d",
    color: COLORS_GRAB_SEARCHING_FULL_SQUEEZE,
    visible: true,
    alpha: 1,
    solid: true,
    glow: 1.0,
    lineWidth: 5,
    ignoreRayIntersection: true, // always ignore this
    drawInFront: true, // Even when burried inside of something, show it.
    parentID: AVATAR_SELF_ID
}
var fullEnd = {
    type: "sphere",
    solid: true,
    color: COLORS_GRAB_SEARCHING_FULL_SQUEEZE,
    alpha: 0.9,
    ignoreRayIntersection: true,
    drawInFront: true, // Even when burried inside of something, show it.
    visible: true
}
var holdPath = {
    type: "line3d",
    color: COLORS_GRAB_DISTANCE_HOLD,
    visible: true,
    alpha: 1,
    solid: true,
    glow: 1.0,
    lineWidth: 5,
    ignoreRayIntersection: true, // always ignore this
    drawInFront: true, // Even when burried inside of something, show it.
    parentID: AVATAR_SELF_ID
}

var renderStates = [{name: "half", path: halfPath, end: halfEnd},
                    {name: "full", path: fullPath, end: fullEnd},
                    {name: "hold", path: holdPath}];
var headRenderStates = [{name: "half", end: halfEnd},
                        {name: "full", end: fullEnd},
                        {name: "hold", path: holdPath}];

// how far from camera to search intersection?
var DEFAULT_SEARCH_SPHERE_DISTANCE = 1000;
var defaultRenderStates = [{name: "half", distance: DEFAULT_SEARCH_SPHERE_DISTANCE, path: halfPath},
                           {name: "full", distance: DEFAULT_SEARCH_SPHERE_DISTANCE, path: fullPath},
                           {name: "hold", distance: DEFAULT_SEARCH_SPHERE_DISTANCE, path: holdPath}];

function MyController(hand) {
    this.hand = hand;
    this.autoUnequipCounter = 0;
    this.grabPointIntersectsEntity = false;
    this.stylus = null;
    this.homeButtonTouched = false;
    this.editTriggered = false;

    // Until there is some reliable way to keep track of a "stack" of parentIDs, we'll have problems
    // when more than one avatar does parenting grabs on things.  This script tries to work
    // around this with two associative arrays: previousParentID and previousParentJointIndex.  If
    // (1) avatar-A does a parenting grab on something, and then (2) avatar-B takes it, and (3) avatar-A
    // releases it and then (4) avatar-B releases it, then avatar-B will set the parent back to
    // avatar-A's hand.  Avatar-A is no longer grabbing it, so it will end up triggering avatar-A's
    // checkForUnexpectedChildren which will put it back to wherever it was when avatar-A initially grabbed it.
    // this will work most of the time, unless avatar-A crashes or logs out while avatar-B is grabbing the
    // entity.  This can also happen when a single avatar passes something from hand to hand.
    this.previousParentID = {};
    this.previousParentJointIndex = {};
    this.previouslyUnhooked = {};

    this.shouldScale = false;
    this.isScalingAvatar = false;

    // handPosition is where the avatar's hand appears to be, in-world.
    this.getHandPosition = function () {
        if (this.hand === RIGHT_HAND) {
            return MyAvatar.getRightPalmPosition();
        } else {
            return MyAvatar.getLeftPalmPosition();
        }
    };
    this.getHandRotation = function () {
        if (this.hand === RIGHT_HAND) {
            return MyAvatar.getRightPalmRotation();
        } else {
            return MyAvatar.getLeftPalmRotation();
        }
    };

    this.handToController = function() {
        return (hand === RIGHT_HAND) ? Controller.Standard.RightHand : Controller.Standard.LeftHand;
    };

    this.actionID = null; // action this script created...
    this.grabbedThingID = null; // on this entity.
    this.grabbedOverlay = null;
    this.state = STATE_OFF;

    this.triggerValue = 0; // rolling average of trigger value
    this.triggerClicked = false;
    this.rawTriggerValue = 0;
    this.rawSecondaryValue = 0;
    this.rawThumbValue = 0;

    // for visualizations
    this.halfEnd = halfEnd;
    this.fullEnd = fullEnd;
    this.laserPointer = LaserPointers.createLaserPointer({
        joint: (hand == RIGHT_HAND) ? "_CAMERA_RELATIVE_CONTROLLER_RIGHTHAND" : "_CAMERA_RELATIVE_CONTROLLER_LEFTHAND",
        filter: RayPick.PICK_ENTITIES | RayPick.PICK_OVERLAYS,
        maxDistance: PICK_MAX_DISTANCE,
        posOffset: getGrabPointSphereOffset(this.handToController()),
        renderStates: renderStates,
        faceAvatar: true,
        defaultRenderStates: defaultRenderStates
    });
    this.headLaserPointer = LaserPointers.createLaserPointer({
        joint: "Avatar",
        filter: RayPick.PICK_ENTITIES | RayPick.PICK_OVERLAYS,
        maxDistance: PICK_MAX_DISTANCE,
        renderStates: headRenderStates,
        faceAvatar: true,
        defaultRenderStates: defaultRenderStates
    });
    LaserPointers.setIgnoreOverlays(this.laserPointer, [HMD.tabletID]);
    LaserPointers.setIgnoreOverlays(this.headLaserPointer, [HMD.tabletID]);

    this.otherGrabbingUUID = null;

    this.waitForTriggerRelease = false;

    this.intersectionDistance = 0.0;

    this.ignoreIK = false;
    this.offsetPosition = Vec3.ZERO;
    this.offsetRotation = Quat.IDENTITY;

    this.lastPickTime = 0;
    this.lastUnequipCheckTime = 0;

    this.equipOverlayInfoSetMap = {};

    this.tabletStabbed = false;
    this.tabletStabbedPos2D = null;
    this.tabletStabbedPos3D = null;

    this.useFingerInsteadOfStylus = false;
    this.fingerPointing = false;

    // initialize stylus tip
    var DEFAULT_STYLUS_TIP = {
        position: {x: 0, y: 0, z: 0},
        orientation: {x: 0, y: 0, z: 0, w: 0},
        rotation: {x: 0, y: 0, z: 0, w: 0},
        velocity: {x: 0, y: 0, z: 0},
        valid: false
    };
    this.stylusTip = DEFAULT_STYLUS_TIP;

    var _this = this;

    var suppressedIn2D = [STATE_OFF, STATE_SEARCHING];
    this.ignoreInput = function() {
        // We've made the decision to use 'this' for new code, even though it is fragile,
        // in order to keep/ the code uniform without making any no-op line changes.
        return (-1 !== suppressedIn2D.indexOf(this.state)) && isIn2DMode();
    };

    this.updateStylusTip = function() {
        if (this.useFingerInsteadOfStylus) {
            this.stylusTip = getFingerWorldLocation(this.hand);
        } else {
            this.stylusTip = getControllerWorldLocation(this.handToController(), true);

            // translate tip forward according to constant.
            var TIP_OFFSET = {x: 0, y: WEB_STYLUS_LENGTH - WEB_TOUCH_Y_OFFSET, z: 0};
            this.stylusTip.position = Vec3.sum(this.stylusTip.position, Vec3.multiplyQbyV(this.stylusTip.orientation, TIP_OFFSET));
        }

        // compute tip velocity from hand controller motion, it is more accurate then computing it from previous positions.
        var pose = Controller.getPoseValue(this.handToController());
        if (pose.valid) {
            var worldControllerPos = Vec3.sum(MyAvatar.position, Vec3.multiplyQbyV(MyAvatar.orientation, pose.translation));
            var worldControllerLinearVel = Vec3.multiplyQbyV(MyAvatar.orientation, pose.velocity);
            var worldControllerAngularVel = Vec3.multiplyQbyV(MyAvatar.orientation, pose.angularVelocity);
            var tipVelocity = Vec3.sum(worldControllerLinearVel, Vec3.cross(worldControllerAngularVel, Vec3.subtract(this.stylusTip.position, worldControllerPos)));
            this.stylusTip.velocity = tipVelocity;
        } else {
            this.stylusTip.velocity = {x: 0, y: 0, z: 0};
        }
    };

    this.update = function(deltaTime, timestamp) {
        this.updateSmoothedTrigger();
        this.maybeScaleMyAvatar();

        this.updateStylusTip();

        var DEFAULT_USE_FINGER_AS_STYLUS = false;
        var USE_FINGER_AS_STYLUS = Settings.getValue("preferAvatarFingerOverStylus");
        if (USE_FINGER_AS_STYLUS === "") {
            USE_FINGER_AS_STYLUS = DEFAULT_USE_FINGER_AS_STYLUS;
        }
        if (USE_FINGER_AS_STYLUS && MyAvatar.getJointIndex("LeftHandIndex4") !== -1) {
            this.useFingerInsteadOfStylus = true;
        } else {
            this.useFingerInsteadOfStylus = false;
        }

        if (this.ignoreInput()) {

            // Most hand input is disabled, because we are interacting with the 2d hud.
            // However, we still should check for collisions of the stylus with the web overlay.
            this.processStylus();
            this.turnOffVisualizations();
            return;
        }

        if (CONTROLLER_STATE_MACHINE[this.state]) {
            var updateMethodName = CONTROLLER_STATE_MACHINE[this.state].updateMethod;
            var updateMethod = this[updateMethodName];
            if (updateMethod) {
                updateMethod.call(this, deltaTime, timestamp);
            } else {
                print("WARNING: could not find updateMethod for state " + stateToName(this.state));
            }
        } else {
            print("WARNING: could not find state " + this.state + " in state machine");
        }
    };

    this.callEntityMethodOnGrabbed = function(entityMethodName) {
        if (this.grabbedIsOverlay) {
            return;
        }
        var args = [this.hand === RIGHT_HAND ? "right" : "left", MyAvatar.sessionUUID];
        Entities.callEntityMethod(this.grabbedThingID, entityMethodName, args);
    };

    this.setState = function(newState, reason) {
        if (((isInEditMode() || isInVREditMode()) && this.grabbedThingID !== HMD.tabletID) &&
            (newState !== STATE_OFF &&
             newState !== STATE_SEARCHING &&
             newState !== STATE_STYLUS_TOUCHING &&
             newState !== STATE_OVERLAY_LASER_TOUCHING)) {
            return;
        }
        setGrabCommunications((newState === STATE_DISTANCE_HOLDING) ||
                              (newState === STATE_DISTANCE_ROTATING) ||
                              (newState === STATE_NEAR_GRABBING));
        if (WANT_DEBUG || WANT_DEBUG_STATE) {
            var oldStateName = stateToName(this.state);
            var newStateName = stateToName(newState);
            print("STATE (" + this.hand + "): " + this.state + "-" + newStateName +
                  " <-- " + oldStateName + ", reason = " + reason);
        }

        // exit the old state
        if (CONTROLLER_STATE_MACHINE[this.state]) {
            var exitMethodName = CONTROLLER_STATE_MACHINE[this.state].exitMethod;
            var exitMethod = this[exitMethodName];
            if (exitMethod) {
                exitMethod.call(this);
            }
        } else {
            print("WARNING: could not find state " + this.state + " in state machine");
        }

        this.state = newState;

        // enter the new state
        if (CONTROLLER_STATE_MACHINE[newState]) {
            var enterMethodName = CONTROLLER_STATE_MACHINE[newState].enterMethod;
            var enterMethod = this[enterMethodName];
            if (enterMethod) {
                enterMethod.call(this);
            }
        } else {
            print("WARNING: could not find newState " + newState + " in state machine");
        }
    };

    this.grabPointSphereOn = function() {
        if (!SHOW_GRAB_POINT_SPHERE) {
            return;
        }

        if (!this.grabPointSphere) {
            this.grabPointSphere = Overlays.addOverlay("sphere", {
                name: "grabPointSphere",
                localPosition: getGrabPointSphereOffset(this.handToController()),
                localRotation: { x: 0, y: 0, z: 0, w: 1 },
                dimensions: GRAB_POINT_SPHERE_RADIUS * 2,
                color: GRAB_POINT_SPHERE_COLOR,
                alpha: GRAB_POINT_SPHERE_ALPHA,
                solid: true,
                visible: true,
                ignoreRayIntersection: true,
                drawInFront: false,
                parentID: AVATAR_SELF_ID,
                parentJointIndex: this.controllerJointIndex
            });
        }
    };

    this.grabPointSphereOff = function() {
        if (this.grabPointSphere) {
            Overlays.deleteOverlay(this.grabPointSphere);
            this.grabPointSphere = null;
        }
    };

    this.showStylus = function() {
        if (this.stylus) {
            return;
        }

        var stylusProperties = {
            name: "stylus",
            url: Script.resourcesPath() + "meshes/tablet-stylus-fat.fbx",
            loadPriority: 10.0,
            localPosition: Vec3.sum({ x: 0.0,
                                      y: WEB_TOUCH_Y_OFFSET,
                                      z: 0.0 },
                                    getGrabPointSphereOffset(this.handToController())),
            localRotation: Quat.fromVec3Degrees({ x: -90, y: 0, z: 0 }),
            dimensions: { x: 0.01, y: 0.01, z: WEB_STYLUS_LENGTH },
            solid: true,
            visible: true,
            ignoreRayIntersection: true,
            drawInFront: false,
            parentID: AVATAR_SELF_ID,
            parentJointIndex: MyAvatar.getJointIndex(this.hand === RIGHT_HAND ?
                                                     "_CAMERA_RELATIVE_CONTROLLER_RIGHTHAND" :
                                                     "_CAMERA_RELATIVE_CONTROLLER_LEFTHAND")
        };
        this.stylus = Overlays.addOverlay("model", stylusProperties);
    };

    this.hideStylus = function() {
        if (!this.stylus) {
            return;
        }
        Overlays.deleteOverlay(this.stylus);
        this.stylus = null;
    };

    this.updateLaserPointer = function() {
        var SEARCH_SPHERE_SIZE = 0.011;
        var MIN_SPHERE_SIZE = 0.0005;
        var radius = Math.max(1.2 * SEARCH_SPHERE_SIZE * this.intersectionDistance, MIN_SPHERE_SIZE);
        var dim = {x: radius, y: radius, z: radius};
        var mode = "hold";
        if (this.state !== STATE_DISTANCE_HOLDING && this.state !== STATE_DISTANCE_ROTATING) {
            mode = (this.triggerSmoothedGrab() || this.secondarySqueezed()) ? "full" : "half";
        }

        var laserPointerID = PICK_WITH_HAND_RAY ? this.laserPointer : this.headLaserPointer;
        if (mode === "full") {
            var fullEndToEdit = PICK_WITH_HAND_RAY ? this.fullEnd : fullEnd;
            fullEndToEdit.dimensions = dim;
            LaserPointers.editRenderState(laserPointerID, mode, {path: fullPath, end: fullEndToEdit});
        } else if (mode === "half") {
            var halfEndToEdit = PICK_WITH_HAND_RAY ? this.halfEnd : halfEnd;
            halfEndToEdit.dimensions = dim;
            LaserPointers.editRenderState(laserPointerID, mode, {path: halfPath, end: halfEndToEdit});
        }
        LaserPointers.enableLaserPointer(laserPointerID);
        LaserPointers.setRenderState(laserPointerID, mode);
        if (this.state === STATE_DISTANCE_HOLDING || this.state === STATE_DISTANCE_ROTATING) {
            LaserPointers.setLockEndUUID(laserPointerID, this.grabbedThingID, this.grabbedIsOverlay);
        } else {
            LaserPointers.setLockEndUUID(laserPointerID, null, false);
        }
    };

    this.laserPointerOff = function() {
        var laserPointerID = PICK_WITH_HAND_RAY ? this.laserPointer : this.headLaserPointer;
        LaserPointers.disableLaserPointer(laserPointerID);
    };

    this.evalLightWorldTransform = function(modelPos, modelRot) {

        var MODEL_LIGHT_POSITION = {
            x: 0,
            y: -0.3,
            z: 0
        };

        var MODEL_LIGHT_ROTATION = Quat.angleAxis(-90, {
            x: 1,
            y: 0,
            z: 0
        });

        return {
            p: Vec3.sum(modelPos, Vec3.multiplyQbyV(modelRot, MODEL_LIGHT_POSITION)),
            q: Quat.multiply(modelRot, MODEL_LIGHT_ROTATION)
        };
    };

    this.turnOffVisualizations = function() {
        this.grabPointSphereOff();
        this.laserPointerOff();
        restore2DMode();
    };

    this.triggerPress = function(value) {
        _this.rawTriggerValue = value;
    };

    this.triggerClick = function(value) {
        _this.triggerClicked = value;
    };

    this.secondaryPress = function(value) {
        _this.rawSecondaryValue = value;
    };

    this.updateSmoothedTrigger = function() {
        var triggerValue = this.rawTriggerValue;
        // smooth out trigger value
        this.triggerValue = (this.triggerValue * TRIGGER_SMOOTH_RATIO) +
            (triggerValue * (1.0 - TRIGGER_SMOOTH_RATIO));
    };

    this.triggerSmoothedGrab = function() {
        return this.triggerClicked;
    };

    this.triggerSmoothedSqueezed = function() {
        return this.triggerValue > TRIGGER_ON_VALUE;
    };

    this.triggerSmoothedReleased = function() {
        return this.triggerValue < TRIGGER_OFF_VALUE;
    };

    this.secondarySqueezed = function() {
        return _this.rawSecondaryValue > BUMPER_ON_VALUE;
    };

    this.secondaryReleased = function() {
        return _this.rawSecondaryValue < BUMPER_ON_VALUE;
    };

    // this.triggerOrsecondarySqueezed = function () {
    //     return triggerSmoothedSqueezed() || secondarySqueezed();
    // }

    // this.triggerAndSecondaryReleased = function () {
    //     return triggerSmoothedReleased() && secondaryReleased();
    // }

    this.thumbPress = function(value) {
        _this.rawThumbValue = value;
    };

    this.thumbPressed = function() {
        return _this.rawThumbValue > THUMB_ON_VALUE;
    };

    this.thumbReleased = function() {
        return _this.rawThumbValue < THUMB_ON_VALUE;
    };

    this.stealTouchFocus = function(stylusTarget) {
        // send hover events to target
        // record the entity or overlay we are hovering over.
        if ((stylusTarget.entityID === this.getOtherHandController().hoverEntity) ||
            (stylusTarget.overlayID === this.getOtherHandController().hoverOverlay)) {
            this.getOtherHandController().relinquishTouchFocus();
        }
        this.requestTouchFocus(stylusTarget);
    };

    this.requestTouchFocus = function(stylusTarget) {

        // send hover events to target if we can.
        // record the entity or overlay we are hovering over.
        if (stylusTarget.entityID && stylusTarget.entityID !== this.hoverEntity && stylusTarget.entityID !== this.getOtherHandController().hoverEntity) {
            this.hoverEntity = stylusTarget.entityID;
            sendHoverEnterEventToStylusTarget(this.hand, stylusTarget);
        } else if (stylusTarget.overlayID && stylusTarget.overlayID !== this.hoverOverlay && stylusTarget.overlayID !== this.getOtherHandController().hoverOverlay) {
            this.hoverOverlay = stylusTarget.overlayID;
            sendHoverEnterEventToStylusTarget(this.hand, stylusTarget);
        }
    };

    this.hasTouchFocus = function(stylusTarget) {
        return ((stylusTarget.entityID && stylusTarget.entityID === this.hoverEntity) ||
                (stylusTarget.overlayID && stylusTarget.overlayID === this.hoverOverlay));
    };

    this.relinquishTouchFocus = function() {

        // send hover leave event.
        var pointerEvent = { type: "Move", id: this.hand + 1 };
        if (this.hoverEntity) {
            Entities.sendHoverLeaveEntity(this.hoverEntity, pointerEvent);
            this.hoverEntity = null;
        } else if (this.hoverOverlay) {
            Overlays.sendMouseMoveOnOverlay(this.hoverOverlay, pointerEvent);
            Overlays.sendHoverOverOverlay(this.hoverOverlay, pointerEvent);
            Overlays.sendHoverLeaveOverlay(this.hoverOverlay, pointerEvent);
            this.hoverOverlay = null;
        }
    };

    this.pointFinger = function(value) {
        var HIFI_POINT_INDEX_MESSAGE_CHANNEL = "Hifi-Point-Index";
        if (this.fingerPointing !== value) {
            var message;
            if (this.hand === RIGHT_HAND) {
                message = { pointRightIndex: value };
            } else {
                message = { pointLeftIndex: value };
            }
            Messages.sendMessage(HIFI_POINT_INDEX_MESSAGE_CHANNEL, JSON.stringify(message), true);
            this.fingerPointing = value;
        }
    };

    this.processStylus = function() {
        if (!this.stylusTip.valid) {
            this.pointFinger(false);
            this.hideStylus();
            return;
        }

        if (this.useFingerInsteadOfStylus) {
            this.hideStylus();
        }

        var tipPosition = this.stylusTip.position;

        // build list of stylus targets, near the stylusTip
        var stylusTargets = [];
        var candidateEntities = Entities.findEntities(tipPosition, WEB_DISPLAY_STYLUS_DISTANCE);
        entityPropertiesCache.addEntities(candidateEntities);
        var i, props, stylusTarget;
        for (i = 0; i < candidateEntities.length; i++) {
            props = entityPropertiesCache.getProps(candidateEntities[i]);
            if (props && (props.type === "Web" || this.isTablet(candidateEntities[i]))) {
                stylusTarget = calculateStylusTargetFromEntity(this.stylusTip, candidateEntities[i]);
                if (stylusTarget) {
                    stylusTargets.push(stylusTarget);
                }
            }
        }

        // add the tabletScreen, if it is valid
        if (HMD.tabletScreenID && HMD.tabletScreenID !== NULL_UUID && Overlays.getProperty(HMD.tabletScreenID, "visible")) {
            stylusTarget = calculateStylusTargetFromOverlay(this.stylusTip, HMD.tabletScreenID);
            if (stylusTarget) {
                stylusTargets.push(stylusTarget);
            }
        }

        // add the tablet home button.
        if (HMD.homeButtonID && HMD.homeButtonID !== NULL_UUID && Overlays.getProperty(HMD.homeButtonID, "visible")) {
            stylusTarget = calculateStylusTargetFromOverlay(this.stylusTip, HMD.homeButtonID);
            if (stylusTarget) {
                stylusTargets.push(stylusTarget);
            }
        }

        var TABLET_MIN_HOVER_DISTANCE = 0.01;
        var TABLET_MAX_HOVER_DISTANCE = 0.1;
        var TABLET_MIN_TOUCH_DISTANCE = -0.05;
        var TABLET_MAX_TOUCH_DISTANCE = TABLET_MIN_HOVER_DISTANCE;
        var EDGE_BORDER = 0.075;

        var hysteresisOffset = 0.0;
        if (this.isNearStylusTarget) {
            hysteresisOffset = 0.05;
        }

        this.isNearStylusTarget = isNearStylusTarget(stylusTargets, EDGE_BORDER + hysteresisOffset,
                                                     TABLET_MIN_TOUCH_DISTANCE - hysteresisOffset, WEB_DISPLAY_STYLUS_DISTANCE + hysteresisOffset);

        if (this.isNearStylusTarget) {
            if (!this.useFingerInsteadOfStylus) {
                this.showStylus();
            } else {
                this.pointFinger(true);
            }
        } else {
            this.hideStylus();
            this.pointFinger(false);
        }

        var nearestStylusTarget = calculateNearestStylusTarget(stylusTargets);

        if (nearestStylusTarget && nearestStylusTarget.distance > TABLET_MIN_TOUCH_DISTANCE &&
            nearestStylusTarget.distance < TABLET_MAX_HOVER_DISTANCE) {

            this.requestTouchFocus(nearestStylusTarget);

            if (!stylusTargetHasKeyboardFocus(nearestStylusTarget)) {
                setKeyboardFocusOnStylusTarget(nearestStylusTarget);
            }

            if (this.hasTouchFocus(nearestStylusTarget)) {
                sendHoverOverEventToStylusTarget(this.hand, nearestStylusTarget);
            }

            // filter out presses when tip is moving away from tablet.
            // ensure that stylus is within bounding box by checking normalizedPosition
            if (nearestStylusTarget.valid && nearestStylusTarget.distance > TABLET_MIN_TOUCH_DISTANCE &&
                nearestStylusTarget.distance < TABLET_MAX_TOUCH_DISTANCE && Vec3.dot(this.stylusTip.velocity, nearestStylusTarget.normal) < 0 &&
                nearestStylusTarget.normalizedPosition.x >= 0 && nearestStylusTarget.normalizedPosition.x <= 1 &&
                nearestStylusTarget.normalizedPosition.y >= 0 && nearestStylusTarget.normalizedPosition.y <= 1) {

                var name;
                if (nearestStylusTarget.entityID) {
                    name = entityPropertiesCache.getProps(nearestStylusTarget.entityID).name;
                    this.stylusTarget = nearestStylusTarget;
                    this.setState(STATE_STYLUS_TOUCHING, "begin touching entity '" + name + "'");
                } else if (nearestStylusTarget.overlayID) {
                    name = Overlays.getProperty(nearestStylusTarget.overlayID, "name");
                    this.stylusTarget = nearestStylusTarget;
                    this.setState(STATE_STYLUS_TOUCHING, "begin touching overlay '" + name + "'");
                }
            }
        } else {
            this.relinquishTouchFocus();
        }

        this.homeButtonTouched = false;
    };

    this.off = function(deltaTime, timestamp) {

        this.controllerJointIndex = getControllerJointIndex(this.hand);
        this.checkForUnexpectedChildren();

        if (this.editTriggered) {
            this.editTriggered = false;
        }

        if (this.triggerSmoothedReleased() && this.secondaryReleased()) {
            this.waitForTriggerRelease = false;
        }
        if (!this.waitForTriggerRelease && (this.triggerSmoothedSqueezed() || this.secondarySqueezed())) {
            this.lastPickTime = 0;
            this.startingHandRotation = getControllerWorldLocation(this.handToController(), true).orientation;
            this.searchStartTime = Date.now();
            this.setState(STATE_SEARCHING, "trigger squeeze detected");
            return;
        }

        var controllerLocation = getControllerWorldLocation(this.handToController(), true);
        var worldHandPosition = controllerLocation.position;

        var candidateEntities = Entities.findEntities(worldHandPosition, MAX_EQUIP_HOTSPOT_RADIUS);
        entityPropertiesCache.addEntities(candidateEntities);
        var potentialEquipHotspot = this.chooseBestEquipHotspot(candidateEntities);
        if (!this.waitForTriggerRelease) {
            this.updateEquipHaptics(potentialEquipHotspot, worldHandPosition);
        }

        var nearEquipHotspots = this.chooseNearEquipHotspots(candidateEntities, EQUIP_HOTSPOT_RENDER_RADIUS);
        equipHotspotBuddy.updateHotspots(nearEquipHotspots, timestamp);
        if (potentialEquipHotspot) {
            equipHotspotBuddy.highlightHotspot(potentialEquipHotspot);
        }

        // when the grab-point enters a grabable entity, give a haptic pulse
        candidateEntities = Entities.findEntities(worldHandPosition, NEAR_GRAB_RADIUS);
        var grabbableEntities = candidateEntities.filter(function(entity) {
            return _this.entityIsNearGrabbable(entity, worldHandPosition, NEAR_GRAB_MAX_DISTANCE);
        });
        if (grabbableEntities.length > 0) {
            if (!this.grabPointIntersectsEntity) {
                // don't do haptic pulse for tablet
                var nonTabletEntities = grabbableEntities.filter(function(entityID) {
                    return entityID != HMD.tabletID && entityID != HMD.homeButtonID;
                });
                if (nonTabletEntities.length > 0 && !isInEditMode() && !isInVREditMode()) {
                    Controller.triggerHapticPulse(1, 20, this.hand);
                }
                this.grabPointIntersectsEntity = true;
                this.grabPointSphereOn();
            }
        } else {
            this.grabPointIntersectsEntity = false;
            this.grabPointSphereOff();
        }

        this.processStylus();

        if (isInEditMode() && !isInVREditMode() && !this.isNearStylusTarget && HMD.isHandControllerAvailable()) {
            // Always showing lasers while in edit mode and hands/stylus is not active.
            // But don't show lasers while in VR edit mode.
            var rayPickInfo = this.calcRayPickInfo(this.hand);
            if (rayPickInfo.isValid) {
                this.intersectionDistance = (rayPickInfo.entityID || rayPickInfo.overlayID) ? rayPickInfo.distance : 0;
                this.updateLaserPointer();
            } else {
                this.laserPointerOff();
            }
        } else {
            this.laserPointerOff();
        }
    };

    this.handleLaserOnHomeButton = function(rayPickInfo) {
        if (rayPickInfo.overlayID && this.triggerSmoothedGrab()) {
            var homeButton = rayPickInfo.overlayID;
            var hmdHomeButton = HMD.homeButtonID;
            if (homeButton === hmdHomeButton) {
                if (this.homeButtonTouched === false) {
                    this.homeButtonTouched = true;
                    Controller.triggerHapticPulse(HAPTIC_LASER_UI_STRENGTH, HAPTIC_LASER_UI_DURATION, this.hand);
                    Messages.sendLocalMessage("home", homeButton);
                }
            } else {
                this.homeButtonTouched = false;
            }
        } else {
            this.homeButtonTouched = false;
        }
    };

    this.clearEquipHaptics = function() {
        this.prevPotentialEquipHotspot = null;
    };

    this.updateEquipHaptics = function(potentialEquipHotspot, currentLocation) {
        if (potentialEquipHotspot && !this.prevPotentialEquipHotspot ||
            !potentialEquipHotspot && this.prevPotentialEquipHotspot) {
            Controller.triggerHapticPulse(HAPTIC_TEXTURE_STRENGTH, HAPTIC_TEXTURE_DURATION, this.hand);
            this.lastHapticPulseLocation = currentLocation;
        } else if (potentialEquipHotspot &&
                   Vec3.distance(this.lastHapticPulseLocation, currentLocation) > HAPTIC_TEXTURE_DISTANCE) {
            Controller.triggerHapticPulse(HAPTIC_TEXTURE_STRENGTH, HAPTIC_TEXTURE_DURATION, this.hand);
            this.lastHapticPulseLocation = currentLocation;
        }
        this.prevPotentialEquipHotspot = potentialEquipHotspot;
    };

    // Performs ray pick test from the hand controller into the world
    // @param {number} which hand to use, RIGHT_HAND or LEFT_HAND
    // @returns {object} returns object with two keys entityID and distance
    //
    this.calcRayPickInfo = function(hand) {
        var controllerLocation = getControllerWorldLocation(this.handToController(), true);
        var worldHandPosition = controllerLocation.position;
        var worldHandRotation = controllerLocation.orientation;

        var pickRay;
        var valid = true

        var controllerLocation = getControllerWorldLocation(this.handToController(), true);
        var worldHandPosition = controllerLocation.position;
        var worldHandRotation = controllerLocation.orientation;
        valid = !(worldHandPosition === undefined);

        pickRay = {
            origin: PICK_WITH_HAND_RAY ? worldHandPosition : MyAvatar.getHeadPosition(),
            direction: PICK_WITH_HAND_RAY ? Quat.getUp(worldHandRotation) : Quat.getFront(Camera.orientation),
            length: PICK_MAX_DISTANCE
        };

        var result = {
            entityID: null,
            overlayID: null,
            searchRay: pickRay,
            distance: PICK_MAX_DISTANCE,
            isValid: valid
        };

        var laserPointerID = PICK_WITH_HAND_RAY ? this.laserPointer : this.headLaserPointer;
        var intersection = LaserPointers.getPrevRayPickResult(laserPointerID);

        if (intersection.type != RayPick.INTERSECTED_NONE) {
            return {
                entityID: intersection.type == RayPick.INTERSECTED_ENTITY ? intersection.objectID : null,
                overlayID: intersection.type == RayPick.INTERSECTED_OVERLAY ? intersection.objectID : null,
                searchRay: pickRay,
                distance: intersection.distance,
                intersection: intersection.intersection,
                normal: intersection.surfaceNormal
            };
        } else {
            return result;
        }
    };

    this.entityWantsTrigger = function(entityID) {
        var grabbableProps = entityPropertiesCache.getGrabbableProps(entityID);
        return grabbableProps && grabbableProps.wantsTrigger;
    };

    // returns a list of all equip-hotspots assosiated with this entity.
    // @param {UUID} entityID
    // @returns {Object[]} array of objects with the following fields.
    //      * key {string} a string that can be used to uniquely identify this hotspot
    //      * entityID {UUID}
    //      * localPosition {Vec3} position of the hotspot in object space.
    //      * worldPosition {vec3} position of the hotspot in world space.
    //      * radius {number} radius of equip hotspot
    //      * joints {Object} keys are joint names values are arrays of two elements:
    //        offset position {Vec3} and offset rotation {Quat}, both are in the coordinate system of the joint.
    //      * modelURL {string} url for model to use instead of default sphere.
    //      * modelScale {Vec3} scale factor for model
    this.collectEquipHotspots = function(entityID) {
        var result = [];
        var props = entityPropertiesCache.getProps(entityID);
        var entityXform = new Xform(props.rotation, props.position);
        var equipHotspotsProps = entityPropertiesCache.getEquipHotspotsProps(entityID);
        if (equipHotspotsProps && equipHotspotsProps.length > 0) {
            var i, length = equipHotspotsProps.length;
            for (i = 0; i < length; i++) {
                var hotspot = equipHotspotsProps[i];
                if (hotspot.position && hotspot.radius && hotspot.joints) {
                    result.push({
                        key: entityID.toString() + i.toString(),
                        entityID: entityID,
                        localPosition: hotspot.position,
                        worldPosition: entityXform.xformPoint(hotspot.position),
                        radius: hotspot.radius,
                        joints: hotspot.joints,
                        modelURL: hotspot.modelURL,
                        modelScale: hotspot.modelScale
                    });
                }
            }
        } else {
            var wearableProps = entityPropertiesCache.getWearableProps(entityID);
            if (wearableProps && wearableProps.joints) {
                result.push({
                    key: entityID.toString() + "0",
                    entityID: entityID,
                    localPosition: {
                        x: 0,
                        y: 0,
                        z: 0
                    },
                    worldPosition: entityXform.pos,
                    radius: EQUIP_RADIUS,
                    joints: wearableProps.joints,
                    modelURL: null,
                    modelScale: null
                });
            }
        }
        return result;
    };

    this.hotspotIsEquippable = function(hotspot) {
        var props = entityPropertiesCache.getProps(hotspot.entityID);
        var debug = (WANT_DEBUG_SEARCH_NAME && props.name === WANT_DEBUG_SEARCH_NAME);

        var otherHandControllerState = this.getOtherHandController().state;
        var okToEquipFromOtherHand = ((otherHandControllerState === STATE_NEAR_GRABBING ||
                                       otherHandControllerState === STATE_DISTANCE_HOLDING ||
                                       otherHandControllerState === STATE_DISTANCE_ROTATING) &&
                                      this.getOtherHandController().grabbedThingID === hotspot.entityID);
        var hasParent = true;
        if (props.parentID === NULL_UUID) {
            hasParent = false;
        }
        if ((hasParent || entityHasActions(hotspot.entityID)) && !okToEquipFromOtherHand) {
            if (debug) {
                print("equip is skipping '" + props.name + "': grabbed by someone else");
            }
            return false;
        }

        return true;
    };
    this.entityIsCloneable = function(entityID) {
        var entityProps = entityPropertiesCache.getGrabbableProps(entityID);
        var props = entityPropertiesCache.getProps(entityID);
        if (!props) {
            return false;
        }

        if (entityProps.hasOwnProperty("cloneable")) {
            return entityProps.cloneable;
        }
        return false;
    };
    this.entityIsGrabbable = function(entityID) {
        var grabbableProps = entityPropertiesCache.getGrabbableProps(entityID);
        var props = entityPropertiesCache.getProps(entityID);
        if (!props) {
            return false;
        }
        var debug = (WANT_DEBUG_SEARCH_NAME && props.name === WANT_DEBUG_SEARCH_NAME);
        var grabbable = propsArePhysical(props);
        if (grabbableProps.hasOwnProperty("grabbable")) {
            grabbable = grabbableProps.grabbable;
        }

        if (!grabbable && !grabbableProps.wantsTrigger) {
            if (debug) {
                print("grab is skipping '" + props.name + "': not grabbable.");
            }
            return false;
        }
        if (FORBIDDEN_GRAB_TYPES.indexOf(props.type) >= 0) {
            if (debug) {
                print("grab is skipping '" + props.name + "': forbidden entity type.");
            }
            return false;
        }
        if (props.locked && !grabbableProps.wantsTrigger) {
            if (debug) {
                print("grab is skipping '" + props.name + "': locked and not triggerable.");
            }
            return false;
        }
        if (FORBIDDEN_GRAB_NAMES.indexOf(props.name) >= 0) {
            if (debug) {
                print("grab is skipping '" + props.name + "': forbidden name.");
            }
            return false;
        }

        return true;
    };

    this.entityIsDistanceGrabbable = function(entityID, handPosition) {
        if (!this.entityIsGrabbable(entityID)) {
            return false;
        }

        var props = entityPropertiesCache.getProps(entityID);
        var distance = Vec3.distance(props.position, handPosition);
        var debug = (WANT_DEBUG_SEARCH_NAME && props.name === WANT_DEBUG_SEARCH_NAME);

        // we can't distance-grab non-physical
        var isPhysical = propsArePhysical(props);
        if (!isPhysical) {
            if (debug) {
                print("distance grab is skipping '" + props.name + "': not physical");
            }
            return false;
        }

        if (distance > PICK_MAX_DISTANCE) {
            // too far away, don't grab
            if (debug) {
                print("distance grab is skipping '" + props.name + "': too far away.");
            }
            return false;
        }

        this.otherGrabbingUUID = entityIsGrabbedByOther(entityID);
        if (this.otherGrabbingUUID !== null) {
            // don't distance grab something that is already grabbed.
            if (debug) {
                print("distance grab is skipping '" + props.name + "': already grabbed by another.");
            }
            return false;
        }

        return true;
    };

    this.entityIsNearGrabbable = function(entityID, handPosition, maxDistance) {

        if (!this.entityIsCloneable(entityID) && !this.entityIsGrabbable(entityID)) {
            return false;
        }

        var props = entityPropertiesCache.getProps(entityID);
        var distance = Vec3.distance(props.position, handPosition);
        var debug = (WANT_DEBUG_SEARCH_NAME && props.name === WANT_DEBUG_SEARCH_NAME);

        if (distance > maxDistance) {
            // too far away, don't grab
            if (debug) {
                print(" grab is skipping '" + props.name + "': too far away.");
            }
            return false;
        }

        return true;
    };

    this.entityIsFarToNearGrabbable = function (objectPosition, handPosition, maxDistance) {
        var distanceToObjectFromHand = Vec3.length(Vec3.subtract(handPosition, objectPosition));

        if (distanceToObjectFromHand > maxDistance) {
          return false;
        }
        return true;
    };

    this.chooseNearEquipHotspots = function(candidateEntities, distance) {
        var equippableHotspots = flatten(candidateEntities.map(function(entityID) {
            return _this.collectEquipHotspots(entityID);
        })).filter(function(hotspot) {
            return (_this.hotspotIsEquippable(hotspot) &&
                    Vec3.distance(hotspot.worldPosition, getControllerWorldLocation(_this.handToController(), true).position) <
                    hotspot.radius + distance);
        });
        return equippableHotspots;
    };

    this.chooseBestEquipHotspot = function(candidateEntities) {
        var DISTANCE = 0;
        var equippableHotspots = this.chooseNearEquipHotspots(candidateEntities, DISTANCE);
        var _this = this;
        if (equippableHotspots.length > 0) {
            // sort by distance
            equippableHotspots.sort(function(a, b) {
                var handControllerLocation = getControllerWorldLocation(_this.handToController(), true);
                var aDistance = Vec3.distance(a.worldPosition, handControllerLocation.position);
                var bDistance = Vec3.distance(b.worldPosition, handControllerLocation.position);
                return aDistance - bDistance;
            });
            return equippableHotspots[0];
        } else {
            return null;
        }
    };

    this.chooseNearEquipHotspotsForFarToNearEquip = function(candidateEntities, distance) {
        var equippableHotspots = flatten(candidateEntities.map(function(entityID) {
                return _this.collectEquipHotspots(entityID);
            })).filter(function(hotspot) {
                return (Vec3.distance(hotspot.worldPosition, getControllerWorldLocation(_this.handToController(), true).position) <
                    hotspot.radius + distance);
            });
            return equippableHotspots;
    };

    this.chooseBestEquipHotspotForFarToNearEquip = function(candidateEntities) {
        var DISTANCE = 1;
        var equippableHotspots = this.chooseNearEquipHotspotsForFarToNearEquip(candidateEntities, DISTANCE);
        var _this = this;
        if (equippableHotspots.length > 0) {
            // sort by distance
            equippableHotspots.sort(function(a, b) {
                var handControllerLocation = getControllerWorldLocation(_this.handToController(), true);
                var aDistance = Vec3.distance(a.worldPosition, handControllerLocation.position);
                var bDistance = Vec3.distance(b.worldPosition, handControllerLocation.position);
                return aDistance - bDistance;
            });
            return equippableHotspots[0];
        } else {
            return null;
        }
    };

    this.searchEnter = function() {
        mostRecentSearchingHand = this.hand;
        var rayPickInfo = this.calcRayPickInfo(this.hand);
        if (rayPickInfo.entityID || rayPickInfo.overlayID) {
            this.intersectionDistance = rayPickInfo.distance;
        }
    };

    this.searchExit = function () {
        contextualHand = -1;
        if (hoveredEntityID) {
            Entities.sendHoverLeaveEntity(hoveredEntityID, pointerEvent);
        }
        hoveredEntityID = false;
    };

    this.search = function(deltaTime, timestamp) {
        var _this = this;
        var name;
        var FAR_SEARCH_DELAY = 0;  //  msecs before search beam appears

        var farSearching =  this.triggerSmoothedSqueezed() && (Date.now() - this.searchStartTime > FAR_SEARCH_DELAY);

        this.grabbedThingID = null;
        this.grabbedOverlay = null;
        this.isInitialGrab = false;
        this.preparingHoldRelease = false;

        this.checkForUnexpectedChildren();

        if ((this.triggerSmoothedReleased() && this.secondaryReleased())) {
            this.grabbedThingID = null;
            this.setState(STATE_OFF, "trigger released");
            return;
        }

        var controllerLocation = getControllerWorldLocation(this.handToController(), true);
        var handPosition = controllerLocation.position;

        var rayPickInfo = this.calcRayPickInfo(this.hand);

        if (rayPickInfo.entityID) {
            entityPropertiesCache.addEntity(rayPickInfo.entityID);
        }

        pointerEvent = {
            type: "Move",
            id: this.hand + 1, // 0 is reserved for hardware mouse
            pos2D: projectOntoEntityXYPlane(rayPickInfo.entityID, rayPickInfo.intersection),
            pos3D: rayPickInfo.intersection,
            normal: rayPickInfo.normal,
            direction: rayPickInfo.searchRay.direction,
            button: "None"
        };
        if (rayPickInfo.entityID) {
            if (hoveredEntityID !== rayPickInfo.entityID) {
                if (contextOverlayTimer) {
                    Script.clearTimeout(contextOverlayTimer);
                    contextOverlayTimer = false;
                }
                if (hoveredEntityID) {
                    Entities.sendHoverLeaveEntity(hoveredEntityID, pointerEvent);
                }
                hoveredEntityID = rayPickInfo.entityID;
                Entities.sendHoverEnterEntity(hoveredEntityID, pointerEvent);
            }

            // If we already have a context overlay, we don't want to move it to
            // another entity while we're searching.
            if (!entityWithContextOverlay && !contextOverlayTimer) {
                contextOverlayTimer = Script.setTimeout(function () {
                    if (rayPickInfo.entityID === hoveredEntityID &&
                        !entityWithContextOverlay &&
                        contextualHand !== -1 &&
                        contextOverlayTimer) {
                        var pointerEvent = {
                            type: "Move",
                            id: contextualHand + 1, // 0 is reserved for hardware mouse
                            pos2D: projectOntoEntityXYPlane(rayPickInfo.entityID, rayPickInfo.intersection),
                            pos3D: rayPickInfo.intersection,
                            normal: rayPickInfo.normal,
                            direction: rayPickInfo.searchRay.direction,
                            button: "Secondary"
                        };
                        if (ContextOverlay.createOrDestroyContextOverlay(rayPickInfo.entityID, pointerEvent)) {
                            entityWithContextOverlay = rayPickInfo.entityID;
                            hoveredEntityID = false;
                        }
                    }
                    contextOverlayTimer = false;
                }, 500);
                contextualHand = this.hand;
            }
        } else {
            if (hoveredEntityID) {
                Entities.sendHoverLeaveEntity(hoveredEntityID, pointerEvent);
                hoveredEntityID = false;
            }
            if (contextOverlayTimer) {
                Script.clearTimeout(contextOverlayTimer);
                contextOverlayTimer = false;
            }
        }

        var candidateHotSpotEntities = Entities.findEntities(handPosition, MAX_EQUIP_HOTSPOT_RADIUS);
        entityPropertiesCache.addEntities(candidateHotSpotEntities);

        var potentialEquipHotspot = this.chooseBestEquipHotspot(candidateHotSpotEntities);
        if (potentialEquipHotspot) {
            if ((this.triggerSmoothedGrab() || this.secondarySqueezed()) && holdEnabled) {
                this.grabbedHotspot = potentialEquipHotspot;
                this.grabbedThingID = potentialEquipHotspot.entityID;
                this.grabbedIsOverlay = false;
                this.setState(STATE_HOLD, "equipping '" + entityPropertiesCache.getProps(this.grabbedThingID).name + "'");

                return;
            }
        }

        var candidateEntities = Entities.findEntities(handPosition, NEAR_GRAB_RADIUS);
        var grabbableEntities = candidateEntities.filter(function(entity) {
            return _this.entityIsNearGrabbable(entity, handPosition, NEAR_GRAB_MAX_DISTANCE);
        });

        var candidateOverlays = Overlays.findOverlays(handPosition, NEAR_GRAB_RADIUS);
        var grabbableOverlays = candidateOverlays.filter(function(overlayID) {
            return Overlays.getProperty(overlayID, "grabbable");
        });

        if (rayPickInfo.entityID) {
            this.intersectionDistance = rayPickInfo.distance;
            if (this.entityIsGrabbable(rayPickInfo.entityID) && rayPickInfo.distance < NEAR_GRAB_PICK_RADIUS) {
                grabbableEntities.push(rayPickInfo.entityID);
            }
        } else if (rayPickInfo.overlayID) {
            this.intersectionDistance = rayPickInfo.distance;
        } else {
            this.intersectionDistance = 0;
        }

        if (grabbableOverlays.length > 0) {
            grabbableOverlays.sort(function(a, b) {
                var aPosition = Overlays.getProperty(a, "position");
                var aDistance = Vec3.distance(aPosition, handPosition);
                var bPosition = Overlays.getProperty(b, "position");
                var bDistance = Vec3.distance(bPosition, handPosition);
                return aDistance - bDistance;
            });
            this.grabbedThingID = grabbableOverlays[0];
            this.grabbedIsOverlay = true;
            if ((this.triggerSmoothedGrab() || this.secondarySqueezed()) && nearGrabEnabled) {
                this.setState(STATE_NEAR_GRABBING, "near grab overlay '" +
                              Overlays.getProperty(this.grabbedThingID, "name") + "'");
                return;
            }
        }

        var entity;
        if (grabbableEntities.length > 0) {
            // sort by distance
            grabbableEntities.sort(function(a, b) {
                var aDistance = Vec3.distance(entityPropertiesCache.getProps(a).position, handPosition);
                var bDistance = Vec3.distance(entityPropertiesCache.getProps(b).position, handPosition);
                return aDistance - bDistance;
            });
            entity = grabbableEntities[0];
            if ((!isInEditMode() && !isInVREditMode()) || entity == HMD.tabletID) { // tablet is grabbable, even when editing
                name = entityPropertiesCache.getProps(entity).name;
                this.grabbedThingID = entity;
                this.grabbedIsOverlay = false;
                if (this.entityWantsTrigger(entity)) {
                    if (this.triggerSmoothedGrab()) {
                        this.setState(STATE_NEAR_TRIGGER, "near trigger '" + name + "'");
                        return;
                    }
                } else {
                    //  If near something grabbable, grab it!
                    if ((this.triggerSmoothedGrab() || this.secondarySqueezed()) && nearGrabEnabled) {
                        this.setState(STATE_NEAR_GRABBING, "near grab entity '" + name + "'");
                        return;
                    }
                }
            }
        }

        if (rayPickInfo.distance >= WEB_STYLUS_LENGTH / 2.0 + WEB_TOUCH_Y_OFFSET) {
            this.handleLaserOnHomeButton(rayPickInfo);
            if (this.handleLaserOnWebEntity(rayPickInfo)) {
                return;
            }
            if (this.handleLaserOnWebOverlay(rayPickInfo)) {
                return;
            }
        }

        if (isInEditMode()) {
            this.updateLaserPointer();
            if (this.triggerSmoothedGrab()) {
                if (!this.editTriggered){
                    if (rayPickInfo.entityID) {
                        Messages.sendLocalMessage("entityToolUpdates", JSON.stringify({
                            method: "selectEntity",
                            entityID: rayPickInfo.entityID
                        }));
                    } else if (rayPickInfo.overlayID) {
                        Messages.sendLocalMessage("entityToolUpdates", JSON.stringify({
                            method: "selectOverlay",
                            overlayID: rayPickInfo.overlayID
                        }));
                    }
                }
                this.editTriggered = true;
            }
            Reticle.setVisible(false);
            return;
        }

        if (rayPickInfo.entityID) {
            entity = rayPickInfo.entityID;
            name = entityPropertiesCache.getProps(entity).name;
            if (this.entityWantsTrigger(entity)) {
                if (this.triggerSmoothedGrab()) {
                    this.grabbedThingID = entity;
                    this.grabbedIsOverlay = false;
                    this.setState(STATE_FAR_TRIGGER, "far trigger '" + name + "'");
                    return;
                } else {
                    // potentialFarTriggerEntity = entity;
                }
                this.laserPointerOff();
            } else if (this.entityIsDistanceGrabbable(rayPickInfo.entityID, handPosition)) {
                if (this.triggerSmoothedGrab() && !isEditing() && farGrabEnabled && farSearching) {
                    this.grabbedThingID = entity;
                    this.grabbedIsOverlay = false;
                    this.grabbedDistance = rayPickInfo.distance;
                    if (this.getOtherHandController().state === STATE_DISTANCE_HOLDING) {
                        this.setState(STATE_DISTANCE_ROTATING, "distance rotate '" + name + "'");
                    } else {
                        this.setState(STATE_DISTANCE_HOLDING, "distance hold '" + name + "'");
                    }
                    return;
                } else {
                    // potentialFarGrabEntity = entity;
                }
                this.laserPointerOff();
            } else if (this.otherGrabbingUUID !== null) {
                if (this.triggerSmoothedGrab() && !isEditing() && farGrabEnabled && farSearching) {
                    this.updateLaserPointer();
                } else {
                    this.laserPointerOff();
                }
            } else {
                this.laserPointerOff();
            }
        } else {
            this.laserPointerOff();
        }

        this.updateEquipHaptics(potentialEquipHotspot, handPosition);

        var nearEquipHotspots = this.chooseNearEquipHotspots(candidateEntities, EQUIP_HOTSPOT_RENDER_RADIUS);
        equipHotspotBuddy.updateHotspots(nearEquipHotspots, timestamp);
        if (potentialEquipHotspot) {
            equipHotspotBuddy.highlightHotspot(potentialEquipHotspot);
        }

<<<<<<< HEAD
        if (farGrabEnabled && farSearching && !isInVREditMode()) {
            this.searchIndicatorOn(rayPickInfo.searchRay);
=======
        if (farGrabEnabled && farSearching) {
            this.updateLaserPointer();
>>>>>>> 42f63339
        }
        Reticle.setVisible(false);
    };

    this.isTablet = function (entityID) {
        if (entityID === HMD.tabletID) {
            return true;
        }
        return false;
    };

    this.handleLaserOnWebEntity = function (rayPickInfo) {
        var pointerEvent;

        if (rayPickInfo.entityID && Entities.wantsHandControllerPointerEvents(rayPickInfo.entityID)) {
            var entity = rayPickInfo.entityID;
            var name = entityPropertiesCache.getProps(entity).name;

            if (Entities.keyboardFocusEntity != entity) {
                Overlays.keyboardFocusOverlay = 0;
                Entities.keyboardFocusEntity = entity;

                pointerEvent = {
                    type: "Move",
                    id: this.hand + 1, // 0 is reserved for hardware mouse
                    pos2D: projectOntoEntityXYPlane(entity, rayPickInfo.intersection),
                    pos3D: rayPickInfo.intersection,
                     normal: rayPickInfo.normal,
                    direction: rayPickInfo.searchRay.direction,
                    button: "None"
                };

                if (this.hoverEntity !== entity) {
                    Entities.sendHoverLeaveEntity(this.hoverEntity, pointerEvent);
                    this.hoverEntity = entity;
                    Entities.sendHoverEnterEntity(this.hoverEntity, pointerEvent);
                }
            }

            // send mouse events for button highlights and tooltips.
            if (this.hand == mostRecentSearchingHand ||
                (this.hand !== mostRecentSearchingHand &&
                 this.getOtherHandController().state !== STATE_SEARCHING &&
                 this.getOtherHandController().state !== STATE_STYLUS_TOUCHING &&
                 this.getOtherHandController().state !== STATE_ENTITY_LASER_TOUCHING &&
                 this.getOtherHandController().state !== STATE_OVERLAY_LASER_TOUCHING)) {

                // most recently searching hand has priority over other hand, for the purposes of button highlighting.
                pointerEvent = {
                    type: "Move",
                    id: this.hand + 1, // 0 is reserved for hardware mouse
                    pos2D: projectOntoEntityXYPlane(entity, rayPickInfo.intersection),
                    pos3D: rayPickInfo.intersection,
                    normal: rayPickInfo.normal,
                    direction: rayPickInfo.searchRay.direction,
                    button: "None"
                };

                Entities.sendMouseMoveOnEntity(entity, pointerEvent);
                Entities.sendHoverOverEntity(entity, pointerEvent);
            }

            if (this.triggerSmoothedGrab()) {
                this.grabbedThingID = entity;
                this.grabbedIsOverlay = false;
                this.setState(STATE_ENTITY_LASER_TOUCHING, "begin touching entity '" + name + "'");
                return true;
            }

        } else if (this.hoverEntity) {
            pointerEvent = {
                type: "Move",
                id: this.hand + 1
            };
            Entities.sendHoverLeaveEntity(this.hoverEntity, pointerEvent);
            this.hoverEntity = null;
        }

        return false;
    };

    this.handleLaserOnWebOverlay = function (rayPickInfo) {
        var pointerEvent;
        if (rayPickInfo.overlayID) {
            var overlay = rayPickInfo.overlayID;
            if ((Overlays.getProperty(overlay, "type") === "web3d") && Overlays.keyboardFocusOverlay != overlay) {
                Entities.keyboardFocusEntity = null;
                Overlays.keyboardFocusOverlay = overlay;
            }

            pointerEvent = {
                type: "Move",
                id: HARDWARE_MOUSE_ID,
                pos2D: projectOntoOverlayXYPlane(overlay, rayPickInfo.intersection),
                pos3D: rayPickInfo.intersection,
                normal: rayPickInfo.normal,
                direction: rayPickInfo.searchRay.direction,
                button: "None"
            };

            if (this.hoverOverlay !== overlay) {
                Overlays.sendHoverLeaveOverlay(this.hoverOverlay, pointerEvent);
                this.hoverOverlay = overlay;
                Overlays.sendHoverEnterOverlay(this.hoverOverlay, pointerEvent);
            }

            // Send mouse events for button highlights and tooltips.
            if (this.hand == mostRecentSearchingHand ||
                (this.hand !== mostRecentSearchingHand &&
                 this.getOtherHandController().state !== STATE_SEARCHING &&
                 this.getOtherHandController().state !== STATE_STYLUS_TOUCHING &&
                 this.getOtherHandController().state !== STATE_ENTITY_LASER_TOUCHING &&
                 this.getOtherHandController().state !== STATE_OVERLAY_LASER_TOUCHING)) {

                // most recently searching hand has priority over other hand, for the purposes of button highlighting.
                pointerEvent = {
                    type: "Move",
                    id: HARDWARE_MOUSE_ID,
                    pos2D: projectOntoOverlayXYPlane(overlay, rayPickInfo.intersection),
                    pos3D: rayPickInfo.intersection,
                    normal: rayPickInfo.normal,
                    direction: rayPickInfo.searchRay.direction,
                    button: "None"
                };

                Overlays.sendMouseMoveOnOverlay(overlay, pointerEvent);
                Overlays.sendHoverOverOverlay(overlay, pointerEvent);
            }

            if (this.triggerSmoothedGrab()) {
                this.grabbedOverlay = overlay;
                this.setState(STATE_OVERLAY_LASER_TOUCHING, "begin touching overlay '" + overlay + "'");
                return true;
            }

        } else if (this.hoverOverlay) {
            pointerEvent = {
                type: "Move",
                id: HARDWARE_MOUSE_ID
            };
            Overlays.sendHoverLeaveOverlay(this.hoverOverlay, pointerEvent);
            this.hoverOverlay = null;
        }

        return false;
    };

    this.distanceGrabTimescale = function(mass, distance) {
        var timeScale = DISTANCE_HOLDING_ACTION_TIMEFRAME * mass /
            DISTANCE_HOLDING_UNITY_MASS * distance /
            DISTANCE_HOLDING_UNITY_DISTANCE;
        if (timeScale < DISTANCE_HOLDING_ACTION_TIMEFRAME) {
            timeScale = DISTANCE_HOLDING_ACTION_TIMEFRAME;
        }
        return timeScale;
    };

    this.getMass = function(dimensions, density) {
        return (dimensions.x * dimensions.y * dimensions.z) * density;
    };

    this.ensureDynamic = function () {
        // if we distance hold something and keep it very still before releasing it, it ends up
        // non-dynamic in bullet.  If it's too still, give it a little bounce so it will fall.
        var props = Entities.getEntityProperties(this.grabbedThingID, ["velocity", "dynamic", "parentID"]);
        if (props.dynamic && props.parentID == NULL_UUID) {
            var velocity = props.velocity;
            if (Vec3.length(velocity) < 0.05) { // see EntityMotionState.cpp DYNAMIC_LINEAR_VELOCITY_THRESHOLD
                velocity = { x: 0.0, y: 0.2, z: 0.0 };
                Entities.editEntity(this.grabbedThingID, { velocity: velocity });
            }
        }
    };

    this.distanceHoldingEnter = function() {
        this.clearEquipHaptics();
        this.grabPointSphereOff();

        this.shouldScale = false;

        var controllerLocation = getControllerWorldLocation(this.handToController(), true);
        var worldControllerPosition = controllerLocation.position;
        var worldControllerRotation = controllerLocation.orientation;

        // transform the position into room space
        var worldToSensorMat = Mat4.inverse(MyAvatar.getSensorToWorldMatrix());
        var roomControllerPosition = Mat4.transformPoint(worldToSensorMat, worldControllerPosition);

        var grabbedProperties = Entities.getEntityProperties(this.grabbedThingID, GRABBABLE_PROPERTIES);
        var now = Date.now();

        // add the action and initialize some variables
        this.currentObjectPosition = grabbedProperties.position;
        this.currentObjectRotation = grabbedProperties.rotation;
        this.currentObjectTime = now;
        this.currentCameraOrientation = Camera.orientation;

        this.grabRadius = this.grabbedDistance;
        this.grabRadialVelocity = 0.0;

        // offset between controller vector at the grab radius and the entity position
        var targetPosition = Vec3.multiply(this.grabRadius, Quat.getUp(worldControllerRotation));
        targetPosition = Vec3.sum(targetPosition, worldControllerPosition);
        this.offsetPosition = Vec3.subtract(this.currentObjectPosition, targetPosition);

        // compute a constant based on the initial conditions which we use below to exaggerate hand motion
        // onto the held object
        this.radiusScalar = Math.log(this.grabRadius + 1.0);
        if (this.radiusScalar < 1.0) {
            this.radiusScalar = 1.0;
        }

        // compute the mass for the purpose of energy and how quickly to move object
        this.mass = this.getMass(grabbedProperties.dimensions, grabbedProperties.density);
        var distanceToObject = Vec3.length(Vec3.subtract(MyAvatar.position, grabbedProperties.position));
        var timeScale = this.distanceGrabTimescale(this.mass, distanceToObject);
        this.linearTimeScale = timeScale;
        this.actionID = NULL_UUID;
        this.actionID = Entities.addAction("far-grab", this.grabbedThingID, {
            targetPosition: this.currentObjectPosition,
            linearTimeScale: timeScale,
            targetRotation: this.currentObjectRotation,
            angularTimeScale: timeScale,
            tag: getTag(),
            ttl: ACTION_TTL
        });
        if (this.actionID === NULL_UUID) {
            this.actionID = null;
        }
        this.actionTimeout = now + (ACTION_TTL * MSECS_PER_SEC);

        if (this.actionID !== null) {
            this.callEntityMethodOnGrabbed("startDistanceGrab");
        }

        Controller.triggerHapticPulse(HAPTIC_PULSE_STRENGTH, HAPTIC_PULSE_DURATION, this.hand);
        this.turnOffVisualizations();
        this.previousRoomControllerPosition = roomControllerPosition;
    };

    this.distanceHolding = function(deltaTime, timestamp) {

        if (!this.triggerClicked) {
            this.callEntityMethodOnGrabbed("releaseGrab");
            this.ensureDynamic();
            this.setState(STATE_OFF, "trigger released");
            if (this.getOtherHandController().state === STATE_DISTANCE_ROTATING) {
                this.getOtherHandController().setState(STATE_SEARCHING, "trigger released on holding controller");
                // Can't set state of other controller to STATE_DISTANCE_HOLDING because then either:
                // (a) The entity would jump to line up with the formerly rotating controller's orientation, or
                // (b) The grab beam would need an orientation offset to the controller's true orientation.
                // Neither of these options is good, so instead set STATE_SEARCHING and subsequently let the formerly distance
                // rotating controller start distance holding the entity if it happens to be pointing at the entity.
            }
            return;
        }

        var controllerLocation = getControllerWorldLocation(this.handToController(), true);
        var worldControllerPosition = controllerLocation.position;
        var worldControllerRotation = controllerLocation.orientation;

        // also transform the position into room space
        var worldToSensorMat = Mat4.inverse(MyAvatar.getSensorToWorldMatrix());
        var roomControllerPosition = Mat4.transformPoint(worldToSensorMat, worldControllerPosition);

        var grabbedProperties = Entities.getEntityProperties(this.grabbedThingID, GRABBABLE_PROPERTIES);
        var now = Date.now();
        var deltaObjectTime = (now - this.currentObjectTime) / MSECS_PER_SEC; // convert to seconds
        this.currentObjectTime = now;

        // the action was set up when this.distanceHolding was called.  update the targets.
        var radius = Vec3.distance(this.currentObjectPosition, worldControllerPosition) *
            this.radiusScalar * DISTANCE_HOLDING_RADIUS_FACTOR;
        if (radius < 1.0) {
            radius = 1.0;
        }

        var roomHandDelta = Vec3.subtract(roomControllerPosition, this.previousRoomControllerPosition);
        var worldHandDelta = Mat4.transformVector(MyAvatar.getSensorToWorldMatrix(), roomHandDelta);
        var handMoved = Vec3.multiply(worldHandDelta, radius);
        this.currentObjectPosition = Vec3.sum(this.currentObjectPosition, handMoved);

        this.callEntityMethodOnGrabbed("continueDistantGrab");

        var defaultMoveWithHeadData = {
            disableMoveWithHead: false
        };

        //  Update radialVelocity
        var lastVelocity = Vec3.multiply(worldHandDelta, 1.0 / deltaObjectTime);
        var delta = Vec3.normalize(Vec3.subtract(grabbedProperties.position, worldControllerPosition));
        var newRadialVelocity = Vec3.dot(lastVelocity, delta);

        var VELOCITY_AVERAGING_TIME = 0.016;
        var blendFactor = deltaObjectTime / VELOCITY_AVERAGING_TIME;
        if (blendFactor < 0.0) {
            blendFactor = 0.0;
        } else if (blendFactor > 1.0) {
            blendFactor = 1.0;
        }
        this.grabRadialVelocity = blendFactor * newRadialVelocity + (1.0 - blendFactor) * this.grabRadialVelocity;

        var RADIAL_GRAB_AMPLIFIER = 10.0;
        if (Math.abs(this.grabRadialVelocity) > 0.0) {
            this.grabRadius = this.grabRadius + (this.grabRadialVelocity * deltaObjectTime *
                                                 this.grabRadius * RADIAL_GRAB_AMPLIFIER);
        }

        // don't let grabRadius go all the way to zero, because it can't come back from that
        var MINIMUM_GRAB_RADIUS = 0.1;
        if (this.grabRadius < MINIMUM_GRAB_RADIUS) {
            this.grabRadius = MINIMUM_GRAB_RADIUS;
        }
        var newTargetPosition = Vec3.multiply(this.grabRadius, Quat.getUp(worldControllerRotation));
        newTargetPosition = Vec3.sum(newTargetPosition, worldControllerPosition);
        newTargetPosition = Vec3.sum(newTargetPosition, this.offsetPosition);
        var objectToAvatar = Vec3.subtract(this.currentObjectPosition, MyAvatar.position);
        var handControllerData = getEntityCustomData('handControllerKey', this.grabbedThingID, defaultMoveWithHeadData);
        if (handControllerData.disableMoveWithHead !== true) {
            // mix in head motion
            if (MOVE_WITH_HEAD) {
                var objDistance = Vec3.length(objectToAvatar);
                var before = Vec3.multiplyQbyV(this.currentCameraOrientation, {
                    x: 0.0,
                    y: 0.0,
                    z: objDistance
                });
                var after = Vec3.multiplyQbyV(Camera.orientation, {
                    x: 0.0,
                    y: 0.0,
                    z: objDistance
                });
                var change = Vec3.subtract(before, after) * (PICK_WITH_HAND_RAY ? 0.0 : 1.0);
                this.currentCameraOrientation = Camera.orientation;
                this.currentObjectPosition = Vec3.sum(this.currentObjectPosition, change);
            }
        }

        this.maybeScale(grabbedProperties);

        // visualizations
        this.updateLaserPointer();

        var distanceToObject = Vec3.length(Vec3.subtract(MyAvatar.position, this.currentObjectPosition));

        var candidateHotSpotEntities =
            Entities.findEntities(controllerLocation.position,MAX_FAR_TO_NEAR_EQUIP_HOTSPOT_RADIUS);
        entityPropertiesCache.addEntities(candidateHotSpotEntities);

        var potentialEquipHotspot = this.chooseBestEquipHotspotForFarToNearEquip(candidateHotSpotEntities);
        if (potentialEquipHotspot && (potentialEquipHotspot.entityID == this.grabbedThingID)) {
            if ((this.triggerSmoothedGrab() || this.secondarySqueezed()) && holdEnabled) {
                this.grabbedHotspot = potentialEquipHotspot;
                this.grabbedThingID = potentialEquipHotspot.entityID;
                this.grabbedIsOverlay = false;

                Entities.deleteAction(this.grabbedThingID, this.actionID);
                this.actionID = null;

                this.setState(STATE_HOLD, "equipping '" + entityPropertiesCache.getProps(this.grabbedThingID).name + "'");
                return;
             }
        }
        var rayPositionOnEntity = Vec3.subtract(grabbedProperties.position, this.offsetPosition);
        //Far to Near Grab: If object is draw by user inside FAR_TO_NEAR_GRAB_MAX_DISTANCE, grab it
        if (this.entityIsFarToNearGrabbable(rayPositionOnEntity,
                                            controllerLocation.position,
                                            FAR_TO_NEAR_GRAB_MAX_DISTANCE)) {
            this.farToNearGrab = true;

            Entities.deleteAction(this.grabbedThingID, this.actionID);
            this.actionID = null;

            this.setState(STATE_NEAR_GRABBING , "near grab entity '" + this.grabbedThingID + "'");
            return;
        }

        this.linearTimeScale = (this.linearTimeScale / 2);
        if (this.linearTimeScale <= DISTANCE_HOLDING_ACTION_TIMEFRAME) {
            this.linearTimeScale = DISTANCE_HOLDING_ACTION_TIMEFRAME;
        }
        var success = Entities.updateAction(this.grabbedThingID, this.actionID, {
            targetPosition: newTargetPosition,
            linearTimeScale: this.linearTimeScale,
            targetRotation: this.currentObjectRotation,
            angularTimeScale: this.distanceGrabTimescale(this.mass, distanceToObject),
            ttl: ACTION_TTL
        });
        if (success) {
            this.actionTimeout = now + (ACTION_TTL * MSECS_PER_SEC);
        } else {
            print("continueDistanceHolding -- updateAction failed");
        }

        this.previousRoomControllerPosition = roomControllerPosition;
    };

    this.distanceRotatingEnter = function() {
        this.clearEquipHaptics();
        this.grabPointSphereOff();

        var controllerLocation = getControllerWorldLocation(this.handToController(), true);
        var worldControllerPosition = controllerLocation.position;
        var worldControllerRotation = controllerLocation.orientation;

        var grabbedProperties = Entities.getEntityProperties(this.grabbedThingID, GRABBABLE_PROPERTIES);
        this.currentObjectPosition = grabbedProperties.position;
        this.grabRadius = this.grabbedDistance;

        // Offset between controller vector at the grab radius and the entity position.
        var targetPosition = Vec3.multiply(this.grabRadius, Quat.getUp(worldControllerRotation));
        targetPosition = Vec3.sum(targetPosition, worldControllerPosition);
        this.offsetPosition = Vec3.subtract(this.currentObjectPosition, targetPosition);

        // Initial controller rotation.
        this.previousWorldControllerRotation = worldControllerRotation;

        Controller.triggerHapticPulse(HAPTIC_PULSE_STRENGTH, HAPTIC_PULSE_DURATION, this.hand);
        this.turnOffVisualizations();
    };

    this.distanceRotating = function(deltaTime, timestamp) {

        if (!this.triggerClicked) {
            this.callEntityMethodOnGrabbed("releaseGrab");
            this.ensureDynamic();
            this.setState(STATE_OFF, "trigger released");
            return;
        }

        var grabbedProperties = Entities.getEntityProperties(this.grabbedThingID, GRABBABLE_PROPERTIES);

        // Delta rotation of grabbing controller since last update.
        var worldControllerRotation = getControllerWorldLocation(this.handToController(), true).orientation;
        var controllerRotationDelta = Quat.multiply(worldControllerRotation, Quat.inverse(this.previousWorldControllerRotation));

        // Rotate entity by twice the delta rotation.
        controllerRotationDelta = Quat.multiply(controllerRotationDelta, controllerRotationDelta);

        // Perform the rotation in the translation controller's action update.
        this.getOtherHandController().currentObjectRotation = Quat.multiply(controllerRotationDelta,
            this.getOtherHandController().currentObjectRotation);

        // Rotate about the translation controller's target position.
        this.offsetPosition = Vec3.multiplyQbyV(controllerRotationDelta, this.offsetPosition);
        this.getOtherHandController().offsetPosition = Vec3.multiplyQbyV(controllerRotationDelta,
            this.getOtherHandController().offsetPosition);

        this.updateLaserPointer();

        this.previousWorldControllerRotation = worldControllerRotation;
    };

    this.setupHoldAction = function() {
        this.actionID = Entities.addAction("hold", this.grabbedThingID, {
            hand: this.hand === RIGHT_HAND ? "right" : "left",
            timeScale: NEAR_GRABBING_ACTION_TIMEFRAME,
            relativePosition: this.offsetPosition,
            relativeRotation: this.offsetRotation,
            ttl: ACTION_TTL,
            kinematic: this.kinematicGrab,
            kinematicSetVelocity: true,
            ignoreIK: this.ignoreIK
        });
        if (this.actionID === NULL_UUID) {
            this.actionID = null;
            return false;
        }
        var now = Date.now();
        this.actionTimeout = now + (ACTION_TTL * MSECS_PER_SEC);
        return true;
    };

    this.projectVectorAlongAxis = function(position, axisStart, axisEnd) {
        var aPrime = Vec3.subtract(position, axisStart);
        var bPrime = Vec3.subtract(axisEnd, axisStart);
        var bPrimeMagnitude = Vec3.length(bPrime);
        var dotProduct = Vec3.dot(aPrime, bPrime);
        var scalar = dotProduct / bPrimeMagnitude;
        if (scalar < 0) {
            scalar = 0;
        }
        if (scalar > 1) {
            scalar = 1;
        }
        var projection = Vec3.sum(axisStart, Vec3.multiply(scalar, Vec3.normalize(bPrime)));
        return projection;
    };

    this.dropGestureReset = function() {
        this.prevHandIsUpsideDown = false;
    };

    this.dropGestureProcess = function(deltaTime) {
        var worldHandRotation = getControllerWorldLocation(this.handToController(), true).orientation;
        var localHandUpAxis = this.hand === RIGHT_HAND ? {
            x: 1,
            y: 0,
            z: 0
        } : {
            x: -1,
            y: 0,
            z: 0
        };
        var worldHandUpAxis = Vec3.multiplyQbyV(worldHandRotation, localHandUpAxis);
        var DOWN = {
            x: 0,
            y: -1,
            z: 0
        };

        var DROP_ANGLE = Math.PI / 3;
        var HYSTERESIS_FACTOR = 1.1;
        var ROTATION_ENTER_THRESHOLD = Math.cos(DROP_ANGLE);
        var ROTATION_EXIT_THRESHOLD = Math.cos(DROP_ANGLE * HYSTERESIS_FACTOR);
        var rotationThreshold = this.prevHandIsUpsideDown ? ROTATION_EXIT_THRESHOLD : ROTATION_ENTER_THRESHOLD;

        var handIsUpsideDown = false;
        if (Vec3.dot(worldHandUpAxis, DOWN) > rotationThreshold) {
            handIsUpsideDown = true;
        }

        if (handIsUpsideDown != this.prevHandIsUpsideDown) {
            this.prevHandIsUpsideDown = handIsUpsideDown;
            Controller.triggerHapticPulse(HAPTIC_DEQUIP_STRENGTH, HAPTIC_DEQUIP_DURATION, this.hand);
        }

        return handIsUpsideDown;
    };

    this.nearGrabbingEnter = function() {
        this.grabPointSphereOff();
        this.laserPointerOff();

        this.dropGestureReset();
        this.clearEquipHaptics();

        this.shouldScale = false;

        Controller.triggerHapticPulse(HAPTIC_PULSE_STRENGTH, HAPTIC_PULSE_DURATION, this.hand);

        var grabbedProperties;
        if (this.grabbedIsOverlay) {
            grabbedProperties = {
                position: Overlays.getProperty(this.grabbedThingID, "position"),
                rotation: Overlays.getProperty(this.grabbedThingID, "rotation"),
                parentID: Overlays.getProperty(this.grabbedThingID, "parentID"),
                parentJointIndex: Overlays.getProperty(this.grabbedThingID, "parentJointIndex"),
                dynamic: false,
                shapeType: "none"
            };
            this.ignoreIK = true;
        } else {
            grabbedProperties = Entities.getEntityProperties(this.grabbedThingID, GRABBABLE_PROPERTIES);
            var grabbableData = getEntityCustomData(GRABBABLE_DATA_KEY, this.grabbedThingID, DEFAULT_GRABBABLE_DATA);
            if (FORCE_IGNORE_IK) {
                this.ignoreIK = true;
            } else {
                this.ignoreIK = (grabbableData.ignoreIK !== undefined) ? grabbableData.ignoreIK : true;
            }

            this.kinematicGrab = (grabbableData.kinematic !== undefined) ? grabbableData.kinematic : NEAR_GRABBING_KINEMATIC;
        }

        var handRotation;
        var handPosition;
        if (this.ignoreIK) {
            var controllerLocation = getControllerWorldLocation(this.handToController(), false);
            handRotation = controllerLocation.orientation;
            handPosition = controllerLocation.position;
        } else {
            handRotation = this.getHandRotation();
            handPosition = this.getHandPosition();
        }

        var hasPresetPosition = false;
        if (this.state == STATE_HOLD && this.grabbedHotspot) {
            // if an object is "equipped" and has a predefined offset, use it.
            var offsets = USE_ATTACH_POINT_SETTINGS && getAttachPointForHotspotFromSettings(this.grabbedHotspot, this.hand);
            if (offsets) {
                this.offsetPosition = offsets[0];
                this.offsetRotation = offsets[1];
                hasPresetPosition = true;
            } else {
                var handJointName = this.hand === RIGHT_HAND ? "RightHand" : "LeftHand";
                if (this.grabbedHotspot.joints[handJointName]) {
                    this.offsetPosition = this.grabbedHotspot.joints[handJointName][0];
                    this.offsetRotation = this.grabbedHotspot.joints[handJointName][1];
                    hasPresetPosition = true;
                }
            }
        } else {
            var objectRotation = grabbedProperties.rotation;
            this.offsetRotation = Quat.multiply(Quat.inverse(handRotation), objectRotation);

            var currentObjectPosition = grabbedProperties.position;
            var offset = Vec3.subtract(currentObjectPosition, handPosition);
            this.offsetPosition = Vec3.multiplyQbyV(Quat.inverse(Quat.multiply(handRotation, this.offsetRotation)), offset);
        }

        // This boolean is used to check if the object that is grabbed has just been cloned
        // It is only set true, if the object that is grabbed creates a new clone.
        var isClone = false;
        var isPhysical = propsArePhysical(grabbedProperties) ||
            (!this.grabbedIsOverlay && entityHasActions(this.grabbedThingID));
        if (isPhysical && this.state == STATE_NEAR_GRABBING && grabbedProperties.parentID === NULL_UUID) {
            // grab entity via action
            if (!this.setupHoldAction()) {
                return;
            }
            Messages.sendMessage('Hifi-Object-Manipulation', JSON.stringify({
                action: 'grab',
                grabbedEntity: this.grabbedThingID,
                joint: this.hand === RIGHT_HAND ? "RightHand" : "LeftHand"
            }));
        } else {
            // grab entity via parenting
            this.actionID = null;
            var handJointIndex;
            if (this.ignoreIK) {
                handJointIndex = this.controllerJointIndex;
            } else {
                handJointIndex = MyAvatar.getJointIndex(this.hand === RIGHT_HAND ? "RightHand" : "LeftHand");
            }

            var reparentProps = {
                parentID: AVATAR_SELF_ID,
                parentJointIndex: handJointIndex,
                velocity: {x: 0, y: 0, z: 0},
                angularVelocity: {x: 0, y: 0, z: 0}
            };
            if (hasPresetPosition) {
                reparentProps.localPosition = this.offsetPosition;
                reparentProps.localRotation = this.offsetRotation;
            }

            if (this.grabbedIsOverlay) {
                Overlays.editOverlay(this.grabbedThingID, reparentProps);
            } else {
                if (grabbedProperties.userData.length > 0) {
                    try{
                        var userData = JSON.parse(grabbedProperties.userData);
                        var grabInfo = userData.grabbableKey;
                        if (grabInfo && grabInfo.cloneable) {
                            var worldEntities = Entities.findEntities(MyAvatar.position, 50);
                            var count = 0;
                            worldEntities.forEach(function(item) {
                                var itemWE = Entities.getEntityProperties(item, ["name"]);
                                if (itemWE.name.indexOf('-clone-' + grabbedProperties.id) !== -1) {
                                    count++;
                                }
                            });

                            var limit = grabInfo.cloneLimit ? grabInfo.cloneLimit : 0;
                            if (count >= limit && limit !== 0) {
                                return;
                            }

                            var cloneableProps = Entities.getEntityProperties(grabbedProperties.id);
                            cloneableProps.name = cloneableProps.name + '-clone-' + grabbedProperties.id;
                            var lifetime = grabInfo.cloneLifetime ? grabInfo.cloneLifetime : 300;
                            var dynamic = grabInfo.cloneDynamic ? grabInfo.cloneDynamic : false;
                            var cUserData = Object.assign({}, userData);
                            var cProperties = Object.assign({}, cloneableProps);
                            isClone = true;

                            delete cUserData.grabbableKey.cloneLifetime;
                            delete cUserData.grabbableKey.cloneable;
                            delete cUserData.grabbableKey.cloneDynamic;
                            delete cUserData.grabbableKey.cloneLimit;
                            delete cProperties.id;

                            cProperties.dynamic = dynamic;
                            cProperties.locked = false;
                            cUserData.grabbableKey.triggerable = true;
                            cUserData.grabbableKey.grabbable = true;
                            cProperties.lifetime = lifetime;
                            cProperties.userData = JSON.stringify(cUserData);
                            var cloneID = Entities.addEntity(cProperties);
                            this.grabbedThingID = cloneID;
                            grabbedProperties = Entities.getEntityProperties(cloneID);
                        }
                    }catch(e) {}
                }
                Entities.editEntity(this.grabbedThingID, reparentProps);
            }

            if (this.thisHandIsParent(grabbedProperties)) {
                // this should never happen, but if it does, don't set previous parent to be this hand.
                // this.previousParentID[this.grabbedThingID] = NULL;
                // this.previousParentJointIndex[this.grabbedThingID] = -1;
            } else {
                this.previousParentID[this.grabbedThingID] = grabbedProperties.parentID;
                this.previousParentJointIndex[this.grabbedThingID] = grabbedProperties.parentJointIndex;
            }
            Messages.sendMessage('Hifi-Object-Manipulation', JSON.stringify({
                action: 'equip',
                grabbedEntity: this.grabbedThingID,
                joint: this.hand === RIGHT_HAND ? "RightHand" : "LeftHand"
            }));
        }

        if (!this.grabbedIsOverlay) {
            Entities.editEntity(this.grabbedThingID, {
                velocity: { x: 0, y: 0, z: 0 },
                angularVelocity: { x: 0, y: 0, z: 0 },
                // dynamic: false
            });
        }

        var _this = this;
        /*
         * Setting context for function that is either called via timer or directly, depending if
         * if the object in question is a clone. If it is a clone, we need to make sure that the intial equipment event
         * is called correctly, as these just freshly created entity may not have completely initialized.
        */
        var grabEquipCheck = function () {
            if (_this.state == STATE_NEAR_GRABBING) {
                _this.callEntityMethodOnGrabbed("startNearGrab");
            } else { // this.state == STATE_HOLD
                _this.callEntityMethodOnGrabbed("startEquip");
            }

            // don't block teleport raypick with equipped entity
            Messages.sendMessage('Hifi-Teleport-Ignore-Add', _this.grabbedThingID);

            _this.currentHandControllerTipPosition =
                (_this.hand === RIGHT_HAND) ? MyAvatar.rightHandTipPosition : MyAvatar.leftHandTipPosition;
            _this.currentObjectTime = Date.now();

            _this.currentObjectPosition = grabbedProperties.position;
            _this.currentObjectRotation = grabbedProperties.rotation;
            _this.currentVelocity = ZERO_VEC;
            _this.currentAngularVelocity = ZERO_VEC;

            _this.prevDropDetected = false;
        };

        if (isClone) {
            // 100 ms seems to be sufficient time to force the check even occur after the object has been initialized.
            Script.setTimeout(grabEquipCheck, 100);
        } else {
            grabEquipCheck();
        }
    };

    this.nearGrabbing = function(deltaTime, timestamp) {
        this.grabPointSphereOff();

        var ttl = ACTION_TTL;

        if (this.farToNearGrab) {
            if(!this.triggerClicked){
               this.farToNearGrab = false;
            }
        }

        if (this.state == STATE_NEAR_GRABBING && (!this.triggerClicked && this.secondaryReleased())) {
            this.callEntityMethodOnGrabbed("releaseGrab");
            this.setState(STATE_OFF, "trigger released");
            return;
        }

        if (this.state == STATE_HOLD) {

            if (this.secondarySqueezed()) {
                // this.secondaryReleased() will always be true when not depressed
                // so we cannot simply rely on that for release - ensure that the
                // trigger was first "prepared" by being pushed in before the release
                this.preparingHoldRelease = true;
            }

            if (this.preparingHoldRelease && this.secondaryReleased()) {
                // we have an equipped object and the secondary trigger was released
                // short-circuit the other checks and release it
                this.preparingHoldRelease = false;
                this.callEntityMethodOnGrabbed("releaseEquip");
                this.setState(STATE_OFF, "equipping ended via secondary press");
                return;
            }

            var dropDetected = this.dropGestureProcess(deltaTime);

            if (this.triggerSmoothedReleased()) {
                this.waitForTriggerRelease = false;
            }

            if (dropDetected && this.prevDropDetected != dropDetected) {
                this.waitForTriggerRelease = true;
            }

            // highlight the grabbed hotspot when the dropGesture is detected.
            if (dropDetected) {
                entityPropertiesCache.addEntity(this.grabbedHotspot.entityID);
                equipHotspotBuddy.updateHotspot(this.grabbedHotspot, timestamp);
                equipHotspotBuddy.highlightHotspot(this.grabbedHotspot);
            }

            if (dropDetected && !this.waitForTriggerRelease && this.triggerSmoothedGrab()) {
                // store the offset attach points into preferences.
                if (USE_ATTACH_POINT_SETTINGS && this.grabbedHotspot && this.grabbedThingID) {
                    var prefprops = Entities.getEntityProperties(this.grabbedThingID, ["localPosition", "localRotation"]);
                    if (prefprops && prefprops.localPosition && prefprops.localRotation) {
                        storeAttachPointForHotspotInSettings(this.grabbedHotspot, this.hand,
                                                             prefprops.localPosition, prefprops.localRotation);
                    }
                }

                var grabbedEntity = this.grabbedThingID;
                this.release();
                this.grabbedThingID = grabbedEntity;
                this.setState(STATE_NEAR_GRABBING, "drop gesture detected");
                return;
            }
            this.prevDropDetected = dropDetected;
        }

        var props;
        if (this.grabbedIsOverlay) {
            props = {
                localPosition: Overlays.getProperty(this.grabbedThingID, "localPosition"),
                parentID: Overlays.getProperty(this.grabbedThingID, "parentID"),
                parentJointIndex: Overlays.getProperty(this.grabbedThingID, "parentJointIndex"),
                position: Overlays.getProperty(this.grabbedThingID, "position"),
                rotation: Overlays.getProperty(this.grabbedThingID, "rotation"),
                dimensions: Overlays.getProperty(this.grabbedThingID, "dimensions"),
                registrationPoint: { x: 0.5, y: 0.5, z: 0.5 }
            };
        } else {
            props = Entities.getEntityProperties(this.grabbedThingID, ["localPosition", "parentID", "parentJointIndex",
                                                                      "position", "rotation", "dimensions",
                                                                      "registrationPoint"]);
        }
        if (!props.position) {
            // server may have reset, taking our equipped entity with it.  move back to "off" state
            this.callEntityMethodOnGrabbed("releaseGrab");
            this.setState(STATE_OFF, "entity has no position property");
            return;
        }

        if (this.state == STATE_NEAR_GRABBING && this.actionID === null && !this.thisHandIsParent(props)) {
            // someone took it from us or otherwise edited the parentID.  end the grab.  We don't do this
            // for equipped things so that they can be adjusted while equipped.
            this.callEntityMethodOnGrabbed("releaseGrab");
            this.grabbedThingID = null;
            this.setState(STATE_OFF, "someone took it");
            return;
        }

        var now = Date.now();
        if (this.state == STATE_HOLD && now - this.lastUnequipCheckTime > MSECS_PER_SEC * CHECK_TOO_FAR_UNEQUIP_TIME) {
            this.lastUnequipCheckTime = now;

            if (props.parentID == AVATAR_SELF_ID) {
                var handPosition;
                if (this.ignoreIK) {
                    handPosition = getControllerWorldLocation(this.handToController(), false).position;
                } else {
                    handPosition = this.getHandPosition();
                }

                var TEAR_AWAY_DISTANCE = 0.1;
                var dist = distanceBetweenPointAndEntityBoundingBox(handPosition, props);
                if (dist > TEAR_AWAY_DISTANCE) {
                    this.autoUnequipCounter += deltaTime;
                } else {
                    this.autoUnequipCounter = 0;
                }

                if (this.autoUnequipCounter > 0.25) {
                        // for whatever reason, the held/equipped entity has been pulled away.  ungrab or unequip.
                    print("handControllerGrab -- autoreleasing held or equipped item because it is far from hand." +
                        props.parentID + ", dist = " + dist);

                    if (this.state == STATE_NEAR_GRABBING) {
                        this.callEntityMethodOnGrabbed("releaseGrab");
                    } else { // this.state == STATE_HOLD
                        this.callEntityMethodOnGrabbed("releaseEquip");
                    }
                    this.setState(STATE_OFF, "held object too far away");
                    return;
                }
            }
        }

        // Keep track of the fingertip velocity to impart when we release the object.
        // Note that the idea of using a constant 'tip' velocity regardless of the
        // object's actual held offset is an idea intended to make it easier to throw things:
        // Because we might catch something or transfer it between hands without a good idea
        // of it's actual offset, let's try imparting a velocity which is at a fixed radius
        // from the palm.

        var handControllerPosition = (this.hand === RIGHT_HAND) ? MyAvatar.rightHandPosition : MyAvatar.leftHandPosition;

        var deltaObjectTime = (now - this.currentObjectTime) / MSECS_PER_SEC; // convert to seconds

        if (deltaObjectTime > 0.0) {
            var worldDeltaPosition = Vec3.subtract(props.position, this.currentObjectPosition);

            var previousEulers = Quat.safeEulerAngles(this.currentObjectRotation);
            var newEulers = Quat.safeEulerAngles(props.rotation);
            var worldDeltaRotation = Vec3.subtract(newEulers, previousEulers);

            this.currentVelocity = Vec3.multiply(worldDeltaPosition, 1.0 / deltaObjectTime);
            this.currentAngularVelocity = Vec3.multiply(worldDeltaRotation, Math.PI / (deltaObjectTime * 180.0));

            this.currentObjectPosition = props.position;
            this.currentObjectRotation = props.rotation;
        }

        this.currentHandControllerTipPosition = handControllerPosition;
        this.currentObjectTime = now;

        if (this.state === STATE_HOLD) {
            this.callEntityMethodOnGrabbed("continueEquip");
        }
        if (this.state == STATE_NEAR_GRABBING) {
            this.callEntityMethodOnGrabbed("continueNearGrab");
        }

        if (this.state == STATE_NEAR_GRABBING) {
            this.maybeScale(props);
        }

        if (this.actionID && this.actionTimeout - now < ACTION_TTL_REFRESH * MSECS_PER_SEC) {
            // if less than a 5 seconds left, refresh the actions ttl
            var success = Entities.updateAction(this.grabbedThingID, this.actionID, {
                hand: this.hand === RIGHT_HAND ? "right" : "left",
                timeScale: NEAR_GRABBING_ACTION_TIMEFRAME,
                relativePosition: this.offsetPosition,
                relativeRotation: this.offsetRotation,
                ttl: ttl,
                kinematic: this.kinematicGrab,
                kinematicSetVelocity: true,
                ignoreIK: this.ignoreIK
            });
            if (success) {
               this.actionTimeout = now + (ttl * MSECS_PER_SEC);
            } else {
                print("continueNearGrabbing -- updateAction failed");
                Entities.deleteAction(this.grabbedThingID, this.actionID);
                this.setupHoldAction();
            }
        }
    };

    this.maybeScale = function(props) {
        if (!objectScalingEnabled || this.isTablet(this.grabbedThingID) || this.grabbedIsOverlay) {
            return;
        }

        if (!this.shouldScale) {
            //  If both secondary triggers squeezed, and the non-holding hand is empty, start scaling
            if (this.secondarySqueezed() &&
                this.getOtherHandController().secondarySqueezed() &&
                this.grabbedThingID && this.getOtherHandController().grabbedThingID &&
                this.grabbedThingID == this.getOtherHandController().grabbedThingID) {
                this.scalingStartDistance = Vec3.length(Vec3.subtract(this.getHandPosition(),
                                                                      this.getOtherHandController().getHandPosition()));
                this.scalingStartDimensions = props.dimensions;
                this.shouldScale = true;
            }
        } else if (!this.secondarySqueezed() || !this.getOtherHandController().secondarySqueezed()) {
            this.shouldScale = false;
        }
        if (this.shouldScale) {
            var scalingCurrentDistance = Vec3.length(Vec3.subtract(this.getHandPosition(),
                                                                   this.getOtherHandController().getHandPosition()));
            var currentRescale = scalingCurrentDistance / this.scalingStartDistance;
            var newDimensions = Vec3.multiply(currentRescale, this.scalingStartDimensions);
            Entities.editEntity(this.grabbedThingID, { dimensions: newDimensions });
        }
    };

    this.maybeScaleMyAvatar = function() {
        if (!myAvatarScalingEnabled || this.shouldScale || this.hand === LEFT_HAND) {
            //  If scaling disabled, or if we are currently scaling an entity, don't scale avatar
            //  and only rescale avatar for one hand (so we're not doing it twice)
            return;
        }

        // Only scale avatar if both triggers and grips are squeezed
        var tryingToScale = this.secondarySqueezed() && this.getOtherHandController().secondarySqueezed() &&
                            this.triggerSmoothedSqueezed() && this.getOtherHandController().triggerSmoothedSqueezed();


        if (!this.isScalingAvatar) {
            //  If both secondary triggers squeezed, start scaling
            if (tryingToScale) {
                this.scalingStartDistance = Vec3.length(Vec3.subtract(this.getHandPosition(),
                                                                      this.getOtherHandController().getHandPosition()));
                this.scalingStartAvatarScale = MyAvatar.scale;
                this.isScalingAvatar = true;
            }
        } else if (!tryingToScale) {
            this.isScalingAvatar = false;
        }
        if (this.isScalingAvatar) {
            var scalingCurrentDistance = Vec3.length(Vec3.subtract(this.getHandPosition(),
                                                                   this.getOtherHandController().getHandPosition()));
            var newAvatarScale = (scalingCurrentDistance / this.scalingStartDistance) * this.scalingStartAvatarScale;
            MyAvatar.scale = newAvatarScale;
        }
    };

    this.nearTriggerEnter = function() {
        this.clearEquipHaptics();
        this.grabPointSphereOff();
        Controller.triggerShortHapticPulse(1.0, this.hand);
        this.callEntityMethodOnGrabbed("startNearTrigger");
    };

    this.farTriggerEnter = function() {
        this.clearEquipHaptics();
        this.grabPointSphereOff();
        this.callEntityMethodOnGrabbed("startFarTrigger");
    };

    this.nearTrigger = function(deltaTime, timestamp) {
        if (this.triggerSmoothedReleased()) {
            this.callEntityMethodOnGrabbed("stopNearTrigger");
            this.grabbedThingID = null;
            this.setState(STATE_OFF, "trigger released");
            return;
        }
        this.callEntityMethodOnGrabbed("continueNearTrigger");
    };

    this.farTrigger = function(deltaTime, timestamp) {
        if (this.triggerSmoothedReleased()) {
            this.callEntityMethodOnGrabbed("stopFarTrigger");
            this.grabbedThingID = null;
            this.setState(STATE_OFF, "trigger released");
            return;
        }

        var laserPointerID = PICK_WITH_HAND_RAY ? this.laserPointer : this.headLaserPointer;
        var intersection = LaserPointers.getPrevRayPickResult(laserPointerID);
        if (intersection.type != RayPick.INTERSECTED_NONE) {
            if (intersection.objectID != this.grabbedThingID) {
                this.callEntityMethodOnGrabbed("stopFarTrigger");
                this.grabbedThingID = null;
                this.setState(STATE_OFF, "laser moved off of entity");
                return;
            }
            this.intersectionDistance = intersection.distance;
            if (farGrabEnabled) {
                this.updateLaserPointer();
            }
        }

        this.callEntityMethodOnGrabbed("continueFarTrigger");
    };

    this.offEnter = function() {
        var existingSearchDistance = this.searchSphereDistance;
        this.release();

        if (hoveredEntityID) {
            Entities.sendHoverLeaveEntity(hoveredEntityID, pointerEvent);
            hoveredEntityID = false;
        }
        if (entityWithContextOverlay) {
            ContextOverlay.destroyContextOverlay(entityWithContextOverlay);
            entityWithContextOverlay = false;
        }

        if (isInEditMode()) {
            this.searchSphereDistance = existingSearchDistance;
        }
    };

    this.entityLaserTouchingEnter = function() {
        // test for intersection between controller laser and web entity plane.
        var controllerLocation = getControllerWorldLocation(this.handToController(), true);
        var intersectInfo = handLaserIntersectEntity(this.grabbedThingID, controllerLocation);
        if (intersectInfo) {
            var pointerEvent = {
                type: "Press",
                id: this.hand + 1, // 0 is reserved for hardware mouse
                pos2D: projectOntoEntityXYPlane(this.grabbedThingID, intersectInfo.point),
                pos3D: intersectInfo.point,
                normal: intersectInfo.normal,
                direction: intersectInfo.searchRay.direction,
                button: "Primary",
                isPrimaryHeld: true
            };

            Entities.sendMousePressOnEntity(this.grabbedThingID, pointerEvent);
            Entities.sendClickDownOnEntity(this.grabbedThingID, pointerEvent);

            this.touchingEnterTimer = 0;
            this.touchingEnterPointerEvent = pointerEvent;
            this.touchingEnterPointerEvent.button = "None";
            this.deadspotExpired = false;

            var LASER_PRESS_TO_MOVE_DEADSPOT_ANGLE = 0.026; // radians ~ 1.2 degrees
            this.deadspotRadius = Math.tan(LASER_PRESS_TO_MOVE_DEADSPOT_ANGLE) * intersectInfo.distance;  // dead spot radius in meters
        }

        Controller.triggerHapticPulse(HAPTIC_LASER_UI_STRENGTH, HAPTIC_LASER_UI_DURATION, this.hand);
    };

    this.entityLaserTouchingExit = function() {
        // test for intersection between controller laser and web entity plane.
        var controllerLocation = getControllerWorldLocation(this.handToController(), true);
        var intersectInfo = handLaserIntersectEntity(this.grabbedThingID, controllerLocation);
        if (intersectInfo) {
            var pointerEvent;
            if (this.deadspotExpired) {
                pointerEvent = {
                    type: "Release",
                    id: this.hand + 1, // 0 is reserved for hardware mouse
                    pos2D: projectOntoEntityXYPlane(this.grabbedThingID, intersectInfo.point),
                    pos3D: intersectInfo.point,
                    normal: intersectInfo.normal,
                    direction: intersectInfo.searchRay.direction,
                    button: "Primary"
                };
            } else {
                pointerEvent = this.touchingEnterPointerEvent;
                pointerEvent.type = "Release";
                pointerEvent.button = "Primary";
                pointerEvent.isPrimaryHeld = false;
            }

            Entities.sendMouseReleaseOnEntity(this.grabbedThingID, pointerEvent);
            Entities.sendClickReleaseOnEntity(this.grabbedThingID, pointerEvent);
            Entities.sendHoverLeaveEntity(this.grabbedThingID, pointerEvent);
        }
        this.grabbedThingID = null;
        this.grabbedOverlay = null;
    };

    this.entityLaserTouching = function(dt) {

        this.touchingEnterTimer += dt;

        entityPropertiesCache.addEntity(this.grabbedThingID);

        if (this.state == STATE_ENTITY_LASER_TOUCHING && !this.triggerSmoothedGrab()) {  // AJT:
            this.setState(STATE_OFF, "released trigger");
            return;
        }

        // test for intersection between controller laser and web entity plane.
        var controllerLocation = getControllerWorldLocation(this.handToController(), true);
        var intersectInfo = handLaserIntersectEntity(this.grabbedThingID, controllerLocation);
        if (intersectInfo) {

            if (Entities.keyboardFocusEntity != this.grabbedThingID) {
                Overlays.keyboardFocusOverlay = 0;
                Entities.keyboardFocusEntity = this.grabbedThingID;
            }

            var pointerEvent = {
                type: "Move",
                id: this.hand + 1, // 0 is reserved for hardware mouse
                pos2D: projectOntoEntityXYPlane(this.grabbedThingID, intersectInfo.point),
                pos3D: intersectInfo.point,
                normal: intersectInfo.normal,
                direction: intersectInfo.searchRay.direction,
                button: "NoButtons",
                isPrimaryHeld: true
            };

            var POINTER_PRESS_TO_MOVE_DELAY = 0.25; // seconds
            if (this.deadspotExpired || this.touchingEnterTimer > POINTER_PRESS_TO_MOVE_DELAY ||
                Vec3.distance(intersectInfo.point, this.touchingEnterPointerEvent.pos3D) > this.deadspotRadius) {
                Entities.sendMouseMoveOnEntity(this.grabbedThingID, pointerEvent);
                Entities.sendHoldingClickOnEntity(this.grabbedThingID, pointerEvent);
                this.deadspotExpired = true;
            }

            this.intersectionDistance = intersectInfo.distance;
            if (this.state == STATE_ENTITY_LASER_TOUCHING) {
                this.updateLaserPointer();
            }
            Reticle.setVisible(false);
        } else {
            this.grabbedThingID = null;
            this.setState(STATE_OFF, "grabbed entity was destroyed");
            return;
        }
    };

    this.overlayLaserTouchingEnter = function () {
        // Test for intersection between controller laser and overlay plane.
        var controllerLocation = getControllerWorldLocation(this.handToController(), true);
        var intersectInfo = handLaserIntersectOverlay(this.grabbedOverlay, controllerLocation);
        if (intersectInfo) {
            var pointerEvent = {
                type: "Press",
                id: this.hand + 1,
                pos2D: projectOntoOverlayXYPlane(this.grabbedOverlay, intersectInfo.point),
                pos3D: intersectInfo.point,
                normal: intersectInfo.normal,
                direction: intersectInfo.searchRay.direction,
                button: "Primary",
                isPrimaryHeld: true
            };

            Overlays.sendMousePressOnOverlay(this.grabbedOverlay, pointerEvent);

            this.touchingEnterTimer = 0;
            this.touchingEnterPointerEvent = pointerEvent;
            this.touchingEnterPointerEvent.button = "None";
            this.deadspotExpired = false;

            var LASER_PRESS_TO_MOVE_DEADSPOT_ANGLE = 0.026; // radians ~ 1.2 degrees
            this.deadspotRadius = Math.tan(LASER_PRESS_TO_MOVE_DEADSPOT_ANGLE) * intersectInfo.distance;  // dead spot radius in meters
        }

        Controller.triggerHapticPulse(HAPTIC_LASER_UI_STRENGTH, HAPTIC_LASER_UI_DURATION, this.hand);
    };

    this.overlayLaserTouchingExit = function () {
        // Test for intersection between controller laser and Web overlay plane.
        var controllerLocation = getControllerWorldLocation(this.handToController(), true);
        var intersectInfo = handLaserIntersectOverlay(this.grabbedOverlay, controllerLocation);
        if (intersectInfo) {
            var pointerEvent;

            var pos2D;
            var pos3D;
            if (this.tabletStabbed) {
                // Some people like to jam the stylus a long ways into the tablet when clicking on a button.
                // They almost always move out of the deadzone when they do this.  We detect if the stylus
                // has gone far through the tablet and suppress any further faux mouse events until the
                // stylus is withdrawn.  Once it has withdrawn, we do a release click wherever the stylus was
                // when it was pushed into the tablet.
                this.tabletStabbed = false;
                pos2D = this.tabletStabbedPos2D;
                pos3D = this.tabletStabbedPos3D;
            } else {
                pos2D = projectOntoOverlayXYPlane(this.grabbedOverlay, intersectInfo.point);
                pos3D = intersectInfo.point;
            }

            if (this.deadspotExpired) {
                pointerEvent = {
                    type: "Release",
                    id: this.hand + 1,
                    pos2D: pos2D,
                    pos3D: pos3D,
                    normal: intersectInfo.normal,
                    direction: intersectInfo.searchRay.direction,
                    button: "Primary"
                };
            } else {
                pointerEvent = this.touchingEnterPointerEvent;
                pointerEvent.type = "Release";
                pointerEvent.button = "Primary";
                pointerEvent.isPrimaryHeld = false;
            }

            Overlays.sendMouseReleaseOnOverlay(this.grabbedOverlay, pointerEvent);
            Overlays.sendHoverLeaveOverlay(this.grabbedOverlay, pointerEvent);
        }
        this.grabbedThingID = null;
        this.grabbedOverlay = null;
    };

    this.overlayLaserTouching = function (dt) {
        this.touchingEnterTimer += dt;

        if (this.state == STATE_OVERLAY_LASER_TOUCHING && !this.triggerSmoothedGrab()) {
            this.setState(STATE_OFF, "released trigger");
            return;
        }

        // Test for intersection between controller laser and Web overlay plane.
        var controllerLocation = getControllerWorldLocation(this.handToController(), true);
        var intersectInfo = handLaserIntersectOverlay(this.grabbedOverlay, controllerLocation);
        if (intersectInfo) {

            var pos2D = projectOntoOverlayXYPlane(this.grabbedOverlay, intersectInfo.point);
            var pos3D = intersectInfo.point;

            if (Overlays.keyboardFocusOverlay != this.grabbedOverlay) {
                Entities.keyboardFocusEntity = null;
                Overlays.keyboardFocusOverlay = this.grabbedOverlay;
            }

            var pointerEvent = {
                type: "Move",
                id: this.hand + 1,
                pos2D: pos2D,
                pos3D: pos3D,
                normal: intersectInfo.normal,
                direction: intersectInfo.searchRay.direction,
                button: "NoButtons",
                isPrimaryHeld: true
            };

            var POINTER_PRESS_TO_MOVE_DELAY = 0.25; // seconds
            if (this.deadspotExpired || this.touchingEnterTimer > POINTER_PRESS_TO_MOVE_DELAY ||
                Vec3.distance(intersectInfo.point, this.touchingEnterPointerEvent.pos3D) > this.deadspotRadius) {
                Overlays.sendMouseMoveOnOverlay(this.grabbedOverlay, pointerEvent);
                this.deadspotExpired = true;
            }

            this.intersectionDistance = intersectInfo.distance;
            if (this.state == STATE_OVERLAY_LASER_TOUCHING) {
                this.updateLaserPointer();
            }
            Reticle.setVisible(false);
        } else {
            this.grabbedThingID = null;
            this.setState(STATE_OFF, "grabbed overlay was destroyed");
            return;
        }
    };

    this.stylusTouchingEnter = function () {
        this.stealTouchFocus(this.stylusTarget);
        sendTouchStartEventToStylusTarget(this.hand, this.stylusTarget);
        Controller.triggerHapticPulse(HAPTIC_STYLUS_STRENGTH, HAPTIC_STYLUS_DURATION, this.hand);

        this.touchingEnterTimer = 0;
        this.touchingEnterStylusTarget = this.stylusTarget;
        this.deadspotExpired = false;

        var TOUCH_PRESS_TO_MOVE_DEADSPOT = 0.0381;
        this.deadspotRadius = TOUCH_PRESS_TO_MOVE_DEADSPOT;
    };

    this.stylusTouchingExit = function () {

        if (this.stylusTarget === undefined) {
            return;
        }

        // special case to handle home button.
        if (this.stylusTarget.overlayID === HMD.homeButtonID) {
            Messages.sendLocalMessage("home", this.stylusTarget.overlayID);
        }

        // send press event
        if (this.deadspotExpired) {
            sendTouchEndEventToStylusTarget(this.hand, this.stylusTarget);
        } else {
            sendTouchEndEventToStylusTarget(this.hand, this.touchingEnterStylusTarget);
        }
    };

    this.stylusTouching = function (dt) {

        this.touchingEnterTimer += dt;

        if (this.stylusTarget.entityID) {
            entityPropertiesCache.addEntity(this.stylusTarget.entityID);
            this.stylusTarget = calculateStylusTargetFromEntity(this.stylusTip, this.stylusTarget.entityID);
        } else if (this.stylusTarget.overlayID) {
            this.stylusTarget = calculateStylusTargetFromOverlay(this.stylusTip, this.stylusTarget.overlayID);
        }

        var TABLET_MIN_TOUCH_DISTANCE = -0.1;
        var TABLET_MAX_TOUCH_DISTANCE = 0.01;

        if (this.stylusTarget) {
            if (this.stylusTarget.distance > TABLET_MIN_TOUCH_DISTANCE &&
                this.stylusTarget.distance < TABLET_MAX_TOUCH_DISTANCE) {
                var POINTER_PRESS_TO_MOVE_DELAY = 0.33; // seconds
                if (this.deadspotExpired || this.touchingEnterTimer > POINTER_PRESS_TO_MOVE_DELAY ||
                    distance2D(this.stylusTarget.position2D,
                               this.touchingEnterStylusTarget.position2D) > this.deadspotRadius) {
                    sendTouchMoveEventToStylusTarget(this.hand, this.stylusTarget);
                    this.deadspotExpired = true;
                }
            } else {
                this.setState(STATE_OFF, "hand moved away from touch surface");
            }
        } else {
            this.setState(STATE_OFF, "touch surface was destroyed");
        }
    };

    this.release = function() {
        this.turnOffVisualizations();

        if (this.grabbedThingID !== null) {

            Messages.sendMessage('Hifi-Teleport-Ignore-Remove', this.grabbedThingID);

            if (this.state === STATE_HOLD) {
                this.callEntityMethodOnGrabbed("releaseEquip");
            }

            // Make a small release haptic pulse if we really were holding something
            Controller.triggerHapticPulse(HAPTIC_PULSE_STRENGTH, HAPTIC_PULSE_DURATION, this.hand);
            if (this.actionID !== null) {
                Entities.deleteAction(this.grabbedThingID, this.actionID);
            } else {
                // no action, so it's a parenting grab
                if (this.previousParentID[this.grabbedThingID] === NULL_UUID) {
                    if (this.grabbedIsOverlay) {
                        Overlays.editOverlay(this.grabbedThingID, {
                            parentID: NULL_UUID,
                            parentJointIndex: -1
                        });
                    } else {
                        Entities.editEntity(this.grabbedThingID, {
                            parentID: this.previousParentID[this.grabbedThingID],
                            parentJointIndex: this.previousParentJointIndex[this.grabbedThingID]
                        });
                        this.ensureDynamic();
                    }
                } else {
                    if (this.grabbedIsOverlay) {
                        Overlays.editOverlay(this.grabbedThingID, {
                            parentID: this.previousParentID[this.grabbedThingID],
                            parentJointIndex: this.previousParentJointIndex[this.grabbedThingID],
                        });
                    } else {
                        // we're putting this back as a child of some other parent, so zero its velocity
                        Entities.editEntity(this.grabbedThingID, {
                            parentID: this.previousParentID[this.grabbedThingID],
                            parentJointIndex: this.previousParentJointIndex[this.grabbedThingID],
                            velocity: {x: 0, y: 0, z: 0},
                            angularVelocity: {x: 0, y: 0, z: 0}
                        });
                    }
                }
            }

            Messages.sendMessage('Hifi-Object-Manipulation', JSON.stringify({
                action: 'release',
                grabbedEntity: this.grabbedThingID,
                joint: this.hand === RIGHT_HAND ? "RightHand" : "LeftHand"
            }));
        }

        this.actionID = null;
        this.grabbedThingID = null;
        this.grabbedOverlay = null;
        this.grabbedHotspot = null;

        if (this.triggerSmoothedGrab() || this.secondarySqueezed()) {
            this.waitForTriggerRelease = true;
        }
    };

    this.cleanup = function() {
        this.release();
        this.grabPointSphereOff();
        this.hideStylus();
        LaserPointers.removeLaserPointer(this.laserPointer);
        LaserPointers.removeLaserPointer(this.headLaserPointer);
    };

    this.thisHandIsParent = function(props) {
        if (props.parentID !== MyAvatar.sessionUUID && props.parentID !== AVATAR_SELF_ID) {
            return false;
        }

        var handJointIndex = MyAvatar.getJointIndex(this.hand === RIGHT_HAND ? "RightHand" : "LeftHand");
        if (props.parentJointIndex == handJointIndex) {
            return true;
        }

        var controllerJointIndex = this.controllerJointIndex;
        if (props.parentJointIndex == controllerJointIndex) {
            return true;
        }

        var controllerCRJointIndex = MyAvatar.getJointIndex(this.hand === RIGHT_HAND ?
                                                            "_CAMERA_RELATIVE_CONTROLLER_RIGHTHAND" :
                                                            "_CAMERA_RELATIVE_CONTROLLER_LEFTHAND");
        if (props.parentJointIndex == controllerCRJointIndex) {
            return true;
        }

        return false;
    };

    this.checkForUnexpectedChildren = function() {
        var _this = this;
        // sometimes things can get parented to a hand and this script is unaware.  Search for such entities and
        // unhook them.

        // find children of avatar's hand joint
        var handJointIndex = MyAvatar.getJointIndex(this.hand === RIGHT_HAND ? "RightHand" : "LeftHand");
        var children = Entities.getChildrenIDsOfJoint(MyAvatar.sessionUUID, handJointIndex);
        children = children.concat(Entities.getChildrenIDsOfJoint(AVATAR_SELF_ID, handJointIndex));

        // find children of faux controller joint
        var controllerJointIndex = this.controllerJointIndex;
        children = children.concat(Entities.getChildrenIDsOfJoint(MyAvatar.sessionUUID, controllerJointIndex));
        children = children.concat(Entities.getChildrenIDsOfJoint(AVATAR_SELF_ID, controllerJointIndex));

        // find children of faux camera-relative controller joint
        var controllerCRJointIndex = MyAvatar.getJointIndex(this.hand === RIGHT_HAND ?
                                                            "_CAMERA_RELATIVE_CONTROLLER_RIGHTHAND" :
                                                            "_CAMERA_RELATIVE_CONTROLLER_LEFTHAND");
        children = children.concat(Entities.getChildrenIDsOfJoint(MyAvatar.sessionUUID, controllerCRJointIndex));
        children = children.concat(Entities.getChildrenIDsOfJoint(AVATAR_SELF_ID, controllerCRJointIndex));

        children.forEach(function(childID) {
            if (childID !== _this.stylus) {
                // we appear to be holding something and this script isn't in a state that would be holding something.
                // unhook it.  if we previously took note of this entity's parent, put it back where it was.  This
                // works around some problems that happen when more than one hand or avatar is passing something around.
                var childType = Entities.getNestableType(childID);
                if (_this.previousParentID[childID]) {
                    var previousParentID = _this.previousParentID[childID];
                    var previousParentJointIndex = _this.previousParentJointIndex[childID];

                    // The main flaw with keeping track of previous parantage in individual scripts is:
                    // (1) A grabs something (2) B takes it from A (3) A takes it from B (4) A releases it
                    // now A and B will take turns passing it back to the other.  Detect this and stop the loop here...
                    var UNHOOK_LOOP_DETECT_MS = 200;
                    var now = Date.now();
                    if (_this.previouslyUnhooked[childID]) {
                        if (now - _this.previouslyUnhooked[childID] < UNHOOK_LOOP_DETECT_MS) {
                            previousParentID = NULL_UUID;
                            previousParentJointIndex = -1;
                        }
                    }
                    _this.previouslyUnhooked[childID] = now;

                    if (childType == "overlay" && Overlays.getProperty(childID, "grabbable")) {
                        // only auto-unhook overlays that were flagged as grabbable.  this avoids unhooking overlays
                        // used in tutorial.
                        Overlays.editOverlay(childID, {
                            parentID: previousParentID,
                            parentJointIndex: previousParentJointIndex
                        });
                    }
                    if (childType == "entity") {
                        Entities.editEntity(childID, {
                            parentID: previousParentID,
                            parentJointIndex: previousParentJointIndex
                        });
                    }

                } else {
                    if (childType == "entity") {
                        Entities.editEntity(childID, { parentID: NULL_UUID });
                    } else if (childType == "overlay") {
                        if (Overlays.getProperty(childID, "grabbable")) {
                            Overlays.editOverlay(childID, { parentID: NULL_UUID });
                        }
                    }
                }
            }
        });
    };

    this.getOtherHandController = function() {
        return (this.hand === RIGHT_HAND) ? leftController : rightController;
    };
}

var rightController = new MyController(RIGHT_HAND);
var leftController = new MyController(LEFT_HAND);

var MAPPING_NAME = "com.highfidelity.handControllerGrab";

var mapping = Controller.newMapping(MAPPING_NAME);
mapping.from([Controller.Standard.RT]).peek().to(rightController.triggerPress);
mapping.from([Controller.Standard.RTClick]).peek().to(rightController.triggerClick);

mapping.from([Controller.Standard.LT]).peek().to(leftController.triggerPress);
mapping.from([Controller.Standard.LTClick]).peek().to(leftController.triggerClick);

mapping.from([Controller.Standard.RB]).peek().to(rightController.secondaryPress);
mapping.from([Controller.Standard.LB]).peek().to(leftController.secondaryPress);
mapping.from([Controller.Standard.LeftGrip]).peek().to(leftController.secondaryPress);
mapping.from([Controller.Standard.RightGrip]).peek().to(rightController.secondaryPress);

mapping.from([Controller.Standard.LeftPrimaryThumb]).peek().to(leftController.thumbPress);
mapping.from([Controller.Standard.RightPrimaryThumb]).peek().to(rightController.thumbPress);

Controller.enableMapping(MAPPING_NAME);

function handleMenuEvent(menuItem) {
    if (menuItem === "Show Grab Sphere") {
        SHOW_GRAB_POINT_SPHERE = Menu.isOptionChecked("Show Grab Sphere");
    }
}

Menu.addMenuItem({ menuName: "Developer", menuItemName: "Show Grab Sphere", isCheckable: true, isChecked: false });
Menu.menuItemEvent.connect(handleMenuEvent);

// the section below allows the grab script to listen for messages
// that disable either one or both hands.  useful for two handed items
var handToDisable = 'none';

function update(deltaTime) {
    var timestamp = Date.now();

    if (handToDisable !== LEFT_HAND && handToDisable !== 'both') {
        leftController.update(deltaTime, timestamp);
    } else {
        leftController.release();
    }
    if (handToDisable !== RIGHT_HAND && handToDisable !== 'both') {
        rightController.update(deltaTime, timestamp);
    } else {
        rightController.release();
    }
    equipHotspotBuddy.update(deltaTime, timestamp);
    entityPropertiesCache.update();
}

Messages.subscribe('Hifi-Grab-Disable');
Messages.subscribe('Hifi-Hand-Disabler');
Messages.subscribe('Hifi-Hand-Grab');
Messages.subscribe('Hifi-Hand-RayPick-Blacklist');
Messages.subscribe('Hifi-Object-Manipulation');
Messages.subscribe('Hifi-Hand-Drop');

var setBlacklist = function() {
    if (USE_BLACKLIST) {
        LaserPointers.setIgnoreEntities(leftController.laserPointer, blacklist);
        LaserPointers.setIgnoreEntities(leftController.headLaserPointer, blacklist);
        LaserPointers.setIgnoreEntities(rightController.laserPointer, blacklist);
        LaserPointers.setIgnoreEntities(rightController.headLaserPointer, blacklist);
    }
}

var handleHandMessages = function(channel, message, sender) {
    var data;
    if (sender === MyAvatar.sessionUUID) {
        if (channel === 'Hifi-Hand-Disabler') {
            if (message === 'left') {
                handToDisable = LEFT_HAND;
                leftController.turnOffVisualizations();
            }
            if (message === 'right') {
                handToDisable = RIGHT_HAND;
                rightController.turnOffVisualizations();
            }
            if (message === 'both' || message === 'none') {
                if (message === 'both') {
                    rightController.turnOffVisualizations();
                    leftController.turnOffVisualizations();

                }
                handToDisable = message;
            }
        } else if (channel === 'Hifi-Grab-Disable') {
            data = JSON.parse(message);
            if (data.holdEnabled !== undefined) {
                print("holdEnabled: ", data.holdEnabled);
                holdEnabled = data.holdEnabled;
            }
            if (data.nearGrabEnabled !== undefined) {
                print("nearGrabEnabled: ", data.nearGrabEnabled);
                nearGrabEnabled = data.nearGrabEnabled;
            }
            if (data.farGrabEnabled !== undefined) {
                print("farGrabEnabled: ", data.farGrabEnabled);
                farGrabEnabled = data.farGrabEnabled;
            }
            if (data.myAvatarScalingEnabled !== undefined) {
                print("myAvatarScalingEnabled: ", data.myAvatarScalingEnabled);
                myAvatarScalingEnabled = data.myAvatarScalingEnabled;
            }
            if (data.objectScalingEnabled !== undefined) {
                print("objectScalingEnabled: ", data.objectScalingEnabled);
                objectScalingEnabled = data.objectScalingEnabled;
            }
        } else if (channel === 'Hifi-Hand-Grab') {
            try {
                data = JSON.parse(message);
                var selectedController = (data.hand === 'left') ? leftController : rightController;
                var hotspotIndex = data.hotspotIndex !== undefined ? parseInt(data.hotspotIndex) : 0;
                selectedController.release();
                var wearableEntity = data.entityID;
                entityPropertiesCache.addEntity(wearableEntity);
                selectedController.grabbedThingID = wearableEntity;
                var hotspots = selectedController.collectEquipHotspots(selectedController.grabbedThingID);
                if (hotspots.length > 0) {
                    if (hotspotIndex >= hotspots.length) {
                        hotspotIndex = 0;
                    }
                    selectedController.grabbedHotspot = hotspots[hotspotIndex];
                }
                selectedController.setState(STATE_HOLD, "Hifi-Hand-Grab msg received");
                selectedController.nearGrabbingEnter();

            } catch (e) {
                print("WARNING: handControllerGrab.js -- error parsing Hifi-Hand-Grab message: " + message);
            }

        } else if (channel === 'Hifi-Hand-RayPick-Blacklist') {
            try {
                data = JSON.parse(message);
                var action = data.action;
                var id = data.id;
                var index = blacklist.indexOf(id);

                if (action === 'add' && index === -1) {
                    blacklist.push(id);
                    setBlacklist();
                }
                if (action === 'remove') {
                    if (index > -1) {
                        blacklist.splice(index, 1);
                        setBlacklist();
                    }
                }

            } catch (e) {
                print("WARNING: handControllerGrab.js -- error parsing Hifi-Hand-RayPick-Blacklist message: " + message);
            }
        } else if (channel === 'Hifi-Hand-Drop') {
            if (message === 'left') {
                leftController.release();
            } else if (message === 'right') {
                rightController.release();
            } else if (message === 'both') {
                leftController.release();
                rightController.release();
            }
        }
    }
};

Messages.messageReceived.connect(handleHandMessages);

var TARGET_UPDATE_HZ = 60; // 50hz good enough, but we're using update
var BASIC_TIMER_INTERVAL_MS = 1000 / TARGET_UPDATE_HZ;
var lastInterval = Date.now();

var intervalCount = 0;
var totalDelta = 0;
var totalVariance = 0;
var highVarianceCount = 0;
var veryhighVarianceCount = 0;
var updateTotalWork = 0;

var UPDATE_PERFORMANCE_DEBUGGING = false;

var updateWrapper = function () {

    intervalCount++;
    var thisInterval = Date.now();
    var deltaTimeMsec = thisInterval - lastInterval;
    var deltaTime = deltaTimeMsec / 1000;
    lastInterval = thisInterval;

    totalDelta += deltaTimeMsec;

    var variance = Math.abs(deltaTimeMsec - BASIC_TIMER_INTERVAL_MS);
    totalVariance += variance;

    if (variance > 1) {
        highVarianceCount++;
    }

    if (variance > 5) {
        veryhighVarianceCount++;
    }

    // will call update for both hands
    var preWork = Date.now();
    update(deltaTime);
    var postWork = Date.now();
    var workDelta = postWork - preWork;
    updateTotalWork += workDelta;

    if (intervalCount == 100) {

        if (UPDATE_PERFORMANCE_DEBUGGING) {
            print("handControllerGrab.js -- For " + intervalCount + " samples average= " +
                  totalDelta/intervalCount + " ms" +
                  " average variance:" + totalVariance/intervalCount + " ms" +
                  " high variance count:" + highVarianceCount + " [ " + (highVarianceCount/intervalCount) * 100 + "% ] " +
                  " VERY high variance count:" + veryhighVarianceCount +
                  " [ " + (veryhighVarianceCount/intervalCount) * 100 + "% ] " +
                  " average work:" + updateTotalWork/intervalCount + " ms");
        }

        intervalCount = 0;
        totalDelta = 0;
        totalVariance = 0;
        highVarianceCount = 0;
        veryhighVarianceCount = 0;
        updateTotalWork = 0;
    }

    Script.setTimeout(updateWrapper, UPDATE_SLEEP_MS);
};

Script.setTimeout(updateWrapper, UPDATE_SLEEP_MS);
function cleanup() {
    Menu.removeMenuItem("Developer", "Show Grab Sphere");
    rightController.cleanup();
    leftController.cleanup();
    Controller.disableMapping(MAPPING_NAME);
    Reticle.setVisible(true);
}

Script.scriptEnding.connect(cleanup);

}()); // END LOCAL_SCOPE<|MERGE_RESOLUTION|>--- conflicted
+++ resolved
@@ -369,8 +369,8 @@
         resolution.z = 1;  // Circumvent divide-by-zero.
         var scale = Overlays.getProperty(overlayID, "dimensions");
         if (scale) {
-            scale.z = 0.01;    // overlay dimensions are 2D, not 3D.
-            dimensions = Vec3.multiplyVbyV(Vec3.multiply(resolution, INCHES_TO_METERS / dpi), scale);
+        scale.z = 0.01;    // overlay dimensions are 2D, not 3D.
+        dimensions = Vec3.multiplyVbyV(Vec3.multiply(resolution, INCHES_TO_METERS / dpi), scale);
         }
     } else {
         dimensions = Overlays.getProperty(overlayID, "dimensions");
@@ -380,8 +380,8 @@
     }
 
     if (position && rotation && dimensions) {
-        return projectOntoXYPlane(worldPos, position, rotation, dimensions, DEFAULT_REGISTRATION_POINT);
-    }
+    return projectOntoXYPlane(worldPos, position, rotation, dimensions, DEFAULT_REGISTRATION_POINT);
+}
 }
 
 function handLaserIntersectItem(position, rotation, start) {
@@ -1827,16 +1827,16 @@
         var pickRay;
         var valid = true
 
-        var controllerLocation = getControllerWorldLocation(this.handToController(), true);
-        var worldHandPosition = controllerLocation.position;
-        var worldHandRotation = controllerLocation.orientation;
-        valid = !(worldHandPosition === undefined);
-
-        pickRay = {
+            var controllerLocation = getControllerWorldLocation(this.handToController(), true);
+            var worldHandPosition = controllerLocation.position;
+            var worldHandRotation = controllerLocation.orientation;
+            valid = !(worldHandPosition === undefined);
+
+            pickRay = {
             origin: PICK_WITH_HAND_RAY ? worldHandPosition : MyAvatar.getHeadPosition(),
             direction: PICK_WITH_HAND_RAY ? Quat.getUp(worldHandRotation) : Quat.getFront(Camera.orientation),
-            length: PICK_MAX_DISTANCE
-        };
+                length: PICK_MAX_DISTANCE
+            };
 
         var result = {
             entityID: null,
@@ -2389,13 +2389,8 @@
             equipHotspotBuddy.highlightHotspot(potentialEquipHotspot);
         }
 
-<<<<<<< HEAD
         if (farGrabEnabled && farSearching && !isInVREditMode()) {
-            this.searchIndicatorOn(rayPickInfo.searchRay);
-=======
-        if (farGrabEnabled && farSearching) {
             this.updateLaserPointer();
->>>>>>> 42f63339
         }
         Reticle.setVisible(false);
     };
@@ -3436,13 +3431,13 @@
         var intersection = LaserPointers.getPrevRayPickResult(laserPointerID);
         if (intersection.type != RayPick.INTERSECTED_NONE) {
             if (intersection.objectID != this.grabbedThingID) {
-                this.callEntityMethodOnGrabbed("stopFarTrigger");
-                this.grabbedThingID = null;
-                this.setState(STATE_OFF, "laser moved off of entity");
-                return;
-            }
+                    this.callEntityMethodOnGrabbed("stopFarTrigger");
+                    this.grabbedThingID = null;
+                    this.setState(STATE_OFF, "laser moved off of entity");
+                    return;
+                }
             this.intersectionDistance = intersection.distance;
-            if (farGrabEnabled) {
+                if (farGrabEnabled) {
                 this.updateLaserPointer();
             }
         }
