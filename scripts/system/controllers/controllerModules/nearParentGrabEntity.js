--- conflicted
+++ resolved
@@ -11,11 +11,7 @@
    TRIGGER_OFF_VALUE, makeDispatcherModuleParameters, entityIsGrabbable, makeRunningValues, NEAR_GRAB_RADIUS,
    findGroupParent, Vec3, cloneEntity, entityIsCloneable, propsAreCloneDynamic, HAPTIC_PULSE_STRENGTH,
    HAPTIC_PULSE_DURATION, BUMPER_ON_VALUE, findHandChildEntities, TEAR_AWAY_DISTANCE, MSECS_PER_SEC, TEAR_AWAY_CHECK_TIME,
-<<<<<<< HEAD
-   TEAR_AWAY_COUNT, distanceBetweenPointAndEntityBoundingBox, print, Uuid,
-=======
    TEAR_AWAY_COUNT, distanceBetweenPointAndEntityBoundingBox, print, Uuid, NEAR_GRAB_DISTANCE,
->>>>>>> 18328d2c
    distanceBetweenEntityLocalPositionAndBoundingBox, getGrabbableData, getGrabPointSphereOffset, DISPATCHER_PROPERTIES
 */
 
@@ -276,10 +272,6 @@
                     return makeRunningValues(true, [this.targetEntityID], []);
                 }
             } else {
-<<<<<<< HEAD
-                this.hapticTargetID = null;
-=======
->>>>>>> 18328d2c
                 this.robbed = false;
                 return makeRunningValues(false, [], []);
             }
