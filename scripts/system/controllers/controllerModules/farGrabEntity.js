--- conflicted
+++ resolved
@@ -85,22 +85,11 @@
             100,
             makeLaserParams(this.hand, false));
 
-<<<<<<< HEAD
-        //enableDispatcherModule("LeftFarGrabEntity", leftFarGrabEntity);
-        //enableDispatcherModule("RightFarGrabEntity", rightFarGrabEntity);
-
-        this.getOtherModule = function () {
-            // Used to fetch other module.
-            return getEnabledModuleByName(this.hand === RIGHT_HAND ? ("LeftFarGrabEntity") : ("RightFarGrabEntity"));
-        };
-
-=======
         this.getOtherModule = function () {
             return getEnabledModuleByName(this.hand === RIGHT_HAND ? ("LeftFarGrabEntity") : ("RightFarGrabEntity"));
         };
 
         // Get the rotation of the fargrabbed entity.
->>>>>>> c0240d24
         this.getTargetRotation = function () {
             if (this.targetIsNull()) {
                 return null;
@@ -118,18 +107,12 @@
             return (_this.hand === RIGHT_HAND ? _this.leftTrigger : _this.rightTrigger);
         }
 
-<<<<<<< HEAD
-=======
         // Activation criteria for rotating a fargrabbed entity. If we're changing the mapping, this is where to do it.
->>>>>>> c0240d24
         this.shouldManipulateTarget = function () {
             return (_this.getOffhandTrigger() > TRIGGER_ON_VALUE) ? true : false;
         };
 
-<<<<<<< HEAD
-=======
         // Get the delta between the current rotation and where the controller was when manipulation started.
->>>>>>> c0240d24
         this.calculateEntityRotationManipulation = function (controllerRotation) {
             return Quat.multiply(controllerRotation, Quat.inverse(this.initialControllerRotation));
         };
@@ -137,13 +120,10 @@
         this.setJointTranslation = function (newTargetPosLocal) {
             MyAvatar.setJointTranslation(FAR_GRAB_JOINTS[this.hand], newTargetPosLocal);
         };
-<<<<<<< HEAD
-=======
 
         this.setJointRotation = function (newTargetRotLocal) {
             MyAvatar.setJointRotation(FAR_GRAB_JOINTS[this.hand], newTargetRotLocal);
         };
->>>>>>> c0240d24
 
         this.setJointRotation = function (newTargetRotLocal) {
             MyAvatar.setJointRotation(FAR_GRAB_JOINTS[this.hand], newTargetRotLocal);
@@ -328,20 +308,14 @@
                 this.lastJointRotation = Quat.multiply(doubleRot, this.initialEntityRotation);
                 this.setJointRotation(this.lastJointRotation);
             } else {
-<<<<<<< HEAD
-=======
                 // If we were manipulating but the user isn't currently expressing this intent, we want to know so we preserve the rotation
                 // between manipulations without ending the fargrab.
->>>>>>> c0240d24
                 if (this.manipulating) {
                     this.initialEntityRotation = this.lastJointRotation;
                     this.wasManipulating = true;
                 }
                 this.manipulating = false;
-<<<<<<< HEAD
-=======
                 // Reset the inital controller position.
->>>>>>> c0240d24
                 this.initialControllerRotation = Quat.IDENTITY;
             }
             this.setJointTranslation(newTargetPosLocal);
