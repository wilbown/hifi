"use strict";
/*jslint vars: true, plusplus: true*/
/*globals Script, Overlays, Controller, Reticle, HMD, Camera, Entities, MyAvatar, Settings, Menu, ScriptDiscoveryService, Window, Vec3, Quat, print*/

//
//  handControllerPointer.js
//  examples/controllers
//
//  Created by Howard Stearns on 2016/04/22
//  Copyright 2016 High Fidelity, Inc.
//
//  Distributed under the Apache License, Version 2.0.
//  See the accompanying file LICENSE or http://www.apache.org/licenses/LICENSE-2.0.html
//

// Control the "mouse" using hand controller. (HMD and desktop.)
// First-person only.
// Starts right handed, but switches to whichever is free: Whichever hand was NOT most recently squeezed.
//   (For now, the thumb buttons on both controllers are always on.)
// When partially squeezing over a HUD element, a laser or the reticle is shown where the active hand
// controller beam intersects the HUD.


// UTILITIES -------------
//
function ignore() { }

// Utility to make it easier to setup and disconnect cleanly.
function setupHandler(event, handler) {
    event.connect(handler);
    Script.scriptEnding.connect(function () {
        event.disconnect(handler);
    });
}
// If some capability is not available until expiration milliseconds after the last update.
function TimeLock(expiration) {
    var last = 0;
    this.update = function (optionalNow) {
        last = optionalNow || Date.now();
    };
    this.expired = function (optionalNow) {
        return ((optionalNow || Date.now()) - last) > expiration;
    };
}
var handControllerLockOut = new TimeLock(2000);

function Trigger(label) {
    // This part is copied and adapted from handControllerGrab.js. Maybe we should refactor this.
    var that = this;
    that.label = label;
    that.TRIGGER_SMOOTH_RATIO = 0.1; //  Time averaging of trigger - 0.0 disables smoothing
    that.TRIGGER_ON_VALUE = 0.4;     //  Squeezed just enough to activate search or near grab
    that.TRIGGER_GRAB_VALUE = 0.85;  //  Squeezed far enough to complete distant grab
    that.TRIGGER_OFF_VALUE = 0.15;
    that.rawTriggerValue = 0;
    that.triggerValue = 0;           // rolling average of trigger value
    that.triggerPress = function (value) {
        that.rawTriggerValue = value;
    };
    that.updateSmoothedTrigger = function () { // e.g., call once/update for effect
        var triggerValue = that.rawTriggerValue;
        // smooth out trigger value
        that.triggerValue = (that.triggerValue * that.TRIGGER_SMOOTH_RATIO) +
            (triggerValue * (1.0 - that.TRIGGER_SMOOTH_RATIO));
    };
    // Current smoothed state, without hysteresis. Answering booleans.
    that.triggerSmoothedGrab = function () {
        return that.triggerValue > that.TRIGGER_GRAB_VALUE;
    };
    that.triggerSmoothedSqueezed = function () {
        return that.triggerValue > that.TRIGGER_ON_VALUE;
    };
    that.triggerSmoothedReleased = function () {
        return that.triggerValue < that.TRIGGER_OFF_VALUE;
    };

    // This part is not from handControllerGrab.js
    that.state = null; // tri-state: falsey, 'partial', 'full'
    that.update = function () { // update state, called from an update function
        var state = that.state;
        that.updateSmoothedTrigger();

        // The first two are independent of previous state:
        if (that.triggerSmoothedGrab()) {
            state = 'full';
        } else if (that.triggerSmoothedReleased()) {
            state = null;
        } else if (that.triggerSmoothedSqueezed()) {
            // Another way to do this would be to have hysteresis in this branch, but that seems to make things harder to use.
            // In particular, the vive has a nice detent as you release off of full, and we want that to be a transition from
            // full to partial.
            state = 'partial';
        }
        that.state = state;
    };
    // Answer a controller source function (answering either 0.0 or 1.0).
    that.partial = function () {
        return that.state ? 1.0 : 0.0; // either 'partial' or 'full'
    };
    that.full = function () {
        return (that.state === 'full') ? 1.0 : 0.0;
    };
}

// VERTICAL FIELD OF VIEW ---------
//
// Cache the verticalFieldOfView setting and update it every so often.
var verticalFieldOfView, DEFAULT_VERTICAL_FIELD_OF_VIEW = 45; // degrees
function updateFieldOfView() {
    verticalFieldOfView = Settings.getValue('fieldOfView') || DEFAULT_VERTICAL_FIELD_OF_VIEW;
}

// SHIMS ----------
//
var weMovedReticle = false;
function ignoreMouseActivity() {
    // If we're paused, or if change in cursor position is from this script, not the hardware mouse.
    if (!Reticle.allowMouseCapture) {
        return true;
    }
    // Only we know if we moved it, which is why this script has to replace depthReticle.js
    if (!weMovedReticle) {
        return false;
    }
    weMovedReticle = false;
    return true;
}
var MARGIN = 25;
var reticleMinX = MARGIN, reticleMaxX, reticleMinY = MARGIN, reticleMaxY;
function updateRecommendedArea() {
    var dims = Controller.getViewportDimensions();
    reticleMaxX = dims.x - MARGIN;
    reticleMaxY = dims.y - MARGIN;
}
var setReticlePosition = function (point2d) {
    weMovedReticle = true;
    point2d.x = Math.max(reticleMinX, Math.min(point2d.x, reticleMaxX));
    point2d.y = Math.max(reticleMinY, Math.min(point2d.y, reticleMaxY));
    Reticle.setPosition(point2d);
};

// Generalizations of utilities that work with system and overlay elements.
function findRayIntersection(pickRay) {
    // Check 3D overlays and entities. Argument is an object with origin and direction.
    var result = Overlays.findRayIntersection(pickRay);
    if (!result.intersects) {
        result = Entities.findRayIntersection(pickRay, true);
    }
    return result;
}
function isPointingAtOverlay(optionalHudPosition2d) {
    return Reticle.pointingAtSystemOverlay || Overlays.getOverlayAtPoint(optionalHudPosition2d || Reticle.position);
}

// Generalized HUD utilities, with or without HMD:
// This "var" is for documentation. Do not change the value!
var PLANAR_PERPENDICULAR_HUD_DISTANCE = 1;
function calculateRayUICollisionPoint(position, direction) {
    // Answer the 3D intersection of the HUD by the given ray, or falsey if no intersection.
    if (HMD.active) {
        return HMD.calculateRayUICollisionPoint(position, direction);
    }
    // interect HUD plane, 1m in front of camera, using formula:
    //   scale = hudNormal dot (hudPoint - position) / hudNormal dot direction
    //   intersection = postion + scale*direction
    var hudNormal = Quat.getFront(Camera.getOrientation());
    var hudPoint = Vec3.sum(Camera.getPosition(), hudNormal); // must also scale if PLANAR_PERPENDICULAR_HUD_DISTANCE!=1
    var denominator = Vec3.dot(hudNormal, direction);
    if (denominator === 0) {
        return null;
    } // parallel to plane
    var numerator = Vec3.dot(hudNormal, Vec3.subtract(hudPoint, position));
    var scale = numerator / denominator;
    return Vec3.sum(position, Vec3.multiply(scale, direction));
}
var DEGREES_TO_HALF_RADIANS = Math.PI / 360;
function overlayFromWorldPoint(point) {
    // Answer the 2d pixel-space location in the HUD that covers the given 3D point.
    // REQUIRES: that the 3d point be on the hud surface!
    // Note that this is based on the Camera, and doesn't know anything about any
    // ray that may or may not have been used to compute the point. E.g., the
    // overlay point is NOT the intersection of some non-camera ray with the HUD.
    if (HMD.active) {
        return HMD.overlayFromWorldPoint(point);
    }
    var cameraToPoint = Vec3.subtract(point, Camera.getPosition());
    var cameraX = Vec3.dot(cameraToPoint, Quat.getRight(Camera.getOrientation()));
    var cameraY = Vec3.dot(cameraToPoint, Quat.getUp(Camera.getOrientation()));
    var size = Controller.getViewportDimensions();
    var hudHeight = 2 * Math.tan(verticalFieldOfView * DEGREES_TO_HALF_RADIANS); // must adjust if PLANAR_PERPENDICULAR_HUD_DISTANCE!=1
    var hudWidth = hudHeight * size.x / size.y;
    var horizontalFraction = (cameraX / hudWidth + 0.5);
    var verticalFraction = 1 - (cameraY / hudHeight + 0.5);
    var horizontalPixels = size.x * horizontalFraction;
    var verticalPixels = size.y * verticalFraction;
    return { x: horizontalPixels, y: verticalPixels };
}

function activeHudPoint2d(activeHand) { // if controller is valid, update reticle position and answer 2d point. Otherwise falsey.
    var controllerPose = Controller.getPoseValue(activeHand);
    // Valid if any plugged-in hand controller is "on". (uncradled Hydra, green-lighted Vive...)
    if (!controllerPose.valid) {
        return; // Controller is cradled.
    }
    var controllerPosition = Vec3.sum(Vec3.multiplyQbyV(MyAvatar.orientation, controllerPose.translation),
                                      MyAvatar.position);
    // This gets point direction right, but if you want general quaternion it would be more complicated:
    var controllerDirection = Quat.getUp(Quat.multiply(MyAvatar.orientation, controllerPose.rotation));

    var hudPoint3d = calculateRayUICollisionPoint(controllerPosition, controllerDirection);
    if (!hudPoint3d) {
        if (Menu.isOptionChecked("Overlays")) { // With our hud resetting strategy, hudPoint3d should be valid here
            print('Controller is parallel to HUD');  // so let us know that our assumptions are wrong.
        }
        return;
    }
    var hudPoint2d = overlayFromWorldPoint(hudPoint3d);

    // We don't know yet if we'll want to make the cursor or laser visble, but we need to move it to see if
    // it's pointing at a QML tool (aka system overlay).
    setReticlePosition(hudPoint2d);
    return hudPoint2d;
}

// MOUSE ACTIVITY --------
//
var isSeeking = false;
var averageMouseVelocity = 0, lastIntegration = 0, lastMouse;
var WEIGHTING = 1 / 20; // simple moving average over last 20 samples
var ONE_MINUS_WEIGHTING = 1 - WEIGHTING;
var AVERAGE_MOUSE_VELOCITY_FOR_SEEK_TO = 20;
function isShakingMouse() { // True if the person is waving the mouse around trying to find it.
    var now = Date.now(), mouse = Reticle.position, isShaking = false;
    if (lastIntegration && (lastIntegration !== now)) {
        var velocity = Vec3.length(Vec3.subtract(mouse, lastMouse)) / (now - lastIntegration);
        averageMouseVelocity = (ONE_MINUS_WEIGHTING * averageMouseVelocity) + (WEIGHTING * velocity);
        if (averageMouseVelocity > AVERAGE_MOUSE_VELOCITY_FOR_SEEK_TO) {
            isShaking = true;
        }
    }
    lastIntegration = now;
    lastMouse = mouse;
    return isShaking;
}
var NON_LINEAR_DIVISOR = 2;
var MINIMUM_SEEK_DISTANCE = 0.1;
function updateSeeking(doNotStartSeeking) {
    if (!doNotStartSeeking && (!Reticle.visible || isShakingMouse())) {
        if (!isSeeking) {
            print('Start seeking mouse.');
            isSeeking = true;
        }
    } // e.g., if we're about to turn it on with first movement.
    if (!isSeeking) {
        return;
    }
    averageMouseVelocity = lastIntegration = 0;
    var lookAt2D = HMD.getHUDLookAtPosition2D();
    if (!lookAt2D) { // If this happens, something has gone terribly wrong.
        print('Cannot seek without lookAt position');
        isSeeking = false;
        return; // E.g., if parallel to location in HUD
    }
    var copy = Reticle.position;
    function updateDimension(axis) {
        var distanceBetween = lookAt2D[axis] - Reticle.position[axis];
        var move = distanceBetween / NON_LINEAR_DIVISOR;
        if (Math.abs(move) < MINIMUM_SEEK_DISTANCE) {
            return false;
        }
        copy[axis] += move;
        return true;
    }
    var okX = !updateDimension('x'), okY = !updateDimension('y'); // Evaluate both. Don't short-circuit.
    if (okX && okY) {
        print('Finished seeking mouse');
        isSeeking = false;
    } else {
        Reticle.setPosition(copy); // Not setReticlePosition
    }
}

var mouseCursorActivity = new TimeLock(5000);
var APPARENT_MAXIMUM_DEPTH = 100.0; // this is a depth at which things all seem sufficiently distant
function updateMouseActivity(isClick) {
    if (ignoreMouseActivity()) {
        return;
    }
    var now = Date.now();
    mouseCursorActivity.update(now);
    if (isClick) {
        return;
    } // Bug: mouse clicks should keep going. Just not hand controller clicks
    handControllerLockOut.update(now);
    Reticle.visible = true;
}
function expireMouseCursor(now) {
    if (!isPointingAtOverlay() && mouseCursorActivity.expired(now)) {
        Reticle.visible = false;
    }
}
function hudReticleDistance() { // 3d distance from camera to the reticle position on hud
    // (The camera is only in the center of the sphere on reset.)
    var reticlePositionOnHUD = HMD.worldPointFromOverlay(Reticle.position);
    return Vec3.distance(reticlePositionOnHUD, HMD.position);
}
function onMouseMove() {
    // Display cursor at correct depth (as in depthReticle.js), and updateMouseActivity.
    if (ignoreMouseActivity()) {
        return;
    }

    if (HMD.active) { // set depth
        updateSeeking();
        if (isPointingAtOverlay()) {
            Reticle.depth = hudReticleDistance();
        } else {
            var result = findRayIntersection(Camera.computePickRay(Reticle.position.x, Reticle.position.y));
            Reticle.depth = result.intersects ? result.distance : APPARENT_MAXIMUM_DEPTH;
        }
    }
    updateMouseActivity(); // After the above, just in case the depth movement is awkward when becoming visible.
}
function onMouseClick() {
    updateMouseActivity(true);
}
setupHandler(Controller.mouseMoveEvent, onMouseMove);
setupHandler(Controller.mousePressEvent, onMouseClick);
setupHandler(Controller.mouseDoublePressEvent, onMouseClick);

// CONTROLLER MAPPING ---------
//

var leftTrigger = new Trigger('left');
var rightTrigger = new Trigger('right');
var activeTrigger = rightTrigger;
var activeHand = Controller.Standard.RightHand;
var LEFT_HUD_LASER = 1;
var RIGHT_HUD_LASER = 2;
var BOTH_HUD_LASERS = LEFT_HUD_LASER + RIGHT_HUD_LASER;
var activeHudLaser = RIGHT_HUD_LASER;
function toggleHand() { // unequivocally switch which hand controls mouse position
    if (activeHand === Controller.Standard.RightHand) {
        activeHand = Controller.Standard.LeftHand;
        activeTrigger = leftTrigger;
        activeHudLaser = LEFT_HUD_LASER;
    } else {
        activeHand = Controller.Standard.RightHand;
        activeTrigger = rightTrigger;
        activeHudLaser = RIGHT_HUD_LASER;
    }
    clearSystemLaser();
}
function makeToggleAction(hand) { // return a function(0|1) that makes the specified hand control mouse when 1
    return function (on) {
        if (on && (activeHand !== hand)) {
            toggleHand();
        }
    };
}

var clickMapping = Controller.newMapping(Script.resolvePath('') + '-click');
Script.scriptEnding.connect(clickMapping.disable);

// Gather the trigger data for smoothing.
clickMapping.from(Controller.Standard.RT).peek().to(rightTrigger.triggerPress);
clickMapping.from(Controller.Standard.LT).peek().to(leftTrigger.triggerPress);
// Full smoothed trigger is a click.
function isPointingAtOverlayStartedNonFullTrigger(trigger) {
    // true if isPointingAtOverlay AND we were NOT full triggered when we became so.
    // The idea is to not count clicks when we're full-triggering and reach the edge of a window.
    var lockedIn = false;
    return function () {
        if (trigger !== activeTrigger) {
            return lockedIn = false;
        }
        if (!isPointingAtOverlay()) {
            return lockedIn = false;
        }
        if (lockedIn) {
            return true;
        }
        lockedIn = !trigger.full();
        return lockedIn;
    }
}
clickMapping.from(rightTrigger.full).when(isPointingAtOverlayStartedNonFullTrigger(rightTrigger)).to(Controller.Actions.ReticleClick);
clickMapping.from(leftTrigger.full).when(isPointingAtOverlayStartedNonFullTrigger(leftTrigger)).to(Controller.Actions.ReticleClick);
// The following is essentially like Left and Right versions of
// clickMapping.from(Controller.Standard.RightSecondaryThumb).peek().to(Controller.Actions.ContextMenu);
// except that we first update the reticle position from the appropriate hand position, before invoking the ContextMenu.
var wantsMenu = 0;
clickMapping.from(function () { return wantsMenu; }).to(Controller.Actions.ContextMenu);
clickMapping.from(Controller.Standard.RightSecondaryThumb).peek().to(function (clicked) {
    if (clicked) {
        activeHudPoint2d(Controller.Standard.RightHand);
    }
    wantsMenu = clicked;
});
clickMapping.from(Controller.Standard.LeftSecondaryThumb).peek().to(function (clicked) {
    if (clicked) {
        activeHudPoint2d(Controller.Standard.LeftHand);
    }
    wantsMenu = clicked;
});
clickMapping.from(Controller.Hardware.Keyboard.RightMouseClicked).peek().to(function () {
    // Allow the reticle depth to be set correctly:
    // Wait a tick for the context menu to be displayed, and then simulate a (non-hand-controller) mouse move
    // so that the system updates qml state (Reticle.pointingAtSystemOverlay) before it gives us a mouseMove.
    // We don't want the system code to always do this for us, because, e.g., we do not want to get a mouseMove
    // after the Left/RightSecondaryThumb gives us a context menu. Only from the mouse.
    Script.setTimeout(function () {
        Reticle.setPosition(Reticle.position);
    }, 0);
});
// Partial smoothed trigger is activation.
clickMapping.from(rightTrigger.partial).to(makeToggleAction(Controller.Standard.RightHand));
clickMapping.from(leftTrigger.partial).to(makeToggleAction(Controller.Standard.LeftHand));
clickMapping.enable();

// VISUAL AID -----------
// Same properties as handControllerGrab search sphere
var LASER_ALPHA = 0.5;
var LASER_SEARCH_COLOR_XYZW = {x: 10 / 255, y: 10 / 255, z: 255 / 255, w: LASER_ALPHA};
var LASER_TRIGGER_COLOR_XYZW = {x: 250 / 255, y: 10 / 255, z: 10 / 255, w: LASER_ALPHA};
var SYSTEM_LASER_DIRECTION = {x: 0, y: 0, z: -1};
var systemLaserOn = false;
function clearSystemLaser() {
    if (!systemLaserOn) {
        return;
    }
    HMD.disableHandLasers(BOTH_HUD_LASERS);
    systemLaserOn = false;
}
function setColoredLaser() { // answer trigger state if lasers supported, else falsey.
    var color = (activeTrigger.state === 'full') ? LASER_TRIGGER_COLOR_XYZW : LASER_SEARCH_COLOR_XYZW;
    return HMD.setHandLasers(activeHudLaser, true, color, SYSTEM_LASER_DIRECTION) && activeTrigger.state;

}

// MAIN OPERATIONS -----------
//
function update() {
    var now = Date.now();
    function off() {
        expireMouseCursor();
        clearSystemLaser();
    }
    updateSeeking(true);
    if (!handControllerLockOut.expired(now)) {
        return off(); // Let them use mouse in peace.
    }
    if (!Menu.isOptionChecked("First Person")) {
        return off(); // What to do? menus can be behind hand!
    }
    if (!Window.hasFocus() || !Reticle.allowMouseCapture) {
        return off(); // Don't mess with other apps or paused mouse activity
    }
<<<<<<< HEAD
    leftTrigger.update();
    rightTrigger.update();
    if (!activeTrigger.state) {
        return off(); // No trigger
    }
    var hudPoint2d = activeHudPoint2d(activeHand);
    if (!hudPoint2d) {
=======
    var controllerPose = Controller.getPoseValue(activeHand);
    // Valid if any plugged-in hand controller is "on". (uncradled Hydra, green-lighted Vive...)
    if (!controllerPose.valid) {
        return off(); // Controller is cradled.
    }
    leftTrigger.update();
    rightTrigger.update();
    var controllerPosition = Vec3.sum(Vec3.multiplyQbyV(MyAvatar.orientation, controllerPose.translation),
                                      MyAvatar.position);
    // This gets point direction right, but if you want general quaternion it would be more complicated:
    var controllerDirection = Quat.getUp(Quat.multiply(MyAvatar.orientation, controllerPose.rotation));

    var hudPoint3d = calculateRayUICollisionPoint(controllerPosition, controllerDirection);
    if (!hudPoint3d) {
        if (Menu.isOptionChecked("Overlays")) { // With our hud resetting strategy, hudPoint3d should be valid here
            print('Controller is parallel to HUD');  // so let us know that our assumptions are wrong.
        }
>>>>>>> fcb7652c
        return off();
    }
    // If there's a HUD element at the (newly moved) reticle, just make it visible and bail.
    if (isPointingAtOverlay(hudPoint2d)) {
        if (HMD.active) {
            Reticle.depth = hudReticleDistance();
        }
        if (activeTrigger.state && (!systemLaserOn || (systemLaserOn !== activeTrigger.state))) { // last=>wrong color
            // If the active plugin doesn't implement hand lasers, show the mouse reticle instead.
            systemLaserOn = setColoredLaser();
            Reticle.visible = !systemLaserOn;
        } else if ((systemLaserOn || Reticle.visible) && !activeTrigger.state) {
            clearSystemLaser();
            Reticle.visible = false;
        }
        return;
    }
    // We are not pointing at a HUD element (but it could be a 3d overlay).
    clearSystemLaser();
    Reticle.visible = false;
}
setupHandler(Script.update, update);

// Check periodically for changes to setup.
var SETTINGS_CHANGE_RECHECK_INTERVAL = 10 * 1000; // milliseconds
function checkSettings() {
    updateFieldOfView();
    updateRecommendedArea();
}
checkSettings();
var settingsChecker = Script.setInterval(checkSettings, SETTINGS_CHANGE_RECHECK_INTERVAL);
Script.scriptEnding.connect(function () {
    Script.clearInterval(settingsChecker);
});<|MERGE_RESOLUTION|>--- conflicted
+++ resolved
@@ -456,7 +456,6 @@
     if (!Window.hasFocus() || !Reticle.allowMouseCapture) {
         return off(); // Don't mess with other apps or paused mouse activity
     }
-<<<<<<< HEAD
     leftTrigger.update();
     rightTrigger.update();
     if (!activeTrigger.state) {
@@ -464,25 +463,6 @@
     }
     var hudPoint2d = activeHudPoint2d(activeHand);
     if (!hudPoint2d) {
-=======
-    var controllerPose = Controller.getPoseValue(activeHand);
-    // Valid if any plugged-in hand controller is "on". (uncradled Hydra, green-lighted Vive...)
-    if (!controllerPose.valid) {
-        return off(); // Controller is cradled.
-    }
-    leftTrigger.update();
-    rightTrigger.update();
-    var controllerPosition = Vec3.sum(Vec3.multiplyQbyV(MyAvatar.orientation, controllerPose.translation),
-                                      MyAvatar.position);
-    // This gets point direction right, but if you want general quaternion it would be more complicated:
-    var controllerDirection = Quat.getUp(Quat.multiply(MyAvatar.orientation, controllerPose.rotation));
-
-    var hudPoint3d = calculateRayUICollisionPoint(controllerPosition, controllerDirection);
-    if (!hudPoint3d) {
-        if (Menu.isOptionChecked("Overlays")) { // With our hud resetting strategy, hudPoint3d should be valid here
-            print('Controller is parallel to HUD');  // so let us know that our assumptions are wrong.
-        }
->>>>>>> fcb7652c
         return off();
     }
     // If there's a HUD element at the (newly moved) reticle, just make it visible and bail.
