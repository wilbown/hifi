--- conflicted
+++ resolved
@@ -13,12 +13,7 @@
 link_hifi_libraries(
   audio avatars octree gpu graphics shaders fbx hfm entities
   networking animation recording shared script-engine embedded-webserver
-<<<<<<< HEAD
   controllers physics plugins midi gym image
-=======
-  controllers physics plugins midi image
-  model-networking ktx shaders
->>>>>>> 89417764
 )
 
 add_dependencies(${TARGET_NAME} oven)
